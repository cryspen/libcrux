--- conflicted
+++ resolved
@@ -26,8 +26,4 @@
 EXTRA_HELPMESSAGE += target SLOW_MODULES 'a list of modules to verify fully only when `VERIFY_SLOW_MODULES` is set to `yes`. When `VERIFY_SLOW_MODULES`, those modules are admitted.';
 EXTRA_HELPMESSAGE += target VERIFY_SLOW_MODULES '`yes` or `no`, defaults to `no`';
 
-<<<<<<< HEAD
-FSTAR_INCLUDE_DIRS_EXTRA += $(shell git rev-parse --show-toplevel)/fstar-helpers/tactics
-=======
->>>>>>> 96abd9f2
 include $(shell git rev-parse --show-toplevel)/fstar-helpers/Makefile.generic