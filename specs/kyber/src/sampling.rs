--- conflicted
+++ resolved
@@ -304,11 +304,7 @@
             variance /= (all_coefficients.len() - 1) as f64;
 
             assert!(mean < 0.3, "The mean is {}.", mean); // The expected mean is 0
-<<<<<<< HEAD
             assert!(percentage_error(variance, expected_variance) < 25.0, "The variance is {}.", variance);
-=======
-            assert!(percentage_error(variance, expected_variance) < 21.0, "The variance is {}.", variance);
->>>>>>> 00deacf6
         }
     }
 }