--- conflicted
+++ resolved
@@ -16,13 +16,8 @@
 
 pub const KYBER768_SHARED_SECRET_SIZE: usize = CPA_PKE_MESSAGE_SIZE;
 
-<<<<<<< HEAD
-pub const KYBER768_KEY_GENERATION_RANDOMNESS_SIZE: usize =
+pub const KYBER768_KEY_GENERATION_SEED_SIZE: usize =
     CPA_PKE_KEY_GENERATION_SEED_SIZE + KYBER768_SHARED_SECRET_SIZE;
-=======
-pub const KYBER768_KEY_GENERATION_SEED_SIZE: usize =
-    parameters::CPA_PKE_KEY_GENERATION_SEED_SIZE + KYBER768_SHARED_SECRET_SIZE;
->>>>>>> 921bccc7
 
 pub const KYBER768_PUBLIC_KEY_SIZE: usize = CPA_PKE_PUBLIC_KEY_SIZE;
 
@@ -37,7 +32,7 @@
 pub type Ciphertext = [u8; KYBER768_CIPHERTEXT_SIZE];
 pub type Enc = [u8; KYBER768_SHARED_SECRET_SIZE];
 pub type SharedSecret = [u8; KYBER768_SHARED_SECRET_SIZE];
-pub type Randomness = [u8; KYBER768_KEY_GENERATION_RANDOMNESS_SIZE];
+pub type Randomness = [u8; KYBER768_KEY_GENERATION_SEED_SIZE];
 
 #[derive(Debug)]
 pub struct BadRejectionSamplingRandomnessError;
@@ -77,11 +72,10 @@
 /// The Kyber Round 3 specification can be found at:
 /// https://pq-crystals.org/kyber/data/kyber-specification-round3-20210131.pdf
 pub fn generate_keypair(
-<<<<<<< HEAD
-    randomness: Randomness,
+    randomness: [u8; KYBER768_KEY_GENERATION_SEED_SIZE],
 ) -> Result<KeyPair, BadRejectionSamplingRandomnessError> {
-    let ind_cpa_keypair_randomness = &randomness[0..CPA_PKE_KEY_GENERATION_SEED_SIZE];
-    let implicit_rejection_value = &randomness[CPA_PKE_KEY_GENERATION_SEED_SIZE..];
+    let ind_cpa_keypair_randomness = &randomness[0..parameters::CPA_PKE_KEY_GENERATION_SEED_SIZE];
+    let implicit_rejection_value = &randomness[parameters::CPA_PKE_KEY_GENERATION_SEED_SIZE..];
 
     let ind_cpa_key_pair = ind_cpa::generate_keypair(&ind_cpa_keypair_randomness.as_array())?;
 
@@ -90,41 +84,6 @@
 
     let key_pair = KeyPair::new(ind_cpa_key_pair.pk(), secret_key_serialized);
     Ok(key_pair)
-=======
-    randomness: [u8; KYBER768_KEY_GENERATION_SEED_SIZE],
-) -> Result<
-    (
-        [u8; KYBER768_PUBLIC_KEY_SIZE],
-        [u8; KYBER768_SECRET_KEY_SIZE],
-    ),
-    BadRejectionSamplingRandomnessError,
-> {
-    let ind_cpa_keypair_randomness = &randomness[0..parameters::CPA_PKE_KEY_GENERATION_SEED_SIZE];
-    let implicit_rejection_value = &randomness[parameters::CPA_PKE_KEY_GENERATION_SEED_SIZE..];
-
-    let (ind_cpa_public_key, ind_cpa_secret_key) =
-        ind_cpa::generate_keypair(ind_cpa_keypair_randomness.try_into().unwrap_or_else(|_| {
-            panic!(
-                "Key generation seed should be {} bytes long.",
-                parameters::CPA_PKE_KEY_GENERATION_SEED_SIZE
-            )
-        }))?;
-
-    let mut secret_key_serialized = ind_cpa_secret_key.to_vec();
-    secret_key_serialized.extend_from_slice(&ind_cpa_public_key);
-    secret_key_serialized.extend_from_slice(&parameters::hash_functions::H(&ind_cpa_public_key));
-    secret_key_serialized.extend_from_slice(implicit_rejection_value);
-
-    Ok((
-        ind_cpa_public_key,
-        secret_key_serialized.try_into().unwrap_or_else(|_| {
-            panic!(
-                "secret_key_serialized should have length {}.",
-                KYBER768_SECRET_KEY_SIZE
-            )
-        }),
-    ))
->>>>>>> 921bccc7
 }
 
 /// This function implements Algorithm 8 of the Kyber Round 3 specification;
@@ -189,10 +148,7 @@
 ///
 /// The Kyber Round 3 specification can be found at:
 /// https://pq-crystals.org/kyber/data/kyber-specification-round3-20210131.pdf
-pub fn decapsulate(
-    secret_key: PrivateKey,
-    ciphertext: Ciphertext,
-) -> SharedSecret {
+pub fn decapsulate(secret_key: PrivateKey, ciphertext: Ciphertext) -> SharedSecret {
     let (ind_cpa_secret_key, secret_key) = secret_key.split_at(CPA_PKE_SECRET_KEY_SIZE);
     let (ind_cpa_public_key, secret_key) = secret_key.split_at(CPA_PKE_PUBLIC_KEY_SIZE);
     let (ind_cpa_public_key_hash, implicit_rejection_value) = secret_key.split_at(H_DIGEST_SIZE);
@@ -249,17 +205,10 @@
 
     proptest! {
         #[test]
-<<<<<<< HEAD
-        fn consistency(key_generation_randomness in vec(any::<u8>(), KYBER768_KEY_GENERATION_RANDOMNESS_SIZE), encapsulation_randomness in vec(any::<u8>(), KYBER768_SHARED_SECRET_SIZE)) {
+        fn consistency(key_generation_randomness in vec(any::<u8>(), KYBER768_KEY_GENERATION_SEED_SIZE), encapsulation_randomness in vec(any::<u8>(), KYBER768_SHARED_SECRET_SIZE)) {
             if let Ok(key_pair) = generate_keypair(key_generation_randomness.try_into().unwrap()) {
                 if let Ok((ciphertext, shared_secret)) = encapsulate(key_pair.pk, encapsulation_randomness.try_into().unwrap()) {
                     let shared_secret_decapsulated = decapsulate(key_pair.sk, ciphertext);
-=======
-        fn consistency(key_generation_randomness in vec(any::<u8>(), KYBER768_KEY_GENERATION_SEED_SIZE), encapsulation_randomness in vec(any::<u8>(), KYBER768_SHARED_SECRET_SIZE)) {
-            if let Ok((public_key, secret_key)) = generate_keypair(key_generation_randomness.try_into().unwrap()) {
-                if let Ok((ciphertext, shared_secret)) = encapsulate(public_key, encapsulation_randomness.try_into().unwrap()) {
-                    let shared_secret_decapsulated = decapsulate(secret_key, ciphertext);
->>>>>>> 921bccc7
 
                     assert_eq!(shared_secret, shared_secret_decapsulated);
                 }
