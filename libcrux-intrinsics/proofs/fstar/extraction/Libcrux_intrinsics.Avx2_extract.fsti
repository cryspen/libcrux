module Libcrux_intrinsics.Avx2_extract
#set-options "--fuel 0 --ifuel 1 --z3rlimit 80"
open Core
open FStar.Mul

<<<<<<< HEAD
unfold type t_Vec128 = bit_vec 128
     val vec128_as_i16x8 (x:t_Vec128) : t_Array i16 (sz 8)
     let get_lane128 (v:t_Vec128) (i:nat{i < 8}) =
       Seq.index (vec128_as_i16x8 v) i
=======
val mm256_abs_epi32 (a: u8) : Prims.Pure u8 Prims.l_True (fun _ -> Prims.l_True)

val mm256_add_epi16 (lhs rhs: u8) : Prims.Pure u8 Prims.l_True (fun _ -> Prims.l_True)
>>>>>>> 41072c68

unfold type t_Vec256 = bit_vec 256
     val vec256_as_i16x16 (x:t_Vec256) : t_Array i16 (sz 16)
     let get_lane (v:t_Vec256) (i:nat{i < 16}) =
       Seq.index (vec256_as_i16x16 v) i

<<<<<<< HEAD
val mm256_add_epi16 (lhs rhs: t_Vec256)
    : Prims.Pure t_Vec256
      Prims.l_True
      (ensures
        fun result ->
          let result:t_Vec256 = result in
          vec256_as_i16x16 result ==
          Spec.Utils.map2 ( +. ) (vec256_as_i16x16 lhs) (vec256_as_i16x16 rhs))
=======
val mm256_add_epi64 (lhs rhs: u8) : Prims.Pure u8 Prims.l_True (fun _ -> Prims.l_True)

val mm256_and_si256 (lhs rhs: u8) : Prims.Pure u8 Prims.l_True (fun _ -> Prims.l_True)
>>>>>>> 41072c68

val mm256_add_epi32 (lhs rhs: t_Vec256) : Prims.Pure t_Vec256 Prims.l_True (fun _ -> Prims.l_True)

val mm256_and_si256 (lhs rhs: t_Vec256)
    : Prims.Pure t_Vec256
      Prims.l_True
      (ensures
        fun result ->
          let result:t_Vec256 = result in
          vec256_as_i16x16 result ==
          Spec.Utils.map2 ( &. ) (vec256_as_i16x16 lhs) (vec256_as_i16x16 rhs))

<<<<<<< HEAD
val mm256_andnot_si256 (a b: t_Vec256) : Prims.Pure t_Vec256 Prims.l_True (fun _ -> Prims.l_True)

val mm256_blend_epi16 (v_CONTROL: i32) (lhs rhs: t_Vec256)
    : Prims.Pure t_Vec256 Prims.l_True (fun _ -> Prims.l_True)

val mm256_castsi128_si256 (vector: t_Vec128)
    : Prims.Pure t_Vec256 Prims.l_True (fun _ -> Prims.l_True)

unfold let mm256_castsi256_si128 = BitVec.Intrinsics.mm256_castsi256_si128
=======
val mm256_blend_epi32 (v_CONTROL: i32) (lhs rhs: u8)
    : Prims.Pure u8 Prims.l_True (fun _ -> Prims.l_True)

val mm256_bsrli_epi128 (v_SHIFT_BY: i32) (x: u8)
    : Prims.Pure u8 Prims.l_True (fun _ -> Prims.l_True)

val mm256_castsi128_si256 (vector: u8) : Prims.Pure u8 Prims.l_True (fun _ -> Prims.l_True)

val mm256_castsi256_ps (a: u8) : Prims.Pure u8 Prims.l_True (fun _ -> Prims.l_True)

val mm256_castsi256_si128 (vector: u8) : Prims.Pure u8 Prims.l_True (fun _ -> Prims.l_True)

val mm256_cmpeq_epi32 (a b: u8) : Prims.Pure u8 Prims.l_True (fun _ -> Prims.l_True)

val mm256_cmpgt_epi16 (lhs rhs: u8) : Prims.Pure u8 Prims.l_True (fun _ -> Prims.l_True)

val mm256_cmpgt_epi32 (lhs rhs: u8) : Prims.Pure u8 Prims.l_True (fun _ -> Prims.l_True)

val mm256_cvtepi16_epi32 (vector: u8) : Prims.Pure u8 Prims.l_True (fun _ -> Prims.l_True)
>>>>>>> 41072c68

val mm256_cmpgt_epi16 (lhs rhs: t_Vec256) : Prims.Pure t_Vec256 Prims.l_True (fun _ -> Prims.l_True)

val mm256_cvtepi16_epi32 (vector: t_Vec128)
    : Prims.Pure t_Vec256 Prims.l_True (fun _ -> Prims.l_True)

unfold let mm256_extracti128_si256 = BitVec.Intrinsics.mm256_extracti128_si256

<<<<<<< HEAD
val mm256_inserti128_si256 (v_CONTROL: i32) (vector: t_Vec256) (vector_i128: t_Vec128)
    : Prims.Pure t_Vec256 Prims.l_True (fun _ -> Prims.l_True)
=======
val mm256_loadu_si256_i32 (input: t_Slice i32) : Prims.Pure u8 Prims.l_True (fun _ -> Prims.l_True)

val mm256_loadu_si256_u8 (input: t_Slice u8) : Prims.Pure u8 Prims.l_True (fun _ -> Prims.l_True)
>>>>>>> 41072c68

val mm256_loadu_si256_i16 (input: t_Slice i16)
    : Prims.Pure t_Vec256 Prims.l_True (fun _ -> Prims.l_True)

<<<<<<< HEAD
val mm256_loadu_si256_u8 (input: t_Slice u8)
    : Prims.Pure t_Vec256 Prims.l_True (fun _ -> Prims.l_True)
=======
val mm256_movemask_ps (a: u8) : Prims.Pure i32 Prims.l_True (fun _ -> Prims.l_True)

val mm256_mul_epi32 (lhs rhs: u8) : Prims.Pure u8 Prims.l_True (fun _ -> Prims.l_True)

val mm256_mul_epu32 (lhs rhs: u8) : Prims.Pure u8 Prims.l_True (fun _ -> Prims.l_True)
>>>>>>> 41072c68

val mm256_madd_epi16 (lhs rhs: t_Vec256) : Prims.Pure t_Vec256 Prims.l_True (fun _ -> Prims.l_True)

val mm256_mul_epu32 (lhs rhs: t_Vec256) : Prims.Pure t_Vec256 Prims.l_True (fun _ -> Prims.l_True)

val mm256_mulhi_epi16 (lhs rhs: t_Vec256)
    : Prims.Pure t_Vec256
      Prims.l_True
      (ensures
        fun result ->
          let result:t_Vec256 = result in
          vec256_as_i16x16 result ==
          Spec.Utils.map2 (fun x y -> cast (((cast x <: i32) *. (cast y <: i32)) >>! 16l) <: i16)
            (vec256_as_i16x16 lhs)
            (vec256_as_i16x16 rhs))

<<<<<<< HEAD
unfold let mm256_mullo_epi16 = BitVec.Intrinsics.mm256_mullo_epi16
     let lemma_mm256_mullo_epi16 v1 v2 :
        Lemma (vec256_as_i16x16 (mm256_mullo_epi16 v1 v2) == 
            Spec.Utils.map2 mul_mod (vec256_as_i16x16 v1) (vec256_as_i16x16 v2))
            [SMTPat (vec256_as_i16x16 (mm256_mullo_epi16 v1 v2))] = admit()
=======
val mm256_or_si256 (a b: u8) : Prims.Pure u8 Prims.l_True (fun _ -> Prims.l_True)

val mm256_packs_epi32 (lhs rhs: u8) : Prims.Pure u8 Prims.l_True (fun _ -> Prims.l_True)
>>>>>>> 41072c68

val mm256_mullo_epi32 (lhs rhs: t_Vec256) : Prims.Pure t_Vec256 Prims.l_True (fun _ -> Prims.l_True)

val mm256_packs_epi32 (lhs rhs: t_Vec256) : Prims.Pure t_Vec256 Prims.l_True (fun _ -> Prims.l_True)

val mm256_permute2x128_si256 (v_IMM8: i32) (a b: t_Vec256)
    : Prims.Pure t_Vec256 Prims.l_True (fun _ -> Prims.l_True)

val mm256_permute4x64_epi64 (v_CONTROL: i32) (vector: t_Vec256)
    : Prims.Pure t_Vec256 Prims.l_True (fun _ -> Prims.l_True)

val mm256_permutevar8x32_epi32 (vector control: t_Vec256)
    : Prims.Pure t_Vec256 Prims.l_True (fun _ -> Prims.l_True)

val mm256_set1_epi16 (constant: i16)
    : Prims.Pure t_Vec256
      Prims.l_True
      (ensures
        fun result ->
          let result:t_Vec256 = result in
          vec256_as_i16x16 result == Spec.Utils.create (sz 16) constant)

val mm256_set1_epi32 (constant: i32) : Prims.Pure t_Vec256 Prims.l_True (fun _ -> Prims.l_True)

val mm256_set1_epi64x (a: i64) : Prims.Pure t_Vec256 Prims.l_True (fun _ -> Prims.l_True)

unfold let mm256_set_epi16 = BitVec.Intrinsics.mm256_set_epi16
let lemma_mm256_set_epi16 v15 v14 v13 v12 v11 v10 v9 v8 v7 v6 v5 v4 v3 v2 v1 v0 :
    Lemma (vec256_as_i16x16 (mm256_set_epi16 v15 v14 v13 v12 v11 v10 v9 v8 v7 v6 v5 v4 v3 v2 v1 v0) == 
            Spec.Utils.create16 v0 v1 v2 v3 v4 v5 v6 v7 v8 v9 v10 v11 v12 v13 v14 v15)
            [SMTPat (vec256_as_i16x16 (mm256_set_epi16 v15 v14 v13 v12 v11 v10 v9 v8 v7 v6 v5 v4 v3 v2 v1 v0))] = admit()

val mm256_set_epi32 (input7 input6 input5 input4 input3 input2 input1 input0: i32)
    : Prims.Pure t_Vec256 Prims.l_True (fun _ -> Prims.l_True)

val mm256_set_epi64x (input3 input2 input1 input0: i64)
    : Prims.Pure u8 Prims.l_True (fun _ -> Prims.l_True)

val mm256_set_epi8
      (byte31 byte30 byte29 byte28 byte27 byte26 byte25 byte24 byte23 byte22 byte21 byte20 byte19 byte18 byte17 byte16 byte15 byte14 byte13 byte12 byte11 byte10 byte9 byte8 byte7 byte6 byte5 byte4 byte3 byte2 byte1 byte0:
          i8)
    : Prims.Pure t_Vec256 Prims.l_True (fun _ -> Prims.l_True)

<<<<<<< HEAD
val mm256_setzero_si256: Prims.unit -> Prims.Pure t_Vec256 Prims.l_True (fun _ -> Prims.l_True)
=======
val mm256_set_m128i (hi lo: u8) : Prims.Pure u8 Prims.l_True (fun _ -> Prims.l_True)

val mm256_setzero_si256: Prims.unit -> Prims.Pure u8 Prims.l_True (fun _ -> Prims.l_True)
>>>>>>> 41072c68

val mm256_shuffle_epi32 (v_CONTROL: i32) (vector: t_Vec256)
    : Prims.Pure t_Vec256 Prims.l_True (fun _ -> Prims.l_True)

val mm256_shuffle_epi8 (vector control: t_Vec256)
    : Prims.Pure t_Vec256 Prims.l_True (fun _ -> Prims.l_True)

<<<<<<< HEAD
unfold let mm256_slli_epi16 = BitVec.Intrinsics.mm256_slli_epi16
=======
val mm256_sign_epi32 (a b: u8) : Prims.Pure u8 Prims.l_True (fun _ -> Prims.l_True)

val mm256_slli_epi16 (v_SHIFT_BY: i32) (vector: u8)
    : Prims.Pure u8 Prims.l_True (fun _ -> Prims.l_True)
>>>>>>> 41072c68

val mm256_slli_epi32 (v_SHIFT_BY: i32) (vector: t_Vec256)
    : Prims.Pure t_Vec256 Prims.l_True (fun _ -> Prims.l_True)

val mm256_slli_epi64 (v_LEFT: i32) (x: t_Vec256)
    : Prims.Pure t_Vec256 Prims.l_True (fun _ -> Prims.l_True)

val mm256_sllv_epi32 (vector counts: t_Vec256)
    : Prims.Pure t_Vec256 Prims.l_True (fun _ -> Prims.l_True)

val mm256_srai_epi16 (v_SHIFT_BY: i32) (vector: t_Vec256)
    : Prims.Pure t_Vec256
      (requires v_SHIFT_BY >=. 0l && v_SHIFT_BY <. 16l)
      (ensures
        fun result ->
          let result:t_Vec256 = result in
          vec256_as_i16x16 result ==
          Spec.Utils.map_array (fun x -> x >>! v_SHIFT_BY) (vec256_as_i16x16 vector))

val mm256_srai_epi32 (v_SHIFT_BY: i32) (vector: t_Vec256)
    : Prims.Pure t_Vec256 Prims.l_True (fun _ -> Prims.l_True)

unfold let mm256_srli_epi16 = BitVec.Intrinsics.mm256_srli_epi16

val mm256_srli_epi32 (v_SHIFT_BY: i32) (vector: t_Vec256)
    : Prims.Pure t_Vec256 Prims.l_True (fun _ -> Prims.l_True)

val mm256_srli_epi64 (v_SHIFT_BY: i32) (vector: t_Vec256)
    : Prims.Pure t_Vec256 Prims.l_True (fun _ -> Prims.l_True)

<<<<<<< HEAD
val mm256_storeu_si256_i16 (output: t_Slice i16) (vector: t_Vec256)
    : Prims.Pure (t_Slice i16) Prims.l_True (fun _ -> Prims.l_True)

val mm256_storeu_si256_u8 (output: t_Slice u8) (vector: t_Vec256)
    : Prims.Pure (t_Slice u8) Prims.l_True (fun _ -> Prims.l_True)

val mm256_sub_epi16 (lhs rhs: t_Vec256)
    : Prims.Pure t_Vec256
      Prims.l_True
      (ensures
        fun result ->
          let result:t_Vec256 = result in
          vec256_as_i16x16 result ==
          Spec.Utils.map2 ( -. ) (vec256_as_i16x16 lhs) (vec256_as_i16x16 rhs))

val mm256_unpackhi_epi32 (lhs rhs: t_Vec256)
    : Prims.Pure t_Vec256 Prims.l_True (fun _ -> Prims.l_True)

val mm256_unpackhi_epi64 (lhs rhs: t_Vec256)
    : Prims.Pure t_Vec256 Prims.l_True (fun _ -> Prims.l_True)

val mm256_unpacklo_epi32 (lhs rhs: t_Vec256)
    : Prims.Pure t_Vec256 Prims.l_True (fun _ -> Prims.l_True)

val mm256_unpacklo_epi64 (a b: t_Vec256) : Prims.Pure t_Vec256 Prims.l_True (fun _ -> Prims.l_True)

val mm256_xor_si256 (lhs rhs: t_Vec256) : Prims.Pure t_Vec256 Prims.l_True (fun _ -> Prims.l_True)

val mm_add_epi16 (lhs rhs: t_Vec128)
    : Prims.Pure t_Vec128
      Prims.l_True
      (ensures
        fun result ->
          let result:t_Vec128 = result in
          vec128_as_i16x8 result ==
          Spec.Utils.map2 ( +. ) (vec128_as_i16x8 lhs) (vec128_as_i16x8 rhs))

val mm_loadu_si128 (input: t_Slice u8) : Prims.Pure t_Vec128 Prims.l_True (fun _ -> Prims.l_True)

unfold let mm_movemask_epi8 = BitVec.Intrinsics.mm_movemask_epi8

val mm_mulhi_epi16 (lhs rhs: t_Vec128)
    : Prims.Pure t_Vec128
      Prims.l_True
      (ensures
        fun result ->
          let result:t_Vec128 = result in
          vec128_as_i16x8 result ==
          Spec.Utils.map2 (fun x y -> cast (((cast x <: i32) *. (cast y <: i32)) >>! 16l) <: i16)
            (vec128_as_i16x8 lhs)
            (vec128_as_i16x8 rhs))

val mm_mullo_epi16 (lhs rhs: t_Vec128)
    : Prims.Pure t_Vec128
      Prims.l_True
      (ensures
        fun result ->
          let result:t_Vec128 = result in
          vec128_as_i16x8 result ==
          Spec.Utils.map2 mul_mod (vec128_as_i16x8 lhs) (vec128_as_i16x8 rhs))

unfold let mm_packs_epi16 = BitVec.Intrinsics.mm_packs_epi16

val mm_set1_epi16 (constant: i16)
    : Prims.Pure t_Vec128
      Prims.l_True
      (ensures
        fun result ->
          let result:t_Vec128 = result in
          vec128_as_i16x8 result == Spec.Utils.create (sz 8) constant)
=======
val mm256_srlv_epi32 (vector counts: u8) : Prims.Pure u8 Prims.l_True (fun _ -> Prims.l_True)

val mm256_srlv_epi64 (vector counts: u8) : Prims.Pure u8 Prims.l_True (fun _ -> Prims.l_True)

val mm256_storeu_si256_i16 (output: t_Slice i16) (vector: u8)
    : Prims.Pure (t_Slice i16) Prims.l_True (fun _ -> Prims.l_True)

val mm256_storeu_si256_i32 (output: t_Slice i32) (vector: u8)
    : Prims.Pure (t_Slice i32) Prims.l_True (fun _ -> Prims.l_True)

val mm256_storeu_si256_u8 (output: t_Slice u8) (vector: u8)
    : Prims.Pure (t_Slice u8) Prims.l_True (fun _ -> Prims.l_True)

val mm256_sub_epi16 (lhs rhs: u8) : Prims.Pure u8 Prims.l_True (fun _ -> Prims.l_True)

val mm256_sub_epi32 (lhs rhs: u8) : Prims.Pure u8 Prims.l_True (fun _ -> Prims.l_True)

val mm256_testz_si256 (lhs rhs: u8) : Prims.Pure i32 Prims.l_True (fun _ -> Prims.l_True)

val mm256_unpackhi_epi32 (lhs rhs: u8) : Prims.Pure u8 Prims.l_True (fun _ -> Prims.l_True)

val mm256_unpackhi_epi64 (lhs rhs: u8) : Prims.Pure u8 Prims.l_True (fun _ -> Prims.l_True)

val mm256_unpacklo_epi32 (lhs rhs: u8) : Prims.Pure u8 Prims.l_True (fun _ -> Prims.l_True)

val mm256_unpacklo_epi64 (a b: u8) : Prims.Pure u8 Prims.l_True (fun _ -> Prims.l_True)

val mm256_xor_si256 (lhs rhs: u8) : Prims.Pure u8 Prims.l_True (fun _ -> Prims.l_True)

val mm_add_epi16 (lhs rhs: u8) : Prims.Pure u8 Prims.l_True (fun _ -> Prims.l_True)

val mm_loadu_si128 (input: t_Slice u8) : Prims.Pure u8 Prims.l_True (fun _ -> Prims.l_True)

val mm_movemask_epi8 (vector: u8) : Prims.Pure i32 Prims.l_True (fun _ -> Prims.l_True)

val mm_mulhi_epi16 (lhs rhs: u8) : Prims.Pure u8 Prims.l_True (fun _ -> Prims.l_True)

val mm_mullo_epi16 (lhs rhs: u8) : Prims.Pure u8 Prims.l_True (fun _ -> Prims.l_True)

val mm_packs_epi16 (lhs rhs: u8) : Prims.Pure u8 Prims.l_True (fun _ -> Prims.l_True)

val mm_set1_epi16 (constant: i16) : Prims.Pure u8 Prims.l_True (fun _ -> Prims.l_True)
>>>>>>> 41072c68

val mm_set_epi32 (input3 input2 input1 input0: i32)
    : Prims.Pure u8 Prims.l_True (fun _ -> Prims.l_True)

val mm_set_epi8
      (byte15 byte14 byte13 byte12 byte11 byte10 byte9 byte8 byte7 byte6 byte5 byte4 byte3 byte2 byte1 byte0:
          u8)
    : Prims.Pure t_Vec128 Prims.l_True (fun _ -> Prims.l_True)

val mm_shuffle_epi8 (vector control: t_Vec128)
    : Prims.Pure t_Vec128 Prims.l_True (fun _ -> Prims.l_True)

<<<<<<< HEAD
val mm_storeu_bytes_si128 (output: t_Slice u8) (vector: t_Vec128)
    : Prims.Pure (t_Slice u8) Prims.l_True (fun _ -> Prims.l_True)

val mm_storeu_si128 (output: t_Slice i16) (vector: t_Vec128)
    : Prims.Pure (t_Slice i16)
      Prims.l_True
      (ensures
        fun output_future ->
          let output_future:t_Slice i16 = output_future in
          (Core.Slice.impl__len #i16 output_future <: usize) =.
          (Core.Slice.impl__len #i16 output <: usize))

val mm_sub_epi16 (lhs rhs: t_Vec128)
    : Prims.Pure t_Vec128
      Prims.l_True
      (ensures
        fun result ->
          let result:t_Vec128 = result in
          vec128_as_i16x8 result ==
          Spec.Utils.map2 ( -. ) (vec128_as_i16x8 lhs) (vec128_as_i16x8 rhs))
=======
val mm_sllv_epi32 (vector counts: u8) : Prims.Pure u8 Prims.l_True (fun _ -> Prims.l_True)

val mm_srli_epi64 (v_SHIFT_BY: i32) (vector: u8)
    : Prims.Pure u8 Prims.l_True (fun _ -> Prims.l_True)

val mm_storeu_bytes_si128 (output: t_Slice u8) (vector: u8)
    : Prims.Pure (t_Slice u8) Prims.l_True (fun _ -> Prims.l_True)

val mm_storeu_si128 (output: t_Slice i16) (vector: u8)
    : Prims.Pure (t_Slice i16) Prims.l_True (fun _ -> Prims.l_True)

val mm_storeu_si128_i32 (output: t_Slice i32) (vector: u8)
    : Prims.Pure (t_Slice i32) Prims.l_True (fun _ -> Prims.l_True)

val mm_sub_epi16 (lhs rhs: u8) : Prims.Pure u8 Prims.l_True (fun _ -> Prims.l_True)

val vec256_blendv_epi32 (a b mask: u8) : Prims.Pure u8 Prims.l_True (fun _ -> Prims.l_True)
>>>>>>> 41072c68
<|MERGE_RESOLUTION|>--- conflicted
+++ resolved
@@ -3,23 +3,20 @@
 open Core
 open FStar.Mul
 
-<<<<<<< HEAD
+val mm256_movemask_ps (a: u8) : Prims.Pure i32 Prims.l_True (fun _ -> Prims.l_True)
+
 unfold type t_Vec128 = bit_vec 128
      val vec128_as_i16x8 (x:t_Vec128) : t_Array i16 (sz 8)
      let get_lane128 (v:t_Vec128) (i:nat{i < 8}) =
        Seq.index (vec128_as_i16x8 v) i
-=======
-val mm256_abs_epi32 (a: u8) : Prims.Pure u8 Prims.l_True (fun _ -> Prims.l_True)
-
-val mm256_add_epi16 (lhs rhs: u8) : Prims.Pure u8 Prims.l_True (fun _ -> Prims.l_True)
->>>>>>> 41072c68
 
 unfold type t_Vec256 = bit_vec 256
      val vec256_as_i16x16 (x:t_Vec256) : t_Array i16 (sz 16)
      let get_lane (v:t_Vec256) (i:nat{i < 16}) =
        Seq.index (vec256_as_i16x16 v) i
 
-<<<<<<< HEAD
+val mm256_abs_epi32 (a: t_Vec256) : Prims.Pure t_Vec256 Prims.l_True (fun _ -> Prims.l_True)
+
 val mm256_add_epi16 (lhs rhs: t_Vec256)
     : Prims.Pure t_Vec256
       Prims.l_True
@@ -28,14 +25,11 @@
           let result:t_Vec256 = result in
           vec256_as_i16x16 result ==
           Spec.Utils.map2 ( +. ) (vec256_as_i16x16 lhs) (vec256_as_i16x16 rhs))
-=======
-val mm256_add_epi64 (lhs rhs: u8) : Prims.Pure u8 Prims.l_True (fun _ -> Prims.l_True)
-
-val mm256_and_si256 (lhs rhs: u8) : Prims.Pure u8 Prims.l_True (fun _ -> Prims.l_True)
->>>>>>> 41072c68
 
 val mm256_add_epi32 (lhs rhs: t_Vec256) : Prims.Pure t_Vec256 Prims.l_True (fun _ -> Prims.l_True)
 
+val mm256_add_epi64 (lhs rhs: t_Vec256) : Prims.Pure t_Vec256 Prims.l_True (fun _ -> Prims.l_True)
+
 val mm256_and_si256 (lhs rhs: t_Vec256)
     : Prims.Pure t_Vec256
       Prims.l_True
@@ -45,69 +39,50 @@
           vec256_as_i16x16 result ==
           Spec.Utils.map2 ( &. ) (vec256_as_i16x16 lhs) (vec256_as_i16x16 rhs))
 
-<<<<<<< HEAD
 val mm256_andnot_si256 (a b: t_Vec256) : Prims.Pure t_Vec256 Prims.l_True (fun _ -> Prims.l_True)
 
 val mm256_blend_epi16 (v_CONTROL: i32) (lhs rhs: t_Vec256)
     : Prims.Pure t_Vec256 Prims.l_True (fun _ -> Prims.l_True)
 
+val mm256_blend_epi32 (v_CONTROL: i32) (lhs rhs: t_Vec256)
+    : Prims.Pure t_Vec256 Prims.l_True (fun _ -> Prims.l_True)
+
+val mm256_bsrli_epi128 (v_SHIFT_BY: i32) (x: t_Vec256)
+    : Prims.Pure t_Vec256 Prims.l_True (fun _ -> Prims.l_True)
+
 val mm256_castsi128_si256 (vector: t_Vec128)
     : Prims.Pure t_Vec256 Prims.l_True (fun _ -> Prims.l_True)
 
+val mm256_castsi256_ps (a: t_Vec256) : Prims.Pure u8 Prims.l_True (fun _ -> Prims.l_True)
+
 unfold let mm256_castsi256_si128 = BitVec.Intrinsics.mm256_castsi256_si128
-=======
-val mm256_blend_epi32 (v_CONTROL: i32) (lhs rhs: u8)
-    : Prims.Pure u8 Prims.l_True (fun _ -> Prims.l_True)
-
-val mm256_bsrli_epi128 (v_SHIFT_BY: i32) (x: u8)
-    : Prims.Pure u8 Prims.l_True (fun _ -> Prims.l_True)
-
-val mm256_castsi128_si256 (vector: u8) : Prims.Pure u8 Prims.l_True (fun _ -> Prims.l_True)
-
-val mm256_castsi256_ps (a: u8) : Prims.Pure u8 Prims.l_True (fun _ -> Prims.l_True)
-
-val mm256_castsi256_si128 (vector: u8) : Prims.Pure u8 Prims.l_True (fun _ -> Prims.l_True)
-
-val mm256_cmpeq_epi32 (a b: u8) : Prims.Pure u8 Prims.l_True (fun _ -> Prims.l_True)
-
-val mm256_cmpgt_epi16 (lhs rhs: u8) : Prims.Pure u8 Prims.l_True (fun _ -> Prims.l_True)
-
-val mm256_cmpgt_epi32 (lhs rhs: u8) : Prims.Pure u8 Prims.l_True (fun _ -> Prims.l_True)
-
-val mm256_cvtepi16_epi32 (vector: u8) : Prims.Pure u8 Prims.l_True (fun _ -> Prims.l_True)
->>>>>>> 41072c68
+
+val mm256_cmpeq_epi32 (a b: t_Vec256) : Prims.Pure t_Vec256 Prims.l_True (fun _ -> Prims.l_True)
 
 val mm256_cmpgt_epi16 (lhs rhs: t_Vec256) : Prims.Pure t_Vec256 Prims.l_True (fun _ -> Prims.l_True)
 
+val mm256_cmpgt_epi32 (lhs rhs: t_Vec256) : Prims.Pure t_Vec256 Prims.l_True (fun _ -> Prims.l_True)
+
 val mm256_cvtepi16_epi32 (vector: t_Vec128)
     : Prims.Pure t_Vec256 Prims.l_True (fun _ -> Prims.l_True)
 
 unfold let mm256_extracti128_si256 = BitVec.Intrinsics.mm256_extracti128_si256
 
-<<<<<<< HEAD
 val mm256_inserti128_si256 (v_CONTROL: i32) (vector: t_Vec256) (vector_i128: t_Vec128)
     : Prims.Pure t_Vec256 Prims.l_True (fun _ -> Prims.l_True)
-=======
-val mm256_loadu_si256_i32 (input: t_Slice i32) : Prims.Pure u8 Prims.l_True (fun _ -> Prims.l_True)
-
-val mm256_loadu_si256_u8 (input: t_Slice u8) : Prims.Pure u8 Prims.l_True (fun _ -> Prims.l_True)
->>>>>>> 41072c68
 
 val mm256_loadu_si256_i16 (input: t_Slice i16)
     : Prims.Pure t_Vec256 Prims.l_True (fun _ -> Prims.l_True)
 
-<<<<<<< HEAD
+val mm256_loadu_si256_i32 (input: t_Slice i32)
+    : Prims.Pure t_Vec256 Prims.l_True (fun _ -> Prims.l_True)
+
 val mm256_loadu_si256_u8 (input: t_Slice u8)
     : Prims.Pure t_Vec256 Prims.l_True (fun _ -> Prims.l_True)
-=======
-val mm256_movemask_ps (a: u8) : Prims.Pure i32 Prims.l_True (fun _ -> Prims.l_True)
-
-val mm256_mul_epi32 (lhs rhs: u8) : Prims.Pure u8 Prims.l_True (fun _ -> Prims.l_True)
-
-val mm256_mul_epu32 (lhs rhs: u8) : Prims.Pure u8 Prims.l_True (fun _ -> Prims.l_True)
->>>>>>> 41072c68
 
 val mm256_madd_epi16 (lhs rhs: t_Vec256) : Prims.Pure t_Vec256 Prims.l_True (fun _ -> Prims.l_True)
+
+val mm256_mul_epi32 (lhs rhs: t_Vec256) : Prims.Pure t_Vec256 Prims.l_True (fun _ -> Prims.l_True)
 
 val mm256_mul_epu32 (lhs rhs: t_Vec256) : Prims.Pure t_Vec256 Prims.l_True (fun _ -> Prims.l_True)
 
@@ -122,19 +97,15 @@
             (vec256_as_i16x16 lhs)
             (vec256_as_i16x16 rhs))
 
-<<<<<<< HEAD
 unfold let mm256_mullo_epi16 = BitVec.Intrinsics.mm256_mullo_epi16
      let lemma_mm256_mullo_epi16 v1 v2 :
         Lemma (vec256_as_i16x16 (mm256_mullo_epi16 v1 v2) == 
             Spec.Utils.map2 mul_mod (vec256_as_i16x16 v1) (vec256_as_i16x16 v2))
             [SMTPat (vec256_as_i16x16 (mm256_mullo_epi16 v1 v2))] = admit()
-=======
-val mm256_or_si256 (a b: u8) : Prims.Pure u8 Prims.l_True (fun _ -> Prims.l_True)
-
-val mm256_packs_epi32 (lhs rhs: u8) : Prims.Pure u8 Prims.l_True (fun _ -> Prims.l_True)
->>>>>>> 41072c68
 
 val mm256_mullo_epi32 (lhs rhs: t_Vec256) : Prims.Pure t_Vec256 Prims.l_True (fun _ -> Prims.l_True)
+
+val mm256_or_si256 (a b: t_Vec256) : Prims.Pure t_Vec256 Prims.l_True (fun _ -> Prims.l_True)
 
 val mm256_packs_epi32 (lhs rhs: t_Vec256) : Prims.Pure t_Vec256 Prims.l_True (fun _ -> Prims.l_True)
 
@@ -169,20 +140,16 @@
     : Prims.Pure t_Vec256 Prims.l_True (fun _ -> Prims.l_True)
 
 val mm256_set_epi64x (input3 input2 input1 input0: i64)
-    : Prims.Pure u8 Prims.l_True (fun _ -> Prims.l_True)
+    : Prims.Pure t_Vec256 Prims.l_True (fun _ -> Prims.l_True)
 
 val mm256_set_epi8
       (byte31 byte30 byte29 byte28 byte27 byte26 byte25 byte24 byte23 byte22 byte21 byte20 byte19 byte18 byte17 byte16 byte15 byte14 byte13 byte12 byte11 byte10 byte9 byte8 byte7 byte6 byte5 byte4 byte3 byte2 byte1 byte0:
           i8)
     : Prims.Pure t_Vec256 Prims.l_True (fun _ -> Prims.l_True)
 
-<<<<<<< HEAD
+val mm256_set_m128i (hi lo: t_Vec128) : Prims.Pure t_Vec256 Prims.l_True (fun _ -> Prims.l_True)
+
 val mm256_setzero_si256: Prims.unit -> Prims.Pure t_Vec256 Prims.l_True (fun _ -> Prims.l_True)
-=======
-val mm256_set_m128i (hi lo: u8) : Prims.Pure u8 Prims.l_True (fun _ -> Prims.l_True)
-
-val mm256_setzero_si256: Prims.unit -> Prims.Pure u8 Prims.l_True (fun _ -> Prims.l_True)
->>>>>>> 41072c68
 
 val mm256_shuffle_epi32 (v_CONTROL: i32) (vector: t_Vec256)
     : Prims.Pure t_Vec256 Prims.l_True (fun _ -> Prims.l_True)
@@ -190,14 +157,9 @@
 val mm256_shuffle_epi8 (vector control: t_Vec256)
     : Prims.Pure t_Vec256 Prims.l_True (fun _ -> Prims.l_True)
 
-<<<<<<< HEAD
+val mm256_sign_epi32 (a b: t_Vec256) : Prims.Pure t_Vec256 Prims.l_True (fun _ -> Prims.l_True)
+
 unfold let mm256_slli_epi16 = BitVec.Intrinsics.mm256_slli_epi16
-=======
-val mm256_sign_epi32 (a b: u8) : Prims.Pure u8 Prims.l_True (fun _ -> Prims.l_True)
-
-val mm256_slli_epi16 (v_SHIFT_BY: i32) (vector: u8)
-    : Prims.Pure u8 Prims.l_True (fun _ -> Prims.l_True)
->>>>>>> 41072c68
 
 val mm256_slli_epi32 (v_SHIFT_BY: i32) (vector: t_Vec256)
     : Prims.Pure t_Vec256 Prims.l_True (fun _ -> Prims.l_True)
@@ -228,9 +190,23 @@
 val mm256_srli_epi64 (v_SHIFT_BY: i32) (vector: t_Vec256)
     : Prims.Pure t_Vec256 Prims.l_True (fun _ -> Prims.l_True)
 
-<<<<<<< HEAD
+val mm256_srlv_epi32 (vector counts: t_Vec256)
+    : Prims.Pure t_Vec256 Prims.l_True (fun _ -> Prims.l_True)
+
+val mm256_srlv_epi64 (vector counts: t_Vec256)
+    : Prims.Pure t_Vec256 Prims.l_True (fun _ -> Prims.l_True)
+
 val mm256_storeu_si256_i16 (output: t_Slice i16) (vector: t_Vec256)
-    : Prims.Pure (t_Slice i16) Prims.l_True (fun _ -> Prims.l_True)
+    : Prims.Pure (t_Slice i16)
+      Prims.l_True
+      (ensures
+        fun output_future ->
+          let output_future:t_Slice i16 = output_future in
+          (Core.Slice.impl__len #i16 output_future <: usize) =.
+          (Core.Slice.impl__len #i16 output <: usize))
+
+val mm256_storeu_si256_i32 (output: t_Slice i32) (vector: t_Vec256)
+    : Prims.Pure (t_Slice i32) Prims.l_True (fun _ -> Prims.l_True)
 
 val mm256_storeu_si256_u8 (output: t_Slice u8) (vector: t_Vec256)
     : Prims.Pure (t_Slice u8) Prims.l_True (fun _ -> Prims.l_True)
@@ -243,6 +219,10 @@
           let result:t_Vec256 = result in
           vec256_as_i16x16 result ==
           Spec.Utils.map2 ( -. ) (vec256_as_i16x16 lhs) (vec256_as_i16x16 rhs))
+
+val mm256_sub_epi32 (lhs rhs: t_Vec256) : Prims.Pure t_Vec256 Prims.l_True (fun _ -> Prims.l_True)
+
+val mm256_testz_si256 (lhs rhs: t_Vec256) : Prims.Pure i32 Prims.l_True (fun _ -> Prims.l_True)
 
 val mm256_unpackhi_epi32 (lhs rhs: t_Vec256)
     : Prims.Pure t_Vec256 Prims.l_True (fun _ -> Prims.l_True)
@@ -299,53 +279,9 @@
         fun result ->
           let result:t_Vec128 = result in
           vec128_as_i16x8 result == Spec.Utils.create (sz 8) constant)
-=======
-val mm256_srlv_epi32 (vector counts: u8) : Prims.Pure u8 Prims.l_True (fun _ -> Prims.l_True)
-
-val mm256_srlv_epi64 (vector counts: u8) : Prims.Pure u8 Prims.l_True (fun _ -> Prims.l_True)
-
-val mm256_storeu_si256_i16 (output: t_Slice i16) (vector: u8)
-    : Prims.Pure (t_Slice i16) Prims.l_True (fun _ -> Prims.l_True)
-
-val mm256_storeu_si256_i32 (output: t_Slice i32) (vector: u8)
-    : Prims.Pure (t_Slice i32) Prims.l_True (fun _ -> Prims.l_True)
-
-val mm256_storeu_si256_u8 (output: t_Slice u8) (vector: u8)
-    : Prims.Pure (t_Slice u8) Prims.l_True (fun _ -> Prims.l_True)
-
-val mm256_sub_epi16 (lhs rhs: u8) : Prims.Pure u8 Prims.l_True (fun _ -> Prims.l_True)
-
-val mm256_sub_epi32 (lhs rhs: u8) : Prims.Pure u8 Prims.l_True (fun _ -> Prims.l_True)
-
-val mm256_testz_si256 (lhs rhs: u8) : Prims.Pure i32 Prims.l_True (fun _ -> Prims.l_True)
-
-val mm256_unpackhi_epi32 (lhs rhs: u8) : Prims.Pure u8 Prims.l_True (fun _ -> Prims.l_True)
-
-val mm256_unpackhi_epi64 (lhs rhs: u8) : Prims.Pure u8 Prims.l_True (fun _ -> Prims.l_True)
-
-val mm256_unpacklo_epi32 (lhs rhs: u8) : Prims.Pure u8 Prims.l_True (fun _ -> Prims.l_True)
-
-val mm256_unpacklo_epi64 (a b: u8) : Prims.Pure u8 Prims.l_True (fun _ -> Prims.l_True)
-
-val mm256_xor_si256 (lhs rhs: u8) : Prims.Pure u8 Prims.l_True (fun _ -> Prims.l_True)
-
-val mm_add_epi16 (lhs rhs: u8) : Prims.Pure u8 Prims.l_True (fun _ -> Prims.l_True)
-
-val mm_loadu_si128 (input: t_Slice u8) : Prims.Pure u8 Prims.l_True (fun _ -> Prims.l_True)
-
-val mm_movemask_epi8 (vector: u8) : Prims.Pure i32 Prims.l_True (fun _ -> Prims.l_True)
-
-val mm_mulhi_epi16 (lhs rhs: u8) : Prims.Pure u8 Prims.l_True (fun _ -> Prims.l_True)
-
-val mm_mullo_epi16 (lhs rhs: u8) : Prims.Pure u8 Prims.l_True (fun _ -> Prims.l_True)
-
-val mm_packs_epi16 (lhs rhs: u8) : Prims.Pure u8 Prims.l_True (fun _ -> Prims.l_True)
-
-val mm_set1_epi16 (constant: i16) : Prims.Pure u8 Prims.l_True (fun _ -> Prims.l_True)
->>>>>>> 41072c68
 
 val mm_set_epi32 (input3 input2 input1 input0: i32)
-    : Prims.Pure u8 Prims.l_True (fun _ -> Prims.l_True)
+    : Prims.Pure t_Vec128 Prims.l_True (fun _ -> Prims.l_True)
 
 val mm_set_epi8
       (byte15 byte14 byte13 byte12 byte11 byte10 byte9 byte8 byte7 byte6 byte5 byte4 byte3 byte2 byte1 byte0:
@@ -355,18 +291,20 @@
 val mm_shuffle_epi8 (vector control: t_Vec128)
     : Prims.Pure t_Vec128 Prims.l_True (fun _ -> Prims.l_True)
 
-<<<<<<< HEAD
+val mm_sllv_epi32 (vector counts: t_Vec128)
+    : Prims.Pure t_Vec128 Prims.l_True (fun _ -> Prims.l_True)
+
+val mm_srli_epi64 (v_SHIFT_BY: i32) (vector: t_Vec128)
+    : Prims.Pure t_Vec128 Prims.l_True (fun _ -> Prims.l_True)
+
 val mm_storeu_bytes_si128 (output: t_Slice u8) (vector: t_Vec128)
     : Prims.Pure (t_Slice u8) Prims.l_True (fun _ -> Prims.l_True)
 
 val mm_storeu_si128 (output: t_Slice i16) (vector: t_Vec128)
-    : Prims.Pure (t_Slice i16)
-      Prims.l_True
-      (ensures
-        fun output_future ->
-          let output_future:t_Slice i16 = output_future in
-          (Core.Slice.impl__len #i16 output_future <: usize) =.
-          (Core.Slice.impl__len #i16 output <: usize))
+    : Prims.Pure (t_Slice i16) Prims.l_True (fun _ -> Prims.l_True)
+
+val mm_storeu_si128_i32 (output: t_Slice i32) (vector: t_Vec128)
+    : Prims.Pure (t_Slice i32) Prims.l_True (fun _ -> Prims.l_True)
 
 val mm_sub_epi16 (lhs rhs: t_Vec128)
     : Prims.Pure t_Vec128
@@ -376,22 +314,6 @@
           let result:t_Vec128 = result in
           vec128_as_i16x8 result ==
           Spec.Utils.map2 ( -. ) (vec128_as_i16x8 lhs) (vec128_as_i16x8 rhs))
-=======
-val mm_sllv_epi32 (vector counts: u8) : Prims.Pure u8 Prims.l_True (fun _ -> Prims.l_True)
-
-val mm_srli_epi64 (v_SHIFT_BY: i32) (vector: u8)
-    : Prims.Pure u8 Prims.l_True (fun _ -> Prims.l_True)
-
-val mm_storeu_bytes_si128 (output: t_Slice u8) (vector: u8)
-    : Prims.Pure (t_Slice u8) Prims.l_True (fun _ -> Prims.l_True)
-
-val mm_storeu_si128 (output: t_Slice i16) (vector: u8)
-    : Prims.Pure (t_Slice i16) Prims.l_True (fun _ -> Prims.l_True)
-
-val mm_storeu_si128_i32 (output: t_Slice i32) (vector: u8)
-    : Prims.Pure (t_Slice i32) Prims.l_True (fun _ -> Prims.l_True)
-
-val mm_sub_epi16 (lhs rhs: u8) : Prims.Pure u8 Prims.l_True (fun _ -> Prims.l_True)
-
-val vec256_blendv_epi32 (a b mask: u8) : Prims.Pure u8 Prims.l_True (fun _ -> Prims.l_True)
->>>>>>> 41072c68
+
+val vec256_blendv_epi32 (a b mask: t_Vec256)
+    : Prims.Pure t_Vec256 Prims.l_True (fun _ -> Prims.l_True)