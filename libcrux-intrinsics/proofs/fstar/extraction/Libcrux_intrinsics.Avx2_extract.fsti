--- conflicted
+++ resolved
@@ -61,18 +61,11 @@
 
 val mm256_mulhi_epi16 (lhs rhs: t_Vec256) : Prims.Pure t_Vec256 Prims.l_True (fun _ -> Prims.l_True)
 
-<<<<<<< HEAD
-val mm256_mullo_epi16 (lhs rhs: t_Vec256)
-    : Prims.Pure t_Vec256
-      Prims.l_True
-      (ensures
-        fun result ->
-          let result:t_Vec256 = result in
-          vec256_as_i16x16 result ==
-          Spec.Utils.map2 mul_mod (vec256_as_i16x16 lhs) (vec256_as_i16x16 rhs))
-=======
 unfold let mm256_mullo_epi16 = BitVec.Intrinsics.mm256_mullo_epi16
->>>>>>> db6b5482
+     let lemma_mm256_mullo_epi16 v1 v2 :
+        Lemma (vec256_as_i16x16 (mm256_mullo_epi16 v1 v2) == 
+            Spec.Utils.map2 mul_mod (vec256_as_i16x16 v1) (vec256_as_i16x16 v2))
+            [SMTPat (vec256_as_i16x16 (mm256_mullo_epi16 v1 v2))] = admit()
 
 val mm256_mullo_epi32 (lhs rhs: t_Vec256) : Prims.Pure t_Vec256 Prims.l_True (fun _ -> Prims.l_True)
 
