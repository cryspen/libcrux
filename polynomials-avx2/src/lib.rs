--- conflicted
+++ resolved
@@ -377,13 +377,6 @@
         from_i16_array(array)
     }
 
-<<<<<<< HEAD
-=======
-    fn add_constant(v: Self, c: i16) -> Self {
-        add_constant(v, c)
-    }
-
->>>>>>> 72f4686e
     fn add(lhs: Self, rhs: &Self) -> Self {
         add(lhs, rhs)
     }
