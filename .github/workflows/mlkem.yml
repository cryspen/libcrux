--- conflicted
+++ resolved
@@ -22,22 +22,13 @@
       matrix:
         bits: [32, 64]
         os:
-<<<<<<< HEAD
-          - macos-14
-=======
           - macos-13 # Intel mac
           - macos-latest # macos-14 m1
->>>>>>> 0c67a85b
           - ubuntu-latest
           - windows-latest
         exclude:
           - bits: 32
-<<<<<<< HEAD
-            os: "macos-14"
-          # FIXME: Linking isn't working here yet for hacl #42
-=======
             os: "macos-latest"
->>>>>>> 0c67a85b
           - bits: 32
             os: "macos-13"
 
@@ -68,14 +59,6 @@
         run: |
           rustup target add aarch64-unknown-linux-gnu
 
-<<<<<<< HEAD
-      - name: ⚙️ Setup macOS
-        if: ${{  matrix.os == 'macos-14' }}
-        run: |
-          rustup target add aarch64-apple-darwin
-
-=======
->>>>>>> 0c67a85b
       # Set up 32 bit systems
 
       - name: 🛠️ Config Windows x86
@@ -97,13 +80,6 @@
       - name: 🔨 Build Release
         run: cargo build --verbose --release $RUST_TARGET_FLAG
 
-<<<<<<< HEAD
-      # Cross compilation
-
-      - name: 🔨 Build aarch64 macOS
-        if: ${{ matrix.os == 'macos-14' }}
-        run: cargo build --verbose --target aarch64-apple-darwin
-=======
       - name: 🏃🏻 Asan MacOS
         if: ${{ matrix.os == 'macos-latest' }}
         run: RUSTDOCFLAGS=-Zsanitizer=address RUSTFLAGS=-Zsanitizer=address cargo +nightly test --release --target aarch64-apple-darwin
@@ -138,7 +114,6 @@
         run: |
           cargo clean
           LIBCRUX_DISABLE_SIMD128=1 LIBCRUX_DISABLE_SIMD256=1 cargo test --verbose --release $RUST_TARGET_FLAG
->>>>>>> 0c67a85b
 
       # Test ...
 
@@ -169,23 +144,14 @@
       matrix:
         bits: [32, 64]
         os:
-<<<<<<< HEAD
-          - macos-14
-=======
           - macos-13
           - macos-latest
->>>>>>> 0c67a85b
           - ubuntu-latest
           - windows-latest
         exclude:
           # There's no such thing as 32-bit macOS
           - bits: 32
-<<<<<<< HEAD
-            os: "macos-14"
-          # FIXME: Linking isn't working here yet for hacl #42
-=======
             os: "macos-latest"
->>>>>>> 0c67a85b
           - bits: 32
             os: "macos-13"
 
@@ -213,13 +179,8 @@
         run: |
           rustup target add aarch64-unknown-linux-gnu
 
-<<<<<<< HEAD
-      - name: ⚙️ Setup macOS
-        if: ${{  matrix.os == 'macos-14' }}
-=======
       - name: 🛠️ Setup macOS
         if: ${{  matrix.os == 'macos-latest' }}
->>>>>>> 0c67a85b
         run: |
           rustup target add aarch64-apple-darwin
 
