/*
 * SPDX-FileCopyrightText: 2025 Cryspen Sarl <info@cryspen.com>
 *
 * SPDX-License-Identifier: MIT or Apache-2.0
 *
 * This code was generated with the following revisions:
 * Charon: bb62a9b39db4ea8c6d536fe61b7d26663751bf3c
<<<<<<< HEAD
 * Eurydice: ef0b2dfa7dea7f6f32ea6506cdbf3415b5f97640
 * Karamel: 39cb85a718da8ae4a724d31b08f9134ca9311336
 * F*: unset
 * Libcrux: b22d65431942a8f8948c3892bd8ff971b4c23677
=======
 * Eurydice: 46cef5d58a855ed049fa89bfe99c959b5d9d0d4b
 * Karamel: 39cb85a718da8ae4a724d31b08f9134ca9311336
 * F*: unset
 * Libcrux: ebc5ce6353daffce3fcd8bb1a92f7621ce266e9a
>>>>>>> 5fec0538
 */

#ifndef __libcrux_mldsa65_avx2_H
#define __libcrux_mldsa65_avx2_H

#include "eurydice_glue.h"
#include "intrinsics/libcrux_intrinsics_avx2.h"
#include "libcrux_core.h"
#include "libcrux_mldsa65_portable.h"
#include "libcrux_sha3_avx2.h"
#include "libcrux_sha3_portable.h"

typedef libcrux_sha3_avx2_x4_incremental_KeccakState
    libcrux_ml_dsa_hash_functions_simd256_Shake128x4;

/**
 Init the state and absorb 4 blocks in parallel.
*/
KRML_ATTRIBUTE_TARGET("avx2")
static KRML_MUSTINLINE libcrux_sha3_generic_keccak_KeccakState_55
libcrux_ml_dsa_hash_functions_simd256_init_absorb(Eurydice_slice input0,
                                                  Eurydice_slice input1,
                                                  Eurydice_slice input2,
                                                  Eurydice_slice input3) {
  libcrux_sha3_generic_keccak_KeccakState_55 state =
      libcrux_sha3_avx2_x4_incremental_init();
  libcrux_sha3_avx2_x4_incremental_shake128_absorb_final(&state, input0, input1,
                                                         input2, input3);
  return state;
}

typedef libcrux_sha3_portable_KeccakState
    libcrux_ml_dsa_hash_functions_simd256_Shake256;

KRML_ATTRIBUTE_TARGET("avx2")
static KRML_MUSTINLINE libcrux_sha3_generic_keccak_KeccakState_17
libcrux_ml_dsa_hash_functions_simd256_init_absorb_final_shake256(
    Eurydice_slice input) {
  libcrux_sha3_generic_keccak_KeccakState_17 state =
      libcrux_sha3_portable_incremental_shake256_init();
  libcrux_sha3_portable_incremental_shake256_absorb_final(&state, input);
  return state;
}

typedef libcrux_sha3_avx2_x4_incremental_KeccakState
    libcrux_ml_dsa_hash_functions_simd256_Shake256x4;

KRML_ATTRIBUTE_TARGET("avx2")
static KRML_MUSTINLINE libcrux_sha3_generic_keccak_KeccakState_55
libcrux_ml_dsa_hash_functions_simd256_init_absorb_x4(Eurydice_slice input0,
                                                     Eurydice_slice input1,
                                                     Eurydice_slice input2,
                                                     Eurydice_slice input3) {
  libcrux_sha3_generic_keccak_KeccakState_55 state =
      libcrux_sha3_avx2_x4_incremental_init();
  libcrux_sha3_avx2_x4_incremental_shake256_absorb_final(&state, input0, input1,
                                                         input2, input3);
  return state;
}

KRML_ATTRIBUTE_TARGET("avx2")
static KRML_MUSTINLINE void
libcrux_ml_dsa_hash_functions_simd256_squeeze_first_block_shake256(
    libcrux_sha3_generic_keccak_KeccakState_17 *state, uint8_t ret[136U]) {
  uint8_t out[136U] = {0U};
  libcrux_sha3_portable_incremental_shake256_squeeze_first_block(
      state, Eurydice_array_to_slice((size_t)136U, out, uint8_t));
  memcpy(ret, out, (size_t)136U * sizeof(uint8_t));
}

KRML_ATTRIBUTE_TARGET("avx2")
static KRML_MUSTINLINE uint8_t_136size_t__x4
libcrux_ml_dsa_hash_functions_simd256_squeeze_first_block_x4(
    libcrux_sha3_generic_keccak_KeccakState_55 *state) {
  uint8_t out0[136U] = {0U};
  uint8_t out1[136U] = {0U};
  uint8_t out2[136U] = {0U};
  uint8_t out3[136U] = {0U};
  libcrux_sha3_avx2_x4_incremental_shake256_squeeze_first_block(
      state, Eurydice_array_to_slice((size_t)136U, out0, uint8_t),
      Eurydice_array_to_slice((size_t)136U, out1, uint8_t),
      Eurydice_array_to_slice((size_t)136U, out2, uint8_t),
      Eurydice_array_to_slice((size_t)136U, out3, uint8_t));
  /* Passing arrays by value in Rust generates a copy in C */
  uint8_t copy_of_out0[136U];
  memcpy(copy_of_out0, out0, (size_t)136U * sizeof(uint8_t));
  /* Passing arrays by value in Rust generates a copy in C */
  uint8_t copy_of_out1[136U];
  memcpy(copy_of_out1, out1, (size_t)136U * sizeof(uint8_t));
  /* Passing arrays by value in Rust generates a copy in C */
  uint8_t copy_of_out2[136U];
  memcpy(copy_of_out2, out2, (size_t)136U * sizeof(uint8_t));
  /* Passing arrays by value in Rust generates a copy in C */
  uint8_t copy_of_out3[136U];
  memcpy(copy_of_out3, out3, (size_t)136U * sizeof(uint8_t));
  uint8_t_136size_t__x4 lit;
  memcpy(lit.fst, copy_of_out0, (size_t)136U * sizeof(uint8_t));
  memcpy(lit.snd, copy_of_out1, (size_t)136U * sizeof(uint8_t));
  memcpy(lit.thd, copy_of_out2, (size_t)136U * sizeof(uint8_t));
  memcpy(lit.f3, copy_of_out3, (size_t)136U * sizeof(uint8_t));
  return lit;
}

KRML_ATTRIBUTE_TARGET("avx2")
static KRML_MUSTINLINE void
libcrux_ml_dsa_hash_functions_simd256_squeeze_first_five_blocks(
    libcrux_sha3_generic_keccak_KeccakState_55 *state, uint8_t *out0,
    uint8_t *out1, uint8_t *out2, uint8_t *out3) {
  libcrux_sha3_avx2_x4_incremental_shake128_squeeze_first_five_blocks(
      state, Eurydice_array_to_slice((size_t)840U, out0, uint8_t),
      Eurydice_array_to_slice((size_t)840U, out1, uint8_t),
      Eurydice_array_to_slice((size_t)840U, out2, uint8_t),
      Eurydice_array_to_slice((size_t)840U, out3, uint8_t));
}

KRML_ATTRIBUTE_TARGET("avx2")
static KRML_MUSTINLINE uint8_t_168size_t__x4
libcrux_ml_dsa_hash_functions_simd256_squeeze_next_block(
    libcrux_sha3_generic_keccak_KeccakState_55 *state) {
  uint8_t out0[168U] = {0U};
  uint8_t out1[168U] = {0U};
  uint8_t out2[168U] = {0U};
  uint8_t out3[168U] = {0U};
  libcrux_sha3_avx2_x4_incremental_shake128_squeeze_next_block(
      state, Eurydice_array_to_slice((size_t)168U, out0, uint8_t),
      Eurydice_array_to_slice((size_t)168U, out1, uint8_t),
      Eurydice_array_to_slice((size_t)168U, out2, uint8_t),
      Eurydice_array_to_slice((size_t)168U, out3, uint8_t));
  /* Passing arrays by value in Rust generates a copy in C */
  uint8_t copy_of_out0[168U];
  memcpy(copy_of_out0, out0, (size_t)168U * sizeof(uint8_t));
  /* Passing arrays by value in Rust generates a copy in C */
  uint8_t copy_of_out1[168U];
  memcpy(copy_of_out1, out1, (size_t)168U * sizeof(uint8_t));
  /* Passing arrays by value in Rust generates a copy in C */
  uint8_t copy_of_out2[168U];
  memcpy(copy_of_out2, out2, (size_t)168U * sizeof(uint8_t));
  /* Passing arrays by value in Rust generates a copy in C */
  uint8_t copy_of_out3[168U];
  memcpy(copy_of_out3, out3, (size_t)168U * sizeof(uint8_t));
  uint8_t_168size_t__x4 lit;
  memcpy(lit.fst, copy_of_out0, (size_t)168U * sizeof(uint8_t));
  memcpy(lit.snd, copy_of_out1, (size_t)168U * sizeof(uint8_t));
  memcpy(lit.thd, copy_of_out2, (size_t)168U * sizeof(uint8_t));
  memcpy(lit.f3, copy_of_out3, (size_t)168U * sizeof(uint8_t));
  return lit;
}

KRML_ATTRIBUTE_TARGET("avx2")
static KRML_MUSTINLINE void
libcrux_ml_dsa_hash_functions_simd256_squeeze_next_block_shake256(
    libcrux_sha3_generic_keccak_KeccakState_17 *state, uint8_t ret[136U]) {
  uint8_t out[136U] = {0U};
  libcrux_sha3_portable_incremental_shake256_squeeze_next_block(
      state, Eurydice_array_to_slice((size_t)136U, out, uint8_t));
  memcpy(ret, out, (size_t)136U * sizeof(uint8_t));
}

KRML_ATTRIBUTE_TARGET("avx2")
static KRML_MUSTINLINE uint8_t_136size_t__x4
libcrux_ml_dsa_hash_functions_simd256_squeeze_next_block_x4(
    libcrux_sha3_generic_keccak_KeccakState_55 *state) {
  uint8_t out0[136U] = {0U};
  uint8_t out1[136U] = {0U};
  uint8_t out2[136U] = {0U};
  uint8_t out3[136U] = {0U};
  libcrux_sha3_avx2_x4_incremental_shake256_squeeze_next_block(
      state, Eurydice_array_to_slice((size_t)136U, out0, uint8_t),
      Eurydice_array_to_slice((size_t)136U, out1, uint8_t),
      Eurydice_array_to_slice((size_t)136U, out2, uint8_t),
      Eurydice_array_to_slice((size_t)136U, out3, uint8_t));
  /* Passing arrays by value in Rust generates a copy in C */
  uint8_t copy_of_out0[136U];
  memcpy(copy_of_out0, out0, (size_t)136U * sizeof(uint8_t));
  /* Passing arrays by value in Rust generates a copy in C */
  uint8_t copy_of_out1[136U];
  memcpy(copy_of_out1, out1, (size_t)136U * sizeof(uint8_t));
  /* Passing arrays by value in Rust generates a copy in C */
  uint8_t copy_of_out2[136U];
  memcpy(copy_of_out2, out2, (size_t)136U * sizeof(uint8_t));
  /* Passing arrays by value in Rust generates a copy in C */
  uint8_t copy_of_out3[136U];
  memcpy(copy_of_out3, out3, (size_t)136U * sizeof(uint8_t));
  uint8_t_136size_t__x4 lit;
  memcpy(lit.fst, copy_of_out0, (size_t)136U * sizeof(uint8_t));
  memcpy(lit.snd, copy_of_out1, (size_t)136U * sizeof(uint8_t));
  memcpy(lit.thd, copy_of_out2, (size_t)136U * sizeof(uint8_t));
  memcpy(lit.f3, copy_of_out3, (size_t)136U * sizeof(uint8_t));
  return lit;
}

/**
 Init the state and absorb 4 blocks in parallel.
*/
/**
This function found in impl {(libcrux_ml_dsa::hash_functions::shake128::XofX4
for libcrux_ml_dsa::hash_functions::simd256::Shake128x4)}
*/
KRML_ATTRIBUTE_TARGET("avx2")
static KRML_MUSTINLINE libcrux_sha3_generic_keccak_KeccakState_55
libcrux_ml_dsa_hash_functions_simd256_init_absorb_7b(Eurydice_slice input0,
                                                     Eurydice_slice input1,
                                                     Eurydice_slice input2,
                                                     Eurydice_slice input3) {
  return libcrux_ml_dsa_hash_functions_simd256_init_absorb(input0, input1,
                                                           input2, input3);
}

/**
This function found in impl {(libcrux_ml_dsa::hash_functions::shake128::XofX4
for libcrux_ml_dsa::hash_functions::simd256::Shake128x4)}
*/
KRML_ATTRIBUTE_TARGET("avx2")
static KRML_MUSTINLINE void
libcrux_ml_dsa_hash_functions_simd256_squeeze_first_five_blocks_7b(
    libcrux_sha3_generic_keccak_KeccakState_55 *self, uint8_t *out0,
    uint8_t *out1, uint8_t *out2, uint8_t *out3) {
  libcrux_ml_dsa_hash_functions_simd256_squeeze_first_five_blocks(
      self, out0, out1, out2, out3);
}

/**
This function found in impl {(libcrux_ml_dsa::hash_functions::shake128::XofX4
for libcrux_ml_dsa::hash_functions::simd256::Shake128x4)}
*/
KRML_ATTRIBUTE_TARGET("avx2")
static KRML_MUSTINLINE uint8_t_168size_t__x4
libcrux_ml_dsa_hash_functions_simd256_squeeze_next_block_7b(
    libcrux_sha3_generic_keccak_KeccakState_55 *self) {
  return libcrux_ml_dsa_hash_functions_simd256_squeeze_next_block(self);
}

/**
This function found in impl {(libcrux_ml_dsa::hash_functions::shake256::DsaXof
for libcrux_ml_dsa::hash_functions::simd256::Shake256)#1}
*/
KRML_ATTRIBUTE_TARGET("avx2")
static KRML_MUSTINLINE libcrux_sha3_generic_keccak_KeccakState_17
libcrux_ml_dsa_hash_functions_simd256_init_absorb_final_d9(
    Eurydice_slice input) {
  return libcrux_ml_dsa_hash_functions_simd256_init_absorb_final_shake256(
      input);
}

/**
This function found in impl {(libcrux_ml_dsa::hash_functions::shake256::DsaXof
for libcrux_ml_dsa::hash_functions::simd256::Shake256)#1}
*/
KRML_ATTRIBUTE_TARGET("avx2")
static KRML_MUSTINLINE void
libcrux_ml_dsa_hash_functions_simd256_squeeze_first_block_d9(
    libcrux_sha3_generic_keccak_KeccakState_17 *self, uint8_t ret[136U]) {
  libcrux_ml_dsa_hash_functions_simd256_squeeze_first_block_shake256(self, ret);
}

/**
This function found in impl {(libcrux_ml_dsa::hash_functions::shake256::DsaXof
for libcrux_ml_dsa::hash_functions::simd256::Shake256)#1}
*/
KRML_ATTRIBUTE_TARGET("avx2")
static KRML_MUSTINLINE void
libcrux_ml_dsa_hash_functions_simd256_squeeze_next_block_d9(
    libcrux_sha3_generic_keccak_KeccakState_17 *self, uint8_t ret[136U]) {
  libcrux_ml_dsa_hash_functions_simd256_squeeze_next_block_shake256(self, ret);
}

/**
This function found in impl {(libcrux_ml_dsa::hash_functions::shake256::XofX4
for libcrux_ml_dsa::hash_functions::simd256::Shake256x4)#2}
*/
KRML_ATTRIBUTE_TARGET("avx2")
static KRML_MUSTINLINE libcrux_sha3_generic_keccak_KeccakState_55
libcrux_ml_dsa_hash_functions_simd256_init_absorb_x4_fb(Eurydice_slice input0,
                                                        Eurydice_slice input1,
                                                        Eurydice_slice input2,
                                                        Eurydice_slice input3) {
  return libcrux_ml_dsa_hash_functions_simd256_init_absorb_x4(input0, input1,
                                                              input2, input3);
}

/**
This function found in impl {(libcrux_ml_dsa::hash_functions::shake256::XofX4
for libcrux_ml_dsa::hash_functions::simd256::Shake256x4)#2}
*/
KRML_ATTRIBUTE_TARGET("avx2")
static KRML_MUSTINLINE uint8_t_136size_t__x4
libcrux_ml_dsa_hash_functions_simd256_squeeze_first_block_x4_fb(
    libcrux_sha3_generic_keccak_KeccakState_55 *self) {
  return libcrux_ml_dsa_hash_functions_simd256_squeeze_first_block_x4(self);
}

/**
This function found in impl {(libcrux_ml_dsa::hash_functions::shake256::XofX4
for libcrux_ml_dsa::hash_functions::simd256::Shake256x4)#2}
*/
KRML_ATTRIBUTE_TARGET("avx2")
static KRML_MUSTINLINE uint8_t_136size_t__x4
libcrux_ml_dsa_hash_functions_simd256_squeeze_next_block_x4_fb(
    libcrux_sha3_generic_keccak_KeccakState_55 *self) {
  return libcrux_ml_dsa_hash_functions_simd256_squeeze_next_block_x4(self);
}

typedef __m256i libcrux_ml_dsa_simd_avx2_vector_type_Vec256;

/**
 Create an all-zero vector coefficient
*/
KRML_ATTRIBUTE_TARGET("avx2")
static inline __m256i libcrux_ml_dsa_simd_avx2_vector_type_zero(void) {
  return libcrux_intrinsics_avx2_mm256_setzero_si256();
}

/**
This function found in impl {(libcrux_ml_dsa::simd::traits::Operations for
libcrux_ml_dsa::simd::avx2::vector_type::Vec256)}
*/
KRML_ATTRIBUTE_TARGET("avx2")
static KRML_MUSTINLINE __m256i libcrux_ml_dsa_simd_avx2_zero_22(void) {
  return libcrux_ml_dsa_simd_avx2_vector_type_zero();
}

/**
 Create a coefficient from an `i32` array
*/
KRML_ATTRIBUTE_TARGET("avx2")
static inline void libcrux_ml_dsa_simd_avx2_vector_type_from_coefficient_array(
    Eurydice_slice coefficient_array, __m256i *out) {
  out[0U] = libcrux_intrinsics_avx2_mm256_loadu_si256_i32(coefficient_array);
}

/**
This function found in impl {(libcrux_ml_dsa::simd::traits::Operations for
libcrux_ml_dsa::simd::avx2::vector_type::Vec256)}
*/
KRML_ATTRIBUTE_TARGET("avx2")
static KRML_MUSTINLINE void libcrux_ml_dsa_simd_avx2_from_coefficient_array_22(
    Eurydice_slice coefficient_array, __m256i *out) {
  libcrux_ml_dsa_simd_avx2_vector_type_from_coefficient_array(coefficient_array,
                                                              out);
}

/**
 Write out the coefficient to an `i32` array
*/
KRML_ATTRIBUTE_TARGET("avx2")
static KRML_MUSTINLINE void
libcrux_ml_dsa_simd_avx2_vector_type_to_coefficient_array(__m256i *value,
                                                          Eurydice_slice out) {
  libcrux_intrinsics_avx2_mm256_storeu_si256_i32(out, value[0U]);
}

/**
This function found in impl {(libcrux_ml_dsa::simd::traits::Operations for
libcrux_ml_dsa::simd::avx2::vector_type::Vec256)}
*/
KRML_ATTRIBUTE_TARGET("avx2")
static KRML_MUSTINLINE void libcrux_ml_dsa_simd_avx2_to_coefficient_array_22(
    __m256i *value, Eurydice_slice out) {
  libcrux_ml_dsa_simd_avx2_vector_type_to_coefficient_array(value, out);
}

KRML_ATTRIBUTE_TARGET("avx2")
static inline void libcrux_ml_dsa_simd_avx2_arithmetic_add(__m256i *lhs,
                                                           __m256i *rhs) {
  lhs[0U] = libcrux_intrinsics_avx2_mm256_add_epi32(lhs[0U], rhs[0U]);
}

/**
This function found in impl {(libcrux_ml_dsa::simd::traits::Operations for
libcrux_ml_dsa::simd::avx2::vector_type::Vec256)}
*/
KRML_ATTRIBUTE_TARGET("avx2")
static KRML_MUSTINLINE void libcrux_ml_dsa_simd_avx2_add_22(__m256i *lhs,
                                                            __m256i *rhs) {
  libcrux_ml_dsa_simd_avx2_arithmetic_add(lhs, rhs);
}

KRML_ATTRIBUTE_TARGET("avx2")
static inline void libcrux_ml_dsa_simd_avx2_arithmetic_subtract(__m256i *lhs,
                                                                __m256i *rhs) {
  lhs[0U] = libcrux_intrinsics_avx2_mm256_sub_epi32(lhs[0U], rhs[0U]);
}

/**
This function found in impl {(libcrux_ml_dsa::simd::traits::Operations for
libcrux_ml_dsa::simd::avx2::vector_type::Vec256)}
*/
KRML_ATTRIBUTE_TARGET("avx2")
static KRML_MUSTINLINE void libcrux_ml_dsa_simd_avx2_subtract_22(__m256i *lhs,
                                                                 __m256i *rhs) {
  libcrux_ml_dsa_simd_avx2_arithmetic_subtract(lhs, rhs);
}

KRML_ATTRIBUTE_TARGET("avx2")
static inline bool libcrux_ml_dsa_simd_avx2_arithmetic_infinity_norm_exceeds(
    __m256i *simd_unit, int32_t bound) {
  __m256i absolute_values =
      libcrux_intrinsics_avx2_mm256_abs_epi32(simd_unit[0U]);
  __m256i bound0 = libcrux_intrinsics_avx2_mm256_set1_epi32(bound - (int32_t)1);
  __m256i compare_with_bound =
      libcrux_intrinsics_avx2_mm256_cmpgt_epi32(absolute_values, bound0);
  int32_t result = libcrux_intrinsics_avx2_mm256_testz_si256(
      compare_with_bound, compare_with_bound);
  return result != (int32_t)1;
}

/**
This function found in impl {(libcrux_ml_dsa::simd::traits::Operations for
libcrux_ml_dsa::simd::avx2::vector_type::Vec256)}
*/
KRML_ATTRIBUTE_TARGET("avx2")
static KRML_MUSTINLINE bool libcrux_ml_dsa_simd_avx2_infinity_norm_exceeds_22(
    __m256i *simd_unit, int32_t bound) {
  return libcrux_ml_dsa_simd_avx2_arithmetic_infinity_norm_exceeds(simd_unit,
                                                                   bound);
}

KRML_ATTRIBUTE_TARGET("avx2")
static inline __m256i
libcrux_ml_dsa_simd_avx2_arithmetic_to_unsigned_representatives_ret(
    __m256i *t) {
  __m256i signs =
      libcrux_intrinsics_avx2_mm256_srai_epi32((int32_t)31, t[0U], __m256i);
  __m256i conditional_add_field_modulus =
      libcrux_intrinsics_avx2_mm256_and_si256(
          signs, libcrux_intrinsics_avx2_mm256_set1_epi32(
                     LIBCRUX_ML_DSA_SIMD_TRAITS_FIELD_MODULUS));
  return libcrux_intrinsics_avx2_mm256_add_epi32(t[0U],
                                                 conditional_add_field_modulus);
}

KRML_ATTRIBUTE_TARGET("avx2")
static KRML_MUSTINLINE void libcrux_ml_dsa_simd_avx2_arithmetic_decompose(
    int32_t gamma2, __m256i *r, __m256i *r0, __m256i *r1) {
  __m256i r2 =
      libcrux_ml_dsa_simd_avx2_arithmetic_to_unsigned_representatives_ret(r);
  __m256i ceil_of_r_by_128 = libcrux_intrinsics_avx2_mm256_add_epi32(
      r2, libcrux_intrinsics_avx2_mm256_set1_epi32((int32_t)127));
  __m256i ceil_of_r_by_1280 = libcrux_intrinsics_avx2_mm256_srai_epi32(
      (int32_t)7, ceil_of_r_by_128, __m256i);
  switch (gamma2) {
    case 95232: {
      __m256i result = libcrux_intrinsics_avx2_mm256_mullo_epi32(
          ceil_of_r_by_1280,
          libcrux_intrinsics_avx2_mm256_set1_epi32((int32_t)11275));
      __m256i result0 = libcrux_intrinsics_avx2_mm256_add_epi32(
          result, libcrux_intrinsics_avx2_mm256_set1_epi32((int32_t)1 << 23U));
      __m256i result1 = libcrux_intrinsics_avx2_mm256_srai_epi32(
          (int32_t)24, result0, __m256i);
      __m256i mask = libcrux_intrinsics_avx2_mm256_sub_epi32(
          libcrux_intrinsics_avx2_mm256_set1_epi32((int32_t)43), result1);
      __m256i mask0 =
          libcrux_intrinsics_avx2_mm256_srai_epi32((int32_t)31, mask, __m256i);
      __m256i not_result =
          libcrux_intrinsics_avx2_mm256_xor_si256(result1, mask0);
      r1[0U] = libcrux_intrinsics_avx2_mm256_and_si256(result1, not_result);
      break;
    }
    case 261888: {
      __m256i result = libcrux_intrinsics_avx2_mm256_mullo_epi32(
          ceil_of_r_by_1280,
          libcrux_intrinsics_avx2_mm256_set1_epi32((int32_t)1025));
      __m256i result0 = libcrux_intrinsics_avx2_mm256_add_epi32(
          result, libcrux_intrinsics_avx2_mm256_set1_epi32((int32_t)1 << 21U));
      __m256i result1 = libcrux_intrinsics_avx2_mm256_srai_epi32(
          (int32_t)22, result0, __m256i);
      r1[0U] = libcrux_intrinsics_avx2_mm256_and_si256(
          result1, libcrux_intrinsics_avx2_mm256_set1_epi32((int32_t)15));
      break;
    }
    default: {
      KRML_HOST_EPRINTF("KaRaMeL abort at %s:%d\n%s\n", __FILE__, __LINE__,
                        "panic!");
      KRML_HOST_EXIT(255U);
    }
  }
  int32_t alpha = gamma2 * (int32_t)2;
  __m256i r0_tmp = libcrux_intrinsics_avx2_mm256_mullo_epi32(
      r1[0U], libcrux_intrinsics_avx2_mm256_set1_epi32(alpha));
  __m256i r0_tmp0 = libcrux_intrinsics_avx2_mm256_sub_epi32(r2, r0_tmp);
  __m256i field_modulus_halved = libcrux_intrinsics_avx2_mm256_set1_epi32(
      (LIBCRUX_ML_DSA_SIMD_TRAITS_FIELD_MODULUS - (int32_t)1) / (int32_t)2);
  __m256i mask =
      libcrux_intrinsics_avx2_mm256_sub_epi32(field_modulus_halved, r0_tmp0);
  __m256i mask0 =
      libcrux_intrinsics_avx2_mm256_srai_epi32((int32_t)31, mask, __m256i);
  __m256i field_modulus_and_mask = libcrux_intrinsics_avx2_mm256_and_si256(
      mask0, libcrux_intrinsics_avx2_mm256_set1_epi32(
                 LIBCRUX_ML_DSA_SIMD_TRAITS_FIELD_MODULUS));
  r0[0U] =
      libcrux_intrinsics_avx2_mm256_sub_epi32(r0_tmp0, field_modulus_and_mask);
}

/**
This function found in impl {(libcrux_ml_dsa::simd::traits::Operations for
libcrux_ml_dsa::simd::avx2::vector_type::Vec256)}
*/
KRML_ATTRIBUTE_TARGET("avx2")
static KRML_MUSTINLINE void libcrux_ml_dsa_simd_avx2_decompose_22(
    int32_t gamma2, __m256i *simd_unit, __m256i *low, __m256i *high) {
  libcrux_ml_dsa_simd_avx2_arithmetic_decompose(gamma2, simd_unit, low, high);
}

KRML_ATTRIBUTE_TARGET("avx2")
static KRML_MUSTINLINE size_t libcrux_ml_dsa_simd_avx2_arithmetic_compute_hint(
    __m256i *low, __m256i *high, int32_t gamma2, __m256i *hint) {
  __m256i minus_gamma2 = libcrux_intrinsics_avx2_mm256_set1_epi32(-gamma2);
  __m256i gamma20 = libcrux_intrinsics_avx2_mm256_set1_epi32(gamma2);
  __m256i low_within_bound = libcrux_intrinsics_avx2_mm256_cmpgt_epi32(
      libcrux_intrinsics_avx2_mm256_abs_epi32(low[0U]), gamma20);
  __m256i low_equals_minus_gamma2 =
      libcrux_intrinsics_avx2_mm256_cmpeq_epi32(low[0U], minus_gamma2);
  __m256i low_equals_minus_gamma2_and_high_is_nonzero =
      libcrux_intrinsics_avx2_mm256_sign_epi32(low_equals_minus_gamma2,
                                               high[0U]);
  hint[0U] = libcrux_intrinsics_avx2_mm256_or_si256(
      low_within_bound, low_equals_minus_gamma2_and_high_is_nonzero);
  int32_t hints_mask = libcrux_intrinsics_avx2_mm256_movemask_ps(
      libcrux_intrinsics_avx2_mm256_castsi256_ps(hint[0U]));
  hint[0U] = libcrux_intrinsics_avx2_mm256_and_si256(
      hint[0U], libcrux_intrinsics_avx2_mm256_set1_epi32((int32_t)1));
  return (size_t)core_num__i32_2__count_ones(hints_mask);
}

/**
This function found in impl {(libcrux_ml_dsa::simd::traits::Operations for
libcrux_ml_dsa::simd::avx2::vector_type::Vec256)}
*/
KRML_ATTRIBUTE_TARGET("avx2")
static KRML_MUSTINLINE size_t libcrux_ml_dsa_simd_avx2_compute_hint_22(
    __m256i *low, __m256i *high, int32_t gamma2, __m256i *hint) {
  return libcrux_ml_dsa_simd_avx2_arithmetic_compute_hint(low, high, gamma2,
                                                          hint);
}

typedef struct core_core_arch_x86___m256i_x2_s {
  __m256i fst;
  __m256i snd;
} core_core_arch_x86___m256i_x2;

KRML_ATTRIBUTE_TARGET("avx2")
static KRML_MUSTINLINE void libcrux_ml_dsa_simd_avx2_arithmetic_use_hint(
    int32_t gamma2, __m256i *r, __m256i *hint) {
  core_core_arch_x86___m256i_x2 uu____0 = {
      libcrux_intrinsics_avx2_mm256_setzero_si256(),
      libcrux_intrinsics_avx2_mm256_setzero_si256()};
  __m256i r0 = uu____0.fst;
  __m256i r1 = uu____0.snd;
  libcrux_ml_dsa_simd_avx2_arithmetic_decompose(gamma2, r, &r0, &r1);
  __m256i all_zeros = libcrux_intrinsics_avx2_mm256_setzero_si256();
  __m256i negate_hints =
      libcrux_intrinsics_avx2_vec256_blendv_epi32(all_zeros, hint[0U], r0);
  __m256i negate_hints0 = libcrux_intrinsics_avx2_mm256_slli_epi32(
      (int32_t)1, negate_hints, __m256i);
  __m256i hints =
      libcrux_intrinsics_avx2_mm256_sub_epi32(hint[0U], negate_hints0);
  __m256i r1_plus_hints = libcrux_intrinsics_avx2_mm256_add_epi32(r1, hints);
  switch (gamma2) {
    case 95232: {
      __m256i max = libcrux_intrinsics_avx2_mm256_set1_epi32((int32_t)43);
      r1_plus_hints = libcrux_intrinsics_avx2_vec256_blendv_epi32(
          r1_plus_hints, max, r1_plus_hints);
      __m256i greater_than_or_equal_to_max =
          libcrux_intrinsics_avx2_mm256_cmpgt_epi32(r1_plus_hints, max);
      hint[0U] = libcrux_intrinsics_avx2_vec256_blendv_epi32(
          r1_plus_hints, all_zeros, greater_than_or_equal_to_max);
      break;
    }
    case 261888: {
      hint[0U] = libcrux_intrinsics_avx2_mm256_and_si256(
          r1_plus_hints, libcrux_intrinsics_avx2_mm256_set1_epi32((int32_t)15));
      break;
    }
    default: {
      KRML_HOST_EPRINTF("KaRaMeL abort at %s:%d\n%s\n", __FILE__, __LINE__,
                        "panic!");
      KRML_HOST_EXIT(255U);
    }
  }
}

/**
This function found in impl {(libcrux_ml_dsa::simd::traits::Operations for
libcrux_ml_dsa::simd::avx2::vector_type::Vec256)}
*/
KRML_ATTRIBUTE_TARGET("avx2")
static KRML_MUSTINLINE void libcrux_ml_dsa_simd_avx2_use_hint_22(
    int32_t gamma2, __m256i *simd_unit, __m256i *hint) {
  libcrux_ml_dsa_simd_avx2_arithmetic_use_hint(gamma2, simd_unit, hint);
}

KRML_ATTRIBUTE_TARGET("avx2")
static KRML_MUSTINLINE void
libcrux_ml_dsa_simd_avx2_arithmetic_montgomery_multiply_aux(
    __m256i field_modulus, __m256i inverse_of_modulus_mod_montgomery_r,
    __m256i *lhs, __m256i *rhs) {
  __m256i prod02 = libcrux_intrinsics_avx2_mm256_mul_epi32(lhs[0U], rhs[0U]);
  __m256i prod13 = libcrux_intrinsics_avx2_mm256_mul_epi32(
      libcrux_intrinsics_avx2_mm256_shuffle_epi32((int32_t)245, lhs[0U],
                                                  __m256i),
      libcrux_intrinsics_avx2_mm256_shuffle_epi32((int32_t)245, rhs[0U],
                                                  __m256i));
  __m256i k02 = libcrux_intrinsics_avx2_mm256_mul_epi32(
      prod02, inverse_of_modulus_mod_montgomery_r);
  __m256i k13 = libcrux_intrinsics_avx2_mm256_mul_epi32(
      prod13, inverse_of_modulus_mod_montgomery_r);
  __m256i c02 = libcrux_intrinsics_avx2_mm256_mul_epi32(k02, field_modulus);
  __m256i c13 = libcrux_intrinsics_avx2_mm256_mul_epi32(k13, field_modulus);
  __m256i res02 = libcrux_intrinsics_avx2_mm256_sub_epi32(prod02, c02);
  __m256i res13 = libcrux_intrinsics_avx2_mm256_sub_epi32(prod13, c13);
  __m256i res02_shifted =
      libcrux_intrinsics_avx2_mm256_shuffle_epi32((int32_t)245, res02, __m256i);
  lhs[0U] = libcrux_intrinsics_avx2_mm256_blend_epi32(
      (int32_t)170, res02_shifted, res13, __m256i);
}

KRML_ATTRIBUTE_TARGET("avx2")
static KRML_MUSTINLINE void
libcrux_ml_dsa_simd_avx2_arithmetic_montgomery_multiply(__m256i *lhs,
                                                        __m256i *rhs) {
  __m256i field_modulus = libcrux_intrinsics_avx2_mm256_set1_epi32(
      LIBCRUX_ML_DSA_SIMD_TRAITS_FIELD_MODULUS);
  __m256i inverse_of_modulus_mod_montgomery_r =
      libcrux_intrinsics_avx2_mm256_set1_epi32(
          (int32_t)
              LIBCRUX_ML_DSA_SIMD_TRAITS_INVERSE_OF_MODULUS_MOD_MONTGOMERY_R);
  libcrux_ml_dsa_simd_avx2_arithmetic_montgomery_multiply_aux(
      field_modulus, inverse_of_modulus_mod_montgomery_r, lhs, rhs);
}

/**
This function found in impl {(libcrux_ml_dsa::simd::traits::Operations for
libcrux_ml_dsa::simd::avx2::vector_type::Vec256)}
*/
KRML_ATTRIBUTE_TARGET("avx2")
static KRML_MUSTINLINE void libcrux_ml_dsa_simd_avx2_montgomery_multiply_22(
    __m256i *lhs, __m256i *rhs) {
  libcrux_ml_dsa_simd_avx2_arithmetic_montgomery_multiply(lhs, rhs);
}

KRML_ATTRIBUTE_TARGET("avx2")
static inline void
libcrux_ml_dsa_simd_avx2_arithmetic_to_unsigned_representatives(__m256i *t) {
  t[0U] =
      libcrux_ml_dsa_simd_avx2_arithmetic_to_unsigned_representatives_ret(t);
}

KRML_ATTRIBUTE_TARGET("avx2")
static inline void libcrux_ml_dsa_simd_avx2_arithmetic_power2round(
    __m256i *r0, __m256i *r1) {
  libcrux_ml_dsa_simd_avx2_arithmetic_to_unsigned_representatives(r0);
  r1[0U] = libcrux_intrinsics_avx2_mm256_add_epi32(
      r0[0U],
      libcrux_intrinsics_avx2_mm256_set1_epi32(
          ((int32_t)1
           << (uint32_t)(LIBCRUX_ML_DSA_CONSTANTS_BITS_IN_LOWER_PART_OF_T -
                         (size_t)1U)) -
          (int32_t)1));
  r1[0U] =
      libcrux_intrinsics_avx2_mm256_srai_epi32((int32_t)13, r1[0U], __m256i);
  __m256i tmp =
      libcrux_intrinsics_avx2_mm256_slli_epi32((int32_t)13, r1[0U], __m256i);
  r0[0U] = libcrux_intrinsics_avx2_mm256_sub_epi32(r0[0U], tmp);
}

/**
This function found in impl {(libcrux_ml_dsa::simd::traits::Operations for
libcrux_ml_dsa::simd::avx2::vector_type::Vec256)}
*/
KRML_ATTRIBUTE_TARGET("avx2")
static KRML_MUSTINLINE void libcrux_ml_dsa_simd_avx2_power2round_22(
    __m256i *t0, __m256i *t1) {
  libcrux_ml_dsa_simd_avx2_arithmetic_power2round(t0, t1);
}

#define LIBCRUX_ML_DSA_SIMD_AVX2_REJECTION_SAMPLE_LESS_THAN_FIELD_MODULUS_BYTESTREAM_TO_POTENTIAL_COEFFICIENTS_COEFFICIENT_MASK \
  (((int32_t)1 << 23U) - (int32_t)1)

KRML_ATTRIBUTE_TARGET("avx2")
static KRML_MUSTINLINE __m256i
libcrux_ml_dsa_simd_avx2_rejection_sample_less_than_field_modulus_bytestream_to_potential_coefficients(
    Eurydice_slice serialized) {
  uint8_t serialized_extended[32U] = {0U};
  Eurydice_slice_copy(Eurydice_array_to_subslice_to(
                          (size_t)32U, serialized_extended, (size_t)24U,
                          uint8_t, size_t, Eurydice_derefed_slice),
                      serialized, uint8_t);
  __m256i coefficients = libcrux_intrinsics_avx2_mm256_loadu_si256_u8(
      Eurydice_array_to_slice((size_t)32U, serialized_extended, uint8_t));
  __m256i coefficients0 = libcrux_intrinsics_avx2_mm256_permutevar8x32_epi32(
      coefficients, libcrux_intrinsics_avx2_mm256_set_epi32(
                        (int32_t)0, (int32_t)5, (int32_t)4, (int32_t)3,
                        (int32_t)0, (int32_t)2, (int32_t)1, (int32_t)0));
  __m256i coefficients1 = libcrux_intrinsics_avx2_mm256_shuffle_epi8(
      coefficients0,
      libcrux_intrinsics_avx2_mm256_set_epi8(
          (int8_t)-1, (int8_t)11, (int8_t)10, (int8_t)9, (int8_t)-1, (int8_t)8,
          (int8_t)7, (int8_t)6, (int8_t)-1, (int8_t)5, (int8_t)4, (int8_t)3,
          (int8_t)-1, (int8_t)2, (int8_t)1, (int8_t)0, (int8_t)-1, (int8_t)11,
          (int8_t)10, (int8_t)9, (int8_t)-1, (int8_t)8, (int8_t)7, (int8_t)6,
          (int8_t)-1, (int8_t)5, (int8_t)4, (int8_t)3, (int8_t)-1, (int8_t)2,
          (int8_t)1, (int8_t)0));
  return libcrux_intrinsics_avx2_mm256_and_si256(
      coefficients1,
      libcrux_intrinsics_avx2_mm256_set1_epi32(
          LIBCRUX_ML_DSA_SIMD_AVX2_REJECTION_SAMPLE_LESS_THAN_FIELD_MODULUS_BYTESTREAM_TO_POTENTIAL_COEFFICIENTS_COEFFICIENT_MASK));
}

static const uint8_t
    libcrux_ml_dsa_simd_avx2_rejection_sample_shuffle_table_SHUFFLE_TABLE
        [16U][16U] = {{255U, 255U, 255U, 255U, 255U, 255U, 255U, 255U, 255U,
                       255U, 255U, 255U, 255U, 255U, 255U, 255U},
                      {0U, 1U, 2U, 3U, 255U, 255U, 255U, 255U, 255U, 255U, 255U,
                       255U, 255U, 255U, 255U, 255U},
                      {4U, 5U, 6U, 7U, 255U, 255U, 255U, 255U, 255U, 255U, 255U,
                       255U, 255U, 255U, 255U, 255U},
                      {0U, 1U, 2U, 3U, 4U, 5U, 6U, 7U, 255U, 255U, 255U, 255U,
                       255U, 255U, 255U, 255U},
                      {8U, 9U, 10U, 11U, 255U, 255U, 255U, 255U, 255U, 255U,
                       255U, 255U, 255U, 255U, 255U, 255U},
                      {0U, 1U, 2U, 3U, 8U, 9U, 10U, 11U, 255U, 255U, 255U, 255U,
                       255U, 255U, 255U, 255U},
                      {4U, 5U, 6U, 7U, 8U, 9U, 10U, 11U, 255U, 255U, 255U, 255U,
                       255U, 255U, 255U, 255U},
                      {0U, 1U, 2U, 3U, 4U, 5U, 6U, 7U, 8U, 9U, 10U, 11U, 255U,
                       255U, 255U, 255U},
                      {12U, 13U, 14U, 15U, 255U, 255U, 255U, 255U, 255U, 255U,
                       255U, 255U, 255U, 255U, 255U, 255U},
                      {0U, 1U, 2U, 3U, 12U, 13U, 14U, 15U, 255U, 255U, 255U,
                       255U, 255U, 255U, 255U, 255U},
                      {4U, 5U, 6U, 7U, 12U, 13U, 14U, 15U, 255U, 255U, 255U,
                       255U, 255U, 255U, 255U, 255U},
                      {0U, 1U, 2U, 3U, 4U, 5U, 6U, 7U, 12U, 13U, 14U, 15U, 255U,
                       255U, 255U, 255U},
                      {8U, 9U, 10U, 11U, 12U, 13U, 14U, 15U, 255U, 255U, 255U,
                       255U, 255U, 255U, 255U, 255U},
                      {0U, 1U, 2U, 3U, 8U, 9U, 10U, 11U, 12U, 13U, 14U, 15U,
                       255U, 255U, 255U, 255U},
                      {4U, 5U, 6U, 7U, 8U, 9U, 10U, 11U, 12U, 13U, 14U, 15U,
                       255U, 255U, 255U, 255U},
                      {0U, 1U, 2U, 3U, 4U, 5U, 6U, 7U, 8U, 9U, 10U, 11U, 12U,
                       13U, 14U, 15U}};

KRML_ATTRIBUTE_TARGET("avx2")
static KRML_MUSTINLINE size_t
libcrux_ml_dsa_simd_avx2_rejection_sample_less_than_field_modulus_sample(
    Eurydice_slice input, Eurydice_slice output) {
  __m256i field_modulus = libcrux_intrinsics_avx2_mm256_set1_epi32(
      LIBCRUX_ML_DSA_SIMD_TRAITS_FIELD_MODULUS);
  __m256i potential_coefficients =
      libcrux_ml_dsa_simd_avx2_rejection_sample_less_than_field_modulus_bytestream_to_potential_coefficients(
          input);
  __m256i compare_with_field_modulus =
      libcrux_intrinsics_avx2_mm256_cmpgt_epi32(field_modulus,
                                                potential_coefficients);
  int32_t good = libcrux_intrinsics_avx2_mm256_movemask_ps(
      libcrux_intrinsics_avx2_mm256_castsi256_ps(compare_with_field_modulus));
  int32_t good_lower_half = good & (int32_t)15;
  int32_t good_upper_half = good >> 4U;
  uint8_t lower_shuffles[16U];
  memcpy(lower_shuffles,
         libcrux_ml_dsa_simd_avx2_rejection_sample_shuffle_table_SHUFFLE_TABLE[(
             size_t)good_lower_half],
         (size_t)16U * sizeof(uint8_t));
  __m128i lower_shuffles0 = libcrux_intrinsics_avx2_mm_loadu_si128(
      Eurydice_array_to_slice((size_t)16U, lower_shuffles, uint8_t));
  __m128i lower_coefficients =
      libcrux_intrinsics_avx2_mm256_castsi256_si128(potential_coefficients);
  __m128i lower_coefficients0 = libcrux_intrinsics_avx2_mm_shuffle_epi8(
      lower_coefficients, lower_shuffles0);
  libcrux_intrinsics_avx2_mm_storeu_si128_i32(
      Eurydice_slice_subslice2(output, (size_t)0U, (size_t)4U, int32_t),
      lower_coefficients0);
  size_t sampled_count = (size_t)core_num__i32_2__count_ones(good_lower_half);
  uint8_t upper_shuffles[16U];
  memcpy(upper_shuffles,
         libcrux_ml_dsa_simd_avx2_rejection_sample_shuffle_table_SHUFFLE_TABLE[(
             size_t)good_upper_half],
         (size_t)16U * sizeof(uint8_t));
  __m128i upper_shuffles0 = libcrux_intrinsics_avx2_mm_loadu_si128(
      Eurydice_array_to_slice((size_t)16U, upper_shuffles, uint8_t));
  __m128i upper_coefficients = libcrux_intrinsics_avx2_mm256_extracti128_si256(
      (int32_t)1, potential_coefficients, __m128i);
  __m128i upper_coefficients0 = libcrux_intrinsics_avx2_mm_shuffle_epi8(
      upper_coefficients, upper_shuffles0);
  libcrux_intrinsics_avx2_mm_storeu_si128_i32(
      Eurydice_slice_subslice2(output, sampled_count,
                               sampled_count + (size_t)4U, int32_t),
      upper_coefficients0);
  size_t uu____0 = sampled_count;
  return uu____0 + (size_t)core_num__i32_2__count_ones(good_upper_half);
}

/**
This function found in impl {(libcrux_ml_dsa::simd::traits::Operations for
libcrux_ml_dsa::simd::avx2::vector_type::Vec256)}
*/
KRML_ATTRIBUTE_TARGET("avx2")
static KRML_MUSTINLINE size_t
libcrux_ml_dsa_simd_avx2_rejection_sample_less_than_field_modulus_22(
    Eurydice_slice randomness, Eurydice_slice out) {
  return libcrux_ml_dsa_simd_avx2_rejection_sample_less_than_field_modulus_sample(
      randomness, out);
}

#define LIBCRUX_ML_DSA_SIMD_AVX2_ENCODING_ERROR_DESERIALIZE_TO_UNSIGNED_WHEN_ETA_IS_4_COEFFICIENT_MASK \
  (((int32_t)1 << 4U) - (int32_t)1)

KRML_ATTRIBUTE_TARGET("avx2")
static KRML_MUSTINLINE __m256i
libcrux_ml_dsa_simd_avx2_encoding_error_deserialize_to_unsigned_when_eta_is_4(
    Eurydice_slice bytes) {
  __m256i bytes_in_simd_unit = libcrux_intrinsics_avx2_mm256_set_epi32(
      (int32_t)Eurydice_slice_index(bytes, (size_t)3U, uint8_t, uint8_t *),
      (int32_t)Eurydice_slice_index(bytes, (size_t)3U, uint8_t, uint8_t *),
      (int32_t)Eurydice_slice_index(bytes, (size_t)2U, uint8_t, uint8_t *),
      (int32_t)Eurydice_slice_index(bytes, (size_t)2U, uint8_t, uint8_t *),
      (int32_t)Eurydice_slice_index(bytes, (size_t)1U, uint8_t, uint8_t *),
      (int32_t)Eurydice_slice_index(bytes, (size_t)1U, uint8_t, uint8_t *),
      (int32_t)Eurydice_slice_index(bytes, (size_t)0U, uint8_t, uint8_t *),
      (int32_t)Eurydice_slice_index(bytes, (size_t)0U, uint8_t, uint8_t *));
  __m256i coefficients = libcrux_intrinsics_avx2_mm256_srlv_epi32(
      bytes_in_simd_unit, libcrux_intrinsics_avx2_mm256_set_epi32(
                              (int32_t)4, (int32_t)0, (int32_t)4, (int32_t)0,
                              (int32_t)4, (int32_t)0, (int32_t)4, (int32_t)0));
  return libcrux_intrinsics_avx2_mm256_and_si256(
      coefficients,
      libcrux_intrinsics_avx2_mm256_set1_epi32(
          LIBCRUX_ML_DSA_SIMD_AVX2_ENCODING_ERROR_DESERIALIZE_TO_UNSIGNED_WHEN_ETA_IS_4_COEFFICIENT_MASK));
}

#define LIBCRUX_ML_DSA_SIMD_AVX2_ENCODING_ERROR_DESERIALIZE_TO_UNSIGNED_WHEN_ETA_IS_2_COEFFICIENT_MASK \
  (((int32_t)1 << 3U) - (int32_t)1)

KRML_ATTRIBUTE_TARGET("avx2")
static KRML_MUSTINLINE __m256i
libcrux_ml_dsa_simd_avx2_encoding_error_deserialize_to_unsigned_when_eta_is_2(
    Eurydice_slice bytes) {
  __m256i bytes_in_simd_unit = libcrux_intrinsics_avx2_mm256_set_epi32(
      (int32_t)Eurydice_slice_index(bytes, (size_t)2U, uint8_t, uint8_t *),
      (int32_t)Eurydice_slice_index(bytes, (size_t)2U, uint8_t, uint8_t *),
      (int32_t)Eurydice_slice_index(bytes, (size_t)2U, uint8_t, uint8_t *)
              << 8U |
          (int32_t)Eurydice_slice_index(bytes, (size_t)1U, uint8_t, uint8_t *),
      (int32_t)Eurydice_slice_index(bytes, (size_t)1U, uint8_t, uint8_t *),
      (int32_t)Eurydice_slice_index(bytes, (size_t)1U, uint8_t, uint8_t *),
      (int32_t)Eurydice_slice_index(bytes, (size_t)1U, uint8_t, uint8_t *)
              << 8U |
          (int32_t)Eurydice_slice_index(bytes, (size_t)0U, uint8_t, uint8_t *),
      (int32_t)Eurydice_slice_index(bytes, (size_t)0U, uint8_t, uint8_t *),
      (int32_t)Eurydice_slice_index(bytes, (size_t)0U, uint8_t, uint8_t *));
  __m256i coefficients = libcrux_intrinsics_avx2_mm256_srlv_epi32(
      bytes_in_simd_unit, libcrux_intrinsics_avx2_mm256_set_epi32(
                              (int32_t)5, (int32_t)2, (int32_t)7, (int32_t)4,
                              (int32_t)1, (int32_t)6, (int32_t)3, (int32_t)0));
  return libcrux_intrinsics_avx2_mm256_and_si256(
      coefficients,
      libcrux_intrinsics_avx2_mm256_set1_epi32(
          LIBCRUX_ML_DSA_SIMD_AVX2_ENCODING_ERROR_DESERIALIZE_TO_UNSIGNED_WHEN_ETA_IS_2_COEFFICIENT_MASK));
}

KRML_ATTRIBUTE_TARGET("avx2")
static KRML_MUSTINLINE __m256i
libcrux_ml_dsa_simd_avx2_encoding_error_deserialize_to_unsigned(
    libcrux_ml_dsa_constants_Eta eta, Eurydice_slice serialized) {
  if (!(eta == libcrux_ml_dsa_constants_Eta_Two)) {
    return libcrux_ml_dsa_simd_avx2_encoding_error_deserialize_to_unsigned_when_eta_is_4(
        serialized);
  }
  return libcrux_ml_dsa_simd_avx2_encoding_error_deserialize_to_unsigned_when_eta_is_2(
      serialized);
}

/**
A monomorphic instance of
libcrux_ml_dsa.simd.avx2.rejection_sample.less_than_eta.shift_interval with
const generics
- ETA= 2
*/
KRML_ATTRIBUTE_TARGET("avx2")
static KRML_MUSTINLINE __m256i
libcrux_ml_dsa_simd_avx2_rejection_sample_less_than_eta_shift_interval_fd(
    __m256i coefficients) {
  __m256i uu____0;
  __m256i quotient = libcrux_intrinsics_avx2_mm256_mullo_epi32(
      coefficients, libcrux_intrinsics_avx2_mm256_set1_epi32((int32_t)26));
  __m256i quotient0 =
      libcrux_intrinsics_avx2_mm256_srai_epi32((int32_t)7, quotient, __m256i);
  __m256i quotient1 = libcrux_intrinsics_avx2_mm256_mullo_epi32(
      quotient0, libcrux_intrinsics_avx2_mm256_set1_epi32((int32_t)5));
  __m256i coefficients_mod_5 =
      libcrux_intrinsics_avx2_mm256_sub_epi32(coefficients, quotient1);
  uu____0 = libcrux_intrinsics_avx2_mm256_sub_epi32(
      libcrux_intrinsics_avx2_mm256_set1_epi32((int32_t)(size_t)2U),
      coefficients_mod_5);
  return uu____0;
}

/**
A monomorphic instance of
libcrux_ml_dsa.simd.avx2.rejection_sample.less_than_eta.sample with const
generics
- ETA= 2
*/
KRML_ATTRIBUTE_TARGET("avx2")
static KRML_MUSTINLINE size_t
libcrux_ml_dsa_simd_avx2_rejection_sample_less_than_eta_sample_fd(
    Eurydice_slice input, Eurydice_slice output) {
  __m256i potential_coefficients =
      libcrux_ml_dsa_simd_avx2_encoding_error_deserialize_to_unsigned(
          libcrux_ml_dsa_constants_Eta_Four, input);
  int32_t interval_boundary;
  interval_boundary = (int32_t)15;
  __m256i compare_with_interval_boundary =
      libcrux_intrinsics_avx2_mm256_cmpgt_epi32(
          libcrux_intrinsics_avx2_mm256_set1_epi32(interval_boundary),
          potential_coefficients);
  int32_t good = libcrux_intrinsics_avx2_mm256_movemask_ps(
      libcrux_intrinsics_avx2_mm256_castsi256_ps(
          compare_with_interval_boundary));
  int32_t good_lower_half = good & (int32_t)15;
  int32_t good_upper_half = good >> 4U;
  __m256i shifted =
      libcrux_ml_dsa_simd_avx2_rejection_sample_less_than_eta_shift_interval_fd(
          potential_coefficients);
  uint8_t lower_shuffles[16U];
  memcpy(lower_shuffles,
         libcrux_ml_dsa_simd_avx2_rejection_sample_shuffle_table_SHUFFLE_TABLE[(
             size_t)good_lower_half],
         (size_t)16U * sizeof(uint8_t));
  __m128i lower_shuffles0 = libcrux_intrinsics_avx2_mm_loadu_si128(
      Eurydice_array_to_slice((size_t)16U, lower_shuffles, uint8_t));
  __m128i lower_coefficients =
      libcrux_intrinsics_avx2_mm256_castsi256_si128(shifted);
  __m128i lower_coefficients0 = libcrux_intrinsics_avx2_mm_shuffle_epi8(
      lower_coefficients, lower_shuffles0);
  libcrux_intrinsics_avx2_mm_storeu_si128_i32(
      Eurydice_slice_subslice2(output, (size_t)0U, (size_t)4U, int32_t),
      lower_coefficients0);
  size_t sampled_count = (size_t)core_num__i32_2__count_ones(good_lower_half);
  uint8_t upper_shuffles[16U];
  memcpy(upper_shuffles,
         libcrux_ml_dsa_simd_avx2_rejection_sample_shuffle_table_SHUFFLE_TABLE[(
             size_t)good_upper_half],
         (size_t)16U * sizeof(uint8_t));
  __m128i upper_shuffles0 = libcrux_intrinsics_avx2_mm_loadu_si128(
      Eurydice_array_to_slice((size_t)16U, upper_shuffles, uint8_t));
  __m128i upper_coefficients = libcrux_intrinsics_avx2_mm256_extracti128_si256(
      (int32_t)1, shifted, __m128i);
  __m128i upper_coefficients0 = libcrux_intrinsics_avx2_mm_shuffle_epi8(
      upper_coefficients, upper_shuffles0);
  libcrux_intrinsics_avx2_mm_storeu_si128_i32(
      Eurydice_slice_subslice2(output, sampled_count,
                               sampled_count + (size_t)4U, int32_t),
      upper_coefficients0);
  size_t uu____0 = sampled_count;
  return uu____0 + (size_t)core_num__i32_2__count_ones(good_upper_half);
}

/**
This function found in impl {(libcrux_ml_dsa::simd::traits::Operations for
libcrux_ml_dsa::simd::avx2::vector_type::Vec256)}
*/
KRML_ATTRIBUTE_TARGET("avx2")
static KRML_MUSTINLINE size_t
libcrux_ml_dsa_simd_avx2_rejection_sample_less_than_eta_equals_2_22(
    Eurydice_slice randomness, Eurydice_slice out) {
  return libcrux_ml_dsa_simd_avx2_rejection_sample_less_than_eta_sample_fd(
      randomness, out);
}

/**
A monomorphic instance of
libcrux_ml_dsa.simd.avx2.rejection_sample.less_than_eta.shift_interval with
const generics
- ETA= 4
*/
KRML_ATTRIBUTE_TARGET("avx2")
static KRML_MUSTINLINE __m256i
libcrux_ml_dsa_simd_avx2_rejection_sample_less_than_eta_shift_interval_ac(
    __m256i coefficients) {
  return libcrux_intrinsics_avx2_mm256_sub_epi32(
      libcrux_intrinsics_avx2_mm256_set1_epi32((int32_t)(size_t)4U),
      coefficients);
}

/**
A monomorphic instance of
libcrux_ml_dsa.simd.avx2.rejection_sample.less_than_eta.sample with const
generics
- ETA= 4
*/
KRML_ATTRIBUTE_TARGET("avx2")
static KRML_MUSTINLINE size_t
libcrux_ml_dsa_simd_avx2_rejection_sample_less_than_eta_sample_ac(
    Eurydice_slice input, Eurydice_slice output) {
  __m256i potential_coefficients =
      libcrux_ml_dsa_simd_avx2_encoding_error_deserialize_to_unsigned(
          libcrux_ml_dsa_constants_Eta_Four, input);
  int32_t interval_boundary;
  interval_boundary = (int32_t)9;
  __m256i compare_with_interval_boundary =
      libcrux_intrinsics_avx2_mm256_cmpgt_epi32(
          libcrux_intrinsics_avx2_mm256_set1_epi32(interval_boundary),
          potential_coefficients);
  int32_t good = libcrux_intrinsics_avx2_mm256_movemask_ps(
      libcrux_intrinsics_avx2_mm256_castsi256_ps(
          compare_with_interval_boundary));
  int32_t good_lower_half = good & (int32_t)15;
  int32_t good_upper_half = good >> 4U;
  __m256i shifted =
      libcrux_ml_dsa_simd_avx2_rejection_sample_less_than_eta_shift_interval_ac(
          potential_coefficients);
  uint8_t lower_shuffles[16U];
  memcpy(lower_shuffles,
         libcrux_ml_dsa_simd_avx2_rejection_sample_shuffle_table_SHUFFLE_TABLE[(
             size_t)good_lower_half],
         (size_t)16U * sizeof(uint8_t));
  __m128i lower_shuffles0 = libcrux_intrinsics_avx2_mm_loadu_si128(
      Eurydice_array_to_slice((size_t)16U, lower_shuffles, uint8_t));
  __m128i lower_coefficients =
      libcrux_intrinsics_avx2_mm256_castsi256_si128(shifted);
  __m128i lower_coefficients0 = libcrux_intrinsics_avx2_mm_shuffle_epi8(
      lower_coefficients, lower_shuffles0);
  libcrux_intrinsics_avx2_mm_storeu_si128_i32(
      Eurydice_slice_subslice2(output, (size_t)0U, (size_t)4U, int32_t),
      lower_coefficients0);
  size_t sampled_count = (size_t)core_num__i32_2__count_ones(good_lower_half);
  uint8_t upper_shuffles[16U];
  memcpy(upper_shuffles,
         libcrux_ml_dsa_simd_avx2_rejection_sample_shuffle_table_SHUFFLE_TABLE[(
             size_t)good_upper_half],
         (size_t)16U * sizeof(uint8_t));
  __m128i upper_shuffles0 = libcrux_intrinsics_avx2_mm_loadu_si128(
      Eurydice_array_to_slice((size_t)16U, upper_shuffles, uint8_t));
  __m128i upper_coefficients = libcrux_intrinsics_avx2_mm256_extracti128_si256(
      (int32_t)1, shifted, __m128i);
  __m128i upper_coefficients0 = libcrux_intrinsics_avx2_mm_shuffle_epi8(
      upper_coefficients, upper_shuffles0);
  libcrux_intrinsics_avx2_mm_storeu_si128_i32(
      Eurydice_slice_subslice2(output, sampled_count,
                               sampled_count + (size_t)4U, int32_t),
      upper_coefficients0);
  size_t uu____0 = sampled_count;
  return uu____0 + (size_t)core_num__i32_2__count_ones(good_upper_half);
}

/**
This function found in impl {(libcrux_ml_dsa::simd::traits::Operations for
libcrux_ml_dsa::simd::avx2::vector_type::Vec256)}
*/
KRML_ATTRIBUTE_TARGET("avx2")
static KRML_MUSTINLINE size_t
libcrux_ml_dsa_simd_avx2_rejection_sample_less_than_eta_equals_4_22(
    Eurydice_slice randomness, Eurydice_slice out) {
  return libcrux_ml_dsa_simd_avx2_rejection_sample_less_than_eta_sample_ac(
      randomness, out);
}

#define LIBCRUX_ML_DSA_SIMD_AVX2_ENCODING_GAMMA1_GAMMA1_2_POW_17 \
  ((int32_t)1 << 17U)

KRML_ATTRIBUTE_TARGET("avx2")
static KRML_MUSTINLINE __m256i
libcrux_ml_dsa_simd_avx2_encoding_gamma1_serialize_when_gamma1_is_2_pow_17_aux(
    __m256i simd_unit_shifted) {
  __m256i adjacent_2_combined = libcrux_intrinsics_avx2_mm256_sllv_epi32(
      simd_unit_shifted, libcrux_intrinsics_avx2_mm256_set_epi32(
                             (int32_t)0, (int32_t)14, (int32_t)0, (int32_t)14,
                             (int32_t)0, (int32_t)14, (int32_t)0, (int32_t)14));
  __m256i adjacent_2_combined0 = libcrux_intrinsics_avx2_mm256_srli_epi64(
      (int32_t)14, adjacent_2_combined, __m256i);
  __m256i every_second_element = libcrux_intrinsics_avx2_mm256_bsrli_epi128(
      (int32_t)8, adjacent_2_combined0, __m256i);
  __m256i every_second_element_shifted =
      libcrux_intrinsics_avx2_mm256_slli_epi64((int32_t)36,
                                               every_second_element, __m256i);
  __m256i adjacent_4_combined = libcrux_intrinsics_avx2_mm256_add_epi64(
      adjacent_2_combined0, every_second_element_shifted);
  return libcrux_intrinsics_avx2_mm256_srlv_epi64(
      adjacent_4_combined,
      libcrux_intrinsics_avx2_mm256_set_epi64x((int64_t)28, (int64_t)0,
                                               (int64_t)28, (int64_t)0));
}

KRML_ATTRIBUTE_TARGET("avx2")
static KRML_MUSTINLINE void
libcrux_ml_dsa_simd_avx2_encoding_gamma1_serialize_when_gamma1_is_2_pow_17(
    __m256i *simd_unit, Eurydice_slice out) {
  uint8_t serialized[32U] = {0U};
  __m256i simd_unit_shifted = libcrux_intrinsics_avx2_mm256_sub_epi32(
      libcrux_intrinsics_avx2_mm256_set1_epi32(
          LIBCRUX_ML_DSA_SIMD_AVX2_ENCODING_GAMMA1_GAMMA1_2_POW_17),
      simd_unit[0U]);
  __m256i adjacent_4_combined =
      libcrux_ml_dsa_simd_avx2_encoding_gamma1_serialize_when_gamma1_is_2_pow_17_aux(
          simd_unit_shifted);
  __m128i lower_4 =
      libcrux_intrinsics_avx2_mm256_castsi256_si128(adjacent_4_combined);
  libcrux_intrinsics_avx2_mm_storeu_bytes_si128(
      Eurydice_array_to_subslice2(serialized, (size_t)0U, (size_t)16U, uint8_t),
      lower_4);
  __m128i upper_4 = libcrux_intrinsics_avx2_mm256_extracti128_si256(
      (int32_t)1, adjacent_4_combined, __m128i);
  libcrux_intrinsics_avx2_mm_storeu_bytes_si128(
      Eurydice_array_to_subslice2(serialized, (size_t)9U, (size_t)25U, uint8_t),
      upper_4);
  Eurydice_slice uu____0 = out;
  Eurydice_slice_copy(
      uu____0,
      Eurydice_array_to_subslice2(serialized, (size_t)0U, (size_t)18U, uint8_t),
      uint8_t);
}

#define LIBCRUX_ML_DSA_SIMD_AVX2_ENCODING_GAMMA1_GAMMA1_2_POW_19 \
  ((int32_t)1 << 19U)

KRML_ATTRIBUTE_TARGET("avx2")
static KRML_MUSTINLINE __m256i
libcrux_ml_dsa_simd_avx2_encoding_gamma1_serialize_when_gamma1_is_2_pow_19_aux(
    __m256i simd_unit_shifted) {
  __m256i adjacent_2_combined = libcrux_intrinsics_avx2_mm256_sllv_epi32(
      simd_unit_shifted, libcrux_intrinsics_avx2_mm256_set_epi32(
                             (int32_t)0, (int32_t)12, (int32_t)0, (int32_t)12,
                             (int32_t)0, (int32_t)12, (int32_t)0, (int32_t)12));
  __m256i adjacent_2_combined0 = libcrux_intrinsics_avx2_mm256_srli_epi64(
      (int32_t)12, adjacent_2_combined, __m256i);
  return libcrux_intrinsics_avx2_mm256_shuffle_epi8(
      adjacent_2_combined0,
      libcrux_intrinsics_avx2_mm256_set_epi8(
          (int8_t)-1, (int8_t)-1, (int8_t)-1, (int8_t)-1, (int8_t)-1,
          (int8_t)-1, (int8_t)12, (int8_t)11, (int8_t)10, (int8_t)9, (int8_t)8,
          (int8_t)4, (int8_t)3, (int8_t)2, (int8_t)1, (int8_t)0, (int8_t)-1,
          (int8_t)-1, (int8_t)-1, (int8_t)-1, (int8_t)-1, (int8_t)-1,
          (int8_t)12, (int8_t)11, (int8_t)10, (int8_t)9, (int8_t)8, (int8_t)4,
          (int8_t)3, (int8_t)2, (int8_t)1, (int8_t)0));
}

KRML_ATTRIBUTE_TARGET("avx2")
static KRML_MUSTINLINE void
libcrux_ml_dsa_simd_avx2_encoding_gamma1_serialize_when_gamma1_is_2_pow_19(
    __m256i *simd_unit, Eurydice_slice out) {
  uint8_t serialized[32U] = {0U};
  __m256i simd_unit_shifted = libcrux_intrinsics_avx2_mm256_sub_epi32(
      libcrux_intrinsics_avx2_mm256_set1_epi32(
          LIBCRUX_ML_DSA_SIMD_AVX2_ENCODING_GAMMA1_GAMMA1_2_POW_19),
      simd_unit[0U]);
  __m256i adjacent_4_combined =
      libcrux_ml_dsa_simd_avx2_encoding_gamma1_serialize_when_gamma1_is_2_pow_19_aux(
          simd_unit_shifted);
  __m128i lower_4 =
      libcrux_intrinsics_avx2_mm256_castsi256_si128(adjacent_4_combined);
  libcrux_intrinsics_avx2_mm_storeu_bytes_si128(
      Eurydice_array_to_subslice2(serialized, (size_t)0U, (size_t)16U, uint8_t),
      lower_4);
  __m128i upper_4 = libcrux_intrinsics_avx2_mm256_extracti128_si256(
      (int32_t)1, adjacent_4_combined, __m128i);
  libcrux_intrinsics_avx2_mm_storeu_bytes_si128(
      Eurydice_array_to_subslice2(serialized, (size_t)10U, (size_t)26U,
                                  uint8_t),
      upper_4);
  Eurydice_slice uu____0 = out;
  Eurydice_slice_copy(
      uu____0,
      Eurydice_array_to_subslice2(serialized, (size_t)0U, (size_t)20U, uint8_t),
      uint8_t);
}

KRML_ATTRIBUTE_TARGET("avx2")
static KRML_MUSTINLINE void libcrux_ml_dsa_simd_avx2_encoding_gamma1_serialize(
    __m256i *simd_unit, Eurydice_slice serialized, size_t gamma1_exponent) {
  switch ((uint8_t)gamma1_exponent) {
    case 17U: {
      libcrux_ml_dsa_simd_avx2_encoding_gamma1_serialize_when_gamma1_is_2_pow_17(
          simd_unit, serialized);
      break;
    }
    case 19U: {
      libcrux_ml_dsa_simd_avx2_encoding_gamma1_serialize_when_gamma1_is_2_pow_19(
          simd_unit, serialized);
      break;
    }
    default: {
      KRML_HOST_EPRINTF("KaRaMeL abort at %s:%d\n%s\n", __FILE__, __LINE__,
                        "panic!");
      KRML_HOST_EXIT(255U);
    }
  }
}

/**
This function found in impl {(libcrux_ml_dsa::simd::traits::Operations for
libcrux_ml_dsa::simd::avx2::vector_type::Vec256)}
*/
KRML_ATTRIBUTE_TARGET("avx2")
static KRML_MUSTINLINE void libcrux_ml_dsa_simd_avx2_gamma1_serialize_22(
    __m256i *simd_unit, Eurydice_slice serialized, size_t gamma1_exponent) {
  libcrux_ml_dsa_simd_avx2_encoding_gamma1_serialize(simd_unit, serialized,
                                                     gamma1_exponent);
}

#define LIBCRUX_ML_DSA_SIMD_AVX2_ENCODING_GAMMA1_DESERIALIZE_WHEN_GAMMA1_IS_2_POW_17_GAMMA1 \
  ((int32_t)1 << 17U)

#define LIBCRUX_ML_DSA_SIMD_AVX2_ENCODING_GAMMA1_DESERIALIZE_WHEN_GAMMA1_IS_2_POW_17_GAMMA1_TIMES_2_MASK \
  ((LIBCRUX_ML_DSA_SIMD_AVX2_ENCODING_GAMMA1_DESERIALIZE_WHEN_GAMMA1_IS_2_POW_17_GAMMA1                  \
    << 1U) -                                                                                             \
   (int32_t)1)

KRML_ATTRIBUTE_TARGET("avx2")
static KRML_MUSTINLINE void
libcrux_ml_dsa_simd_avx2_encoding_gamma1_deserialize_when_gamma1_is_2_pow_17(
    Eurydice_slice serialized, __m256i *out) {
  __m128i serialized_lower = libcrux_intrinsics_avx2_mm_loadu_si128(
      Eurydice_slice_subslice2(serialized, (size_t)0U, (size_t)16U, uint8_t));
  __m128i serialized_upper = libcrux_intrinsics_avx2_mm_loadu_si128(
      Eurydice_slice_subslice2(serialized, (size_t)2U, (size_t)18U, uint8_t));
  __m256i serialized0 = libcrux_intrinsics_avx2_mm256_set_m128i(
      serialized_upper, serialized_lower);
  __m256i coefficients = libcrux_intrinsics_avx2_mm256_shuffle_epi8(
      serialized0,
      libcrux_intrinsics_avx2_mm256_set_epi8(
          (int8_t)-1, (int8_t)15, (int8_t)14, (int8_t)13, (int8_t)-1,
          (int8_t)13, (int8_t)12, (int8_t)11, (int8_t)-1, (int8_t)11,
          (int8_t)10, (int8_t)9, (int8_t)-1, (int8_t)9, (int8_t)8, (int8_t)7,
          (int8_t)-1, (int8_t)8, (int8_t)7, (int8_t)6, (int8_t)-1, (int8_t)6,
          (int8_t)5, (int8_t)4, (int8_t)-1, (int8_t)4, (int8_t)3, (int8_t)2,
          (int8_t)-1, (int8_t)2, (int8_t)1, (int8_t)0));
  __m256i coefficients0 = libcrux_intrinsics_avx2_mm256_srlv_epi32(
      coefficients, libcrux_intrinsics_avx2_mm256_set_epi32(
                        (int32_t)6, (int32_t)4, (int32_t)2, (int32_t)0,
                        (int32_t)6, (int32_t)4, (int32_t)2, (int32_t)0));
  __m256i coefficients1 = libcrux_intrinsics_avx2_mm256_and_si256(
      coefficients0,
      libcrux_intrinsics_avx2_mm256_set1_epi32(
          LIBCRUX_ML_DSA_SIMD_AVX2_ENCODING_GAMMA1_DESERIALIZE_WHEN_GAMMA1_IS_2_POW_17_GAMMA1_TIMES_2_MASK));
  out[0U] = libcrux_intrinsics_avx2_mm256_sub_epi32(
      libcrux_intrinsics_avx2_mm256_set1_epi32(
          LIBCRUX_ML_DSA_SIMD_AVX2_ENCODING_GAMMA1_DESERIALIZE_WHEN_GAMMA1_IS_2_POW_17_GAMMA1),
      coefficients1);
}

#define LIBCRUX_ML_DSA_SIMD_AVX2_ENCODING_GAMMA1_DESERIALIZE_WHEN_GAMMA1_IS_2_POW_19_GAMMA1 \
  ((int32_t)1 << 19U)

#define LIBCRUX_ML_DSA_SIMD_AVX2_ENCODING_GAMMA1_DESERIALIZE_WHEN_GAMMA1_IS_2_POW_19_GAMMA1_TIMES_2_MASK \
  ((LIBCRUX_ML_DSA_SIMD_AVX2_ENCODING_GAMMA1_DESERIALIZE_WHEN_GAMMA1_IS_2_POW_19_GAMMA1                  \
    << 1U) -                                                                                             \
   (int32_t)1)

KRML_ATTRIBUTE_TARGET("avx2")
static KRML_MUSTINLINE void
libcrux_ml_dsa_simd_avx2_encoding_gamma1_deserialize_when_gamma1_is_2_pow_19(
    Eurydice_slice serialized, __m256i *out) {
  __m128i serialized_lower = libcrux_intrinsics_avx2_mm_loadu_si128(
      Eurydice_slice_subslice2(serialized, (size_t)0U, (size_t)16U, uint8_t));
  __m128i serialized_upper = libcrux_intrinsics_avx2_mm_loadu_si128(
      Eurydice_slice_subslice2(serialized, (size_t)4U, (size_t)20U, uint8_t));
  __m256i serialized0 = libcrux_intrinsics_avx2_mm256_set_m128i(
      serialized_upper, serialized_lower);
  __m256i coefficients = libcrux_intrinsics_avx2_mm256_shuffle_epi8(
      serialized0,
      libcrux_intrinsics_avx2_mm256_set_epi8(
          (int8_t)-1, (int8_t)15, (int8_t)14, (int8_t)13, (int8_t)-1,
          (int8_t)13, (int8_t)12, (int8_t)11, (int8_t)-1, (int8_t)10, (int8_t)9,
          (int8_t)8, (int8_t)-1, (int8_t)8, (int8_t)7, (int8_t)6, (int8_t)-1,
          (int8_t)9, (int8_t)8, (int8_t)7, (int8_t)-1, (int8_t)7, (int8_t)6,
          (int8_t)5, (int8_t)-1, (int8_t)4, (int8_t)3, (int8_t)2, (int8_t)-1,
          (int8_t)2, (int8_t)1, (int8_t)0));
  __m256i coefficients0 = libcrux_intrinsics_avx2_mm256_srlv_epi32(
      coefficients, libcrux_intrinsics_avx2_mm256_set_epi32(
                        (int32_t)4, (int32_t)0, (int32_t)4, (int32_t)0,
                        (int32_t)4, (int32_t)0, (int32_t)4, (int32_t)0));
  __m256i coefficients1 = libcrux_intrinsics_avx2_mm256_and_si256(
      coefficients0,
      libcrux_intrinsics_avx2_mm256_set1_epi32(
          LIBCRUX_ML_DSA_SIMD_AVX2_ENCODING_GAMMA1_DESERIALIZE_WHEN_GAMMA1_IS_2_POW_19_GAMMA1_TIMES_2_MASK));
  out[0U] = libcrux_intrinsics_avx2_mm256_sub_epi32(
      libcrux_intrinsics_avx2_mm256_set1_epi32(
          LIBCRUX_ML_DSA_SIMD_AVX2_ENCODING_GAMMA1_DESERIALIZE_WHEN_GAMMA1_IS_2_POW_19_GAMMA1),
      coefficients1);
}

KRML_ATTRIBUTE_TARGET("avx2")
static KRML_MUSTINLINE void
libcrux_ml_dsa_simd_avx2_encoding_gamma1_deserialize(Eurydice_slice serialized,
                                                     __m256i *out,
                                                     size_t gamma1_exponent) {
  switch ((uint8_t)gamma1_exponent) {
    case 17U: {
      libcrux_ml_dsa_simd_avx2_encoding_gamma1_deserialize_when_gamma1_is_2_pow_17(
          serialized, out);
      break;
    }
    case 19U: {
      libcrux_ml_dsa_simd_avx2_encoding_gamma1_deserialize_when_gamma1_is_2_pow_19(
          serialized, out);
      break;
    }
    default: {
      KRML_HOST_EPRINTF("KaRaMeL abort at %s:%d\n%s\n", __FILE__, __LINE__,
                        "panic!");
      KRML_HOST_EXIT(255U);
    }
  }
}

/**
This function found in impl {(libcrux_ml_dsa::simd::traits::Operations for
libcrux_ml_dsa::simd::avx2::vector_type::Vec256)}
*/
KRML_ATTRIBUTE_TARGET("avx2")
static KRML_MUSTINLINE void libcrux_ml_dsa_simd_avx2_gamma1_deserialize_22(
    Eurydice_slice serialized, __m256i *out, size_t gamma1_exponent) {
  libcrux_ml_dsa_simd_avx2_encoding_gamma1_deserialize(serialized, out,
                                                       gamma1_exponent);
}

KRML_ATTRIBUTE_TARGET("avx2")
static KRML_MUSTINLINE __m128i
libcrux_ml_dsa_simd_avx2_encoding_commitment_serialize_4(__m256i *simd_unit) {
  __m256i adjacent_2_combined = libcrux_intrinsics_avx2_mm256_sllv_epi32(
      simd_unit[0U], libcrux_intrinsics_avx2_mm256_set_epi32(
                         (int32_t)0, (int32_t)28, (int32_t)0, (int32_t)28,
                         (int32_t)0, (int32_t)28, (int32_t)0, (int32_t)28));
  __m256i adjacent_2_combined0 = libcrux_intrinsics_avx2_mm256_srli_epi64(
      (int32_t)28, adjacent_2_combined, __m256i);
  __m256i adjacent_4_combined =
      libcrux_intrinsics_avx2_mm256_permutevar8x32_epi32(
          adjacent_2_combined0,
          libcrux_intrinsics_avx2_mm256_set_epi32(
              (int32_t)0, (int32_t)0, (int32_t)0, (int32_t)0, (int32_t)6,
              (int32_t)2, (int32_t)4, (int32_t)0));
  __m128i adjacent_4_combined0 =
      libcrux_intrinsics_avx2_mm256_castsi256_si128(adjacent_4_combined);
  return libcrux_intrinsics_avx2_mm_shuffle_epi8(
      adjacent_4_combined0, libcrux_intrinsics_avx2_mm_set_epi8(
                                240U, 240U, 240U, 240U, 240U, 240U, 240U, 240U,
                                240U, 240U, 240U, 240U, 12U, 4U, 8U, 0U));
}

KRML_ATTRIBUTE_TARGET("avx2")
static KRML_MUSTINLINE __m256i
libcrux_ml_dsa_simd_avx2_encoding_commitment_serialize_6(__m256i *simd_unit) {
  __m256i adjacent_2_combined = libcrux_intrinsics_avx2_mm256_sllv_epi32(
      simd_unit[0U], libcrux_intrinsics_avx2_mm256_set_epi32(
                         (int32_t)0, (int32_t)26, (int32_t)0, (int32_t)26,
                         (int32_t)0, (int32_t)26, (int32_t)0, (int32_t)26));
  __m256i adjacent_2_combined0 = libcrux_intrinsics_avx2_mm256_srli_epi64(
      (int32_t)26, adjacent_2_combined, __m256i);
  __m256i adjacent_3_combined = libcrux_intrinsics_avx2_mm256_shuffle_epi8(
      adjacent_2_combined0,
      libcrux_intrinsics_avx2_mm256_set_epi8(
          (int8_t)-1, (int8_t)-1, (int8_t)-1, (int8_t)-1, (int8_t)-1,
          (int8_t)-1, (int8_t)-1, (int8_t)-1, (int8_t)-1, (int8_t)-1,
          (int8_t)-1, (int8_t)-1, (int8_t)9, (int8_t)8, (int8_t)1, (int8_t)0,
          (int8_t)-1, (int8_t)-1, (int8_t)-1, (int8_t)-1, (int8_t)-1,
          (int8_t)-1, (int8_t)-1, (int8_t)-1, (int8_t)-1, (int8_t)-1,
          (int8_t)-1, (int8_t)-1, (int8_t)9, (int8_t)8, (int8_t)1, (int8_t)0));
  __m256i adjacent_3_combined0 = libcrux_intrinsics_avx2_mm256_mullo_epi16(
      adjacent_3_combined,
      libcrux_intrinsics_avx2_mm256_set_epi16(
          (int16_t)1 << 0U, (int16_t)1 << 0U, (int16_t)1 << 0U,
          (int16_t)1 << 0U, (int16_t)1 << 0U, (int16_t)1 << 0U,
          (int16_t)1 << 0U, (int16_t)1 << 4U, (int16_t)1 << 0U,
          (int16_t)1 << 0U, (int16_t)1 << 0U, (int16_t)1 << 0U,
          (int16_t)1 << 0U, (int16_t)1 << 0U, (int16_t)1 << 0U,
          (int16_t)1 << 4U));
  return libcrux_intrinsics_avx2_mm256_srlv_epi32(
      adjacent_3_combined0,
      libcrux_intrinsics_avx2_mm256_set_epi32(
          (int32_t)0, (int32_t)0, (int32_t)0, (int32_t)4, (int32_t)0,
          (int32_t)0, (int32_t)0, (int32_t)4));
}

KRML_ATTRIBUTE_TARGET("avx2")
static KRML_MUSTINLINE void
libcrux_ml_dsa_simd_avx2_encoding_commitment_serialize(__m256i *simd_unit,
                                                       Eurydice_slice out) {
  uint8_t serialized[19U] = {0U};
  switch ((uint8_t)Eurydice_slice_len(out, uint8_t)) {
    case 4U: {
      Eurydice_slice uu____0 = Eurydice_array_to_subslice2(
          serialized, (size_t)0U, (size_t)16U, uint8_t);
      libcrux_intrinsics_avx2_mm_storeu_bytes_si128(
          uu____0,
          libcrux_ml_dsa_simd_avx2_encoding_commitment_serialize_4(simd_unit));
      Eurydice_slice uu____1 = out;
      Eurydice_slice_copy(uu____1,
                          Eurydice_array_to_subslice2(serialized, (size_t)0U,
                                                      (size_t)4U, uint8_t),
                          uint8_t);
      break;
    }
    case 6U: {
      __m256i adjacent_3_combined =
          libcrux_ml_dsa_simd_avx2_encoding_commitment_serialize_6(simd_unit);
      __m128i lower_3 =
          libcrux_intrinsics_avx2_mm256_castsi256_si128(adjacent_3_combined);
      __m128i upper_3 = libcrux_intrinsics_avx2_mm256_extracti128_si256(
          (int32_t)1, adjacent_3_combined, __m128i);
      libcrux_intrinsics_avx2_mm_storeu_bytes_si128(
          Eurydice_array_to_subslice2(serialized, (size_t)0U, (size_t)16U,
                                      uint8_t),
          lower_3);
      libcrux_intrinsics_avx2_mm_storeu_bytes_si128(
          Eurydice_array_to_subslice2(serialized, (size_t)3U, (size_t)19U,
                                      uint8_t),
          upper_3);
      Eurydice_slice uu____2 = out;
      Eurydice_slice_copy(uu____2,
                          Eurydice_array_to_subslice2(serialized, (size_t)0U,
                                                      (size_t)6U, uint8_t),
                          uint8_t);
      break;
    }
    default: {
      KRML_HOST_EPRINTF("KaRaMeL abort at %s:%d\n%s\n", __FILE__, __LINE__,
                        "panic!");
      KRML_HOST_EXIT(255U);
    }
  }
}

/**
This function found in impl {(libcrux_ml_dsa::simd::traits::Operations for
libcrux_ml_dsa::simd::avx2::vector_type::Vec256)}
*/
KRML_ATTRIBUTE_TARGET("avx2")
static KRML_MUSTINLINE void libcrux_ml_dsa_simd_avx2_commitment_serialize_22(
    __m256i *simd_unit, Eurydice_slice serialized) {
  libcrux_ml_dsa_simd_avx2_encoding_commitment_serialize(simd_unit, serialized);
}

#define LIBCRUX_ML_DSA_SIMD_AVX2_ENCODING_ERROR_ETA_4 ((int32_t)4)

KRML_ATTRIBUTE_TARGET("avx2")
static KRML_MUSTINLINE __m128i
libcrux_ml_dsa_simd_avx2_encoding_error_serialize_when_eta_is_4_aux(
    __m256i simd_unit_shifted) {
  __m256i adjacent_2_combined = libcrux_intrinsics_avx2_mm256_sllv_epi32(
      simd_unit_shifted, libcrux_intrinsics_avx2_mm256_set_epi32(
                             (int32_t)0, (int32_t)28, (int32_t)0, (int32_t)28,
                             (int32_t)0, (int32_t)28, (int32_t)0, (int32_t)28));
  __m256i adjacent_2_combined0 = libcrux_intrinsics_avx2_mm256_srli_epi64(
      (int32_t)28, adjacent_2_combined, __m256i);
  __m256i adjacent_4_combined =
      libcrux_intrinsics_avx2_mm256_permutevar8x32_epi32(
          adjacent_2_combined0,
          libcrux_intrinsics_avx2_mm256_set_epi32(
              (int32_t)0, (int32_t)0, (int32_t)0, (int32_t)0, (int32_t)6,
              (int32_t)2, (int32_t)4, (int32_t)0));
  __m128i adjacent_4_combined0 =
      libcrux_intrinsics_avx2_mm256_castsi256_si128(adjacent_4_combined);
  return libcrux_intrinsics_avx2_mm_shuffle_epi8(
      adjacent_4_combined0, libcrux_intrinsics_avx2_mm_set_epi8(
                                240U, 240U, 240U, 240U, 240U, 240U, 240U, 240U,
                                240U, 240U, 240U, 240U, 12U, 4U, 8U, 0U));
}

KRML_ATTRIBUTE_TARGET("avx2")
static KRML_MUSTINLINE void
libcrux_ml_dsa_simd_avx2_encoding_error_serialize_when_eta_is_4(
    __m256i *simd_unit, Eurydice_slice out) {
  uint8_t serialized[16U] = {0U};
  __m256i simd_unit_shifted = libcrux_intrinsics_avx2_mm256_sub_epi32(
      libcrux_intrinsics_avx2_mm256_set1_epi32(
          LIBCRUX_ML_DSA_SIMD_AVX2_ENCODING_ERROR_ETA_4),
      simd_unit[0U]);
  __m128i adjacent_4_combined =
      libcrux_ml_dsa_simd_avx2_encoding_error_serialize_when_eta_is_4_aux(
          simd_unit_shifted);
  libcrux_intrinsics_avx2_mm_storeu_bytes_si128(
      Eurydice_array_to_subslice2(serialized, (size_t)0U, (size_t)16U, uint8_t),
      adjacent_4_combined);
  Eurydice_slice uu____0 = out;
  Eurydice_slice_copy(
      uu____0,
      Eurydice_array_to_subslice2(serialized, (size_t)0U, (size_t)4U, uint8_t),
      uint8_t);
}

#define LIBCRUX_ML_DSA_SIMD_AVX2_ENCODING_ERROR_ETA_2 ((int32_t)2)

KRML_ATTRIBUTE_TARGET("avx2")
static KRML_MUSTINLINE __m128i
libcrux_ml_dsa_simd_avx2_encoding_error_serialize_when_eta_is_2_aux(
    __m256i simd_unit_shifted) {
  __m256i adjacent_2_combined = libcrux_intrinsics_avx2_mm256_sllv_epi32(
      simd_unit_shifted, libcrux_intrinsics_avx2_mm256_set_epi32(
                             (int32_t)0, (int32_t)29, (int32_t)0, (int32_t)29,
                             (int32_t)0, (int32_t)29, (int32_t)0, (int32_t)29));
  __m256i adjacent_2_combined0 = libcrux_intrinsics_avx2_mm256_srli_epi64(
      (int32_t)29, adjacent_2_combined, __m256i);
  __m256i adjacent_4_combined = libcrux_intrinsics_avx2_mm256_shuffle_epi8(
      adjacent_2_combined0,
      libcrux_intrinsics_avx2_mm256_set_epi8(
          (int8_t)-1, (int8_t)-1, (int8_t)-1, (int8_t)-1, (int8_t)-1,
          (int8_t)-1, (int8_t)-1, (int8_t)-1, (int8_t)-1, (int8_t)-1,
          (int8_t)-1, (int8_t)-1, (int8_t)-1, (int8_t)8, (int8_t)-1, (int8_t)0,
          (int8_t)-1, (int8_t)-1, (int8_t)-1, (int8_t)-1, (int8_t)-1,
          (int8_t)-1, (int8_t)-1, (int8_t)-1, (int8_t)-1, (int8_t)-1,
          (int8_t)-1, (int8_t)-1, (int8_t)-1, (int8_t)8, (int8_t)-1,
          (int8_t)0));
  __m256i adjacent_4_combined0 = libcrux_intrinsics_avx2_mm256_madd_epi16(
      adjacent_4_combined,
      libcrux_intrinsics_avx2_mm256_set_epi16(
          (int16_t)0, (int16_t)0, (int16_t)0, (int16_t)0, (int16_t)0,
          (int16_t)0, (int16_t)1 << 6U, (int16_t)1, (int16_t)0, (int16_t)0,
          (int16_t)0, (int16_t)0, (int16_t)0, (int16_t)0, (int16_t)1 << 6U,
          (int16_t)1));
  __m256i adjacent_6_combined =
      libcrux_intrinsics_avx2_mm256_permutevar8x32_epi32(
          adjacent_4_combined0,
          libcrux_intrinsics_avx2_mm256_set_epi32(
              (int32_t)0, (int32_t)0, (int32_t)0, (int32_t)0, (int32_t)0,
              (int32_t)0, (int32_t)4, (int32_t)0));
  __m128i adjacent_6_combined0 =
      libcrux_intrinsics_avx2_mm256_castsi256_si128(adjacent_6_combined);
  __m128i adjacent_6_combined1 = libcrux_intrinsics_avx2_mm_sllv_epi32(
      adjacent_6_combined0,
      libcrux_intrinsics_avx2_mm_set_epi32((int32_t)0, (int32_t)0, (int32_t)0,
                                           (int32_t)20));
  return libcrux_intrinsics_avx2_mm_srli_epi64((int32_t)20,
                                               adjacent_6_combined1, __m128i);
}

KRML_ATTRIBUTE_TARGET("avx2")
static KRML_MUSTINLINE void
libcrux_ml_dsa_simd_avx2_encoding_error_serialize_when_eta_is_2(
    __m256i *simd_unit, Eurydice_slice out) {
  uint8_t serialized[16U] = {0U};
  __m256i simd_unit_shifted = libcrux_intrinsics_avx2_mm256_sub_epi32(
      libcrux_intrinsics_avx2_mm256_set1_epi32(
          LIBCRUX_ML_DSA_SIMD_AVX2_ENCODING_ERROR_ETA_2),
      simd_unit[0U]);
  __m128i adjacent_6_combined =
      libcrux_ml_dsa_simd_avx2_encoding_error_serialize_when_eta_is_2_aux(
          simd_unit_shifted);
  libcrux_intrinsics_avx2_mm_storeu_bytes_si128(
      Eurydice_array_to_subslice2(serialized, (size_t)0U, (size_t)16U, uint8_t),
      adjacent_6_combined);
  Eurydice_slice uu____0 = out;
  Eurydice_slice_copy(
      uu____0,
      Eurydice_array_to_subslice2(serialized, (size_t)0U, (size_t)3U, uint8_t),
      uint8_t);
}

KRML_ATTRIBUTE_TARGET("avx2")
static KRML_MUSTINLINE void libcrux_ml_dsa_simd_avx2_encoding_error_serialize(
    libcrux_ml_dsa_constants_Eta eta, __m256i *simd_unit,
    Eurydice_slice serialized) {
  void *uu____0 = (void *)0U;
  if (!(eta == libcrux_ml_dsa_constants_Eta_Two)) {
    libcrux_ml_dsa_simd_avx2_encoding_error_serialize_when_eta_is_4(simd_unit,
                                                                    serialized);
    return;
  }
  libcrux_ml_dsa_simd_avx2_encoding_error_serialize_when_eta_is_2(simd_unit,
                                                                  serialized);
}

/**
This function found in impl {(libcrux_ml_dsa::simd::traits::Operations for
libcrux_ml_dsa::simd::avx2::vector_type::Vec256)}
*/
KRML_ATTRIBUTE_TARGET("avx2")
static KRML_MUSTINLINE void libcrux_ml_dsa_simd_avx2_error_serialize_22(
    libcrux_ml_dsa_constants_Eta eta, __m256i *simd_unit,
    Eurydice_slice serialized) {
  libcrux_ml_dsa_simd_avx2_encoding_error_serialize(eta, simd_unit, serialized);
}

KRML_ATTRIBUTE_TARGET("avx2")
static KRML_MUSTINLINE void libcrux_ml_dsa_simd_avx2_encoding_error_deserialize(
    libcrux_ml_dsa_constants_Eta eta, Eurydice_slice serialized, __m256i *out) {
  __m256i unsigned0 =
      libcrux_ml_dsa_simd_avx2_encoding_error_deserialize_to_unsigned(
          eta, serialized);
  int32_t eta0;
  if (eta == libcrux_ml_dsa_constants_Eta_Two) {
    eta0 = (int32_t)2;
  } else {
    eta0 = (int32_t)4;
  }
  out[0U] = libcrux_intrinsics_avx2_mm256_sub_epi32(
      libcrux_intrinsics_avx2_mm256_set1_epi32(eta0), unsigned0);
}

/**
This function found in impl {(libcrux_ml_dsa::simd::traits::Operations for
libcrux_ml_dsa::simd::avx2::vector_type::Vec256)}
*/
KRML_ATTRIBUTE_TARGET("avx2")
static KRML_MUSTINLINE void libcrux_ml_dsa_simd_avx2_error_deserialize_22(
    libcrux_ml_dsa_constants_Eta eta, Eurydice_slice serialized, __m256i *out) {
  libcrux_ml_dsa_simd_avx2_encoding_error_deserialize(eta, serialized, out);
}

#define LIBCRUX_ML_DSA_SIMD_AVX2_ENCODING_T0_POW_2_BITS_IN_LOWER_PART_OF_T_MINUS_ONE \
  ((int32_t)1 << (uint32_t)(LIBCRUX_ML_DSA_CONSTANTS_BITS_IN_LOWER_PART_OF_T -       \
                            (size_t)1U))

KRML_ATTRIBUTE_TARGET("avx2")
static KRML_MUSTINLINE __m256i
libcrux_ml_dsa_simd_avx2_encoding_t0_change_interval(__m256i *simd_unit) {
  __m256i interval_end = libcrux_intrinsics_avx2_mm256_set1_epi32(
      LIBCRUX_ML_DSA_SIMD_AVX2_ENCODING_T0_POW_2_BITS_IN_LOWER_PART_OF_T_MINUS_ONE);
  return libcrux_intrinsics_avx2_mm256_sub_epi32(interval_end, simd_unit[0U]);
}

KRML_ATTRIBUTE_TARGET("avx2")
static KRML_MUSTINLINE __m128i
libcrux_ml_dsa_simd_avx2_encoding_t0_serialize_aux(__m256i simd_unit) {
  __m256i adjacent_2_combined = libcrux_intrinsics_avx2_mm256_sllv_epi32(
      simd_unit, libcrux_intrinsics_avx2_mm256_set_epi32(
                     (int32_t)0, (int32_t)19, (int32_t)0, (int32_t)19,
                     (int32_t)0, (int32_t)19, (int32_t)0, (int32_t)19));
  __m256i adjacent_2_combined0 = libcrux_intrinsics_avx2_mm256_srli_epi64(
      (int32_t)19, adjacent_2_combined, __m256i);
  __m256i adjacent_4_combined =
      libcrux_intrinsics_avx2_mm256_permutevar8x32_epi32(
          adjacent_2_combined0,
          libcrux_intrinsics_avx2_mm256_set_epi32(
              (int32_t)0, (int32_t)0, (int32_t)0, (int32_t)0, (int32_t)6,
              (int32_t)4, (int32_t)2, (int32_t)0));
  __m256i adjacent_4_combined0 = libcrux_intrinsics_avx2_mm256_sllv_epi32(
      adjacent_4_combined, libcrux_intrinsics_avx2_mm256_set_epi32(
                               (int32_t)0, (int32_t)6, (int32_t)0, (int32_t)6,
                               (int32_t)0, (int32_t)6, (int32_t)0, (int32_t)6));
  __m256i adjacent_4_combined1 = libcrux_intrinsics_avx2_mm256_srli_epi64(
      (int32_t)6, adjacent_4_combined0, __m256i);
  __m256i second_4_combined = libcrux_intrinsics_avx2_mm256_bsrli_epi128(
      (int32_t)8, adjacent_4_combined1, __m256i);
  __m256i least_12_bits_shifted_up = libcrux_intrinsics_avx2_mm256_slli_epi64(
      (int32_t)52, second_4_combined, __m256i);
  __m256i bits_sequential = libcrux_intrinsics_avx2_mm256_add_epi64(
      adjacent_4_combined1, least_12_bits_shifted_up);
  __m256i bits_sequential0 = libcrux_intrinsics_avx2_mm256_srlv_epi64(
      bits_sequential, libcrux_intrinsics_avx2_mm256_set_epi64x(
                           (int64_t)0, (int64_t)0, (int64_t)12, (int64_t)0));
  return libcrux_intrinsics_avx2_mm256_castsi256_si128(bits_sequential0);
}

KRML_ATTRIBUTE_TARGET("avx2")
static KRML_MUSTINLINE void libcrux_ml_dsa_simd_avx2_encoding_t0_serialize(
    __m256i *simd_unit, Eurydice_slice out) {
  uint8_t serialized[16U] = {0U};
  __m256i simd_unit_changed =
      libcrux_ml_dsa_simd_avx2_encoding_t0_change_interval(simd_unit);
  __m128i bits_sequential =
      libcrux_ml_dsa_simd_avx2_encoding_t0_serialize_aux(simd_unit_changed);
  libcrux_intrinsics_avx2_mm_storeu_bytes_si128(
      Eurydice_array_to_slice((size_t)16U, serialized, uint8_t),
      bits_sequential);
  Eurydice_slice uu____0 = out;
  Eurydice_slice_copy(
      uu____0,
      Eurydice_array_to_subslice2(serialized, (size_t)0U, (size_t)13U, uint8_t),
      uint8_t);
}

/**
This function found in impl {(libcrux_ml_dsa::simd::traits::Operations for
libcrux_ml_dsa::simd::avx2::vector_type::Vec256)}
*/
KRML_ATTRIBUTE_TARGET("avx2")
static KRML_MUSTINLINE void libcrux_ml_dsa_simd_avx2_t0_serialize_22(
    __m256i *simd_unit, Eurydice_slice out) {
  libcrux_ml_dsa_simd_avx2_encoding_t0_serialize(simd_unit, out);
}

#define LIBCRUX_ML_DSA_SIMD_AVX2_ENCODING_T0_DESERIALIZE_COEFFICIENT_MASK \
  (((int32_t)1 << 13U) - (int32_t)1)

KRML_ATTRIBUTE_TARGET("avx2")
static KRML_MUSTINLINE void libcrux_ml_dsa_simd_avx2_encoding_t0_deserialize(
    Eurydice_slice serialized, __m256i *out) {
  uint8_t serialized_extended[16U] = {0U};
  Eurydice_slice_copy(
      Eurydice_array_to_subslice2(serialized_extended, (size_t)0U, (size_t)13U,
                                  uint8_t),
      serialized, uint8_t);
  __m128i serialized0 = libcrux_intrinsics_avx2_mm_loadu_si128(
      Eurydice_array_to_slice((size_t)16U, serialized_extended, uint8_t));
  __m256i serialized1 =
      libcrux_intrinsics_avx2_mm256_set_m128i(serialized0, serialized0);
  __m256i coefficients = libcrux_intrinsics_avx2_mm256_shuffle_epi8(
      serialized1,
      libcrux_intrinsics_avx2_mm256_set_epi8(
          (int8_t)-1, (int8_t)-1, (int8_t)12, (int8_t)11, (int8_t)-1,
          (int8_t)11, (int8_t)10, (int8_t)9, (int8_t)-1, (int8_t)-1, (int8_t)9,
          (int8_t)8, (int8_t)-1, (int8_t)8, (int8_t)7, (int8_t)6, (int8_t)-1,
          (int8_t)6, (int8_t)5, (int8_t)4, (int8_t)-1, (int8_t)-1, (int8_t)4,
          (int8_t)3, (int8_t)-1, (int8_t)3, (int8_t)2, (int8_t)1, (int8_t)-1,
          (int8_t)-1, (int8_t)1, (int8_t)0));
  __m256i coefficients0 = libcrux_intrinsics_avx2_mm256_srlv_epi32(
      coefficients, libcrux_intrinsics_avx2_mm256_set_epi32(
                        (int32_t)3, (int32_t)6, (int32_t)1, (int32_t)4,
                        (int32_t)7, (int32_t)2, (int32_t)5, (int32_t)0));
  __m256i coefficients1 = libcrux_intrinsics_avx2_mm256_and_si256(
      coefficients0,
      libcrux_intrinsics_avx2_mm256_set1_epi32(
          LIBCRUX_ML_DSA_SIMD_AVX2_ENCODING_T0_DESERIALIZE_COEFFICIENT_MASK));
  out[0U] =
      libcrux_ml_dsa_simd_avx2_encoding_t0_change_interval(&coefficients1);
}

/**
This function found in impl {(libcrux_ml_dsa::simd::traits::Operations for
libcrux_ml_dsa::simd::avx2::vector_type::Vec256)}
*/
KRML_ATTRIBUTE_TARGET("avx2")
static KRML_MUSTINLINE void libcrux_ml_dsa_simd_avx2_t0_deserialize_22(
    Eurydice_slice serialized, __m256i *out) {
  libcrux_ml_dsa_simd_avx2_encoding_t0_deserialize(serialized, out);
}

KRML_ATTRIBUTE_TARGET("avx2")
static KRML_MUSTINLINE void libcrux_ml_dsa_simd_avx2_encoding_t1_serialize(
    __m256i *simd_unit, Eurydice_slice out) {
  uint8_t serialized[24U] = {0U};
  __m256i adjacent_2_combined = libcrux_intrinsics_avx2_mm256_sllv_epi32(
      simd_unit[0U], libcrux_intrinsics_avx2_mm256_set_epi32(
                         (int32_t)0, (int32_t)22, (int32_t)0, (int32_t)22,
                         (int32_t)0, (int32_t)22, (int32_t)0, (int32_t)22));
  __m256i adjacent_2_combined0 = libcrux_intrinsics_avx2_mm256_srli_epi64(
      (int32_t)22, adjacent_2_combined, __m256i);
  __m256i adjacent_4_combined =
      libcrux_intrinsics_avx2_mm256_permutevar8x32_epi32(
          adjacent_2_combined0,
          libcrux_intrinsics_avx2_mm256_set_epi32(
              (int32_t)0, (int32_t)0, (int32_t)6, (int32_t)4, (int32_t)0,
              (int32_t)0, (int32_t)2, (int32_t)0));
  __m256i adjacent_4_combined0 = libcrux_intrinsics_avx2_mm256_sllv_epi32(
      adjacent_4_combined,
      libcrux_intrinsics_avx2_mm256_set_epi32(
          (int32_t)0, (int32_t)12, (int32_t)0, (int32_t)12, (int32_t)0,
          (int32_t)12, (int32_t)0, (int32_t)12));
  __m256i adjacent_4_combined1 = libcrux_intrinsics_avx2_mm256_srli_epi64(
      (int32_t)12, adjacent_4_combined0, __m256i);
  __m128i lower_4 =
      libcrux_intrinsics_avx2_mm256_castsi256_si128(adjacent_4_combined1);
  libcrux_intrinsics_avx2_mm_storeu_bytes_si128(
      Eurydice_array_to_subslice2(serialized, (size_t)0U, (size_t)16U, uint8_t),
      lower_4);
  __m128i upper_4 = libcrux_intrinsics_avx2_mm256_extracti128_si256(
      (int32_t)1, adjacent_4_combined1, __m128i);
  libcrux_intrinsics_avx2_mm_storeu_bytes_si128(
      Eurydice_array_to_subslice2(serialized, (size_t)5U, (size_t)21U, uint8_t),
      upper_4);
  Eurydice_slice uu____0 = out;
  Eurydice_slice_copy(
      uu____0,
      Eurydice_array_to_subslice2(serialized, (size_t)0U, (size_t)10U, uint8_t),
      uint8_t);
}

/**
This function found in impl {(libcrux_ml_dsa::simd::traits::Operations for
libcrux_ml_dsa::simd::avx2::vector_type::Vec256)}
*/
KRML_ATTRIBUTE_TARGET("avx2")
static KRML_MUSTINLINE void libcrux_ml_dsa_simd_avx2_t1_serialize_22(
    __m256i *simd_unit, Eurydice_slice out) {
  libcrux_ml_dsa_simd_avx2_encoding_t1_serialize(simd_unit, out);
}

#define LIBCRUX_ML_DSA_SIMD_AVX2_ENCODING_T1_DESERIALIZE_COEFFICIENT_MASK \
  (((int32_t)1 << 10U) - (int32_t)1)

KRML_ATTRIBUTE_TARGET("avx2")
static KRML_MUSTINLINE void libcrux_ml_dsa_simd_avx2_encoding_t1_deserialize(
    Eurydice_slice bytes, __m256i *out) {
  uint8_t bytes_extended[16U] = {0U};
  Eurydice_slice_copy(Eurydice_array_to_subslice2(bytes_extended, (size_t)0U,
                                                  (size_t)10U, uint8_t),
                      bytes, uint8_t);
  __m128i bytes_loaded = libcrux_intrinsics_avx2_mm_loadu_si128(
      Eurydice_array_to_slice((size_t)16U, bytes_extended, uint8_t));
  __m256i bytes_loaded0 =
      libcrux_intrinsics_avx2_mm256_set_m128i(bytes_loaded, bytes_loaded);
  __m256i coefficients = libcrux_intrinsics_avx2_mm256_shuffle_epi8(
      bytes_loaded0,
      libcrux_intrinsics_avx2_mm256_set_epi8(
          (int8_t)-1, (int8_t)-1, (int8_t)9, (int8_t)8, (int8_t)-1, (int8_t)-1,
          (int8_t)8, (int8_t)7, (int8_t)-1, (int8_t)-1, (int8_t)7, (int8_t)6,
          (int8_t)-1, (int8_t)-1, (int8_t)6, (int8_t)5, (int8_t)-1, (int8_t)-1,
          (int8_t)4, (int8_t)3, (int8_t)-1, (int8_t)-1, (int8_t)3, (int8_t)2,
          (int8_t)-1, (int8_t)-1, (int8_t)2, (int8_t)1, (int8_t)-1, (int8_t)-1,
          (int8_t)1, (int8_t)0));
  __m256i coefficients0 = libcrux_intrinsics_avx2_mm256_srlv_epi32(
      coefficients, libcrux_intrinsics_avx2_mm256_set_epi32(
                        (int32_t)6, (int32_t)4, (int32_t)2, (int32_t)0,
                        (int32_t)6, (int32_t)4, (int32_t)2, (int32_t)0));
  out[0U] = libcrux_intrinsics_avx2_mm256_and_si256(
      coefficients0,
      libcrux_intrinsics_avx2_mm256_set1_epi32(
          LIBCRUX_ML_DSA_SIMD_AVX2_ENCODING_T1_DESERIALIZE_COEFFICIENT_MASK));
}

/**
This function found in impl {(libcrux_ml_dsa::simd::traits::Operations for
libcrux_ml_dsa::simd::avx2::vector_type::Vec256)}
*/
KRML_ATTRIBUTE_TARGET("avx2")
static KRML_MUSTINLINE void libcrux_ml_dsa_simd_avx2_t1_deserialize_22(
    Eurydice_slice serialized, __m256i *out) {
  libcrux_ml_dsa_simd_avx2_encoding_t1_deserialize(serialized, out);
}

#define LIBCRUX_ML_DSA_SIMD_AVX2_NTT_NTT_AT_LAYER_7_AND_6_STEP_BY_7 \
  ((size_t)16U)

KRML_ATTRIBUTE_TARGET("avx2")
static KRML_MUSTINLINE void
libcrux_ml_dsa_simd_avx2_ntt_ntt_at_layer_7_and_6_mul(
    __m256i *re, size_t index, __m256i zeta, size_t step_by,
    __m256i field_modulus, __m256i inverse_of_modulus_mod_montgomery_r) {
  __m256i t = re[index + step_by];
  libcrux_ml_dsa_simd_avx2_arithmetic_montgomery_multiply_aux(
      field_modulus, inverse_of_modulus_mod_montgomery_r, &t, &zeta);
  re[index + step_by] = re[index];
  libcrux_ml_dsa_simd_avx2_arithmetic_subtract(&re[index + step_by], &t);
  libcrux_ml_dsa_simd_avx2_arithmetic_add(&re[index], &t);
}

#define LIBCRUX_ML_DSA_SIMD_AVX2_NTT_NTT_AT_LAYER_7_AND_6_STEP_BY_6 ((size_t)8U)

/**
 This is equivalent to the pqclean 0 and 1

 This does 32 Montgomery multiplications (192 multiplications).
 This is the same as in pqclean. The only difference is locality of registers.
*/
KRML_ATTRIBUTE_TARGET("avx2")
static inline void libcrux_ml_dsa_simd_avx2_ntt_ntt_at_layer_7_and_6(
    __m256i *re) {
  __m256i field_modulus = libcrux_intrinsics_avx2_mm256_set1_epi32(
      LIBCRUX_ML_DSA_SIMD_TRAITS_FIELD_MODULUS);
  __m256i inverse_of_modulus_mod_montgomery_r =
      libcrux_intrinsics_avx2_mm256_set1_epi32(
          (int32_t)
              LIBCRUX_ML_DSA_SIMD_TRAITS_INVERSE_OF_MODULUS_MOD_MONTGOMERY_R);
  __m256i zeta7 = libcrux_intrinsics_avx2_mm256_set1_epi32((int32_t)25847);
  __m256i zeta60 = libcrux_intrinsics_avx2_mm256_set1_epi32((int32_t)-2608894);
  __m256i zeta61 = libcrux_intrinsics_avx2_mm256_set1_epi32((int32_t)-518909);
  libcrux_ml_dsa_simd_avx2_ntt_ntt_at_layer_7_and_6_mul(
      re, (size_t)0U, zeta7,
      LIBCRUX_ML_DSA_SIMD_AVX2_NTT_NTT_AT_LAYER_7_AND_6_STEP_BY_7,
      field_modulus, inverse_of_modulus_mod_montgomery_r);
  libcrux_ml_dsa_simd_avx2_ntt_ntt_at_layer_7_and_6_mul(
      re, (size_t)0U + (size_t)1U, zeta7,
      LIBCRUX_ML_DSA_SIMD_AVX2_NTT_NTT_AT_LAYER_7_AND_6_STEP_BY_7,
      field_modulus, inverse_of_modulus_mod_montgomery_r);
  libcrux_ml_dsa_simd_avx2_ntt_ntt_at_layer_7_and_6_mul(
      re, (size_t)0U + (size_t)2U, zeta7,
      LIBCRUX_ML_DSA_SIMD_AVX2_NTT_NTT_AT_LAYER_7_AND_6_STEP_BY_7,
      field_modulus, inverse_of_modulus_mod_montgomery_r);
  libcrux_ml_dsa_simd_avx2_ntt_ntt_at_layer_7_and_6_mul(
      re, (size_t)0U + (size_t)3U, zeta7,
      LIBCRUX_ML_DSA_SIMD_AVX2_NTT_NTT_AT_LAYER_7_AND_6_STEP_BY_7,
      field_modulus, inverse_of_modulus_mod_montgomery_r);
  libcrux_ml_dsa_simd_avx2_ntt_ntt_at_layer_7_and_6_mul(
      re, (size_t)8U, zeta7,
      LIBCRUX_ML_DSA_SIMD_AVX2_NTT_NTT_AT_LAYER_7_AND_6_STEP_BY_7,
      field_modulus, inverse_of_modulus_mod_montgomery_r);
  libcrux_ml_dsa_simd_avx2_ntt_ntt_at_layer_7_and_6_mul(
      re, (size_t)8U + (size_t)1U, zeta7,
      LIBCRUX_ML_DSA_SIMD_AVX2_NTT_NTT_AT_LAYER_7_AND_6_STEP_BY_7,
      field_modulus, inverse_of_modulus_mod_montgomery_r);
  libcrux_ml_dsa_simd_avx2_ntt_ntt_at_layer_7_and_6_mul(
      re, (size_t)8U + (size_t)2U, zeta7,
      LIBCRUX_ML_DSA_SIMD_AVX2_NTT_NTT_AT_LAYER_7_AND_6_STEP_BY_7,
      field_modulus, inverse_of_modulus_mod_montgomery_r);
  libcrux_ml_dsa_simd_avx2_ntt_ntt_at_layer_7_and_6_mul(
      re, (size_t)8U + (size_t)3U, zeta7,
      LIBCRUX_ML_DSA_SIMD_AVX2_NTT_NTT_AT_LAYER_7_AND_6_STEP_BY_7,
      field_modulus, inverse_of_modulus_mod_montgomery_r);
  libcrux_ml_dsa_simd_avx2_ntt_ntt_at_layer_7_and_6_mul(
      re, (size_t)0U, zeta60,
      LIBCRUX_ML_DSA_SIMD_AVX2_NTT_NTT_AT_LAYER_7_AND_6_STEP_BY_6,
      field_modulus, inverse_of_modulus_mod_montgomery_r);
  libcrux_ml_dsa_simd_avx2_ntt_ntt_at_layer_7_and_6_mul(
      re, (size_t)0U + (size_t)1U, zeta60,
      LIBCRUX_ML_DSA_SIMD_AVX2_NTT_NTT_AT_LAYER_7_AND_6_STEP_BY_6,
      field_modulus, inverse_of_modulus_mod_montgomery_r);
  libcrux_ml_dsa_simd_avx2_ntt_ntt_at_layer_7_and_6_mul(
      re, (size_t)0U + (size_t)2U, zeta60,
      LIBCRUX_ML_DSA_SIMD_AVX2_NTT_NTT_AT_LAYER_7_AND_6_STEP_BY_6,
      field_modulus, inverse_of_modulus_mod_montgomery_r);
  libcrux_ml_dsa_simd_avx2_ntt_ntt_at_layer_7_and_6_mul(
      re, (size_t)0U + (size_t)3U, zeta60,
      LIBCRUX_ML_DSA_SIMD_AVX2_NTT_NTT_AT_LAYER_7_AND_6_STEP_BY_6,
      field_modulus, inverse_of_modulus_mod_montgomery_r);
  libcrux_ml_dsa_simd_avx2_ntt_ntt_at_layer_7_and_6_mul(
      re, (size_t)16U, zeta61,
      LIBCRUX_ML_DSA_SIMD_AVX2_NTT_NTT_AT_LAYER_7_AND_6_STEP_BY_6,
      field_modulus, inverse_of_modulus_mod_montgomery_r);
  libcrux_ml_dsa_simd_avx2_ntt_ntt_at_layer_7_and_6_mul(
      re, (size_t)16U + (size_t)1U, zeta61,
      LIBCRUX_ML_DSA_SIMD_AVX2_NTT_NTT_AT_LAYER_7_AND_6_STEP_BY_6,
      field_modulus, inverse_of_modulus_mod_montgomery_r);
  libcrux_ml_dsa_simd_avx2_ntt_ntt_at_layer_7_and_6_mul(
      re, (size_t)16U + (size_t)2U, zeta61,
      LIBCRUX_ML_DSA_SIMD_AVX2_NTT_NTT_AT_LAYER_7_AND_6_STEP_BY_6,
      field_modulus, inverse_of_modulus_mod_montgomery_r);
  libcrux_ml_dsa_simd_avx2_ntt_ntt_at_layer_7_and_6_mul(
      re, (size_t)16U + (size_t)3U, zeta61,
      LIBCRUX_ML_DSA_SIMD_AVX2_NTT_NTT_AT_LAYER_7_AND_6_STEP_BY_6,
      field_modulus, inverse_of_modulus_mod_montgomery_r);
  libcrux_ml_dsa_simd_avx2_ntt_ntt_at_layer_7_and_6_mul(
      re, (size_t)4U, zeta7,
      LIBCRUX_ML_DSA_SIMD_AVX2_NTT_NTT_AT_LAYER_7_AND_6_STEP_BY_7,
      field_modulus, inverse_of_modulus_mod_montgomery_r);
  libcrux_ml_dsa_simd_avx2_ntt_ntt_at_layer_7_and_6_mul(
      re, (size_t)4U + (size_t)1U, zeta7,
      LIBCRUX_ML_DSA_SIMD_AVX2_NTT_NTT_AT_LAYER_7_AND_6_STEP_BY_7,
      field_modulus, inverse_of_modulus_mod_montgomery_r);
  libcrux_ml_dsa_simd_avx2_ntt_ntt_at_layer_7_and_6_mul(
      re, (size_t)4U + (size_t)2U, zeta7,
      LIBCRUX_ML_DSA_SIMD_AVX2_NTT_NTT_AT_LAYER_7_AND_6_STEP_BY_7,
      field_modulus, inverse_of_modulus_mod_montgomery_r);
  libcrux_ml_dsa_simd_avx2_ntt_ntt_at_layer_7_and_6_mul(
      re, (size_t)4U + (size_t)3U, zeta7,
      LIBCRUX_ML_DSA_SIMD_AVX2_NTT_NTT_AT_LAYER_7_AND_6_STEP_BY_7,
      field_modulus, inverse_of_modulus_mod_montgomery_r);
  libcrux_ml_dsa_simd_avx2_ntt_ntt_at_layer_7_and_6_mul(
      re, (size_t)12U, zeta7,
      LIBCRUX_ML_DSA_SIMD_AVX2_NTT_NTT_AT_LAYER_7_AND_6_STEP_BY_7,
      field_modulus, inverse_of_modulus_mod_montgomery_r);
  libcrux_ml_dsa_simd_avx2_ntt_ntt_at_layer_7_and_6_mul(
      re, (size_t)12U + (size_t)1U, zeta7,
      LIBCRUX_ML_DSA_SIMD_AVX2_NTT_NTT_AT_LAYER_7_AND_6_STEP_BY_7,
      field_modulus, inverse_of_modulus_mod_montgomery_r);
  libcrux_ml_dsa_simd_avx2_ntt_ntt_at_layer_7_and_6_mul(
      re, (size_t)12U + (size_t)2U, zeta7,
      LIBCRUX_ML_DSA_SIMD_AVX2_NTT_NTT_AT_LAYER_7_AND_6_STEP_BY_7,
      field_modulus, inverse_of_modulus_mod_montgomery_r);
  libcrux_ml_dsa_simd_avx2_ntt_ntt_at_layer_7_and_6_mul(
      re, (size_t)12U + (size_t)3U, zeta7,
      LIBCRUX_ML_DSA_SIMD_AVX2_NTT_NTT_AT_LAYER_7_AND_6_STEP_BY_7,
      field_modulus, inverse_of_modulus_mod_montgomery_r);
  libcrux_ml_dsa_simd_avx2_ntt_ntt_at_layer_7_and_6_mul(
      re, (size_t)4U, zeta60,
      LIBCRUX_ML_DSA_SIMD_AVX2_NTT_NTT_AT_LAYER_7_AND_6_STEP_BY_6,
      field_modulus, inverse_of_modulus_mod_montgomery_r);
  libcrux_ml_dsa_simd_avx2_ntt_ntt_at_layer_7_and_6_mul(
      re, (size_t)4U + (size_t)1U, zeta60,
      LIBCRUX_ML_DSA_SIMD_AVX2_NTT_NTT_AT_LAYER_7_AND_6_STEP_BY_6,
      field_modulus, inverse_of_modulus_mod_montgomery_r);
  libcrux_ml_dsa_simd_avx2_ntt_ntt_at_layer_7_and_6_mul(
      re, (size_t)4U + (size_t)2U, zeta60,
      LIBCRUX_ML_DSA_SIMD_AVX2_NTT_NTT_AT_LAYER_7_AND_6_STEP_BY_6,
      field_modulus, inverse_of_modulus_mod_montgomery_r);
  libcrux_ml_dsa_simd_avx2_ntt_ntt_at_layer_7_and_6_mul(
      re, (size_t)4U + (size_t)3U, zeta60,
      LIBCRUX_ML_DSA_SIMD_AVX2_NTT_NTT_AT_LAYER_7_AND_6_STEP_BY_6,
      field_modulus, inverse_of_modulus_mod_montgomery_r);
  libcrux_ml_dsa_simd_avx2_ntt_ntt_at_layer_7_and_6_mul(
      re, (size_t)20U, zeta61,
      LIBCRUX_ML_DSA_SIMD_AVX2_NTT_NTT_AT_LAYER_7_AND_6_STEP_BY_6,
      field_modulus, inverse_of_modulus_mod_montgomery_r);
  libcrux_ml_dsa_simd_avx2_ntt_ntt_at_layer_7_and_6_mul(
      re, (size_t)20U + (size_t)1U, zeta61,
      LIBCRUX_ML_DSA_SIMD_AVX2_NTT_NTT_AT_LAYER_7_AND_6_STEP_BY_6,
      field_modulus, inverse_of_modulus_mod_montgomery_r);
  libcrux_ml_dsa_simd_avx2_ntt_ntt_at_layer_7_and_6_mul(
      re, (size_t)20U + (size_t)2U, zeta61,
      LIBCRUX_ML_DSA_SIMD_AVX2_NTT_NTT_AT_LAYER_7_AND_6_STEP_BY_6,
      field_modulus, inverse_of_modulus_mod_montgomery_r);
  libcrux_ml_dsa_simd_avx2_ntt_ntt_at_layer_7_and_6_mul(
      re, (size_t)20U + (size_t)3U, zeta61,
      LIBCRUX_ML_DSA_SIMD_AVX2_NTT_NTT_AT_LAYER_7_AND_6_STEP_BY_6,
      field_modulus, inverse_of_modulus_mod_montgomery_r);
}

/**
A monomorphic instance of libcrux_ml_dsa.simd.avx2.ntt.ntt_at_layer_5_to_3.round
with const generics
- STEP= 32
- STEP_BY= 4
*/
KRML_ATTRIBUTE_TARGET("avx2")
static KRML_MUSTINLINE void
libcrux_ml_dsa_simd_avx2_ntt_ntt_at_layer_5_to_3_round_f6(__m256i *re,
                                                          size_t index,
                                                          int32_t zeta) {
  __m256i rhs = libcrux_intrinsics_avx2_mm256_set1_epi32(zeta);
  size_t offset = index * (size_t)32U * (size_t)2U /
                  LIBCRUX_ML_DSA_SIMD_TRAITS_COEFFICIENTS_IN_SIMD_UNIT;
  for (size_t i = offset; i < offset + (size_t)4U; i++) {
    size_t j = i;
    libcrux_ml_dsa_simd_avx2_arithmetic_montgomery_multiply(&re[j + (size_t)4U],
                                                            &rhs);
    __m256i tmp =
        libcrux_intrinsics_avx2_mm256_sub_epi32(re[j], re[j + (size_t)4U]);
    re[j] = libcrux_intrinsics_avx2_mm256_add_epi32(re[j], re[j + (size_t)4U]);
    re[j + (size_t)4U] = tmp;
  }
}

/**
A monomorphic instance of libcrux_ml_dsa.simd.avx2.ntt.ntt_at_layer_5_to_3.round
with const generics
- STEP= 16
- STEP_BY= 2
*/
KRML_ATTRIBUTE_TARGET("avx2")
static KRML_MUSTINLINE void
libcrux_ml_dsa_simd_avx2_ntt_ntt_at_layer_5_to_3_round_90(__m256i *re,
                                                          size_t index,
                                                          int32_t zeta) {
  __m256i rhs = libcrux_intrinsics_avx2_mm256_set1_epi32(zeta);
  size_t offset = index * (size_t)16U * (size_t)2U /
                  LIBCRUX_ML_DSA_SIMD_TRAITS_COEFFICIENTS_IN_SIMD_UNIT;
  for (size_t i = offset; i < offset + (size_t)2U; i++) {
    size_t j = i;
    libcrux_ml_dsa_simd_avx2_arithmetic_montgomery_multiply(&re[j + (size_t)2U],
                                                            &rhs);
    __m256i tmp =
        libcrux_intrinsics_avx2_mm256_sub_epi32(re[j], re[j + (size_t)2U]);
    re[j] = libcrux_intrinsics_avx2_mm256_add_epi32(re[j], re[j + (size_t)2U]);
    re[j + (size_t)2U] = tmp;
  }
}

/**
A monomorphic instance of libcrux_ml_dsa.simd.avx2.ntt.ntt_at_layer_5_to_3.round
with const generics
- STEP= 8
- STEP_BY= 1
*/
KRML_ATTRIBUTE_TARGET("avx2")
static KRML_MUSTINLINE void
libcrux_ml_dsa_simd_avx2_ntt_ntt_at_layer_5_to_3_round_7b(__m256i *re,
                                                          size_t index,
                                                          int32_t zeta) {
  __m256i rhs = libcrux_intrinsics_avx2_mm256_set1_epi32(zeta);
  size_t offset = index * (size_t)8U * (size_t)2U /
                  LIBCRUX_ML_DSA_SIMD_TRAITS_COEFFICIENTS_IN_SIMD_UNIT;
  for (size_t i = offset; i < offset + (size_t)1U; i++) {
    size_t j = i;
    libcrux_ml_dsa_simd_avx2_arithmetic_montgomery_multiply(&re[j + (size_t)1U],
                                                            &rhs);
    __m256i tmp =
        libcrux_intrinsics_avx2_mm256_sub_epi32(re[j], re[j + (size_t)1U]);
    re[j] = libcrux_intrinsics_avx2_mm256_add_epi32(re[j], re[j + (size_t)1U]);
    re[j + (size_t)1U] = tmp;
  }
}

/**
 Layer 5, 4, 3

 Each layer does 16 Montgomery multiplications -> 3*16 = 48 total
 pqclean does 4 * 4 on each layer -> 48 total | plus 4 * 4 shuffles every time
 (48)
*/
KRML_ATTRIBUTE_TARGET("avx2")
static inline void libcrux_ml_dsa_simd_avx2_ntt_ntt_at_layer_5_to_3(
    __m256i *re) {
  libcrux_ml_dsa_simd_avx2_ntt_ntt_at_layer_5_to_3_round_f6(re, (size_t)0U,
                                                            (int32_t)237124);
  libcrux_ml_dsa_simd_avx2_ntt_ntt_at_layer_5_to_3_round_f6(re, (size_t)1U,
                                                            (int32_t)-777960);
  libcrux_ml_dsa_simd_avx2_ntt_ntt_at_layer_5_to_3_round_f6(re, (size_t)2U,
                                                            (int32_t)-876248);
  libcrux_ml_dsa_simd_avx2_ntt_ntt_at_layer_5_to_3_round_f6(re, (size_t)3U,
                                                            (int32_t)466468);
  libcrux_ml_dsa_simd_avx2_ntt_ntt_at_layer_5_to_3_round_90(re, (size_t)0U,
                                                            (int32_t)1826347);
  libcrux_ml_dsa_simd_avx2_ntt_ntt_at_layer_5_to_3_round_90(re, (size_t)1U,
                                                            (int32_t)2353451);
  libcrux_ml_dsa_simd_avx2_ntt_ntt_at_layer_5_to_3_round_90(re, (size_t)2U,
                                                            (int32_t)-359251);
  libcrux_ml_dsa_simd_avx2_ntt_ntt_at_layer_5_to_3_round_90(re, (size_t)3U,
                                                            (int32_t)-2091905);
  libcrux_ml_dsa_simd_avx2_ntt_ntt_at_layer_5_to_3_round_90(re, (size_t)4U,
                                                            (int32_t)3119733);
  libcrux_ml_dsa_simd_avx2_ntt_ntt_at_layer_5_to_3_round_90(re, (size_t)5U,
                                                            (int32_t)-2884855);
  libcrux_ml_dsa_simd_avx2_ntt_ntt_at_layer_5_to_3_round_90(re, (size_t)6U,
                                                            (int32_t)3111497);
  libcrux_ml_dsa_simd_avx2_ntt_ntt_at_layer_5_to_3_round_90(re, (size_t)7U,
                                                            (int32_t)2680103);
  libcrux_ml_dsa_simd_avx2_ntt_ntt_at_layer_5_to_3_round_7b(re, (size_t)0U,
                                                            (int32_t)2725464);
  libcrux_ml_dsa_simd_avx2_ntt_ntt_at_layer_5_to_3_round_7b(re, (size_t)1U,
                                                            (int32_t)1024112);
  libcrux_ml_dsa_simd_avx2_ntt_ntt_at_layer_5_to_3_round_7b(re, (size_t)2U,
                                                            (int32_t)-1079900);
  libcrux_ml_dsa_simd_avx2_ntt_ntt_at_layer_5_to_3_round_7b(re, (size_t)3U,
                                                            (int32_t)3585928);
  libcrux_ml_dsa_simd_avx2_ntt_ntt_at_layer_5_to_3_round_7b(re, (size_t)4U,
                                                            (int32_t)-549488);
  libcrux_ml_dsa_simd_avx2_ntt_ntt_at_layer_5_to_3_round_7b(re, (size_t)5U,
                                                            (int32_t)-1119584);
  libcrux_ml_dsa_simd_avx2_ntt_ntt_at_layer_5_to_3_round_7b(re, (size_t)6U,
                                                            (int32_t)2619752);
  libcrux_ml_dsa_simd_avx2_ntt_ntt_at_layer_5_to_3_round_7b(re, (size_t)7U,
                                                            (int32_t)-2108549);
  libcrux_ml_dsa_simd_avx2_ntt_ntt_at_layer_5_to_3_round_7b(re, (size_t)8U,
                                                            (int32_t)-2118186);
  libcrux_ml_dsa_simd_avx2_ntt_ntt_at_layer_5_to_3_round_7b(re, (size_t)9U,
                                                            (int32_t)-3859737);
  libcrux_ml_dsa_simd_avx2_ntt_ntt_at_layer_5_to_3_round_7b(re, (size_t)10U,
                                                            (int32_t)-1399561);
  libcrux_ml_dsa_simd_avx2_ntt_ntt_at_layer_5_to_3_round_7b(re, (size_t)11U,
                                                            (int32_t)-3277672);
  libcrux_ml_dsa_simd_avx2_ntt_ntt_at_layer_5_to_3_round_7b(re, (size_t)12U,
                                                            (int32_t)1757237);
  libcrux_ml_dsa_simd_avx2_ntt_ntt_at_layer_5_to_3_round_7b(re, (size_t)13U,
                                                            (int32_t)-19422);
  libcrux_ml_dsa_simd_avx2_ntt_ntt_at_layer_5_to_3_round_7b(re, (size_t)14U,
                                                            (int32_t)4010497);
  libcrux_ml_dsa_simd_avx2_ntt_ntt_at_layer_5_to_3_round_7b(re, (size_t)15U,
                                                            (int32_t)280005);
}

KRML_ATTRIBUTE_TARGET("avx2")
static KRML_MUSTINLINE void libcrux_ml_dsa_simd_avx2_ntt_butterfly_8(
    __m256i *re, size_t index, int32_t zeta0, int32_t zeta1) {
  __m256i re0 = re[index];
  __m256i re1 = re[index + (size_t)1U];
  __m256i summands = libcrux_intrinsics_avx2_mm256_set_m128i(
      libcrux_intrinsics_avx2_mm256_castsi256_si128(re1),
      libcrux_intrinsics_avx2_mm256_castsi256_si128(re0));
  __m256i zeta_products = libcrux_intrinsics_avx2_mm256_permute2x128_si256(
      (int32_t)19, re1, re0, __m256i);
  __m256i zetas = libcrux_intrinsics_avx2_mm256_set_epi32(
      zeta1, zeta1, zeta1, zeta1, zeta0, zeta0, zeta0, zeta0);
  libcrux_ml_dsa_simd_avx2_arithmetic_montgomery_multiply(&zeta_products,
                                                          &zetas);
  __m256i sub_terms =
      libcrux_intrinsics_avx2_mm256_sub_epi32(summands, zeta_products);
  __m256i add_terms =
      libcrux_intrinsics_avx2_mm256_add_epi32(summands, zeta_products);
  __m256i nre0 = libcrux_intrinsics_avx2_mm256_set_m128i(
      libcrux_intrinsics_avx2_mm256_castsi256_si128(sub_terms),
      libcrux_intrinsics_avx2_mm256_castsi256_si128(add_terms));
  __m256i nre1 = libcrux_intrinsics_avx2_mm256_permute2x128_si256(
      (int32_t)19, sub_terms, add_terms, __m256i);
  re[index] = nre0;
  re[index + (size_t)1U] = nre1;
}

KRML_ATTRIBUTE_TARGET("avx2")
static inline void libcrux_ml_dsa_simd_avx2_ntt_ntt_at_layer_2(__m256i *re) {
  libcrux_ml_dsa_simd_avx2_ntt_butterfly_8(re, (size_t)0U, (int32_t)2706023,
                                           (int32_t)95776);
  libcrux_ml_dsa_simd_avx2_ntt_butterfly_8(re, (size_t)2U, (int32_t)3077325,
                                           (int32_t)3530437);
  libcrux_ml_dsa_simd_avx2_ntt_butterfly_8(re, (size_t)4U, (int32_t)-1661693,
                                           (int32_t)-3592148);
  libcrux_ml_dsa_simd_avx2_ntt_butterfly_8(re, (size_t)6U, (int32_t)-2537516,
                                           (int32_t)3915439);
  libcrux_ml_dsa_simd_avx2_ntt_butterfly_8(re, (size_t)8U, (int32_t)-3861115,
                                           (int32_t)-3043716);
  libcrux_ml_dsa_simd_avx2_ntt_butterfly_8(re, (size_t)10U, (int32_t)3574422,
                                           (int32_t)-2867647);
  libcrux_ml_dsa_simd_avx2_ntt_butterfly_8(re, (size_t)12U, (int32_t)3539968,
                                           (int32_t)-300467);
  libcrux_ml_dsa_simd_avx2_ntt_butterfly_8(re, (size_t)14U, (int32_t)2348700,
                                           (int32_t)-539299);
  libcrux_ml_dsa_simd_avx2_ntt_butterfly_8(re, (size_t)16U, (int32_t)-1699267,
                                           (int32_t)-1643818);
  libcrux_ml_dsa_simd_avx2_ntt_butterfly_8(re, (size_t)18U, (int32_t)3505694,
                                           (int32_t)-3821735);
  libcrux_ml_dsa_simd_avx2_ntt_butterfly_8(re, (size_t)20U, (int32_t)3507263,
                                           (int32_t)-2140649);
  libcrux_ml_dsa_simd_avx2_ntt_butterfly_8(re, (size_t)22U, (int32_t)-1600420,
                                           (int32_t)3699596);
  libcrux_ml_dsa_simd_avx2_ntt_butterfly_8(re, (size_t)24U, (int32_t)811944,
                                           (int32_t)531354);
  libcrux_ml_dsa_simd_avx2_ntt_butterfly_8(re, (size_t)26U, (int32_t)954230,
                                           (int32_t)3881043);
  libcrux_ml_dsa_simd_avx2_ntt_butterfly_8(re, (size_t)28U, (int32_t)3900724,
                                           (int32_t)-2556880);
  libcrux_ml_dsa_simd_avx2_ntt_butterfly_8(re, (size_t)30U, (int32_t)2071892,
                                           (int32_t)-2797779);
}

KRML_ATTRIBUTE_TARGET("avx2")
static KRML_MUSTINLINE void libcrux_ml_dsa_simd_avx2_ntt_butterfly_4(
    __m256i *re, size_t index, int32_t zeta_a0, int32_t zeta_a1,
    int32_t zeta_b0, int32_t zeta_b1) {
  __m256i re0 = re[index];
  __m256i re1 = re[index + (size_t)1U];
  __m256i summands = libcrux_intrinsics_avx2_mm256_unpacklo_epi64(re0, re1);
  __m256i zeta_products =
      libcrux_intrinsics_avx2_mm256_unpackhi_epi64(re0, re1);
  __m256i zetas = libcrux_intrinsics_avx2_mm256_set_epi32(
      zeta_b1, zeta_b1, zeta_a1, zeta_a1, zeta_b0, zeta_b0, zeta_a0, zeta_a0);
  libcrux_ml_dsa_simd_avx2_arithmetic_montgomery_multiply(&zeta_products,
                                                          &zetas);
  __m256i sub_terms =
      libcrux_intrinsics_avx2_mm256_sub_epi32(summands, zeta_products);
  __m256i add_terms =
      libcrux_intrinsics_avx2_mm256_add_epi32(summands, zeta_products);
  __m256i nre0 =
      libcrux_intrinsics_avx2_mm256_unpacklo_epi64(add_terms, sub_terms);
  __m256i nre1 =
      libcrux_intrinsics_avx2_mm256_unpackhi_epi64(add_terms, sub_terms);
  re[index] = nre0;
  re[index + (size_t)1U] = nre1;
}

KRML_ATTRIBUTE_TARGET("avx2")
static inline void libcrux_ml_dsa_simd_avx2_ntt_ntt_at_layer_1(__m256i *re) {
  libcrux_ml_dsa_simd_avx2_ntt_butterfly_4(re, (size_t)0U, (int32_t)-3930395,
                                           (int32_t)-1528703, (int32_t)-3677745,
                                           (int32_t)-3041255);
  libcrux_ml_dsa_simd_avx2_ntt_butterfly_4(re, (size_t)2U, (int32_t)-1452451,
                                           (int32_t)3475950, (int32_t)2176455,
                                           (int32_t)-1585221);
  libcrux_ml_dsa_simd_avx2_ntt_butterfly_4(re, (size_t)4U, (int32_t)-1257611,
                                           (int32_t)1939314, (int32_t)-4083598,
                                           (int32_t)-1000202);
  libcrux_ml_dsa_simd_avx2_ntt_butterfly_4(re, (size_t)6U, (int32_t)-3190144,
                                           (int32_t)-3157330, (int32_t)-3632928,
                                           (int32_t)126922);
  libcrux_ml_dsa_simd_avx2_ntt_butterfly_4(re, (size_t)8U, (int32_t)3412210,
                                           (int32_t)-983419, (int32_t)2147896,
                                           (int32_t)2715295);
  libcrux_ml_dsa_simd_avx2_ntt_butterfly_4(re, (size_t)10U, (int32_t)-2967645,
                                           (int32_t)-3693493, (int32_t)-411027,
                                           (int32_t)-2477047);
  libcrux_ml_dsa_simd_avx2_ntt_butterfly_4(re, (size_t)12U, (int32_t)-671102,
                                           (int32_t)-1228525, (int32_t)-22981,
                                           (int32_t)-1308169);
  libcrux_ml_dsa_simd_avx2_ntt_butterfly_4(re, (size_t)14U, (int32_t)-381987,
                                           (int32_t)1349076, (int32_t)1852771,
                                           (int32_t)-1430430);
  libcrux_ml_dsa_simd_avx2_ntt_butterfly_4(re, (size_t)16U, (int32_t)-3343383,
                                           (int32_t)264944, (int32_t)508951,
                                           (int32_t)3097992);
  libcrux_ml_dsa_simd_avx2_ntt_butterfly_4(re, (size_t)18U, (int32_t)44288,
                                           (int32_t)-1100098, (int32_t)904516,
                                           (int32_t)3958618);
  libcrux_ml_dsa_simd_avx2_ntt_butterfly_4(re, (size_t)20U, (int32_t)-3724342,
                                           (int32_t)-8578, (int32_t)1653064,
                                           (int32_t)-3249728);
  libcrux_ml_dsa_simd_avx2_ntt_butterfly_4(re, (size_t)22U, (int32_t)2389356,
                                           (int32_t)-210977, (int32_t)759969,
                                           (int32_t)-1316856);
  libcrux_ml_dsa_simd_avx2_ntt_butterfly_4(re, (size_t)24U, (int32_t)189548,
                                           (int32_t)-3553272, (int32_t)3159746,
                                           (int32_t)-1851402);
  libcrux_ml_dsa_simd_avx2_ntt_butterfly_4(re, (size_t)26U, (int32_t)-2409325,
                                           (int32_t)-177440, (int32_t)1315589,
                                           (int32_t)1341330);
  libcrux_ml_dsa_simd_avx2_ntt_butterfly_4(re, (size_t)28U, (int32_t)1285669,
                                           (int32_t)-1584928, (int32_t)-812732,
                                           (int32_t)-1439742);
  libcrux_ml_dsa_simd_avx2_ntt_butterfly_4(re, (size_t)30U, (int32_t)-3019102,
                                           (int32_t)-3881060, (int32_t)-3628969,
                                           (int32_t)3839961);
}

KRML_ATTRIBUTE_TARGET("avx2")
static KRML_MUSTINLINE void libcrux_ml_dsa_simd_avx2_ntt_butterfly_2(
    __m256i *re, size_t index, int32_t zeta_a0, int32_t zeta_a1,
    int32_t zeta_a2, int32_t zeta_a3, int32_t zeta_b0, int32_t zeta_b1,
    int32_t zeta_b2, int32_t zeta_b3) {
  __m256i re0 = re[index];
  __m256i re1 = re[index + (size_t)1U];
  __m256i a =
      libcrux_intrinsics_avx2_mm256_shuffle_epi32((int32_t)216, re0, __m256i);
  __m256i b =
      libcrux_intrinsics_avx2_mm256_shuffle_epi32((int32_t)216, re1, __m256i);
  __m256i summands = libcrux_intrinsics_avx2_mm256_unpacklo_epi64(a, b);
  __m256i zeta_products = libcrux_intrinsics_avx2_mm256_unpackhi_epi64(a, b);
  __m256i zetas = libcrux_intrinsics_avx2_mm256_set_epi32(
      zeta_b3, zeta_b2, zeta_a3, zeta_a2, zeta_b1, zeta_b0, zeta_a1, zeta_a0);
  libcrux_ml_dsa_simd_avx2_arithmetic_montgomery_multiply(&zeta_products,
                                                          &zetas);
  __m256i sub_terms =
      libcrux_intrinsics_avx2_mm256_sub_epi32(summands, zeta_products);
  __m256i add_terms =
      libcrux_intrinsics_avx2_mm256_add_epi32(summands, zeta_products);
  __m256i a_terms_shuffled =
      libcrux_intrinsics_avx2_mm256_unpacklo_epi64(add_terms, sub_terms);
  __m256i b_terms_shuffled =
      libcrux_intrinsics_avx2_mm256_unpackhi_epi64(add_terms, sub_terms);
  __m256i nre0 = libcrux_intrinsics_avx2_mm256_shuffle_epi32(
      (int32_t)216, a_terms_shuffled, __m256i);
  __m256i nre1 = libcrux_intrinsics_avx2_mm256_shuffle_epi32(
      (int32_t)216, b_terms_shuffled, __m256i);
  re[index] = nre0;
  re[index + (size_t)1U] = nre1;
}

KRML_ATTRIBUTE_TARGET("avx2")
static inline void libcrux_ml_dsa_simd_avx2_ntt_ntt_at_layer_0(__m256i *re) {
  libcrux_ml_dsa_simd_avx2_ntt_butterfly_2(
      re, (size_t)0U, (int32_t)2091667, (int32_t)3407706, (int32_t)2316500,
      (int32_t)3817976, (int32_t)-3342478, (int32_t)2244091, (int32_t)-2446433,
      (int32_t)-3562462);
  libcrux_ml_dsa_simd_avx2_ntt_butterfly_2(
      re, (size_t)2U, (int32_t)266997, (int32_t)2434439, (int32_t)-1235728,
      (int32_t)3513181, (int32_t)-3520352, (int32_t)-3759364, (int32_t)-1197226,
      (int32_t)-3193378);
  libcrux_ml_dsa_simd_avx2_ntt_butterfly_2(
      re, (size_t)4U, (int32_t)900702, (int32_t)1859098, (int32_t)909542,
      (int32_t)819034, (int32_t)495491, (int32_t)-1613174, (int32_t)-43260,
      (int32_t)-522500);
  libcrux_ml_dsa_simd_avx2_ntt_butterfly_2(
      re, (size_t)6U, (int32_t)-655327, (int32_t)-3122442, (int32_t)2031748,
      (int32_t)3207046, (int32_t)-3556995, (int32_t)-525098, (int32_t)-768622,
      (int32_t)-3595838);
  libcrux_ml_dsa_simd_avx2_ntt_butterfly_2(
      re, (size_t)8U, (int32_t)342297, (int32_t)286988, (int32_t)-2437823,
      (int32_t)4108315, (int32_t)3437287, (int32_t)-3342277, (int32_t)1735879,
      (int32_t)203044);
  libcrux_ml_dsa_simd_avx2_ntt_butterfly_2(
      re, (size_t)10U, (int32_t)2842341, (int32_t)2691481, (int32_t)-2590150,
      (int32_t)1265009, (int32_t)4055324, (int32_t)1247620, (int32_t)2486353,
      (int32_t)1595974);
  libcrux_ml_dsa_simd_avx2_ntt_butterfly_2(
      re, (size_t)12U, (int32_t)-3767016, (int32_t)1250494, (int32_t)2635921,
      (int32_t)-3548272, (int32_t)-2994039, (int32_t)1869119, (int32_t)1903435,
      (int32_t)-1050970);
  libcrux_ml_dsa_simd_avx2_ntt_butterfly_2(
      re, (size_t)14U, (int32_t)-1333058, (int32_t)1237275, (int32_t)-3318210,
      (int32_t)-1430225, (int32_t)-451100, (int32_t)1312455, (int32_t)3306115,
      (int32_t)-1962642);
  libcrux_ml_dsa_simd_avx2_ntt_butterfly_2(
      re, (size_t)16U, (int32_t)-1279661, (int32_t)1917081, (int32_t)-2546312,
      (int32_t)-1374803, (int32_t)1500165, (int32_t)777191, (int32_t)2235880,
      (int32_t)3406031);
  libcrux_ml_dsa_simd_avx2_ntt_butterfly_2(
      re, (size_t)18U, (int32_t)-542412, (int32_t)-2831860, (int32_t)-1671176,
      (int32_t)-1846953, (int32_t)-2584293, (int32_t)-3724270, (int32_t)594136,
      (int32_t)-3776993);
  libcrux_ml_dsa_simd_avx2_ntt_butterfly_2(
      re, (size_t)20U, (int32_t)-2013608, (int32_t)2432395, (int32_t)2454455,
      (int32_t)-164721, (int32_t)1957272, (int32_t)3369112, (int32_t)185531,
      (int32_t)-1207385);
  libcrux_ml_dsa_simd_avx2_ntt_butterfly_2(
      re, (size_t)22U, (int32_t)-3183426, (int32_t)162844, (int32_t)1616392,
      (int32_t)3014001, (int32_t)810149, (int32_t)1652634, (int32_t)-3694233,
      (int32_t)-1799107);
  libcrux_ml_dsa_simd_avx2_ntt_butterfly_2(
      re, (size_t)24U, (int32_t)-3038916, (int32_t)3523897, (int32_t)3866901,
      (int32_t)269760, (int32_t)2213111, (int32_t)-975884, (int32_t)1717735,
      (int32_t)472078);
  libcrux_ml_dsa_simd_avx2_ntt_butterfly_2(
      re, (size_t)26U, (int32_t)-426683, (int32_t)1723600, (int32_t)-1803090,
      (int32_t)1910376, (int32_t)-1667432, (int32_t)-1104333, (int32_t)-260646,
      (int32_t)-3833893);
  libcrux_ml_dsa_simd_avx2_ntt_butterfly_2(
      re, (size_t)28U, (int32_t)-2939036, (int32_t)-2235985, (int32_t)-420899,
      (int32_t)-2286327, (int32_t)183443, (int32_t)-976891, (int32_t)1612842,
      (int32_t)-3545687);
  libcrux_ml_dsa_simd_avx2_ntt_butterfly_2(
      re, (size_t)30U, (int32_t)-554416, (int32_t)3919660, (int32_t)-48306,
      (int32_t)-1362209, (int32_t)3937738, (int32_t)1400424, (int32_t)-846154,
      (int32_t)1976782);
}

KRML_ATTRIBUTE_TARGET("avx2")
static inline void libcrux_ml_dsa_simd_avx2_ntt_ntt_avx2_ntt(__m256i *re) {
  libcrux_ml_dsa_simd_avx2_ntt_ntt_at_layer_7_and_6(re);
  libcrux_ml_dsa_simd_avx2_ntt_ntt_at_layer_5_to_3(re);
  libcrux_ml_dsa_simd_avx2_ntt_ntt_at_layer_2(re);
  libcrux_ml_dsa_simd_avx2_ntt_ntt_at_layer_1(re);
  libcrux_ml_dsa_simd_avx2_ntt_ntt_at_layer_0(re);
}

KRML_ATTRIBUTE_TARGET("avx2")
static KRML_MUSTINLINE void libcrux_ml_dsa_simd_avx2_ntt_ntt(__m256i *re) {
  libcrux_ml_dsa_simd_avx2_ntt_ntt_avx2_ntt(re);
}

/**
This function found in impl {(libcrux_ml_dsa::simd::traits::Operations for
libcrux_ml_dsa::simd::avx2::vector_type::Vec256)}
*/
KRML_ATTRIBUTE_TARGET("avx2")
static KRML_MUSTINLINE void libcrux_ml_dsa_simd_avx2_ntt_22(
    __m256i *simd_units) {
  libcrux_ml_dsa_simd_avx2_ntt_ntt(simd_units);
}

typedef struct libcrux_ml_dsa_simd_avx2_vector_type_Vec256_x2_s {
  __m256i fst;
  __m256i snd;
} libcrux_ml_dsa_simd_avx2_vector_type_Vec256_x2;

KRML_ATTRIBUTE_TARGET("avx2")
static KRML_MUSTINLINE libcrux_ml_dsa_simd_avx2_vector_type_Vec256_x2
libcrux_ml_dsa_simd_avx2_invntt_simd_unit_invert_ntt_at_layer_0(
    __m256i simd_unit0, __m256i simd_unit1, int32_t zeta00, int32_t zeta01,
    int32_t zeta02, int32_t zeta03, int32_t zeta10, int32_t zeta11,
    int32_t zeta12, int32_t zeta13) {
  __m256i a_shuffled = libcrux_intrinsics_avx2_mm256_shuffle_epi32(
      (int32_t)216, simd_unit0, __m256i);
  __m256i b_shuffled0 = libcrux_intrinsics_avx2_mm256_shuffle_epi32(
      (int32_t)216, simd_unit1, __m256i);
  __m256i lo_values =
      libcrux_intrinsics_avx2_mm256_unpacklo_epi64(a_shuffled, b_shuffled0);
  __m256i hi_values =
      libcrux_intrinsics_avx2_mm256_unpackhi_epi64(a_shuffled, b_shuffled0);
  __m256i differences = hi_values;
  libcrux_ml_dsa_simd_avx2_arithmetic_subtract(&differences, &lo_values);
  libcrux_ml_dsa_simd_avx2_arithmetic_add(&lo_values, &hi_values);
  __m256i sums = lo_values;
  __m256i zetas = libcrux_intrinsics_avx2_mm256_set_epi32(
      zeta13, zeta12, zeta03, zeta02, zeta11, zeta10, zeta01, zeta00);
  libcrux_ml_dsa_simd_avx2_arithmetic_montgomery_multiply(&differences, &zetas);
  __m256i a_shuffled0 =
      libcrux_intrinsics_avx2_mm256_unpacklo_epi64(sums, differences);
  __m256i b_shuffled =
      libcrux_intrinsics_avx2_mm256_unpackhi_epi64(sums, differences);
  __m256i a = libcrux_intrinsics_avx2_mm256_shuffle_epi32((int32_t)216,
                                                          a_shuffled0, __m256i);
  __m256i b = libcrux_intrinsics_avx2_mm256_shuffle_epi32((int32_t)216,
                                                          b_shuffled, __m256i);
  return (libcrux_ml_dsa_simd_avx2_vector_type_Vec256_x2{a, b});
}

KRML_ATTRIBUTE_TARGET("avx2")
static KRML_MUSTINLINE void
libcrux_ml_dsa_simd_avx2_invntt_invert_ntt_at_layer_0_round(
    __m256i *re, size_t index, int32_t zeta00, int32_t zeta01, int32_t zeta02,
    int32_t zeta03, int32_t zeta10, int32_t zeta11, int32_t zeta12,
    int32_t zeta13) {
  libcrux_ml_dsa_simd_avx2_vector_type_Vec256_x2 uu____0 =
      libcrux_ml_dsa_simd_avx2_invntt_simd_unit_invert_ntt_at_layer_0(
          re[index], re[index + (size_t)1U], zeta00, zeta01, zeta02, zeta03,
          zeta10, zeta11, zeta12, zeta13);
  __m256i uu____1 = uu____0.snd;
  re[index] = uu____0.fst;
  re[index + (size_t)1U] = uu____1;
}

KRML_ATTRIBUTE_TARGET("avx2")
static inline void libcrux_ml_dsa_simd_avx2_invntt_invert_ntt_at_layer_0(
    __m256i *re) {
  libcrux_ml_dsa_simd_avx2_invntt_invert_ntt_at_layer_0_round(
      re, (size_t)0U, (int32_t)1976782, (int32_t)-846154, (int32_t)1400424,
      (int32_t)3937738, (int32_t)-1362209, (int32_t)-48306, (int32_t)3919660,
      (int32_t)-554416);
  libcrux_ml_dsa_simd_avx2_invntt_invert_ntt_at_layer_0_round(
      re, (size_t)2U, (int32_t)-3545687, (int32_t)1612842, (int32_t)-976891,
      (int32_t)183443, (int32_t)-2286327, (int32_t)-420899, (int32_t)-2235985,
      (int32_t)-2939036);
  libcrux_ml_dsa_simd_avx2_invntt_invert_ntt_at_layer_0_round(
      re, (size_t)4U, (int32_t)-3833893, (int32_t)-260646, (int32_t)-1104333,
      (int32_t)-1667432, (int32_t)1910376, (int32_t)-1803090, (int32_t)1723600,
      (int32_t)-426683);
  libcrux_ml_dsa_simd_avx2_invntt_invert_ntt_at_layer_0_round(
      re, (size_t)6U, (int32_t)472078, (int32_t)1717735, (int32_t)-975884,
      (int32_t)2213111, (int32_t)269760, (int32_t)3866901, (int32_t)3523897,
      (int32_t)-3038916);
  libcrux_ml_dsa_simd_avx2_invntt_invert_ntt_at_layer_0_round(
      re, (size_t)8U, (int32_t)-1799107, (int32_t)-3694233, (int32_t)1652634,
      (int32_t)810149, (int32_t)3014001, (int32_t)1616392, (int32_t)162844,
      (int32_t)-3183426);
  libcrux_ml_dsa_simd_avx2_invntt_invert_ntt_at_layer_0_round(
      re, (size_t)10U, (int32_t)-1207385, (int32_t)185531, (int32_t)3369112,
      (int32_t)1957272, (int32_t)-164721, (int32_t)2454455, (int32_t)2432395,
      (int32_t)-2013608);
  libcrux_ml_dsa_simd_avx2_invntt_invert_ntt_at_layer_0_round(
      re, (size_t)12U, (int32_t)-3776993, (int32_t)594136, (int32_t)-3724270,
      (int32_t)-2584293, (int32_t)-1846953, (int32_t)-1671176,
      (int32_t)-2831860, (int32_t)-542412);
  libcrux_ml_dsa_simd_avx2_invntt_invert_ntt_at_layer_0_round(
      re, (size_t)14U, (int32_t)3406031, (int32_t)2235880, (int32_t)777191,
      (int32_t)1500165, (int32_t)-1374803, (int32_t)-2546312, (int32_t)1917081,
      (int32_t)-1279661);
  libcrux_ml_dsa_simd_avx2_invntt_invert_ntt_at_layer_0_round(
      re, (size_t)16U, (int32_t)-1962642, (int32_t)3306115, (int32_t)1312455,
      (int32_t)-451100, (int32_t)-1430225, (int32_t)-3318210, (int32_t)1237275,
      (int32_t)-1333058);
  libcrux_ml_dsa_simd_avx2_invntt_invert_ntt_at_layer_0_round(
      re, (size_t)18U, (int32_t)-1050970, (int32_t)1903435, (int32_t)1869119,
      (int32_t)-2994039, (int32_t)-3548272, (int32_t)2635921, (int32_t)1250494,
      (int32_t)-3767016);
  libcrux_ml_dsa_simd_avx2_invntt_invert_ntt_at_layer_0_round(
      re, (size_t)20U, (int32_t)1595974, (int32_t)2486353, (int32_t)1247620,
      (int32_t)4055324, (int32_t)1265009, (int32_t)-2590150, (int32_t)2691481,
      (int32_t)2842341);
  libcrux_ml_dsa_simd_avx2_invntt_invert_ntt_at_layer_0_round(
      re, (size_t)22U, (int32_t)203044, (int32_t)1735879, (int32_t)-3342277,
      (int32_t)3437287, (int32_t)4108315, (int32_t)-2437823, (int32_t)286988,
      (int32_t)342297);
  libcrux_ml_dsa_simd_avx2_invntt_invert_ntt_at_layer_0_round(
      re, (size_t)24U, (int32_t)-3595838, (int32_t)-768622, (int32_t)-525098,
      (int32_t)-3556995, (int32_t)3207046, (int32_t)2031748, (int32_t)-3122442,
      (int32_t)-655327);
  libcrux_ml_dsa_simd_avx2_invntt_invert_ntt_at_layer_0_round(
      re, (size_t)26U, (int32_t)-522500, (int32_t)-43260, (int32_t)-1613174,
      (int32_t)495491, (int32_t)819034, (int32_t)909542, (int32_t)1859098,
      (int32_t)900702);
  libcrux_ml_dsa_simd_avx2_invntt_invert_ntt_at_layer_0_round(
      re, (size_t)28U, (int32_t)-3193378, (int32_t)-1197226, (int32_t)-3759364,
      (int32_t)-3520352, (int32_t)3513181, (int32_t)-1235728, (int32_t)2434439,
      (int32_t)266997);
  libcrux_ml_dsa_simd_avx2_invntt_invert_ntt_at_layer_0_round(
      re, (size_t)30U, (int32_t)-3562462, (int32_t)-2446433, (int32_t)2244091,
      (int32_t)-3342478, (int32_t)3817976, (int32_t)2316500, (int32_t)3407706,
      (int32_t)2091667);
}

KRML_ATTRIBUTE_TARGET("avx2")
static KRML_MUSTINLINE libcrux_ml_dsa_simd_avx2_vector_type_Vec256_x2
libcrux_ml_dsa_simd_avx2_invntt_simd_unit_invert_ntt_at_layer_1(
    __m256i simd_unit0, __m256i simd_unit1, int32_t zeta00, int32_t zeta01,
    int32_t zeta10, int32_t zeta11) {
  __m256i lo_values =
      libcrux_intrinsics_avx2_mm256_unpacklo_epi64(simd_unit0, simd_unit1);
  __m256i hi_values =
      libcrux_intrinsics_avx2_mm256_unpackhi_epi64(simd_unit0, simd_unit1);
  __m256i differences = hi_values;
  libcrux_ml_dsa_simd_avx2_arithmetic_subtract(&differences, &lo_values);
  libcrux_ml_dsa_simd_avx2_arithmetic_add(&lo_values, &hi_values);
  __m256i sums = lo_values;
  __m256i zetas = libcrux_intrinsics_avx2_mm256_set_epi32(
      zeta11, zeta11, zeta01, zeta01, zeta10, zeta10, zeta00, zeta00);
  libcrux_ml_dsa_simd_avx2_arithmetic_montgomery_multiply(&differences, &zetas);
  __m256i a = libcrux_intrinsics_avx2_mm256_unpacklo_epi64(sums, differences);
  __m256i b = libcrux_intrinsics_avx2_mm256_unpackhi_epi64(sums, differences);
  return (libcrux_ml_dsa_simd_avx2_vector_type_Vec256_x2{a, b});
}

KRML_ATTRIBUTE_TARGET("avx2")
static KRML_MUSTINLINE void
libcrux_ml_dsa_simd_avx2_invntt_invert_ntt_at_layer_1_round(
    __m256i *re, size_t index, int32_t zeta_00, int32_t zeta_01,
    int32_t zeta_10, int32_t zeta_11) {
  libcrux_ml_dsa_simd_avx2_vector_type_Vec256_x2 uu____0 =
      libcrux_ml_dsa_simd_avx2_invntt_simd_unit_invert_ntt_at_layer_1(
          re[index], re[index + (size_t)1U], zeta_00, zeta_01, zeta_10,
          zeta_11);
  __m256i uu____1 = uu____0.snd;
  re[index] = uu____0.fst;
  re[index + (size_t)1U] = uu____1;
}

KRML_ATTRIBUTE_TARGET("avx2")
static inline void libcrux_ml_dsa_simd_avx2_invntt_invert_ntt_at_layer_1(
    __m256i *re) {
  libcrux_ml_dsa_simd_avx2_invntt_invert_ntt_at_layer_1_round(
      re, (size_t)0U, (int32_t)3839961, (int32_t)-3628969, (int32_t)-3881060,
      (int32_t)-3019102);
  libcrux_ml_dsa_simd_avx2_invntt_invert_ntt_at_layer_1_round(
      re, (size_t)2U, (int32_t)-1439742, (int32_t)-812732, (int32_t)-1584928,
      (int32_t)1285669);
  libcrux_ml_dsa_simd_avx2_invntt_invert_ntt_at_layer_1_round(
      re, (size_t)4U, (int32_t)1341330, (int32_t)1315589, (int32_t)-177440,
      (int32_t)-2409325);
  libcrux_ml_dsa_simd_avx2_invntt_invert_ntt_at_layer_1_round(
      re, (size_t)6U, (int32_t)-1851402, (int32_t)3159746, (int32_t)-3553272,
      (int32_t)189548);
  libcrux_ml_dsa_simd_avx2_invntt_invert_ntt_at_layer_1_round(
      re, (size_t)8U, (int32_t)-1316856, (int32_t)759969, (int32_t)-210977,
      (int32_t)2389356);
  libcrux_ml_dsa_simd_avx2_invntt_invert_ntt_at_layer_1_round(
      re, (size_t)10U, (int32_t)-3249728, (int32_t)1653064, (int32_t)-8578,
      (int32_t)-3724342);
  libcrux_ml_dsa_simd_avx2_invntt_invert_ntt_at_layer_1_round(
      re, (size_t)12U, (int32_t)3958618, (int32_t)904516, (int32_t)-1100098,
      (int32_t)44288);
  libcrux_ml_dsa_simd_avx2_invntt_invert_ntt_at_layer_1_round(
      re, (size_t)14U, (int32_t)3097992, (int32_t)508951, (int32_t)264944,
      (int32_t)-3343383);
  libcrux_ml_dsa_simd_avx2_invntt_invert_ntt_at_layer_1_round(
      re, (size_t)16U, (int32_t)-1430430, (int32_t)1852771, (int32_t)1349076,
      (int32_t)-381987);
  libcrux_ml_dsa_simd_avx2_invntt_invert_ntt_at_layer_1_round(
      re, (size_t)18U, (int32_t)-1308169, (int32_t)-22981, (int32_t)-1228525,
      (int32_t)-671102);
  libcrux_ml_dsa_simd_avx2_invntt_invert_ntt_at_layer_1_round(
      re, (size_t)20U, (int32_t)-2477047, (int32_t)-411027, (int32_t)-3693493,
      (int32_t)-2967645);
  libcrux_ml_dsa_simd_avx2_invntt_invert_ntt_at_layer_1_round(
      re, (size_t)22U, (int32_t)2715295, (int32_t)2147896, (int32_t)-983419,
      (int32_t)3412210);
  libcrux_ml_dsa_simd_avx2_invntt_invert_ntt_at_layer_1_round(
      re, (size_t)24U, (int32_t)126922, (int32_t)-3632928, (int32_t)-3157330,
      (int32_t)-3190144);
  libcrux_ml_dsa_simd_avx2_invntt_invert_ntt_at_layer_1_round(
      re, (size_t)26U, (int32_t)-1000202, (int32_t)-4083598, (int32_t)1939314,
      (int32_t)-1257611);
  libcrux_ml_dsa_simd_avx2_invntt_invert_ntt_at_layer_1_round(
      re, (size_t)28U, (int32_t)-1585221, (int32_t)2176455, (int32_t)3475950,
      (int32_t)-1452451);
  libcrux_ml_dsa_simd_avx2_invntt_invert_ntt_at_layer_1_round(
      re, (size_t)30U, (int32_t)-3041255, (int32_t)-3677745, (int32_t)-1528703,
      (int32_t)-3930395);
}

KRML_ATTRIBUTE_TARGET("avx2")
static KRML_MUSTINLINE libcrux_ml_dsa_simd_avx2_vector_type_Vec256_x2
libcrux_ml_dsa_simd_avx2_invntt_simd_unit_invert_ntt_at_layer_2(
    __m256i simd_unit0, __m256i simd_unit1, int32_t zeta0, int32_t zeta1) {
  __m256i lo_values = libcrux_intrinsics_avx2_mm256_permute2x128_si256(
      (int32_t)32, simd_unit0, simd_unit1, __m256i);
  __m256i hi_values = libcrux_intrinsics_avx2_mm256_permute2x128_si256(
      (int32_t)49, simd_unit0, simd_unit1, __m256i);
  __m256i differences = hi_values;
  libcrux_ml_dsa_simd_avx2_arithmetic_subtract(&differences, &lo_values);
  libcrux_ml_dsa_simd_avx2_arithmetic_add(&lo_values, &hi_values);
  __m256i sums = lo_values;
  __m256i zetas = libcrux_intrinsics_avx2_mm256_set_epi32(
      zeta1, zeta1, zeta1, zeta1, zeta0, zeta0, zeta0, zeta0);
  libcrux_ml_dsa_simd_avx2_arithmetic_montgomery_multiply(&differences, &zetas);
  __m256i a = libcrux_intrinsics_avx2_mm256_permute2x128_si256(
      (int32_t)32, sums, differences, __m256i);
  __m256i b = libcrux_intrinsics_avx2_mm256_permute2x128_si256(
      (int32_t)49, sums, differences, __m256i);
  return (libcrux_ml_dsa_simd_avx2_vector_type_Vec256_x2{a, b});
}

KRML_ATTRIBUTE_TARGET("avx2")
static KRML_MUSTINLINE void
libcrux_ml_dsa_simd_avx2_invntt_invert_ntt_at_layer_2_round(__m256i *re,
                                                            size_t index,
                                                            int32_t zeta1,
                                                            int32_t zeta2) {
  libcrux_ml_dsa_simd_avx2_vector_type_Vec256_x2 uu____0 =
      libcrux_ml_dsa_simd_avx2_invntt_simd_unit_invert_ntt_at_layer_2(
          re[index], re[index + (size_t)1U], zeta1, zeta2);
  __m256i uu____1 = uu____0.snd;
  re[index] = uu____0.fst;
  re[index + (size_t)1U] = uu____1;
}

KRML_ATTRIBUTE_TARGET("avx2")
static inline void libcrux_ml_dsa_simd_avx2_invntt_invert_ntt_at_layer_2(
    __m256i *re) {
  libcrux_ml_dsa_simd_avx2_invntt_invert_ntt_at_layer_2_round(
      re, (size_t)0U, (int32_t)-2797779, (int32_t)2071892);
  libcrux_ml_dsa_simd_avx2_invntt_invert_ntt_at_layer_2_round(
      re, (size_t)2U, (int32_t)-2556880, (int32_t)3900724);
  libcrux_ml_dsa_simd_avx2_invntt_invert_ntt_at_layer_2_round(
      re, (size_t)4U, (int32_t)3881043, (int32_t)954230);
  libcrux_ml_dsa_simd_avx2_invntt_invert_ntt_at_layer_2_round(
      re, (size_t)6U, (int32_t)531354, (int32_t)811944);
  libcrux_ml_dsa_simd_avx2_invntt_invert_ntt_at_layer_2_round(
      re, (size_t)8U, (int32_t)3699596, (int32_t)-1600420);
  libcrux_ml_dsa_simd_avx2_invntt_invert_ntt_at_layer_2_round(
      re, (size_t)10U, (int32_t)-2140649, (int32_t)3507263);
  libcrux_ml_dsa_simd_avx2_invntt_invert_ntt_at_layer_2_round(
      re, (size_t)12U, (int32_t)-3821735, (int32_t)3505694);
  libcrux_ml_dsa_simd_avx2_invntt_invert_ntt_at_layer_2_round(
      re, (size_t)14U, (int32_t)-1643818, (int32_t)-1699267);
  libcrux_ml_dsa_simd_avx2_invntt_invert_ntt_at_layer_2_round(
      re, (size_t)16U, (int32_t)-539299, (int32_t)2348700);
  libcrux_ml_dsa_simd_avx2_invntt_invert_ntt_at_layer_2_round(
      re, (size_t)18U, (int32_t)-300467, (int32_t)3539968);
  libcrux_ml_dsa_simd_avx2_invntt_invert_ntt_at_layer_2_round(
      re, (size_t)20U, (int32_t)-2867647, (int32_t)3574422);
  libcrux_ml_dsa_simd_avx2_invntt_invert_ntt_at_layer_2_round(
      re, (size_t)22U, (int32_t)-3043716, (int32_t)-3861115);
  libcrux_ml_dsa_simd_avx2_invntt_invert_ntt_at_layer_2_round(
      re, (size_t)24U, (int32_t)3915439, (int32_t)-2537516);
  libcrux_ml_dsa_simd_avx2_invntt_invert_ntt_at_layer_2_round(
      re, (size_t)26U, (int32_t)-3592148, (int32_t)-1661693);
  libcrux_ml_dsa_simd_avx2_invntt_invert_ntt_at_layer_2_round(
      re, (size_t)28U, (int32_t)3530437, (int32_t)3077325);
  libcrux_ml_dsa_simd_avx2_invntt_invert_ntt_at_layer_2_round(
      re, (size_t)30U, (int32_t)95776, (int32_t)2706023);
}

KRML_ATTRIBUTE_TARGET("avx2")
static KRML_MUSTINLINE __m256i
libcrux_ml_dsa_simd_avx2_arithmetic_montgomery_multiply_by_constant(
    __m256i lhs, int32_t constant) {
  __m256i rhs = libcrux_intrinsics_avx2_mm256_set1_epi32(constant);
  __m256i field_modulus = libcrux_intrinsics_avx2_mm256_set1_epi32(
      LIBCRUX_ML_DSA_SIMD_TRAITS_FIELD_MODULUS);
  __m256i inverse_of_modulus_mod_montgomery_r =
      libcrux_intrinsics_avx2_mm256_set1_epi32(
          (int32_t)
              LIBCRUX_ML_DSA_SIMD_TRAITS_INVERSE_OF_MODULUS_MOD_MONTGOMERY_R);
  __m256i prod02 = libcrux_intrinsics_avx2_mm256_mul_epi32(lhs, rhs);
  __m256i prod13 = libcrux_intrinsics_avx2_mm256_mul_epi32(
      libcrux_intrinsics_avx2_mm256_shuffle_epi32((int32_t)245, lhs, __m256i),
      libcrux_intrinsics_avx2_mm256_shuffle_epi32((int32_t)245, rhs, __m256i));
  __m256i k02 = libcrux_intrinsics_avx2_mm256_mul_epi32(
      prod02, inverse_of_modulus_mod_montgomery_r);
  __m256i k13 = libcrux_intrinsics_avx2_mm256_mul_epi32(
      prod13, inverse_of_modulus_mod_montgomery_r);
  __m256i c02 = libcrux_intrinsics_avx2_mm256_mul_epi32(k02, field_modulus);
  __m256i c13 = libcrux_intrinsics_avx2_mm256_mul_epi32(k13, field_modulus);
  __m256i res02 = libcrux_intrinsics_avx2_mm256_sub_epi32(prod02, c02);
  __m256i res13 = libcrux_intrinsics_avx2_mm256_sub_epi32(prod13, c13);
  __m256i res02_shifted =
      libcrux_intrinsics_avx2_mm256_shuffle_epi32((int32_t)245, res02, __m256i);
  return libcrux_intrinsics_avx2_mm256_blend_epi32((int32_t)170, res02_shifted,
                                                   res13, __m256i);
}

/**
A monomorphic instance of libcrux_ml_dsa.simd.avx2.invntt.outer_3_plus
with const generics
- OFFSET= 0
- STEP_BY= 1
- ZETA= 280005
*/
KRML_ATTRIBUTE_TARGET("avx2")
static KRML_MUSTINLINE void libcrux_ml_dsa_simd_avx2_invntt_outer_3_plus_99(
    __m256i *re) {
  for (size_t i = (size_t)0U; i < (size_t)0U + (size_t)1U; i++) {
    size_t j = i;
    __m256i a_minus_b =
        libcrux_intrinsics_avx2_mm256_sub_epi32(re[j + (size_t)1U], re[j]);
    re[j] = libcrux_intrinsics_avx2_mm256_add_epi32(re[j], re[j + (size_t)1U]);
    re[j + (size_t)1U] =
        libcrux_ml_dsa_simd_avx2_arithmetic_montgomery_multiply_by_constant(
            a_minus_b, (int32_t)280005);
  }
}

/**
A monomorphic instance of libcrux_ml_dsa.simd.avx2.invntt.outer_3_plus
with const generics
- OFFSET= 2
- STEP_BY= 1
- ZETA= 4010497
*/
KRML_ATTRIBUTE_TARGET("avx2")
static KRML_MUSTINLINE void libcrux_ml_dsa_simd_avx2_invntt_outer_3_plus_1c(
    __m256i *re) {
  for (size_t i = (size_t)2U; i < (size_t)2U + (size_t)1U; i++) {
    size_t j = i;
    __m256i a_minus_b =
        libcrux_intrinsics_avx2_mm256_sub_epi32(re[j + (size_t)1U], re[j]);
    re[j] = libcrux_intrinsics_avx2_mm256_add_epi32(re[j], re[j + (size_t)1U]);
    re[j + (size_t)1U] =
        libcrux_ml_dsa_simd_avx2_arithmetic_montgomery_multiply_by_constant(
            a_minus_b, (int32_t)4010497);
  }
}

/**
A monomorphic instance of libcrux_ml_dsa.simd.avx2.invntt.outer_3_plus
with const generics
- OFFSET= 4
- STEP_BY= 1
- ZETA= -19422
*/
KRML_ATTRIBUTE_TARGET("avx2")
static KRML_MUSTINLINE void libcrux_ml_dsa_simd_avx2_invntt_outer_3_plus_6b(
    __m256i *re) {
  for (size_t i = (size_t)4U; i < (size_t)4U + (size_t)1U; i++) {
    size_t j = i;
    __m256i a_minus_b =
        libcrux_intrinsics_avx2_mm256_sub_epi32(re[j + (size_t)1U], re[j]);
    re[j] = libcrux_intrinsics_avx2_mm256_add_epi32(re[j], re[j + (size_t)1U]);
    re[j + (size_t)1U] =
        libcrux_ml_dsa_simd_avx2_arithmetic_montgomery_multiply_by_constant(
            a_minus_b, (int32_t)-19422);
  }
}

/**
A monomorphic instance of libcrux_ml_dsa.simd.avx2.invntt.outer_3_plus
with const generics
- OFFSET= 6
- STEP_BY= 1
- ZETA= 1757237
*/
KRML_ATTRIBUTE_TARGET("avx2")
static KRML_MUSTINLINE void libcrux_ml_dsa_simd_avx2_invntt_outer_3_plus_44(
    __m256i *re) {
  for (size_t i = (size_t)6U; i < (size_t)6U + (size_t)1U; i++) {
    size_t j = i;
    __m256i a_minus_b =
        libcrux_intrinsics_avx2_mm256_sub_epi32(re[j + (size_t)1U], re[j]);
    re[j] = libcrux_intrinsics_avx2_mm256_add_epi32(re[j], re[j + (size_t)1U]);
    re[j + (size_t)1U] =
        libcrux_ml_dsa_simd_avx2_arithmetic_montgomery_multiply_by_constant(
            a_minus_b, (int32_t)1757237);
  }
}

/**
A monomorphic instance of libcrux_ml_dsa.simd.avx2.invntt.outer_3_plus
with const generics
- OFFSET= 8
- STEP_BY= 1
- ZETA= -3277672
*/
KRML_ATTRIBUTE_TARGET("avx2")
static KRML_MUSTINLINE void libcrux_ml_dsa_simd_avx2_invntt_outer_3_plus_a8(
    __m256i *re) {
  for (size_t i = (size_t)8U; i < (size_t)8U + (size_t)1U; i++) {
    size_t j = i;
    __m256i a_minus_b =
        libcrux_intrinsics_avx2_mm256_sub_epi32(re[j + (size_t)1U], re[j]);
    re[j] = libcrux_intrinsics_avx2_mm256_add_epi32(re[j], re[j + (size_t)1U]);
    re[j + (size_t)1U] =
        libcrux_ml_dsa_simd_avx2_arithmetic_montgomery_multiply_by_constant(
            a_minus_b, (int32_t)-3277672);
  }
}

/**
A monomorphic instance of libcrux_ml_dsa.simd.avx2.invntt.outer_3_plus
with const generics
- OFFSET= 10
- STEP_BY= 1
- ZETA= -1399561
*/
KRML_ATTRIBUTE_TARGET("avx2")
static KRML_MUSTINLINE void libcrux_ml_dsa_simd_avx2_invntt_outer_3_plus_1f(
    __m256i *re) {
  for (size_t i = (size_t)10U; i < (size_t)10U + (size_t)1U; i++) {
    size_t j = i;
    __m256i a_minus_b =
        libcrux_intrinsics_avx2_mm256_sub_epi32(re[j + (size_t)1U], re[j]);
    re[j] = libcrux_intrinsics_avx2_mm256_add_epi32(re[j], re[j + (size_t)1U]);
    re[j + (size_t)1U] =
        libcrux_ml_dsa_simd_avx2_arithmetic_montgomery_multiply_by_constant(
            a_minus_b, (int32_t)-1399561);
  }
}

/**
A monomorphic instance of libcrux_ml_dsa.simd.avx2.invntt.outer_3_plus
with const generics
- OFFSET= 12
- STEP_BY= 1
- ZETA= -3859737
*/
KRML_ATTRIBUTE_TARGET("avx2")
static KRML_MUSTINLINE void libcrux_ml_dsa_simd_avx2_invntt_outer_3_plus_95(
    __m256i *re) {
  for (size_t i = (size_t)12U; i < (size_t)12U + (size_t)1U; i++) {
    size_t j = i;
    __m256i a_minus_b =
        libcrux_intrinsics_avx2_mm256_sub_epi32(re[j + (size_t)1U], re[j]);
    re[j] = libcrux_intrinsics_avx2_mm256_add_epi32(re[j], re[j + (size_t)1U]);
    re[j + (size_t)1U] =
        libcrux_ml_dsa_simd_avx2_arithmetic_montgomery_multiply_by_constant(
            a_minus_b, (int32_t)-3859737);
  }
}

/**
A monomorphic instance of libcrux_ml_dsa.simd.avx2.invntt.outer_3_plus
with const generics
- OFFSET= 14
- STEP_BY= 1
- ZETA= -2118186
*/
KRML_ATTRIBUTE_TARGET("avx2")
static KRML_MUSTINLINE void libcrux_ml_dsa_simd_avx2_invntt_outer_3_plus_3b(
    __m256i *re) {
  for (size_t i = (size_t)14U; i < (size_t)14U + (size_t)1U; i++) {
    size_t j = i;
    __m256i a_minus_b =
        libcrux_intrinsics_avx2_mm256_sub_epi32(re[j + (size_t)1U], re[j]);
    re[j] = libcrux_intrinsics_avx2_mm256_add_epi32(re[j], re[j + (size_t)1U]);
    re[j + (size_t)1U] =
        libcrux_ml_dsa_simd_avx2_arithmetic_montgomery_multiply_by_constant(
            a_minus_b, (int32_t)-2118186);
  }
}

/**
A monomorphic instance of libcrux_ml_dsa.simd.avx2.invntt.outer_3_plus
with const generics
- OFFSET= 16
- STEP_BY= 1
- ZETA= -2108549
*/
KRML_ATTRIBUTE_TARGET("avx2")
static KRML_MUSTINLINE void libcrux_ml_dsa_simd_avx2_invntt_outer_3_plus_7a(
    __m256i *re) {
  for (size_t i = (size_t)16U; i < (size_t)16U + (size_t)1U; i++) {
    size_t j = i;
    __m256i a_minus_b =
        libcrux_intrinsics_avx2_mm256_sub_epi32(re[j + (size_t)1U], re[j]);
    re[j] = libcrux_intrinsics_avx2_mm256_add_epi32(re[j], re[j + (size_t)1U]);
    re[j + (size_t)1U] =
        libcrux_ml_dsa_simd_avx2_arithmetic_montgomery_multiply_by_constant(
            a_minus_b, (int32_t)-2108549);
  }
}

/**
A monomorphic instance of libcrux_ml_dsa.simd.avx2.invntt.outer_3_plus
with const generics
- OFFSET= 18
- STEP_BY= 1
- ZETA= 2619752
*/
KRML_ATTRIBUTE_TARGET("avx2")
static KRML_MUSTINLINE void libcrux_ml_dsa_simd_avx2_invntt_outer_3_plus_e4(
    __m256i *re) {
  for (size_t i = (size_t)18U; i < (size_t)18U + (size_t)1U; i++) {
    size_t j = i;
    __m256i a_minus_b =
        libcrux_intrinsics_avx2_mm256_sub_epi32(re[j + (size_t)1U], re[j]);
    re[j] = libcrux_intrinsics_avx2_mm256_add_epi32(re[j], re[j + (size_t)1U]);
    re[j + (size_t)1U] =
        libcrux_ml_dsa_simd_avx2_arithmetic_montgomery_multiply_by_constant(
            a_minus_b, (int32_t)2619752);
  }
}

/**
A monomorphic instance of libcrux_ml_dsa.simd.avx2.invntt.outer_3_plus
with const generics
- OFFSET= 20
- STEP_BY= 1
- ZETA= -1119584
*/
KRML_ATTRIBUTE_TARGET("avx2")
static KRML_MUSTINLINE void libcrux_ml_dsa_simd_avx2_invntt_outer_3_plus_de(
    __m256i *re) {
  for (size_t i = (size_t)20U; i < (size_t)20U + (size_t)1U; i++) {
    size_t j = i;
    __m256i a_minus_b =
        libcrux_intrinsics_avx2_mm256_sub_epi32(re[j + (size_t)1U], re[j]);
    re[j] = libcrux_intrinsics_avx2_mm256_add_epi32(re[j], re[j + (size_t)1U]);
    re[j + (size_t)1U] =
        libcrux_ml_dsa_simd_avx2_arithmetic_montgomery_multiply_by_constant(
            a_minus_b, (int32_t)-1119584);
  }
}

/**
A monomorphic instance of libcrux_ml_dsa.simd.avx2.invntt.outer_3_plus
with const generics
- OFFSET= 22
- STEP_BY= 1
- ZETA= -549488
*/
KRML_ATTRIBUTE_TARGET("avx2")
static KRML_MUSTINLINE void libcrux_ml_dsa_simd_avx2_invntt_outer_3_plus_05(
    __m256i *re) {
  for (size_t i = (size_t)22U; i < (size_t)22U + (size_t)1U; i++) {
    size_t j = i;
    __m256i a_minus_b =
        libcrux_intrinsics_avx2_mm256_sub_epi32(re[j + (size_t)1U], re[j]);
    re[j] = libcrux_intrinsics_avx2_mm256_add_epi32(re[j], re[j + (size_t)1U]);
    re[j + (size_t)1U] =
        libcrux_ml_dsa_simd_avx2_arithmetic_montgomery_multiply_by_constant(
            a_minus_b, (int32_t)-549488);
  }
}

/**
A monomorphic instance of libcrux_ml_dsa.simd.avx2.invntt.outer_3_plus
with const generics
- OFFSET= 24
- STEP_BY= 1
- ZETA= 3585928
*/
KRML_ATTRIBUTE_TARGET("avx2")
static KRML_MUSTINLINE void libcrux_ml_dsa_simd_avx2_invntt_outer_3_plus_d9(
    __m256i *re) {
  for (size_t i = (size_t)24U; i < (size_t)24U + (size_t)1U; i++) {
    size_t j = i;
    __m256i a_minus_b =
        libcrux_intrinsics_avx2_mm256_sub_epi32(re[j + (size_t)1U], re[j]);
    re[j] = libcrux_intrinsics_avx2_mm256_add_epi32(re[j], re[j + (size_t)1U]);
    re[j + (size_t)1U] =
        libcrux_ml_dsa_simd_avx2_arithmetic_montgomery_multiply_by_constant(
            a_minus_b, (int32_t)3585928);
  }
}

/**
A monomorphic instance of libcrux_ml_dsa.simd.avx2.invntt.outer_3_plus
with const generics
- OFFSET= 26
- STEP_BY= 1
- ZETA= -1079900
*/
KRML_ATTRIBUTE_TARGET("avx2")
static KRML_MUSTINLINE void libcrux_ml_dsa_simd_avx2_invntt_outer_3_plus_3a(
    __m256i *re) {
  for (size_t i = (size_t)26U; i < (size_t)26U + (size_t)1U; i++) {
    size_t j = i;
    __m256i a_minus_b =
        libcrux_intrinsics_avx2_mm256_sub_epi32(re[j + (size_t)1U], re[j]);
    re[j] = libcrux_intrinsics_avx2_mm256_add_epi32(re[j], re[j + (size_t)1U]);
    re[j + (size_t)1U] =
        libcrux_ml_dsa_simd_avx2_arithmetic_montgomery_multiply_by_constant(
            a_minus_b, (int32_t)-1079900);
  }
}

/**
A monomorphic instance of libcrux_ml_dsa.simd.avx2.invntt.outer_3_plus
with const generics
- OFFSET= 28
- STEP_BY= 1
- ZETA= 1024112
*/
KRML_ATTRIBUTE_TARGET("avx2")
static KRML_MUSTINLINE void libcrux_ml_dsa_simd_avx2_invntt_outer_3_plus_3b0(
    __m256i *re) {
  for (size_t i = (size_t)28U; i < (size_t)28U + (size_t)1U; i++) {
    size_t j = i;
    __m256i a_minus_b =
        libcrux_intrinsics_avx2_mm256_sub_epi32(re[j + (size_t)1U], re[j]);
    re[j] = libcrux_intrinsics_avx2_mm256_add_epi32(re[j], re[j + (size_t)1U]);
    re[j + (size_t)1U] =
        libcrux_ml_dsa_simd_avx2_arithmetic_montgomery_multiply_by_constant(
            a_minus_b, (int32_t)1024112);
  }
}

/**
A monomorphic instance of libcrux_ml_dsa.simd.avx2.invntt.outer_3_plus
with const generics
- OFFSET= 30
- STEP_BY= 1
- ZETA= 2725464
*/
KRML_ATTRIBUTE_TARGET("avx2")
static KRML_MUSTINLINE void libcrux_ml_dsa_simd_avx2_invntt_outer_3_plus_a0(
    __m256i *re) {
  for (size_t i = (size_t)30U; i < (size_t)30U + (size_t)1U; i++) {
    size_t j = i;
    __m256i a_minus_b =
        libcrux_intrinsics_avx2_mm256_sub_epi32(re[j + (size_t)1U], re[j]);
    re[j] = libcrux_intrinsics_avx2_mm256_add_epi32(re[j], re[j + (size_t)1U]);
    re[j + (size_t)1U] =
        libcrux_ml_dsa_simd_avx2_arithmetic_montgomery_multiply_by_constant(
            a_minus_b, (int32_t)2725464);
  }
}

KRML_ATTRIBUTE_TARGET("avx2")
static inline void libcrux_ml_dsa_simd_avx2_invntt_invert_ntt_at_layer_3(
    __m256i *re) {
  libcrux_ml_dsa_simd_avx2_invntt_outer_3_plus_99(re);
  libcrux_ml_dsa_simd_avx2_invntt_outer_3_plus_1c(re);
  libcrux_ml_dsa_simd_avx2_invntt_outer_3_plus_6b(re);
  libcrux_ml_dsa_simd_avx2_invntt_outer_3_plus_44(re);
  libcrux_ml_dsa_simd_avx2_invntt_outer_3_plus_a8(re);
  libcrux_ml_dsa_simd_avx2_invntt_outer_3_plus_1f(re);
  libcrux_ml_dsa_simd_avx2_invntt_outer_3_plus_95(re);
  libcrux_ml_dsa_simd_avx2_invntt_outer_3_plus_3b(re);
  libcrux_ml_dsa_simd_avx2_invntt_outer_3_plus_7a(re);
  libcrux_ml_dsa_simd_avx2_invntt_outer_3_plus_e4(re);
  libcrux_ml_dsa_simd_avx2_invntt_outer_3_plus_de(re);
  libcrux_ml_dsa_simd_avx2_invntt_outer_3_plus_05(re);
  libcrux_ml_dsa_simd_avx2_invntt_outer_3_plus_d9(re);
  libcrux_ml_dsa_simd_avx2_invntt_outer_3_plus_3a(re);
  libcrux_ml_dsa_simd_avx2_invntt_outer_3_plus_3b0(re);
  libcrux_ml_dsa_simd_avx2_invntt_outer_3_plus_a0(re);
}

/**
A monomorphic instance of libcrux_ml_dsa.simd.avx2.invntt.outer_3_plus
with const generics
- OFFSET= 0
- STEP_BY= 2
- ZETA= 2680103
*/
KRML_ATTRIBUTE_TARGET("avx2")
static KRML_MUSTINLINE void libcrux_ml_dsa_simd_avx2_invntt_outer_3_plus_990(
    __m256i *re) {
  for (size_t i = (size_t)0U; i < (size_t)0U + (size_t)2U; i++) {
    size_t j = i;
    __m256i a_minus_b =
        libcrux_intrinsics_avx2_mm256_sub_epi32(re[j + (size_t)2U], re[j]);
    re[j] = libcrux_intrinsics_avx2_mm256_add_epi32(re[j], re[j + (size_t)2U]);
    re[j + (size_t)2U] =
        libcrux_ml_dsa_simd_avx2_arithmetic_montgomery_multiply_by_constant(
            a_minus_b, (int32_t)2680103);
  }
}

/**
A monomorphic instance of libcrux_ml_dsa.simd.avx2.invntt.outer_3_plus
with const generics
- OFFSET= 4
- STEP_BY= 2
- ZETA= 3111497
*/
KRML_ATTRIBUTE_TARGET("avx2")
static KRML_MUSTINLINE void libcrux_ml_dsa_simd_avx2_invntt_outer_3_plus_6b0(
    __m256i *re) {
  for (size_t i = (size_t)4U; i < (size_t)4U + (size_t)2U; i++) {
    size_t j = i;
    __m256i a_minus_b =
        libcrux_intrinsics_avx2_mm256_sub_epi32(re[j + (size_t)2U], re[j]);
    re[j] = libcrux_intrinsics_avx2_mm256_add_epi32(re[j], re[j + (size_t)2U]);
    re[j + (size_t)2U] =
        libcrux_ml_dsa_simd_avx2_arithmetic_montgomery_multiply_by_constant(
            a_minus_b, (int32_t)3111497);
  }
}

/**
A monomorphic instance of libcrux_ml_dsa.simd.avx2.invntt.outer_3_plus
with const generics
- OFFSET= 8
- STEP_BY= 2
- ZETA= -2884855
*/
KRML_ATTRIBUTE_TARGET("avx2")
static KRML_MUSTINLINE void libcrux_ml_dsa_simd_avx2_invntt_outer_3_plus_a80(
    __m256i *re) {
  for (size_t i = (size_t)8U; i < (size_t)8U + (size_t)2U; i++) {
    size_t j = i;
    __m256i a_minus_b =
        libcrux_intrinsics_avx2_mm256_sub_epi32(re[j + (size_t)2U], re[j]);
    re[j] = libcrux_intrinsics_avx2_mm256_add_epi32(re[j], re[j + (size_t)2U]);
    re[j + (size_t)2U] =
        libcrux_ml_dsa_simd_avx2_arithmetic_montgomery_multiply_by_constant(
            a_minus_b, (int32_t)-2884855);
  }
}

/**
A monomorphic instance of libcrux_ml_dsa.simd.avx2.invntt.outer_3_plus
with const generics
- OFFSET= 12
- STEP_BY= 2
- ZETA= 3119733
*/
KRML_ATTRIBUTE_TARGET("avx2")
static KRML_MUSTINLINE void libcrux_ml_dsa_simd_avx2_invntt_outer_3_plus_950(
    __m256i *re) {
  for (size_t i = (size_t)12U; i < (size_t)12U + (size_t)2U; i++) {
    size_t j = i;
    __m256i a_minus_b =
        libcrux_intrinsics_avx2_mm256_sub_epi32(re[j + (size_t)2U], re[j]);
    re[j] = libcrux_intrinsics_avx2_mm256_add_epi32(re[j], re[j + (size_t)2U]);
    re[j + (size_t)2U] =
        libcrux_ml_dsa_simd_avx2_arithmetic_montgomery_multiply_by_constant(
            a_minus_b, (int32_t)3119733);
  }
}

/**
A monomorphic instance of libcrux_ml_dsa.simd.avx2.invntt.outer_3_plus
with const generics
- OFFSET= 16
- STEP_BY= 2
- ZETA= -2091905
*/
KRML_ATTRIBUTE_TARGET("avx2")
static KRML_MUSTINLINE void libcrux_ml_dsa_simd_avx2_invntt_outer_3_plus_7a0(
    __m256i *re) {
  for (size_t i = (size_t)16U; i < (size_t)16U + (size_t)2U; i++) {
    size_t j = i;
    __m256i a_minus_b =
        libcrux_intrinsics_avx2_mm256_sub_epi32(re[j + (size_t)2U], re[j]);
    re[j] = libcrux_intrinsics_avx2_mm256_add_epi32(re[j], re[j + (size_t)2U]);
    re[j + (size_t)2U] =
        libcrux_ml_dsa_simd_avx2_arithmetic_montgomery_multiply_by_constant(
            a_minus_b, (int32_t)-2091905);
  }
}

/**
A monomorphic instance of libcrux_ml_dsa.simd.avx2.invntt.outer_3_plus
with const generics
- OFFSET= 20
- STEP_BY= 2
- ZETA= -359251
*/
KRML_ATTRIBUTE_TARGET("avx2")
static KRML_MUSTINLINE void libcrux_ml_dsa_simd_avx2_invntt_outer_3_plus_de0(
    __m256i *re) {
  for (size_t i = (size_t)20U; i < (size_t)20U + (size_t)2U; i++) {
    size_t j = i;
    __m256i a_minus_b =
        libcrux_intrinsics_avx2_mm256_sub_epi32(re[j + (size_t)2U], re[j]);
    re[j] = libcrux_intrinsics_avx2_mm256_add_epi32(re[j], re[j + (size_t)2U]);
    re[j + (size_t)2U] =
        libcrux_ml_dsa_simd_avx2_arithmetic_montgomery_multiply_by_constant(
            a_minus_b, (int32_t)-359251);
  }
}

/**
A monomorphic instance of libcrux_ml_dsa.simd.avx2.invntt.outer_3_plus
with const generics
- OFFSET= 24
- STEP_BY= 2
- ZETA= 2353451
*/
KRML_ATTRIBUTE_TARGET("avx2")
static KRML_MUSTINLINE void libcrux_ml_dsa_simd_avx2_invntt_outer_3_plus_d90(
    __m256i *re) {
  for (size_t i = (size_t)24U; i < (size_t)24U + (size_t)2U; i++) {
    size_t j = i;
    __m256i a_minus_b =
        libcrux_intrinsics_avx2_mm256_sub_epi32(re[j + (size_t)2U], re[j]);
    re[j] = libcrux_intrinsics_avx2_mm256_add_epi32(re[j], re[j + (size_t)2U]);
    re[j + (size_t)2U] =
        libcrux_ml_dsa_simd_avx2_arithmetic_montgomery_multiply_by_constant(
            a_minus_b, (int32_t)2353451);
  }
}

/**
A monomorphic instance of libcrux_ml_dsa.simd.avx2.invntt.outer_3_plus
with const generics
- OFFSET= 28
- STEP_BY= 2
- ZETA= 1826347
*/
KRML_ATTRIBUTE_TARGET("avx2")
static KRML_MUSTINLINE void libcrux_ml_dsa_simd_avx2_invntt_outer_3_plus_3b1(
    __m256i *re) {
  for (size_t i = (size_t)28U; i < (size_t)28U + (size_t)2U; i++) {
    size_t j = i;
    __m256i a_minus_b =
        libcrux_intrinsics_avx2_mm256_sub_epi32(re[j + (size_t)2U], re[j]);
    re[j] = libcrux_intrinsics_avx2_mm256_add_epi32(re[j], re[j + (size_t)2U]);
    re[j + (size_t)2U] =
        libcrux_ml_dsa_simd_avx2_arithmetic_montgomery_multiply_by_constant(
            a_minus_b, (int32_t)1826347);
  }
}

KRML_ATTRIBUTE_TARGET("avx2")
static inline void libcrux_ml_dsa_simd_avx2_invntt_invert_ntt_at_layer_4(
    __m256i *re) {
  libcrux_ml_dsa_simd_avx2_invntt_outer_3_plus_990(re);
  libcrux_ml_dsa_simd_avx2_invntt_outer_3_plus_6b0(re);
  libcrux_ml_dsa_simd_avx2_invntt_outer_3_plus_a80(re);
  libcrux_ml_dsa_simd_avx2_invntt_outer_3_plus_950(re);
  libcrux_ml_dsa_simd_avx2_invntt_outer_3_plus_7a0(re);
  libcrux_ml_dsa_simd_avx2_invntt_outer_3_plus_de0(re);
  libcrux_ml_dsa_simd_avx2_invntt_outer_3_plus_d90(re);
  libcrux_ml_dsa_simd_avx2_invntt_outer_3_plus_3b1(re);
}

/**
A monomorphic instance of libcrux_ml_dsa.simd.avx2.invntt.outer_3_plus
with const generics
- OFFSET= 0
- STEP_BY= 4
- ZETA= 466468
*/
KRML_ATTRIBUTE_TARGET("avx2")
static KRML_MUSTINLINE void libcrux_ml_dsa_simd_avx2_invntt_outer_3_plus_991(
    __m256i *re) {
  for (size_t i = (size_t)0U; i < (size_t)0U + (size_t)4U; i++) {
    size_t j = i;
    __m256i a_minus_b =
        libcrux_intrinsics_avx2_mm256_sub_epi32(re[j + (size_t)4U], re[j]);
    re[j] = libcrux_intrinsics_avx2_mm256_add_epi32(re[j], re[j + (size_t)4U]);
    re[j + (size_t)4U] =
        libcrux_ml_dsa_simd_avx2_arithmetic_montgomery_multiply_by_constant(
            a_minus_b, (int32_t)466468);
  }
}

/**
A monomorphic instance of libcrux_ml_dsa.simd.avx2.invntt.outer_3_plus
with const generics
- OFFSET= 8
- STEP_BY= 4
- ZETA= -876248
*/
KRML_ATTRIBUTE_TARGET("avx2")
static KRML_MUSTINLINE void libcrux_ml_dsa_simd_avx2_invntt_outer_3_plus_a81(
    __m256i *re) {
  for (size_t i = (size_t)8U; i < (size_t)8U + (size_t)4U; i++) {
    size_t j = i;
    __m256i a_minus_b =
        libcrux_intrinsics_avx2_mm256_sub_epi32(re[j + (size_t)4U], re[j]);
    re[j] = libcrux_intrinsics_avx2_mm256_add_epi32(re[j], re[j + (size_t)4U]);
    re[j + (size_t)4U] =
        libcrux_ml_dsa_simd_avx2_arithmetic_montgomery_multiply_by_constant(
            a_minus_b, (int32_t)-876248);
  }
}

/**
A monomorphic instance of libcrux_ml_dsa.simd.avx2.invntt.outer_3_plus
with const generics
- OFFSET= 16
- STEP_BY= 4
- ZETA= -777960
*/
KRML_ATTRIBUTE_TARGET("avx2")
static KRML_MUSTINLINE void libcrux_ml_dsa_simd_avx2_invntt_outer_3_plus_7a1(
    __m256i *re) {
  for (size_t i = (size_t)16U; i < (size_t)16U + (size_t)4U; i++) {
    size_t j = i;
    __m256i a_minus_b =
        libcrux_intrinsics_avx2_mm256_sub_epi32(re[j + (size_t)4U], re[j]);
    re[j] = libcrux_intrinsics_avx2_mm256_add_epi32(re[j], re[j + (size_t)4U]);
    re[j + (size_t)4U] =
        libcrux_ml_dsa_simd_avx2_arithmetic_montgomery_multiply_by_constant(
            a_minus_b, (int32_t)-777960);
  }
}

/**
A monomorphic instance of libcrux_ml_dsa.simd.avx2.invntt.outer_3_plus
with const generics
- OFFSET= 24
- STEP_BY= 4
- ZETA= 237124
*/
KRML_ATTRIBUTE_TARGET("avx2")
static KRML_MUSTINLINE void libcrux_ml_dsa_simd_avx2_invntt_outer_3_plus_d91(
    __m256i *re) {
  for (size_t i = (size_t)24U; i < (size_t)24U + (size_t)4U; i++) {
    size_t j = i;
    __m256i a_minus_b =
        libcrux_intrinsics_avx2_mm256_sub_epi32(re[j + (size_t)4U], re[j]);
    re[j] = libcrux_intrinsics_avx2_mm256_add_epi32(re[j], re[j + (size_t)4U]);
    re[j + (size_t)4U] =
        libcrux_ml_dsa_simd_avx2_arithmetic_montgomery_multiply_by_constant(
            a_minus_b, (int32_t)237124);
  }
}

KRML_ATTRIBUTE_TARGET("avx2")
static inline void libcrux_ml_dsa_simd_avx2_invntt_invert_ntt_at_layer_5(
    __m256i *re) {
  libcrux_ml_dsa_simd_avx2_invntt_outer_3_plus_991(re);
  libcrux_ml_dsa_simd_avx2_invntt_outer_3_plus_a81(re);
  libcrux_ml_dsa_simd_avx2_invntt_outer_3_plus_7a1(re);
  libcrux_ml_dsa_simd_avx2_invntt_outer_3_plus_d91(re);
}

/**
A monomorphic instance of libcrux_ml_dsa.simd.avx2.invntt.outer_3_plus
with const generics
- OFFSET= 0
- STEP_BY= 8
- ZETA= -518909
*/
KRML_ATTRIBUTE_TARGET("avx2")
static KRML_MUSTINLINE void libcrux_ml_dsa_simd_avx2_invntt_outer_3_plus_992(
    __m256i *re) {
  for (size_t i = (size_t)0U; i < (size_t)0U + (size_t)8U; i++) {
    size_t j = i;
    __m256i a_minus_b =
        libcrux_intrinsics_avx2_mm256_sub_epi32(re[j + (size_t)8U], re[j]);
    re[j] = libcrux_intrinsics_avx2_mm256_add_epi32(re[j], re[j + (size_t)8U]);
    re[j + (size_t)8U] =
        libcrux_ml_dsa_simd_avx2_arithmetic_montgomery_multiply_by_constant(
            a_minus_b, (int32_t)-518909);
  }
}

/**
A monomorphic instance of libcrux_ml_dsa.simd.avx2.invntt.outer_3_plus
with const generics
- OFFSET= 16
- STEP_BY= 8
- ZETA= -2608894
*/
KRML_ATTRIBUTE_TARGET("avx2")
static KRML_MUSTINLINE void libcrux_ml_dsa_simd_avx2_invntt_outer_3_plus_7a2(
    __m256i *re) {
  for (size_t i = (size_t)16U; i < (size_t)16U + (size_t)8U; i++) {
    size_t j = i;
    __m256i a_minus_b =
        libcrux_intrinsics_avx2_mm256_sub_epi32(re[j + (size_t)8U], re[j]);
    re[j] = libcrux_intrinsics_avx2_mm256_add_epi32(re[j], re[j + (size_t)8U]);
    re[j + (size_t)8U] =
        libcrux_ml_dsa_simd_avx2_arithmetic_montgomery_multiply_by_constant(
            a_minus_b, (int32_t)-2608894);
  }
}

KRML_ATTRIBUTE_TARGET("avx2")
static inline void libcrux_ml_dsa_simd_avx2_invntt_invert_ntt_at_layer_6(
    __m256i *re) {
  libcrux_ml_dsa_simd_avx2_invntt_outer_3_plus_992(re);
  libcrux_ml_dsa_simd_avx2_invntt_outer_3_plus_7a2(re);
}

/**
A monomorphic instance of libcrux_ml_dsa.simd.avx2.invntt.outer_3_plus
with const generics
- OFFSET= 0
- STEP_BY= 16
- ZETA= 25847
*/
KRML_ATTRIBUTE_TARGET("avx2")
static KRML_MUSTINLINE void libcrux_ml_dsa_simd_avx2_invntt_outer_3_plus_993(
    __m256i *re) {
  for (size_t i = (size_t)0U; i < (size_t)0U + (size_t)16U; i++) {
    size_t j = i;
    __m256i a_minus_b =
        libcrux_intrinsics_avx2_mm256_sub_epi32(re[j + (size_t)16U], re[j]);
    re[j] = libcrux_intrinsics_avx2_mm256_add_epi32(re[j], re[j + (size_t)16U]);
    re[j + (size_t)16U] =
        libcrux_ml_dsa_simd_avx2_arithmetic_montgomery_multiply_by_constant(
            a_minus_b, (int32_t)25847);
  }
}

KRML_ATTRIBUTE_TARGET("avx2")
static inline void libcrux_ml_dsa_simd_avx2_invntt_invert_ntt_at_layer_7(
    __m256i *re) {
  libcrux_ml_dsa_simd_avx2_invntt_outer_3_plus_993(re);
}

#define LIBCRUX_ML_DSA_SIMD_AVX2_INVNTT_INVERT_NTT_MONTGOMERY_INV_INNER_FACTOR \
  ((int32_t)41978)

KRML_ATTRIBUTE_TARGET("avx2")
static inline void
libcrux_ml_dsa_simd_avx2_invntt_invert_ntt_montgomery_inv_inner(__m256i *re) {
  libcrux_ml_dsa_simd_avx2_invntt_invert_ntt_at_layer_0(re);
  libcrux_ml_dsa_simd_avx2_invntt_invert_ntt_at_layer_1(re);
  libcrux_ml_dsa_simd_avx2_invntt_invert_ntt_at_layer_2(re);
  libcrux_ml_dsa_simd_avx2_invntt_invert_ntt_at_layer_3(re);
  libcrux_ml_dsa_simd_avx2_invntt_invert_ntt_at_layer_4(re);
  libcrux_ml_dsa_simd_avx2_invntt_invert_ntt_at_layer_5(re);
  libcrux_ml_dsa_simd_avx2_invntt_invert_ntt_at_layer_6(re);
  libcrux_ml_dsa_simd_avx2_invntt_invert_ntt_at_layer_7(re);
  for (size_t i = (size_t)0U;
       i < Eurydice_slice_len(Eurydice_array_to_slice((size_t)32U, re, __m256i),
                              __m256i);
       i++) {
    size_t i0 = i;
    re[i0] = libcrux_ml_dsa_simd_avx2_arithmetic_montgomery_multiply_by_constant(
        re[i0],
        LIBCRUX_ML_DSA_SIMD_AVX2_INVNTT_INVERT_NTT_MONTGOMERY_INV_INNER_FACTOR);
  }
}

KRML_ATTRIBUTE_TARGET("avx2")
static KRML_MUSTINLINE void
libcrux_ml_dsa_simd_avx2_invntt_invert_ntt_montgomery(__m256i *re) {
  libcrux_ml_dsa_simd_avx2_invntt_invert_ntt_montgomery_inv_inner(re);
}

/**
This function found in impl {(libcrux_ml_dsa::simd::traits::Operations for
libcrux_ml_dsa::simd::avx2::vector_type::Vec256)}
*/
KRML_ATTRIBUTE_TARGET("avx2")
static KRML_MUSTINLINE void libcrux_ml_dsa_simd_avx2_invert_ntt_montgomery_22(
    __m256i *simd_units) {
  libcrux_ml_dsa_simd_avx2_invntt_invert_ntt_montgomery(simd_units);
}

/**
A monomorphic instance of
libcrux_ml_dsa.simd.avx2.arithmetic.shift_left_then_reduce with const generics
- SHIFT_BY= 0
*/
KRML_ATTRIBUTE_TARGET("avx2")
static inline void
libcrux_ml_dsa_simd_avx2_arithmetic_shift_left_then_reduce_c3(
    __m256i *simd_unit) {
  __m256i shifted = libcrux_intrinsics_avx2_mm256_slli_epi32(
      (int32_t)0, simd_unit[0U], __m256i);
  __m256i quotient = libcrux_intrinsics_avx2_mm256_add_epi32(
      shifted, libcrux_intrinsics_avx2_mm256_set1_epi32((int32_t)1 << 22U));
  __m256i quotient0 =
      libcrux_intrinsics_avx2_mm256_srai_epi32((int32_t)23, quotient, __m256i);
  __m256i quotient_times_field_modulus =
      libcrux_intrinsics_avx2_mm256_mullo_epi32(
          quotient0, libcrux_intrinsics_avx2_mm256_set1_epi32(
                         LIBCRUX_ML_DSA_SIMD_TRAITS_FIELD_MODULUS));
  simd_unit[0U] = libcrux_intrinsics_avx2_mm256_sub_epi32(
      shifted, quotient_times_field_modulus);
}

/**
This function found in impl {(libcrux_ml_dsa::simd::traits::Operations for
libcrux_ml_dsa::simd::avx2::vector_type::Vec256)}
*/
KRML_ATTRIBUTE_TARGET("avx2")
static KRML_MUSTINLINE void libcrux_ml_dsa_simd_avx2_reduce_22(
    __m256i *simd_units) {
  libcrux_ml_dsa_simd_avx2_arithmetic_shift_left_then_reduce_c3(simd_units);
  libcrux_ml_dsa_simd_avx2_arithmetic_shift_left_then_reduce_c3(
      &simd_units[8U]);
  libcrux_ml_dsa_simd_avx2_arithmetic_shift_left_then_reduce_c3(
      &simd_units[16U]);
  libcrux_ml_dsa_simd_avx2_arithmetic_shift_left_then_reduce_c3(
      &simd_units[24U]);
}

/**
A monomorphic instance of libcrux_ml_dsa.polynomial.PolynomialRingElement
with types libcrux_ml_dsa_simd_avx2_vector_type_Vec256

*/
typedef struct libcrux_ml_dsa_polynomial_PolynomialRingElement_4b_s {
  __m256i simd_units[32U];
} libcrux_ml_dsa_polynomial_PolynomialRingElement_4b;

/**
This function found in impl
{libcrux_ml_dsa::polynomial::PolynomialRingElement<SIMDUnit>[TraitClause@0,
TraitClause@1]#2}
*/
/**
A monomorphic instance of libcrux_ml_dsa.polynomial.zero_bc
with types libcrux_ml_dsa_simd_avx2_vector_type_Vec256
with const generics

*/
KRML_ATTRIBUTE_TARGET("avx2")
static inline libcrux_ml_dsa_polynomial_PolynomialRingElement_4b
libcrux_ml_dsa_polynomial_zero_bc_21(void) {
  libcrux_ml_dsa_polynomial_PolynomialRingElement_4b lit;
  __m256i repeat_expression[32U];
  for (size_t i = (size_t)0U; i < (size_t)32U; i++) {
    repeat_expression[i] = libcrux_ml_dsa_simd_avx2_zero_22();
  }
  memcpy(lit.simd_units, repeat_expression, (size_t)32U * sizeof(__m256i));
  return lit;
}

/**
A monomorphic instance of
libcrux_ml_dsa.sample.rejection_sample_less_than_eta_equals_4 with types
libcrux_ml_dsa_simd_avx2_vector_type_Vec256 with const generics

*/
KRML_ATTRIBUTE_TARGET("avx2")
static KRML_MUSTINLINE bool
libcrux_ml_dsa_sample_rejection_sample_less_than_eta_equals_4_21(
    Eurydice_slice randomness, size_t *sampled_coefficients, int32_t *out) {
  bool done = false;
  for (size_t i = (size_t)0U;
       i < Eurydice_slice_len(randomness, uint8_t) / (size_t)4U; i++) {
    size_t _cloop_i = i;
    Eurydice_slice random_bytes =
        Eurydice_slice_subslice2(randomness, _cloop_i * (size_t)4U,
                                 _cloop_i * (size_t)4U + (size_t)4U, uint8_t);
    if (!done) {
      Eurydice_slice uu____0 = random_bytes;
      size_t sampled =
          libcrux_ml_dsa_simd_avx2_rejection_sample_less_than_eta_equals_4_22(
              uu____0, Eurydice_array_to_subslice_from(
                           (size_t)263U, out, sampled_coefficients[0U], int32_t,
                           size_t, Eurydice_derefed_slice));
      sampled_coefficients[0U] = sampled_coefficients[0U] + sampled;
      if (sampled_coefficients[0U] >=
          LIBCRUX_ML_DSA_CONSTANTS_COEFFICIENTS_IN_RING_ELEMENT) {
        done = true;
      }
    }
  }
  return done;
}

/**
A monomorphic instance of
libcrux_ml_dsa.sample.rejection_sample_less_than_eta_equals_2 with types
libcrux_ml_dsa_simd_avx2_vector_type_Vec256 with const generics

*/
KRML_ATTRIBUTE_TARGET("avx2")
static KRML_MUSTINLINE bool
libcrux_ml_dsa_sample_rejection_sample_less_than_eta_equals_2_21(
    Eurydice_slice randomness, size_t *sampled_coefficients, int32_t *out) {
  bool done = false;
  for (size_t i = (size_t)0U;
       i < Eurydice_slice_len(randomness, uint8_t) / (size_t)4U; i++) {
    size_t _cloop_i = i;
    Eurydice_slice random_bytes =
        Eurydice_slice_subslice2(randomness, _cloop_i * (size_t)4U,
                                 _cloop_i * (size_t)4U + (size_t)4U, uint8_t);
    if (!done) {
      Eurydice_slice uu____0 = random_bytes;
      size_t sampled =
          libcrux_ml_dsa_simd_avx2_rejection_sample_less_than_eta_equals_2_22(
              uu____0, Eurydice_array_to_subslice_from(
                           (size_t)263U, out, sampled_coefficients[0U], int32_t,
                           size_t, Eurydice_derefed_slice));
      sampled_coefficients[0U] = sampled_coefficients[0U] + sampled;
      if (sampled_coefficients[0U] >=
          LIBCRUX_ML_DSA_CONSTANTS_COEFFICIENTS_IN_RING_ELEMENT) {
        done = true;
      }
    }
  }
  return done;
}

/**
A monomorphic instance of libcrux_ml_dsa.sample.rejection_sample_less_than_eta
with types libcrux_ml_dsa_simd_avx2_vector_type_Vec256
with const generics

*/
KRML_ATTRIBUTE_TARGET("avx2")
static KRML_MUSTINLINE bool
libcrux_ml_dsa_sample_rejection_sample_less_than_eta_21(
    libcrux_ml_dsa_constants_Eta eta, Eurydice_slice randomness,
    size_t *sampled, int32_t *out) {
  if (!(eta == libcrux_ml_dsa_constants_Eta_Two)) {
    return libcrux_ml_dsa_sample_rejection_sample_less_than_eta_equals_4_21(
        randomness, sampled, out);
  }
  return libcrux_ml_dsa_sample_rejection_sample_less_than_eta_equals_2_21(
      randomness, sampled, out);
}

/**
This function found in impl
{libcrux_ml_dsa::polynomial::PolynomialRingElement<SIMDUnit>[TraitClause@0,
TraitClause@1]#2}
*/
/**
A monomorphic instance of libcrux_ml_dsa.polynomial.from_i32_array_bc
with types libcrux_ml_dsa_simd_avx2_vector_type_Vec256
with const generics

*/
KRML_ATTRIBUTE_TARGET("avx2")
static inline void libcrux_ml_dsa_polynomial_from_i32_array_bc_21(
    Eurydice_slice array,
    libcrux_ml_dsa_polynomial_PolynomialRingElement_4b *result) {
  for (size_t i = (size_t)0U;
       i < LIBCRUX_ML_DSA_SIMD_TRAITS_SIMD_UNITS_IN_RING_ELEMENT; i++) {
    size_t i0 = i;
    libcrux_ml_dsa_simd_avx2_from_coefficient_array_22(
        Eurydice_slice_subslice2(
            array, i0 * LIBCRUX_ML_DSA_SIMD_TRAITS_COEFFICIENTS_IN_SIMD_UNIT,
            (i0 + (size_t)1U) *
                LIBCRUX_ML_DSA_SIMD_TRAITS_COEFFICIENTS_IN_SIMD_UNIT,
            int32_t),
        &result->simd_units[i0]);
  }
}

/**
A monomorphic instance of libcrux_ml_dsa.sample.sample_four_error_ring_elements
with types libcrux_ml_dsa_simd_avx2_vector_type_Vec256,
libcrux_ml_dsa_hash_functions_simd256_Shake256x4 with const generics

*/
KRML_ATTRIBUTE_TARGET("avx2")
static KRML_MUSTINLINE void
libcrux_ml_dsa_sample_sample_four_error_ring_elements_fc(
    libcrux_ml_dsa_constants_Eta eta, Eurydice_slice seed, uint16_t start_index,
    Eurydice_slice re) {
  uint8_t seed0[66U];
  libcrux_ml_dsa_sample_add_error_domain_separator(seed, start_index, seed0);
  uint8_t seed1[66U];
  libcrux_ml_dsa_sample_add_error_domain_separator(
      seed, (uint32_t)start_index + 1U, seed1);
  uint8_t seed2[66U];
  libcrux_ml_dsa_sample_add_error_domain_separator(
      seed, (uint32_t)start_index + 2U, seed2);
  uint8_t seed3[66U];
  libcrux_ml_dsa_sample_add_error_domain_separator(
      seed, (uint32_t)start_index + 3U, seed3);
  libcrux_sha3_generic_keccak_KeccakState_55 state =
      libcrux_ml_dsa_hash_functions_simd256_init_absorb_x4_fb(
          Eurydice_array_to_slice((size_t)66U, seed0, uint8_t),
          Eurydice_array_to_slice((size_t)66U, seed1, uint8_t),
          Eurydice_array_to_slice((size_t)66U, seed2, uint8_t),
          Eurydice_array_to_slice((size_t)66U, seed3, uint8_t));
  uint8_t_136size_t__x4 randomnesses0 =
      libcrux_ml_dsa_hash_functions_simd256_squeeze_first_block_x4_fb(&state);
  int32_t out[4U][263U] = {{0U}};
  size_t sampled0 = (size_t)0U;
  size_t sampled1 = (size_t)0U;
  size_t sampled2 = (size_t)0U;
  size_t sampled3 = (size_t)0U;
  bool done0 = libcrux_ml_dsa_sample_rejection_sample_less_than_eta_21(
      eta, Eurydice_array_to_slice((size_t)136U, randomnesses0.fst, uint8_t),
      &sampled0, out[0U]);
  bool done1 = libcrux_ml_dsa_sample_rejection_sample_less_than_eta_21(
      eta, Eurydice_array_to_slice((size_t)136U, randomnesses0.snd, uint8_t),
      &sampled1, out[1U]);
  bool done2 = libcrux_ml_dsa_sample_rejection_sample_less_than_eta_21(
      eta, Eurydice_array_to_slice((size_t)136U, randomnesses0.thd, uint8_t),
      &sampled2, out[2U]);
  bool done3 = libcrux_ml_dsa_sample_rejection_sample_less_than_eta_21(
      eta, Eurydice_array_to_slice((size_t)136U, randomnesses0.f3, uint8_t),
      &sampled3, out[3U]);
  while (true) {
    if (done0) {
      if (done1) {
        if (done2) {
          if (done3) {
            break;
          } else {
            uint8_t_136size_t__x4 randomnesses =
                libcrux_ml_dsa_hash_functions_simd256_squeeze_next_block_x4_fb(
                    &state);
            if (!done0) {
              done0 = libcrux_ml_dsa_sample_rejection_sample_less_than_eta_21(
                  eta,
                  Eurydice_array_to_slice((size_t)136U, randomnesses.fst,
                                          uint8_t),
                  &sampled0, out[0U]);
            }
            if (!done1) {
              done1 = libcrux_ml_dsa_sample_rejection_sample_less_than_eta_21(
                  eta,
                  Eurydice_array_to_slice((size_t)136U, randomnesses.snd,
                                          uint8_t),
                  &sampled1, out[1U]);
            }
            if (!done2) {
              done2 = libcrux_ml_dsa_sample_rejection_sample_less_than_eta_21(
                  eta,
                  Eurydice_array_to_slice((size_t)136U, randomnesses.thd,
                                          uint8_t),
                  &sampled2, out[2U]);
            }
            if (!done3) {
              done3 = libcrux_ml_dsa_sample_rejection_sample_less_than_eta_21(
                  eta,
                  Eurydice_array_to_slice((size_t)136U, randomnesses.f3,
                                          uint8_t),
                  &sampled3, out[3U]);
            }
          }
        } else {
          uint8_t_136size_t__x4 randomnesses =
              libcrux_ml_dsa_hash_functions_simd256_squeeze_next_block_x4_fb(
                  &state);
          if (!done0) {
            done0 = libcrux_ml_dsa_sample_rejection_sample_less_than_eta_21(
                eta,
                Eurydice_array_to_slice((size_t)136U, randomnesses.fst,
                                        uint8_t),
                &sampled0, out[0U]);
          }
          if (!done1) {
            done1 = libcrux_ml_dsa_sample_rejection_sample_less_than_eta_21(
                eta,
                Eurydice_array_to_slice((size_t)136U, randomnesses.snd,
                                        uint8_t),
                &sampled1, out[1U]);
          }
          if (!done2) {
            done2 = libcrux_ml_dsa_sample_rejection_sample_less_than_eta_21(
                eta,
                Eurydice_array_to_slice((size_t)136U, randomnesses.thd,
                                        uint8_t),
                &sampled2, out[2U]);
          }
          if (!done3) {
            done3 = libcrux_ml_dsa_sample_rejection_sample_less_than_eta_21(
                eta,
                Eurydice_array_to_slice((size_t)136U, randomnesses.f3, uint8_t),
                &sampled3, out[3U]);
          }
        }
      } else {
        uint8_t_136size_t__x4 randomnesses =
            libcrux_ml_dsa_hash_functions_simd256_squeeze_next_block_x4_fb(
                &state);
        if (!done0) {
          done0 = libcrux_ml_dsa_sample_rejection_sample_less_than_eta_21(
              eta,
              Eurydice_array_to_slice((size_t)136U, randomnesses.fst, uint8_t),
              &sampled0, out[0U]);
        }
        if (!done1) {
          done1 = libcrux_ml_dsa_sample_rejection_sample_less_than_eta_21(
              eta,
              Eurydice_array_to_slice((size_t)136U, randomnesses.snd, uint8_t),
              &sampled1, out[1U]);
        }
        if (!done2) {
          done2 = libcrux_ml_dsa_sample_rejection_sample_less_than_eta_21(
              eta,
              Eurydice_array_to_slice((size_t)136U, randomnesses.thd, uint8_t),
              &sampled2, out[2U]);
        }
        if (!done3) {
          done3 = libcrux_ml_dsa_sample_rejection_sample_less_than_eta_21(
              eta,
              Eurydice_array_to_slice((size_t)136U, randomnesses.f3, uint8_t),
              &sampled3, out[3U]);
        }
      }
    } else {
      uint8_t_136size_t__x4 randomnesses =
          libcrux_ml_dsa_hash_functions_simd256_squeeze_next_block_x4_fb(
              &state);
      if (!done0) {
        done0 = libcrux_ml_dsa_sample_rejection_sample_less_than_eta_21(
            eta,
            Eurydice_array_to_slice((size_t)136U, randomnesses.fst, uint8_t),
            &sampled0, out[0U]);
      }
      if (!done1) {
        done1 = libcrux_ml_dsa_sample_rejection_sample_less_than_eta_21(
            eta,
            Eurydice_array_to_slice((size_t)136U, randomnesses.snd, uint8_t),
            &sampled1, out[1U]);
      }
      if (!done2) {
        done2 = libcrux_ml_dsa_sample_rejection_sample_less_than_eta_21(
            eta,
            Eurydice_array_to_slice((size_t)136U, randomnesses.thd, uint8_t),
            &sampled2, out[2U]);
      }
      if (!done3) {
        done3 = libcrux_ml_dsa_sample_rejection_sample_less_than_eta_21(
            eta,
            Eurydice_array_to_slice((size_t)136U, randomnesses.f3, uint8_t),
            &sampled3, out[3U]);
      }
    }
  }
  size_t max0 = (size_t)start_index + (size_t)4U;
  size_t max;
  if (Eurydice_slice_len(
          re, libcrux_ml_dsa_polynomial_PolynomialRingElement_4b) < max0) {
    max = Eurydice_slice_len(
        re, libcrux_ml_dsa_polynomial_PolynomialRingElement_4b);
  } else {
    max = max0;
  }
  for (size_t i = (size_t)start_index; i < max; i++) {
    size_t i0 = i;
    libcrux_ml_dsa_polynomial_from_i32_array_bc_21(
        Eurydice_array_to_slice((size_t)263U, out[i0 % (size_t)4U], int32_t),
        &Eurydice_slice_index(
            re, i0, libcrux_ml_dsa_polynomial_PolynomialRingElement_4b,
            libcrux_ml_dsa_polynomial_PolynomialRingElement_4b *));
  }
}

/**
A monomorphic instance of libcrux_ml_dsa.samplex4.sample_s1_and_s2
with types libcrux_ml_dsa_simd_avx2_vector_type_Vec256,
libcrux_ml_dsa_hash_functions_simd256_Shake256x4 with const generics

*/
KRML_ATTRIBUTE_TARGET("avx2")
static KRML_MUSTINLINE void libcrux_ml_dsa_samplex4_sample_s1_and_s2_fc(
    libcrux_ml_dsa_constants_Eta eta, Eurydice_slice seed,
    Eurydice_slice s1_s2) {
  size_t len = Eurydice_slice_len(
      s1_s2, libcrux_ml_dsa_polynomial_PolynomialRingElement_4b);
  for (size_t i = (size_t)0U; i < len / (size_t)4U; i++) {
    size_t i0 = i;
    libcrux_ml_dsa_sample_sample_four_error_ring_elements_fc(
        eta, seed, 4U * (uint32_t)(uint16_t)i0, s1_s2);
  }
  size_t remainder = len % (size_t)4U;
  if (remainder != (size_t)0U) {
    libcrux_ml_dsa_sample_sample_four_error_ring_elements_fc(
        eta, seed, (uint16_t)(len - remainder), s1_s2);
  }
}

/**
A monomorphic instance of
libcrux_ml_dsa.sample.rejection_sample_less_than_field_modulus with types
libcrux_ml_dsa_simd_avx2_vector_type_Vec256 with const generics

*/
KRML_ATTRIBUTE_TARGET("avx2")
static KRML_MUSTINLINE bool
libcrux_ml_dsa_sample_rejection_sample_less_than_field_modulus_21(
    Eurydice_slice randomness, size_t *sampled_coefficients, int32_t *out) {
  bool done = false;
  for (size_t i = (size_t)0U;
       i < Eurydice_slice_len(randomness, uint8_t) / (size_t)24U; i++) {
    size_t _cloop_i = i;
    Eurydice_slice random_bytes =
        Eurydice_slice_subslice2(randomness, _cloop_i * (size_t)24U,
                                 _cloop_i * (size_t)24U + (size_t)24U, uint8_t);
    if (!done) {
      Eurydice_slice uu____0 = random_bytes;
      size_t sampled =
          libcrux_ml_dsa_simd_avx2_rejection_sample_less_than_field_modulus_22(
              uu____0, Eurydice_array_to_subslice_from(
                           (size_t)263U, out, sampled_coefficients[0U], int32_t,
                           size_t, Eurydice_derefed_slice));
      sampled_coefficients[0U] = sampled_coefficients[0U] + sampled;
      if (sampled_coefficients[0U] >=
          LIBCRUX_ML_DSA_CONSTANTS_COEFFICIENTS_IN_RING_ELEMENT) {
        done = true;
      }
    }
  }
  return done;
}

/**
 Sample and write out up to four ring elements.

 If i <= `elements_requested`, a field element with domain separated
 seed according to the provided index is generated in
 `tmp_stack[i]`. After successful rejection sampling in
 `tmp_stack[i]`, the ring element is written to `matrix` at the
 provided index in `indices[i]`.
 `rand_stack` is a working buffer that holds initial Shake output.
*/
/**
A monomorphic instance of
libcrux_ml_dsa.sample.sample_up_to_four_ring_elements_flat with types
libcrux_ml_dsa_simd_avx2_vector_type_Vec256,
libcrux_ml_dsa_hash_functions_simd256_Shake128x4 with const generics

*/
KRML_ATTRIBUTE_TARGET("avx2")
static KRML_MUSTINLINE void
libcrux_ml_dsa_sample_sample_up_to_four_ring_elements_flat_0a(
    size_t columns, Eurydice_slice seed, Eurydice_slice matrix,
    uint8_t *rand_stack0, uint8_t *rand_stack1, uint8_t *rand_stack2,
    uint8_t *rand_stack3, Eurydice_slice tmp_stack, size_t start_index,
    size_t elements_requested) {
  uint8_t seed0[34U];
  libcrux_ml_dsa_sample_add_domain_separator(
      seed,
      libcrux_ml_dsa_sample_sample_up_to_four_ring_elements_flat_xy(start_index,
                                                                    columns),
      seed0);
  uint8_t seed1[34U];
  libcrux_ml_dsa_sample_add_domain_separator(
      seed,
      libcrux_ml_dsa_sample_sample_up_to_four_ring_elements_flat_xy(
          start_index + (size_t)1U, columns),
      seed1);
  uint8_t seed2[34U];
  libcrux_ml_dsa_sample_add_domain_separator(
      seed,
      libcrux_ml_dsa_sample_sample_up_to_four_ring_elements_flat_xy(
          start_index + (size_t)2U, columns),
      seed2);
  uint8_t seed3[34U];
  libcrux_ml_dsa_sample_add_domain_separator(
      seed,
      libcrux_ml_dsa_sample_sample_up_to_four_ring_elements_flat_xy(
          start_index + (size_t)3U, columns),
      seed3);
  libcrux_sha3_generic_keccak_KeccakState_55 state =
      libcrux_ml_dsa_hash_functions_simd256_init_absorb_7b(
          Eurydice_array_to_slice((size_t)34U, seed0, uint8_t),
          Eurydice_array_to_slice((size_t)34U, seed1, uint8_t),
          Eurydice_array_to_slice((size_t)34U, seed2, uint8_t),
          Eurydice_array_to_slice((size_t)34U, seed3, uint8_t));
  libcrux_ml_dsa_hash_functions_simd256_squeeze_first_five_blocks_7b(
      &state, rand_stack0, rand_stack1, rand_stack2, rand_stack3);
  size_t sampled0 = (size_t)0U;
  size_t sampled1 = (size_t)0U;
  size_t sampled2 = (size_t)0U;
  size_t sampled3 = (size_t)0U;
  bool done0 =
      libcrux_ml_dsa_sample_rejection_sample_less_than_field_modulus_21(
          Eurydice_array_to_slice((size_t)840U, rand_stack0, uint8_t),
          &sampled0,
          Eurydice_slice_index(tmp_stack, (size_t)0U, int32_t[263U],
                               int32_t(*)[263U]));
  bool done1 =
      libcrux_ml_dsa_sample_rejection_sample_less_than_field_modulus_21(
          Eurydice_array_to_slice((size_t)840U, rand_stack1, uint8_t),
          &sampled1,
          Eurydice_slice_index(tmp_stack, (size_t)1U, int32_t[263U],
                               int32_t(*)[263U]));
  bool done2 =
      libcrux_ml_dsa_sample_rejection_sample_less_than_field_modulus_21(
          Eurydice_array_to_slice((size_t)840U, rand_stack2, uint8_t),
          &sampled2,
          Eurydice_slice_index(tmp_stack, (size_t)2U, int32_t[263U],
                               int32_t(*)[263U]));
  bool done3 =
      libcrux_ml_dsa_sample_rejection_sample_less_than_field_modulus_21(
          Eurydice_array_to_slice((size_t)840U, rand_stack3, uint8_t),
          &sampled3,
          Eurydice_slice_index(tmp_stack, (size_t)3U, int32_t[263U],
                               int32_t(*)[263U]));
  while (true) {
    if (done0) {
      if (done1) {
        if (done2) {
          if (done3) {
            break;
          } else {
            uint8_t_168size_t__x4 randomnesses =
                libcrux_ml_dsa_hash_functions_simd256_squeeze_next_block_7b(
                    &state);
            if (!done0) {
              done0 =
                  libcrux_ml_dsa_sample_rejection_sample_less_than_field_modulus_21(
                      Eurydice_array_to_slice((size_t)168U, randomnesses.fst,
                                              uint8_t),
                      &sampled0,
                      Eurydice_slice_index(tmp_stack, (size_t)0U, int32_t[263U],
                                           int32_t(*)[263U]));
            }
            if (!done1) {
              done1 =
                  libcrux_ml_dsa_sample_rejection_sample_less_than_field_modulus_21(
                      Eurydice_array_to_slice((size_t)168U, randomnesses.snd,
                                              uint8_t),
                      &sampled1,
                      Eurydice_slice_index(tmp_stack, (size_t)1U, int32_t[263U],
                                           int32_t(*)[263U]));
            }
            if (!done2) {
              done2 =
                  libcrux_ml_dsa_sample_rejection_sample_less_than_field_modulus_21(
                      Eurydice_array_to_slice((size_t)168U, randomnesses.thd,
                                              uint8_t),
                      &sampled2,
                      Eurydice_slice_index(tmp_stack, (size_t)2U, int32_t[263U],
                                           int32_t(*)[263U]));
            }
            if (!done3) {
              done3 =
                  libcrux_ml_dsa_sample_rejection_sample_less_than_field_modulus_21(
                      Eurydice_array_to_slice((size_t)168U, randomnesses.f3,
                                              uint8_t),
                      &sampled3,
                      Eurydice_slice_index(tmp_stack, (size_t)3U, int32_t[263U],
                                           int32_t(*)[263U]));
            }
          }
        } else {
          uint8_t_168size_t__x4 randomnesses =
              libcrux_ml_dsa_hash_functions_simd256_squeeze_next_block_7b(
                  &state);
          if (!done0) {
            done0 =
                libcrux_ml_dsa_sample_rejection_sample_less_than_field_modulus_21(
                    Eurydice_array_to_slice((size_t)168U, randomnesses.fst,
                                            uint8_t),
                    &sampled0,
                    Eurydice_slice_index(tmp_stack, (size_t)0U, int32_t[263U],
                                         int32_t(*)[263U]));
          }
          if (!done1) {
            done1 =
                libcrux_ml_dsa_sample_rejection_sample_less_than_field_modulus_21(
                    Eurydice_array_to_slice((size_t)168U, randomnesses.snd,
                                            uint8_t),
                    &sampled1,
                    Eurydice_slice_index(tmp_stack, (size_t)1U, int32_t[263U],
                                         int32_t(*)[263U]));
          }
          if (!done2) {
            done2 =
                libcrux_ml_dsa_sample_rejection_sample_less_than_field_modulus_21(
                    Eurydice_array_to_slice((size_t)168U, randomnesses.thd,
                                            uint8_t),
                    &sampled2,
                    Eurydice_slice_index(tmp_stack, (size_t)2U, int32_t[263U],
                                         int32_t(*)[263U]));
          }
          if (!done3) {
            done3 =
                libcrux_ml_dsa_sample_rejection_sample_less_than_field_modulus_21(
                    Eurydice_array_to_slice((size_t)168U, randomnesses.f3,
                                            uint8_t),
                    &sampled3,
                    Eurydice_slice_index(tmp_stack, (size_t)3U, int32_t[263U],
                                         int32_t(*)[263U]));
          }
        }
      } else {
        uint8_t_168size_t__x4 randomnesses =
            libcrux_ml_dsa_hash_functions_simd256_squeeze_next_block_7b(&state);
        if (!done0) {
          done0 =
              libcrux_ml_dsa_sample_rejection_sample_less_than_field_modulus_21(
                  Eurydice_array_to_slice((size_t)168U, randomnesses.fst,
                                          uint8_t),
                  &sampled0,
                  Eurydice_slice_index(tmp_stack, (size_t)0U, int32_t[263U],
                                       int32_t(*)[263U]));
        }
        if (!done1) {
          done1 =
              libcrux_ml_dsa_sample_rejection_sample_less_than_field_modulus_21(
                  Eurydice_array_to_slice((size_t)168U, randomnesses.snd,
                                          uint8_t),
                  &sampled1,
                  Eurydice_slice_index(tmp_stack, (size_t)1U, int32_t[263U],
                                       int32_t(*)[263U]));
        }
        if (!done2) {
          done2 =
              libcrux_ml_dsa_sample_rejection_sample_less_than_field_modulus_21(
                  Eurydice_array_to_slice((size_t)168U, randomnesses.thd,
                                          uint8_t),
                  &sampled2,
                  Eurydice_slice_index(tmp_stack, (size_t)2U, int32_t[263U],
                                       int32_t(*)[263U]));
        }
        if (!done3) {
          done3 =
              libcrux_ml_dsa_sample_rejection_sample_less_than_field_modulus_21(
                  Eurydice_array_to_slice((size_t)168U, randomnesses.f3,
                                          uint8_t),
                  &sampled3,
                  Eurydice_slice_index(tmp_stack, (size_t)3U, int32_t[263U],
                                       int32_t(*)[263U]));
        }
      }
    } else {
      uint8_t_168size_t__x4 randomnesses =
          libcrux_ml_dsa_hash_functions_simd256_squeeze_next_block_7b(&state);
      if (!done0) {
        done0 =
            libcrux_ml_dsa_sample_rejection_sample_less_than_field_modulus_21(
                Eurydice_array_to_slice((size_t)168U, randomnesses.fst,
                                        uint8_t),
                &sampled0,
                Eurydice_slice_index(tmp_stack, (size_t)0U, int32_t[263U],
                                     int32_t(*)[263U]));
      }
      if (!done1) {
        done1 =
            libcrux_ml_dsa_sample_rejection_sample_less_than_field_modulus_21(
                Eurydice_array_to_slice((size_t)168U, randomnesses.snd,
                                        uint8_t),
                &sampled1,
                Eurydice_slice_index(tmp_stack, (size_t)1U, int32_t[263U],
                                     int32_t(*)[263U]));
      }
      if (!done2) {
        done2 =
            libcrux_ml_dsa_sample_rejection_sample_less_than_field_modulus_21(
                Eurydice_array_to_slice((size_t)168U, randomnesses.thd,
                                        uint8_t),
                &sampled2,
                Eurydice_slice_index(tmp_stack, (size_t)2U, int32_t[263U],
                                     int32_t(*)[263U]));
      }
      if (!done3) {
        done3 =
            libcrux_ml_dsa_sample_rejection_sample_less_than_field_modulus_21(
                Eurydice_array_to_slice((size_t)168U, randomnesses.f3, uint8_t),
                &sampled3,
                Eurydice_slice_index(tmp_stack, (size_t)3U, int32_t[263U],
                                     int32_t(*)[263U]));
      }
    }
  }
  for (size_t i = (size_t)0U; i < elements_requested; i++) {
    size_t k = i;
    libcrux_ml_dsa_polynomial_from_i32_array_bc_21(
        Eurydice_array_to_slice(
            (size_t)263U,
            Eurydice_slice_index(tmp_stack, k, int32_t[263U], int32_t(*)[263U]),
            int32_t),
        &Eurydice_slice_index(
            matrix, start_index + k,
            libcrux_ml_dsa_polynomial_PolynomialRingElement_4b,
            libcrux_ml_dsa_polynomial_PolynomialRingElement_4b *));
  }
}

/**
A monomorphic instance of libcrux_ml_dsa.samplex4.matrix_flat
with types libcrux_ml_dsa_simd_avx2_vector_type_Vec256,
libcrux_ml_dsa_hash_functions_simd256_Shake128x4 with const generics

*/
KRML_ATTRIBUTE_TARGET("avx2")
static KRML_MUSTINLINE void libcrux_ml_dsa_samplex4_matrix_flat_0a(
    size_t columns, Eurydice_slice seed, Eurydice_slice matrix) {
  uint8_t rand_stack0[840U] = {0U};
  uint8_t rand_stack1[840U] = {0U};
  uint8_t rand_stack2[840U] = {0U};
  uint8_t rand_stack3[840U] = {0U};
  int32_t tmp_stack[4U][263U];
  memset(tmp_stack[0U], 0U, 263U * sizeof(int32_t));
  memset(tmp_stack[1U], 0U, 263U * sizeof(int32_t));
  memset(tmp_stack[2U], 0U, 263U * sizeof(int32_t));
  int32_t repeat_expression[263U] = {0U};
  memcpy(tmp_stack[3U], repeat_expression, (size_t)263U * sizeof(int32_t));
  for (size_t i = (size_t)0U;
       i < Eurydice_slice_len(
               matrix, libcrux_ml_dsa_polynomial_PolynomialRingElement_4b) /
               (size_t)4U;
       i++) {
    size_t start_index = i;
    size_t start_index0 = start_index * (size_t)4U;
    size_t uu____0 = start_index0 + (size_t)4U;
    size_t elements_requested;
    if (uu____0 <=
        Eurydice_slice_len(
            matrix, libcrux_ml_dsa_polynomial_PolynomialRingElement_4b)) {
      elements_requested = (size_t)4U;
    } else {
      elements_requested =
          Eurydice_slice_len(
              matrix, libcrux_ml_dsa_polynomial_PolynomialRingElement_4b) -
          start_index0;
    }
    libcrux_ml_dsa_sample_sample_up_to_four_ring_elements_flat_0a(
        columns, seed, matrix, rand_stack0, rand_stack1, rand_stack2,
        rand_stack3,
        Eurydice_array_to_slice((size_t)4U, tmp_stack, int32_t[263U]),
        start_index0, elements_requested);
  }
}

/**
This function found in impl {(libcrux_ml_dsa::samplex4::X4Sampler for
libcrux_ml_dsa::samplex4::avx2::AVX2Sampler)}
*/
/**
A monomorphic instance of libcrux_ml_dsa.samplex4.avx2.matrix_flat.inner_b8
with types libcrux_ml_dsa_simd_avx2_vector_type_Vec256
with const generics

*/
KRML_ATTRIBUTE_TARGET("avx2")
static inline void libcrux_ml_dsa_samplex4_avx2_matrix_flat_inner_b8_21(
    size_t columns, Eurydice_slice seed, Eurydice_slice matrix) {
  libcrux_ml_dsa_samplex4_matrix_flat_0a(columns, seed, matrix);
}

/**
This function found in impl {(libcrux_ml_dsa::samplex4::X4Sampler for
libcrux_ml_dsa::samplex4::avx2::AVX2Sampler)}
*/
/**
A monomorphic instance of libcrux_ml_dsa.samplex4.avx2.matrix_flat_b8
with types libcrux_ml_dsa_simd_avx2_vector_type_Vec256
with const generics

*/
KRML_ATTRIBUTE_TARGET("avx2")
static inline void libcrux_ml_dsa_samplex4_avx2_matrix_flat_b8_21(
    size_t columns, Eurydice_slice seed, Eurydice_slice matrix) {
  libcrux_ml_dsa_samplex4_avx2_matrix_flat_inner_b8_21(columns, seed, matrix);
}

/**
A monomorphic instance of libcrux_ml_dsa.ntt.ntt
with types libcrux_ml_dsa_simd_avx2_vector_type_Vec256
with const generics

*/
KRML_ATTRIBUTE_TARGET("avx2")
static KRML_MUSTINLINE void libcrux_ml_dsa_ntt_ntt_21(
    libcrux_ml_dsa_polynomial_PolynomialRingElement_4b *re) {
  libcrux_ml_dsa_simd_avx2_ntt_22(re->simd_units);
}

/**
A monomorphic instance of libcrux_ml_dsa.ntt.ntt_multiply_montgomery
with types libcrux_ml_dsa_simd_avx2_vector_type_Vec256
with const generics

*/
KRML_ATTRIBUTE_TARGET("avx2")
static KRML_MUSTINLINE void libcrux_ml_dsa_ntt_ntt_multiply_montgomery_21(
    libcrux_ml_dsa_polynomial_PolynomialRingElement_4b *lhs,
    libcrux_ml_dsa_polynomial_PolynomialRingElement_4b *rhs) {
  for (size_t i = (size_t)0U;
       i < Eurydice_slice_len(
               Eurydice_array_to_slice((size_t)32U, lhs->simd_units, __m256i),
               __m256i);
       i++) {
    size_t i0 = i;
    libcrux_ml_dsa_simd_avx2_montgomery_multiply_22(&lhs->simd_units[i0],
                                                    &rhs->simd_units[i0]);
  }
}

/**
This function found in impl
{libcrux_ml_dsa::polynomial::PolynomialRingElement<SIMDUnit>[TraitClause@0,
TraitClause@1]#2}
*/
/**
A monomorphic instance of libcrux_ml_dsa.polynomial.add_bc
with types libcrux_ml_dsa_simd_avx2_vector_type_Vec256
with const generics

*/
KRML_ATTRIBUTE_TARGET("avx2")
static KRML_MUSTINLINE void libcrux_ml_dsa_polynomial_add_bc_21(
    libcrux_ml_dsa_polynomial_PolynomialRingElement_4b *self,
    libcrux_ml_dsa_polynomial_PolynomialRingElement_4b *rhs) {
  for (size_t i = (size_t)0U;
       i < Eurydice_slice_len(
               Eurydice_array_to_slice((size_t)32U, self->simd_units, __m256i),
               __m256i);
       i++) {
    size_t i0 = i;
    libcrux_ml_dsa_simd_avx2_add_22(&self->simd_units[i0],
                                    &rhs->simd_units[i0]);
  }
}

/**
A monomorphic instance of libcrux_ml_dsa.ntt.reduce
with types libcrux_ml_dsa_simd_avx2_vector_type_Vec256
with const generics

*/
KRML_ATTRIBUTE_TARGET("avx2")
static KRML_MUSTINLINE void libcrux_ml_dsa_ntt_reduce_21(
    libcrux_ml_dsa_polynomial_PolynomialRingElement_4b *re) {
  libcrux_ml_dsa_simd_avx2_reduce_22(re->simd_units);
}

/**
A monomorphic instance of libcrux_ml_dsa.ntt.invert_ntt_montgomery
with types libcrux_ml_dsa_simd_avx2_vector_type_Vec256
with const generics

*/
KRML_ATTRIBUTE_TARGET("avx2")
static KRML_MUSTINLINE void libcrux_ml_dsa_ntt_invert_ntt_montgomery_21(
    libcrux_ml_dsa_polynomial_PolynomialRingElement_4b *re) {
  libcrux_ml_dsa_simd_avx2_invert_ntt_montgomery_22(re->simd_units);
}

/**
 Compute InvertNTT(Â ◦ ŝ₁) + s₂
*/
/**
A monomorphic instance of libcrux_ml_dsa.matrix.compute_as1_plus_s2
with types libcrux_ml_dsa_simd_avx2_vector_type_Vec256
with const generics

*/
KRML_ATTRIBUTE_TARGET("avx2")
static KRML_MUSTINLINE void libcrux_ml_dsa_matrix_compute_as1_plus_s2_21(
    size_t rows_in_a, size_t columns_in_a, Eurydice_slice a_as_ntt,
    Eurydice_slice s1_ntt, Eurydice_slice s1_s2, Eurydice_slice result) {
  for (size_t i0 = (size_t)0U; i0 < rows_in_a; i0++) {
    size_t i1 = i0;
    for (size_t i = (size_t)0U; i < columns_in_a; i++) {
      size_t j = i;
      libcrux_ml_dsa_ntt_ntt_multiply_montgomery_21(
          &Eurydice_slice_index(
              a_as_ntt, i1 * columns_in_a + j,
              libcrux_ml_dsa_polynomial_PolynomialRingElement_4b,
              libcrux_ml_dsa_polynomial_PolynomialRingElement_4b *),
          &Eurydice_slice_index(
              s1_ntt, j, libcrux_ml_dsa_polynomial_PolynomialRingElement_4b,
              libcrux_ml_dsa_polynomial_PolynomialRingElement_4b *));
      libcrux_ml_dsa_polynomial_add_bc_21(
          &Eurydice_slice_index(
              result, i1, libcrux_ml_dsa_polynomial_PolynomialRingElement_4b,
              libcrux_ml_dsa_polynomial_PolynomialRingElement_4b *),
          &Eurydice_slice_index(
              a_as_ntt, i1 * columns_in_a + j,
              libcrux_ml_dsa_polynomial_PolynomialRingElement_4b,
              libcrux_ml_dsa_polynomial_PolynomialRingElement_4b *));
    }
  }
  for (size_t i = (size_t)0U;
       i < Eurydice_slice_len(
               result, libcrux_ml_dsa_polynomial_PolynomialRingElement_4b);
       i++) {
    size_t i0 = i;
    libcrux_ml_dsa_ntt_reduce_21(&Eurydice_slice_index(
        result, i0, libcrux_ml_dsa_polynomial_PolynomialRingElement_4b,
        libcrux_ml_dsa_polynomial_PolynomialRingElement_4b *));
    libcrux_ml_dsa_ntt_invert_ntt_montgomery_21(&Eurydice_slice_index(
        result, i0, libcrux_ml_dsa_polynomial_PolynomialRingElement_4b,
        libcrux_ml_dsa_polynomial_PolynomialRingElement_4b *));
    libcrux_ml_dsa_polynomial_add_bc_21(
        &Eurydice_slice_index(
            result, i0, libcrux_ml_dsa_polynomial_PolynomialRingElement_4b,
            libcrux_ml_dsa_polynomial_PolynomialRingElement_4b *),
        &Eurydice_slice_index(
            s1_s2, columns_in_a + i0,
            libcrux_ml_dsa_polynomial_PolynomialRingElement_4b,
            libcrux_ml_dsa_polynomial_PolynomialRingElement_4b *));
  }
}

/**
A monomorphic instance of libcrux_ml_dsa.arithmetic.power2round_vector
with types libcrux_ml_dsa_simd_avx2_vector_type_Vec256
with const generics

*/
KRML_ATTRIBUTE_TARGET("avx2")
static KRML_MUSTINLINE void libcrux_ml_dsa_arithmetic_power2round_vector_21(
    Eurydice_slice t, Eurydice_slice t1) {
  for (size_t i0 = (size_t)0U;
       i0 < Eurydice_slice_len(
                t, libcrux_ml_dsa_polynomial_PolynomialRingElement_4b);
       i0++) {
    size_t i1 = i0;
    for (size_t i = (size_t)0U;
         i <
         Eurydice_slice_len(
             Eurydice_array_to_slice(
                 (size_t)32U,
                 Eurydice_slice_index(
                     t, i1, libcrux_ml_dsa_polynomial_PolynomialRingElement_4b,
                     libcrux_ml_dsa_polynomial_PolynomialRingElement_4b *)
                     .simd_units,
                 __m256i),
             __m256i);
         i++) {
      size_t j = i;
      libcrux_ml_dsa_simd_avx2_power2round_22(
          &Eurydice_slice_index(
               t, i1, libcrux_ml_dsa_polynomial_PolynomialRingElement_4b,
               libcrux_ml_dsa_polynomial_PolynomialRingElement_4b *)
               .simd_units[j],
          &Eurydice_slice_index(
               t1, i1, libcrux_ml_dsa_polynomial_PolynomialRingElement_4b,
               libcrux_ml_dsa_polynomial_PolynomialRingElement_4b *)
               .simd_units[j]);
    }
  }
}

/**
A monomorphic instance of libcrux_ml_dsa.encoding.t1.serialize
with types libcrux_ml_dsa_simd_avx2_vector_type_Vec256
with const generics

*/
KRML_ATTRIBUTE_TARGET("avx2")
static KRML_MUSTINLINE void libcrux_ml_dsa_encoding_t1_serialize_21(
    libcrux_ml_dsa_polynomial_PolynomialRingElement_4b *re,
    Eurydice_slice serialized) {
  for (size_t i = (size_t)0U;
       i < Eurydice_slice_len(
               Eurydice_array_to_slice((size_t)32U, re->simd_units, __m256i),
               __m256i);
       i++) {
    size_t i0 = i;
    __m256i *simd_unit = &re->simd_units[i0];
    libcrux_ml_dsa_simd_avx2_t1_serialize_22(
        simd_unit,
        Eurydice_slice_subslice2(
            serialized,
            i0 *
                LIBCRUX_ML_DSA_ENCODING_T1_SERIALIZE_OUTPUT_BYTES_PER_SIMD_UNIT,
            (i0 + (size_t)1U) *
                LIBCRUX_ML_DSA_ENCODING_T1_SERIALIZE_OUTPUT_BYTES_PER_SIMD_UNIT,
            uint8_t));
  }
}

/**
A monomorphic instance of
libcrux_ml_dsa.encoding.verification_key.generate_serialized with types
libcrux_ml_dsa_simd_avx2_vector_type_Vec256 with const generics

*/
KRML_ATTRIBUTE_TARGET("avx2")
static KRML_MUSTINLINE void
libcrux_ml_dsa_encoding_verification_key_generate_serialized_21(
    Eurydice_slice seed, Eurydice_slice t1,
    Eurydice_slice verification_key_serialized) {
  Eurydice_slice_copy(Eurydice_slice_subslice2(
                          verification_key_serialized, (size_t)0U,
                          LIBCRUX_ML_DSA_CONSTANTS_SEED_FOR_A_SIZE, uint8_t),
                      seed, uint8_t);
  for (size_t i = (size_t)0U;
       i < Eurydice_slice_len(
               t1, libcrux_ml_dsa_polynomial_PolynomialRingElement_4b);
       i++) {
    size_t i0 = i;
    libcrux_ml_dsa_polynomial_PolynomialRingElement_4b *ring_element =
        &Eurydice_slice_index(
            t1, i0, libcrux_ml_dsa_polynomial_PolynomialRingElement_4b,
            libcrux_ml_dsa_polynomial_PolynomialRingElement_4b *);
    size_t offset = LIBCRUX_ML_DSA_CONSTANTS_SEED_FOR_A_SIZE +
                    i0 * LIBCRUX_ML_DSA_CONSTANTS_RING_ELEMENT_OF_T1S_SIZE;
    libcrux_ml_dsa_encoding_t1_serialize_21(
        ring_element,
        Eurydice_slice_subslice2(
            verification_key_serialized, offset,
            offset + LIBCRUX_ML_DSA_CONSTANTS_RING_ELEMENT_OF_T1S_SIZE,
            uint8_t));
  }
}

/**
A monomorphic instance of libcrux_ml_dsa.hash_functions.simd256.shake256
with const generics
- OUTPUT_LENGTH= 64
*/
KRML_ATTRIBUTE_TARGET("avx2")
static KRML_MUSTINLINE void libcrux_ml_dsa_hash_functions_simd256_shake256_24(
    Eurydice_slice input, uint8_t *out) {
  libcrux_sha3_portable_shake256(
      Eurydice_array_to_slice((size_t)64U, out, uint8_t), input);
}

/**
This function found in impl {(libcrux_ml_dsa::hash_functions::shake256::DsaXof
for libcrux_ml_dsa::hash_functions::simd256::Shake256)#1}
*/
/**
A monomorphic instance of libcrux_ml_dsa.hash_functions.simd256.shake256_d9
with const generics
- OUTPUT_LENGTH= 64
*/
KRML_ATTRIBUTE_TARGET("avx2")
static KRML_MUSTINLINE void
libcrux_ml_dsa_hash_functions_simd256_shake256_d9_24(Eurydice_slice input,
                                                     uint8_t *out) {
  libcrux_ml_dsa_hash_functions_simd256_shake256_24(input, out);
}

/**
A monomorphic instance of libcrux_ml_dsa.encoding.error.serialize
with types libcrux_ml_dsa_simd_avx2_vector_type_Vec256
with const generics

*/
KRML_ATTRIBUTE_TARGET("avx2")
static KRML_MUSTINLINE void libcrux_ml_dsa_encoding_error_serialize_21(
    libcrux_ml_dsa_constants_Eta eta,
    libcrux_ml_dsa_polynomial_PolynomialRingElement_4b *re,
    Eurydice_slice serialized) {
  size_t output_bytes_per_simd_unit =
      libcrux_ml_dsa_encoding_error_chunk_size(eta);
  for (size_t i = (size_t)0U;
       i < Eurydice_slice_len(
               Eurydice_array_to_slice((size_t)32U, re->simd_units, __m256i),
               __m256i);
       i++) {
    size_t i0 = i;
    __m256i *simd_unit = &re->simd_units[i0];
    libcrux_ml_dsa_simd_avx2_error_serialize_22(
        eta, simd_unit,
        Eurydice_slice_subslice2(serialized, i0 * output_bytes_per_simd_unit,
                                 (i0 + (size_t)1U) * output_bytes_per_simd_unit,
                                 uint8_t));
  }
}

/**
A monomorphic instance of libcrux_ml_dsa.encoding.t0.serialize
with types libcrux_ml_dsa_simd_avx2_vector_type_Vec256
with const generics

*/
KRML_ATTRIBUTE_TARGET("avx2")
static KRML_MUSTINLINE void libcrux_ml_dsa_encoding_t0_serialize_21(
    libcrux_ml_dsa_polynomial_PolynomialRingElement_4b *re,
    Eurydice_slice serialized) {
  for (size_t i = (size_t)0U;
       i < Eurydice_slice_len(
               Eurydice_array_to_slice((size_t)32U, re->simd_units, __m256i),
               __m256i);
       i++) {
    size_t i0 = i;
    __m256i *simd_unit = &re->simd_units[i0];
    libcrux_ml_dsa_simd_avx2_t0_serialize_22(
        simd_unit,
        Eurydice_slice_subslice2(
            serialized,
            i0 * LIBCRUX_ML_DSA_ENCODING_T0_OUTPUT_BYTES_PER_SIMD_UNIT,
            (i0 + (size_t)1U) *
                LIBCRUX_ML_DSA_ENCODING_T0_OUTPUT_BYTES_PER_SIMD_UNIT,
            uint8_t));
  }
}

/**
A monomorphic instance of
libcrux_ml_dsa.encoding.signing_key.generate_serialized with types
libcrux_ml_dsa_simd_avx2_vector_type_Vec256,
libcrux_ml_dsa_hash_functions_simd256_Shake256 with const generics

*/
KRML_ATTRIBUTE_TARGET("avx2")
static KRML_MUSTINLINE void
libcrux_ml_dsa_encoding_signing_key_generate_serialized_18(
    libcrux_ml_dsa_constants_Eta eta, size_t error_ring_element_size,
    Eurydice_slice seed_matrix, Eurydice_slice seed_signing,
    Eurydice_slice verification_key, Eurydice_slice s1_2, Eurydice_slice t0,
    Eurydice_slice signing_key_serialized) {
  size_t offset = (size_t)0U;
  Eurydice_slice_copy(
      Eurydice_slice_subslice2(
          signing_key_serialized, offset,
          offset + LIBCRUX_ML_DSA_CONSTANTS_SEED_FOR_A_SIZE, uint8_t),
      seed_matrix, uint8_t);
  offset = offset + LIBCRUX_ML_DSA_CONSTANTS_SEED_FOR_A_SIZE;
  Eurydice_slice_copy(
      Eurydice_slice_subslice2(
          signing_key_serialized, offset,
          offset + LIBCRUX_ML_DSA_CONSTANTS_SEED_FOR_SIGNING_SIZE, uint8_t),
      seed_signing, uint8_t);
  offset = offset + LIBCRUX_ML_DSA_CONSTANTS_SEED_FOR_SIGNING_SIZE;
  uint8_t verification_key_hash[64U] = {0U};
  libcrux_ml_dsa_hash_functions_simd256_shake256_d9_24(verification_key,
                                                       verification_key_hash);
  Eurydice_slice_copy(
      Eurydice_slice_subslice2(
          signing_key_serialized, offset,
          offset + LIBCRUX_ML_DSA_CONSTANTS_BYTES_FOR_VERIFICATION_KEY_HASH,
          uint8_t),
      Eurydice_array_to_slice((size_t)64U, verification_key_hash, uint8_t),
      uint8_t);
  offset = offset + LIBCRUX_ML_DSA_CONSTANTS_BYTES_FOR_VERIFICATION_KEY_HASH;
  for (size_t i = (size_t)0U;
       i < Eurydice_slice_len(
               s1_2, libcrux_ml_dsa_polynomial_PolynomialRingElement_4b);
       i++) {
    size_t i0 = i;
    libcrux_ml_dsa_encoding_error_serialize_21(
        eta,
        &Eurydice_slice_index(
            s1_2, i0, libcrux_ml_dsa_polynomial_PolynomialRingElement_4b,
            libcrux_ml_dsa_polynomial_PolynomialRingElement_4b *),
        Eurydice_slice_subslice2(signing_key_serialized, offset,
                                 offset + error_ring_element_size, uint8_t));
    offset = offset + error_ring_element_size;
  }
  for (size_t i = (size_t)0U;
       i < Eurydice_slice_len(
               t0, libcrux_ml_dsa_polynomial_PolynomialRingElement_4b);
       i++) {
    size_t _cloop_j = i;
    libcrux_ml_dsa_polynomial_PolynomialRingElement_4b *ring_element =
        &Eurydice_slice_index(
            t0, _cloop_j, libcrux_ml_dsa_polynomial_PolynomialRingElement_4b,
            libcrux_ml_dsa_polynomial_PolynomialRingElement_4b *);
    libcrux_ml_dsa_encoding_t0_serialize_21(
        ring_element,
        Eurydice_slice_subslice2(
            signing_key_serialized, offset,
            offset + LIBCRUX_ML_DSA_CONSTANTS_RING_ELEMENT_OF_T0S_SIZE,
            uint8_t));
    offset = offset + LIBCRUX_ML_DSA_CONSTANTS_RING_ELEMENT_OF_T0S_SIZE;
  }
}

/**
A monomorphic instance of
libcrux_ml_dsa.ml_dsa_generic.ml_dsa_65.generate_key_pair with types
libcrux_ml_dsa_simd_avx2_vector_type_Vec256,
libcrux_ml_dsa_samplex4_avx2_AVX2Sampler,
libcrux_ml_dsa_hash_functions_simd256_Shake128x4,
libcrux_ml_dsa_hash_functions_simd256_Shake256,
libcrux_ml_dsa_hash_functions_portable_Shake256Xof,
libcrux_ml_dsa_hash_functions_simd256_Shake256x4 with const generics

*/
KRML_ATTRIBUTE_TARGET("avx2")
static KRML_MUSTINLINE void
libcrux_ml_dsa_ml_dsa_generic_ml_dsa_65_generate_key_pair_07(
    uint8_t randomness[32U], Eurydice_slice signing_key,
    Eurydice_slice verification_key) {
  uint8_t seed_expanded0[128U] = {0U};
  libcrux_sha3_generic_keccak_KeccakXofState_e2 shake =
      libcrux_ml_dsa_hash_functions_portable_init_83();
  libcrux_ml_dsa_hash_functions_portable_absorb_83(
      &shake, Eurydice_array_to_slice((size_t)32U, randomness, uint8_t));
  uint8_t buf[2U] = {(uint8_t)LIBCRUX_ML_DSA_CONSTANTS_ML_DSA_65_ROWS_IN_A,
                     (uint8_t)LIBCRUX_ML_DSA_CONSTANTS_ML_DSA_65_COLUMNS_IN_A};
  libcrux_ml_dsa_hash_functions_portable_absorb_final_83(
      &shake, Eurydice_array_to_slice((size_t)2U, buf, uint8_t));
  libcrux_ml_dsa_hash_functions_portable_squeeze_83(
      &shake, Eurydice_array_to_slice((size_t)128U, seed_expanded0, uint8_t));
  Eurydice_slice_uint8_t_x2 uu____0 = Eurydice_slice_split_at(
      Eurydice_array_to_slice((size_t)128U, seed_expanded0, uint8_t),
      LIBCRUX_ML_DSA_CONSTANTS_SEED_FOR_A_SIZE, uint8_t,
      Eurydice_slice_uint8_t_x2);
  Eurydice_slice seed_for_a = uu____0.fst;
  Eurydice_slice seed_expanded = uu____0.snd;
  Eurydice_slice_uint8_t_x2 uu____1 = Eurydice_slice_split_at(
      seed_expanded, LIBCRUX_ML_DSA_CONSTANTS_SEED_FOR_ERROR_VECTORS_SIZE,
      uint8_t, Eurydice_slice_uint8_t_x2);
  Eurydice_slice seed_for_error_vectors = uu____1.fst;
  Eurydice_slice seed_for_signing = uu____1.snd;
  libcrux_ml_dsa_polynomial_PolynomialRingElement_4b s1_s2[11U];
  for (size_t i = (size_t)0U; i < (size_t)11U; i++) {
    s1_s2[i] = libcrux_ml_dsa_polynomial_zero_bc_21();
  }
  libcrux_ml_dsa_samplex4_sample_s1_and_s2_fc(
      LIBCRUX_ML_DSA_CONSTANTS_ML_DSA_65_ETA, seed_for_error_vectors,
      Eurydice_array_to_slice(
          (size_t)11U, s1_s2,
          libcrux_ml_dsa_polynomial_PolynomialRingElement_4b));
  libcrux_ml_dsa_polynomial_PolynomialRingElement_4b t0[6U];
  for (size_t i = (size_t)0U; i < (size_t)6U; i++) {
    t0[i] = libcrux_ml_dsa_polynomial_zero_bc_21();
  }
  libcrux_ml_dsa_polynomial_PolynomialRingElement_4b a_as_ntt[30U];
  for (size_t i = (size_t)0U; i < (size_t)30U; i++) {
    a_as_ntt[i] = libcrux_ml_dsa_polynomial_zero_bc_21();
  }
  libcrux_ml_dsa_samplex4_avx2_matrix_flat_b8_21(
      LIBCRUX_ML_DSA_CONSTANTS_ML_DSA_65_COLUMNS_IN_A, seed_for_a,
      Eurydice_array_to_slice(
          (size_t)30U, a_as_ntt,
          libcrux_ml_dsa_polynomial_PolynomialRingElement_4b));
  libcrux_ml_dsa_polynomial_PolynomialRingElement_4b s1_ntt[5U];
  for (size_t i = (size_t)0U; i < (size_t)5U; i++) {
    s1_ntt[i] = libcrux_ml_dsa_polynomial_zero_bc_21();
  }
  Eurydice_slice uu____2 = Eurydice_array_to_slice(
      (size_t)5U, s1_ntt, libcrux_ml_dsa_polynomial_PolynomialRingElement_4b);
  Eurydice_slice_copy(
      uu____2,
      Eurydice_array_to_subslice2(
          s1_s2, (size_t)0U, LIBCRUX_ML_DSA_CONSTANTS_ML_DSA_65_COLUMNS_IN_A,
          libcrux_ml_dsa_polynomial_PolynomialRingElement_4b),
      libcrux_ml_dsa_polynomial_PolynomialRingElement_4b);
  for (size_t i = (size_t)0U;
       i < Eurydice_slice_len(
               Eurydice_array_to_slice(
                   (size_t)5U, s1_ntt,
                   libcrux_ml_dsa_polynomial_PolynomialRingElement_4b),
               libcrux_ml_dsa_polynomial_PolynomialRingElement_4b);
       i++) {
    size_t i0 = i;
    libcrux_ml_dsa_ntt_ntt_21(&s1_ntt[i0]);
  }
  libcrux_ml_dsa_matrix_compute_as1_plus_s2_21(
      LIBCRUX_ML_DSA_CONSTANTS_ML_DSA_65_ROWS_IN_A,
      LIBCRUX_ML_DSA_CONSTANTS_ML_DSA_65_COLUMNS_IN_A,
      Eurydice_array_to_slice(
          (size_t)30U, a_as_ntt,
          libcrux_ml_dsa_polynomial_PolynomialRingElement_4b),
      Eurydice_array_to_slice(
          (size_t)5U, s1_ntt,
          libcrux_ml_dsa_polynomial_PolynomialRingElement_4b),
      Eurydice_array_to_slice(
          (size_t)11U, s1_s2,
          libcrux_ml_dsa_polynomial_PolynomialRingElement_4b),
      Eurydice_array_to_slice(
          (size_t)6U, t0, libcrux_ml_dsa_polynomial_PolynomialRingElement_4b));
  libcrux_ml_dsa_polynomial_PolynomialRingElement_4b t1[6U];
  for (size_t i = (size_t)0U; i < (size_t)6U; i++) {
    t1[i] = libcrux_ml_dsa_polynomial_zero_bc_21();
  }
  libcrux_ml_dsa_arithmetic_power2round_vector_21(
      Eurydice_array_to_slice(
          (size_t)6U, t0, libcrux_ml_dsa_polynomial_PolynomialRingElement_4b),
      Eurydice_array_to_slice(
          (size_t)6U, t1, libcrux_ml_dsa_polynomial_PolynomialRingElement_4b));
  libcrux_ml_dsa_encoding_verification_key_generate_serialized_21(
      seed_for_a,
      Eurydice_array_to_slice(
          (size_t)6U, t1, libcrux_ml_dsa_polynomial_PolynomialRingElement_4b),
      verification_key);
  libcrux_ml_dsa_encoding_signing_key_generate_serialized_18(
      LIBCRUX_ML_DSA_CONSTANTS_ML_DSA_65_ETA,
      LIBCRUX_ML_DSA_ML_DSA_GENERIC_ML_DSA_65_ERROR_RING_ELEMENT_SIZE,
      seed_for_a, seed_for_signing, verification_key,
      Eurydice_array_to_slice(
          (size_t)11U, s1_s2,
          libcrux_ml_dsa_polynomial_PolynomialRingElement_4b),
      Eurydice_array_to_slice(
          (size_t)6U, t0, libcrux_ml_dsa_polynomial_PolynomialRingElement_4b),
      signing_key);
}

/**
 Key Generation.
*/
KRML_ATTRIBUTE_TARGET("avx2")
static inline void
libcrux_ml_dsa_ml_dsa_generic_instantiations_avx2_ml_dsa_65_generate_key_pair__inner(
    uint8_t randomness[32U], Eurydice_slice signing_key,
    Eurydice_slice verification_key) {
  /* Passing arrays by value in Rust generates a copy in C */
  uint8_t copy_of_randomness[32U];
  memcpy(copy_of_randomness, randomness, (size_t)32U * sizeof(uint8_t));
  libcrux_ml_dsa_ml_dsa_generic_ml_dsa_65_generate_key_pair_07(
      copy_of_randomness, signing_key, verification_key);
}

KRML_ATTRIBUTE_TARGET("avx2")
static inline void
libcrux_ml_dsa_ml_dsa_generic_instantiations_avx2_ml_dsa_65_generate_key_pair(
    uint8_t randomness[32U], Eurydice_slice signing_key,
    Eurydice_slice verification_key) {
  /* Passing arrays by value in Rust generates a copy in C */
  uint8_t copy_of_randomness[32U];
  memcpy(copy_of_randomness, randomness, (size_t)32U * sizeof(uint8_t));
  libcrux_ml_dsa_ml_dsa_generic_instantiations_avx2_ml_dsa_65_generate_key_pair__inner(
      copy_of_randomness, signing_key, verification_key);
}

/**
 Generate an ML-DSA-65 Key Pair
*/
KRML_ATTRIBUTE_TARGET("avx2")
static inline libcrux_ml_dsa_types_MLDSAKeyPair_06
libcrux_ml_dsa_ml_dsa_65_avx2_generate_key_pair(uint8_t randomness[32U]) {
  uint8_t signing_key[4032U] = {0U};
  uint8_t verification_key[1952U] = {0U};
  uint8_t uu____0[32U];
  memcpy(uu____0, randomness, (size_t)32U * sizeof(uint8_t));
  libcrux_ml_dsa_ml_dsa_generic_instantiations_avx2_ml_dsa_65_generate_key_pair(
      uu____0, Eurydice_array_to_slice((size_t)4032U, signing_key, uint8_t),
      Eurydice_array_to_slice((size_t)1952U, verification_key, uint8_t));
  /* Passing arrays by value in Rust generates a copy in C */
  uint8_t copy_of_signing_key[4032U];
  memcpy(copy_of_signing_key, signing_key, (size_t)4032U * sizeof(uint8_t));
  libcrux_ml_dsa_types_MLDSASigningKey_22 uu____2 =
      libcrux_ml_dsa_types_new_9b_09(copy_of_signing_key);
  /* Passing arrays by value in Rust generates a copy in C */
  uint8_t copy_of_verification_key[1952U];
  memcpy(copy_of_verification_key, verification_key,
         (size_t)1952U * sizeof(uint8_t));
  libcrux_ml_dsa_types_MLDSAKeyPair_06 lit;
  lit.signing_key = uu____2;
  lit.verification_key =
      libcrux_ml_dsa_types_new_66_97(copy_of_verification_key);
  return lit;
}

/**
 Generate an ML-DSA-65 Key Pair
*/
KRML_ATTRIBUTE_TARGET("avx2")
static inline void libcrux_ml_dsa_ml_dsa_65_avx2_generate_key_pair_mut(
    uint8_t randomness[32U], uint8_t *signing_key, uint8_t *verification_key) {
  /* Passing arrays by value in Rust generates a copy in C */
  uint8_t copy_of_randomness[32U];
  memcpy(copy_of_randomness, randomness, (size_t)32U * sizeof(uint8_t));
  libcrux_ml_dsa_ml_dsa_generic_instantiations_avx2_ml_dsa_65_generate_key_pair(
      copy_of_randomness,
      Eurydice_array_to_slice((size_t)4032U, signing_key, uint8_t),
      Eurydice_array_to_slice((size_t)1952U, verification_key, uint8_t));
}

/**
A monomorphic instance of libcrux_ml_dsa.encoding.error.deserialize
with types libcrux_ml_dsa_simd_avx2_vector_type_Vec256
with const generics

*/
KRML_ATTRIBUTE_TARGET("avx2")
static KRML_MUSTINLINE void libcrux_ml_dsa_encoding_error_deserialize_21(
    libcrux_ml_dsa_constants_Eta eta, Eurydice_slice serialized,
    libcrux_ml_dsa_polynomial_PolynomialRingElement_4b *result) {
  size_t chunk_size = libcrux_ml_dsa_encoding_error_chunk_size(eta);
  for (size_t i = (size_t)0U;
       i < Eurydice_slice_len(Eurydice_array_to_slice(
                                  (size_t)32U, result->simd_units, __m256i),
                              __m256i);
       i++) {
    size_t i0 = i;
    libcrux_ml_dsa_simd_avx2_error_deserialize_22(
        eta,
        Eurydice_slice_subslice2(serialized, i0 * chunk_size,
                                 (i0 + (size_t)1U) * chunk_size, uint8_t),
        &result->simd_units[i0]);
  }
}

/**
A monomorphic instance of
libcrux_ml_dsa.encoding.error.deserialize_to_vector_then_ntt with types
libcrux_ml_dsa_simd_avx2_vector_type_Vec256 with const generics

*/
KRML_ATTRIBUTE_TARGET("avx2")
static KRML_MUSTINLINE void
libcrux_ml_dsa_encoding_error_deserialize_to_vector_then_ntt_21(
    libcrux_ml_dsa_constants_Eta eta, size_t ring_element_size,
    Eurydice_slice serialized, Eurydice_slice ring_elements) {
  for (size_t i = (size_t)0U;
       i < Eurydice_slice_len(serialized, uint8_t) / ring_element_size; i++) {
    size_t i0 = i;
    Eurydice_slice bytes = Eurydice_slice_subslice2(
        serialized, i0 * ring_element_size,
        i0 * ring_element_size + ring_element_size, uint8_t);
    libcrux_ml_dsa_encoding_error_deserialize_21(
        eta, bytes,
        &Eurydice_slice_index(
            ring_elements, i0,
            libcrux_ml_dsa_polynomial_PolynomialRingElement_4b,
            libcrux_ml_dsa_polynomial_PolynomialRingElement_4b *));
    libcrux_ml_dsa_ntt_ntt_21(&Eurydice_slice_index(
        ring_elements, i0, libcrux_ml_dsa_polynomial_PolynomialRingElement_4b,
        libcrux_ml_dsa_polynomial_PolynomialRingElement_4b *));
  }
}

/**
A monomorphic instance of libcrux_ml_dsa.encoding.t0.deserialize
with types libcrux_ml_dsa_simd_avx2_vector_type_Vec256
with const generics

*/
KRML_ATTRIBUTE_TARGET("avx2")
static KRML_MUSTINLINE void libcrux_ml_dsa_encoding_t0_deserialize_21(
    Eurydice_slice serialized,
    libcrux_ml_dsa_polynomial_PolynomialRingElement_4b *result) {
  for (size_t i = (size_t)0U;
       i < Eurydice_slice_len(Eurydice_array_to_slice(
                                  (size_t)32U, result->simd_units, __m256i),
                              __m256i);
       i++) {
    size_t i0 = i;
    libcrux_ml_dsa_simd_avx2_t0_deserialize_22(
        Eurydice_slice_subslice2(
            serialized,
            i0 * LIBCRUX_ML_DSA_ENCODING_T0_OUTPUT_BYTES_PER_SIMD_UNIT,
            (i0 + (size_t)1U) *
                LIBCRUX_ML_DSA_ENCODING_T0_OUTPUT_BYTES_PER_SIMD_UNIT,
            uint8_t),
        &result->simd_units[i0]);
  }
}

/**
A monomorphic instance of
libcrux_ml_dsa.encoding.t0.deserialize_to_vector_then_ntt with types
libcrux_ml_dsa_simd_avx2_vector_type_Vec256 with const generics

*/
KRML_ATTRIBUTE_TARGET("avx2")
static KRML_MUSTINLINE void
libcrux_ml_dsa_encoding_t0_deserialize_to_vector_then_ntt_21(
    Eurydice_slice serialized, Eurydice_slice ring_elements) {
  for (size_t i = (size_t)0U;
       i < Eurydice_slice_len(serialized, uint8_t) /
               LIBCRUX_ML_DSA_CONSTANTS_RING_ELEMENT_OF_T0S_SIZE;
       i++) {
    size_t i0 = i;
    Eurydice_slice bytes = Eurydice_slice_subslice2(
        serialized, i0 * LIBCRUX_ML_DSA_CONSTANTS_RING_ELEMENT_OF_T0S_SIZE,
        i0 * LIBCRUX_ML_DSA_CONSTANTS_RING_ELEMENT_OF_T0S_SIZE +
            LIBCRUX_ML_DSA_CONSTANTS_RING_ELEMENT_OF_T0S_SIZE,
        uint8_t);
    libcrux_ml_dsa_encoding_t0_deserialize_21(
        bytes, &Eurydice_slice_index(
                   ring_elements, i0,
                   libcrux_ml_dsa_polynomial_PolynomialRingElement_4b,
                   libcrux_ml_dsa_polynomial_PolynomialRingElement_4b *));
    libcrux_ml_dsa_ntt_ntt_21(&Eurydice_slice_index(
        ring_elements, i0, libcrux_ml_dsa_polynomial_PolynomialRingElement_4b,
        libcrux_ml_dsa_polynomial_PolynomialRingElement_4b *));
  }
}

/**
A monomorphic instance of core.option.Option
with types libcrux_ml_dsa_polynomial_PolynomialRingElement
libcrux_ml_dsa_simd_avx2_vector_type_Vec256[5size_t]

*/
typedef struct Option_7e_s {
  Option_08_tags tag;
  libcrux_ml_dsa_polynomial_PolynomialRingElement_4b f0[5U];
} Option_7e;

/**
A monomorphic instance of libcrux_ml_dsa.hash_functions.simd256.shake256_x4
with const generics
- OUT_LEN= 576
*/
KRML_ATTRIBUTE_TARGET("avx2")
static KRML_MUSTINLINE void
libcrux_ml_dsa_hash_functions_simd256_shake256_x4_1b(
    Eurydice_slice input0, Eurydice_slice input1, Eurydice_slice input2,
    Eurydice_slice input3, uint8_t *out0, uint8_t *out1, uint8_t *out2,
    uint8_t *out3) {
  libcrux_sha3_avx2_x4_shake256(
      input0, input1, input2, input3,
      Eurydice_array_to_slice((size_t)576U, out0, uint8_t),
      Eurydice_array_to_slice((size_t)576U, out1, uint8_t),
      Eurydice_array_to_slice((size_t)576U, out2, uint8_t),
      Eurydice_array_to_slice((size_t)576U, out3, uint8_t));
}

/**
This function found in impl {(libcrux_ml_dsa::hash_functions::shake256::XofX4
for libcrux_ml_dsa::hash_functions::simd256::Shake256x4)#2}
*/
/**
A monomorphic instance of libcrux_ml_dsa.hash_functions.simd256.shake256_x4_fb
with const generics
- OUT_LEN= 576
*/
KRML_ATTRIBUTE_TARGET("avx2")
static KRML_MUSTINLINE void
libcrux_ml_dsa_hash_functions_simd256_shake256_x4_fb_1b(
    Eurydice_slice input0, Eurydice_slice input1, Eurydice_slice input2,
    Eurydice_slice input3, uint8_t *out0, uint8_t *out1, uint8_t *out2,
    uint8_t *out3) {
  libcrux_ml_dsa_hash_functions_simd256_shake256_x4_1b(
      input0, input1, input2, input3, out0, out1, out2, out3);
}

/**
A monomorphic instance of libcrux_ml_dsa.encoding.gamma1.deserialize
with types libcrux_ml_dsa_simd_avx2_vector_type_Vec256
with const generics

*/
KRML_ATTRIBUTE_TARGET("avx2")
static KRML_MUSTINLINE void libcrux_ml_dsa_encoding_gamma1_deserialize_21(
    size_t gamma1_exponent, Eurydice_slice serialized,
    libcrux_ml_dsa_polynomial_PolynomialRingElement_4b *result) {
  for (size_t i = (size_t)0U;
       i < Eurydice_slice_len(Eurydice_array_to_slice(
                                  (size_t)32U, result->simd_units, __m256i),
                              __m256i);
       i++) {
    size_t i0 = i;
    libcrux_ml_dsa_simd_avx2_gamma1_deserialize_22(
        Eurydice_slice_subslice2(
            serialized, i0 * (gamma1_exponent + (size_t)1U),
            (i0 + (size_t)1U) * (gamma1_exponent + (size_t)1U), uint8_t),
        &result->simd_units[i0], gamma1_exponent);
  }
}

/**
A monomorphic instance of libcrux_ml_dsa.hash_functions.simd256.shake256_x4
with const generics
- OUT_LEN= 640
*/
KRML_ATTRIBUTE_TARGET("avx2")
static KRML_MUSTINLINE void
libcrux_ml_dsa_hash_functions_simd256_shake256_x4_c8(
    Eurydice_slice input0, Eurydice_slice input1, Eurydice_slice input2,
    Eurydice_slice input3, uint8_t *out0, uint8_t *out1, uint8_t *out2,
    uint8_t *out3) {
  libcrux_sha3_avx2_x4_shake256(
      input0, input1, input2, input3,
      Eurydice_array_to_slice((size_t)640U, out0, uint8_t),
      Eurydice_array_to_slice((size_t)640U, out1, uint8_t),
      Eurydice_array_to_slice((size_t)640U, out2, uint8_t),
      Eurydice_array_to_slice((size_t)640U, out3, uint8_t));
}

/**
This function found in impl {(libcrux_ml_dsa::hash_functions::shake256::XofX4
for libcrux_ml_dsa::hash_functions::simd256::Shake256x4)#2}
*/
/**
A monomorphic instance of libcrux_ml_dsa.hash_functions.simd256.shake256_x4_fb
with const generics
- OUT_LEN= 640
*/
KRML_ATTRIBUTE_TARGET("avx2")
static KRML_MUSTINLINE void
libcrux_ml_dsa_hash_functions_simd256_shake256_x4_fb_c8(
    Eurydice_slice input0, Eurydice_slice input1, Eurydice_slice input2,
    Eurydice_slice input3, uint8_t *out0, uint8_t *out1, uint8_t *out2,
    uint8_t *out3) {
  libcrux_ml_dsa_hash_functions_simd256_shake256_x4_c8(
      input0, input1, input2, input3, out0, out1, out2, out3);
}

/**
A monomorphic instance of libcrux_ml_dsa.hash_functions.simd256.shake256
with const generics
- OUTPUT_LENGTH= 576
*/
KRML_ATTRIBUTE_TARGET("avx2")
static KRML_MUSTINLINE void libcrux_ml_dsa_hash_functions_simd256_shake256_1b(
    Eurydice_slice input, uint8_t *out) {
  libcrux_sha3_portable_shake256(
      Eurydice_array_to_slice((size_t)576U, out, uint8_t), input);
}

/**
This function found in impl {(libcrux_ml_dsa::hash_functions::shake256::DsaXof
for libcrux_ml_dsa::hash_functions::simd256::Shake256)#1}
*/
/**
A monomorphic instance of libcrux_ml_dsa.hash_functions.simd256.shake256_d9
with const generics
- OUTPUT_LENGTH= 576
*/
KRML_ATTRIBUTE_TARGET("avx2")
static KRML_MUSTINLINE void
libcrux_ml_dsa_hash_functions_simd256_shake256_d9_1b(Eurydice_slice input,
                                                     uint8_t *out) {
  libcrux_ml_dsa_hash_functions_simd256_shake256_1b(input, out);
}

/**
A monomorphic instance of libcrux_ml_dsa.hash_functions.simd256.shake256
with const generics
- OUTPUT_LENGTH= 640
*/
KRML_ATTRIBUTE_TARGET("avx2")
static KRML_MUSTINLINE void libcrux_ml_dsa_hash_functions_simd256_shake256_c8(
    Eurydice_slice input, uint8_t *out) {
  libcrux_sha3_portable_shake256(
      Eurydice_array_to_slice((size_t)640U, out, uint8_t), input);
}

/**
This function found in impl {(libcrux_ml_dsa::hash_functions::shake256::DsaXof
for libcrux_ml_dsa::hash_functions::simd256::Shake256)#1}
*/
/**
A monomorphic instance of libcrux_ml_dsa.hash_functions.simd256.shake256_d9
with const generics
- OUTPUT_LENGTH= 640
*/
KRML_ATTRIBUTE_TARGET("avx2")
static KRML_MUSTINLINE void
libcrux_ml_dsa_hash_functions_simd256_shake256_d9_c8(Eurydice_slice input,
                                                     uint8_t *out) {
  libcrux_ml_dsa_hash_functions_simd256_shake256_c8(input, out);
}

/**
A monomorphic instance of libcrux_ml_dsa.sample.sample_mask_ring_element
with types libcrux_ml_dsa_simd_avx2_vector_type_Vec256,
libcrux_ml_dsa_hash_functions_simd256_Shake256 with const generics

*/
KRML_ATTRIBUTE_TARGET("avx2")
static KRML_MUSTINLINE void libcrux_ml_dsa_sample_sample_mask_ring_element_18(
    uint8_t *seed, libcrux_ml_dsa_polynomial_PolynomialRingElement_4b *result,
    size_t gamma1_exponent) {
  switch ((uint8_t)gamma1_exponent) {
    case 17U: {
      uint8_t out[576U] = {0U};
      libcrux_ml_dsa_hash_functions_simd256_shake256_d9_1b(
          Eurydice_array_to_slice((size_t)66U, seed, uint8_t), out);
      libcrux_ml_dsa_encoding_gamma1_deserialize_21(
          gamma1_exponent, Eurydice_array_to_slice((size_t)576U, out, uint8_t),
          result);
      break;
    }
    case 19U: {
      uint8_t out[640U] = {0U};
      libcrux_ml_dsa_hash_functions_simd256_shake256_d9_c8(
          Eurydice_array_to_slice((size_t)66U, seed, uint8_t), out);
      libcrux_ml_dsa_encoding_gamma1_deserialize_21(
          gamma1_exponent, Eurydice_array_to_slice((size_t)640U, out, uint8_t),
          result);
      break;
    }
    default: {
      KRML_HOST_EPRINTF("KaRaMeL abort at %s:%d\n%s\n", __FILE__, __LINE__,
                        "panic!");
      KRML_HOST_EXIT(255U);
    }
  }
}

/**
A monomorphic instance of libcrux_ml_dsa.sample.sample_mask_vector
with types libcrux_ml_dsa_simd_avx2_vector_type_Vec256,
libcrux_ml_dsa_hash_functions_simd256_Shake256,
libcrux_ml_dsa_hash_functions_simd256_Shake256x4 with const generics

*/
KRML_ATTRIBUTE_TARGET("avx2")
static KRML_MUSTINLINE void libcrux_ml_dsa_sample_sample_mask_vector_f4(
    size_t dimension, size_t gamma1_exponent, uint8_t *seed,
    uint16_t *domain_separator, Eurydice_slice mask) {
  uint8_t seed0[66U];
  libcrux_ml_dsa_sample_add_error_domain_separator(
      Eurydice_array_to_slice((size_t)64U, seed, uint8_t), domain_separator[0U],
      seed0);
  uint8_t seed1[66U];
  libcrux_ml_dsa_sample_add_error_domain_separator(
      Eurydice_array_to_slice((size_t)64U, seed, uint8_t),
      (uint32_t)domain_separator[0U] + 1U, seed1);
  uint8_t seed2[66U];
  libcrux_ml_dsa_sample_add_error_domain_separator(
      Eurydice_array_to_slice((size_t)64U, seed, uint8_t),
      (uint32_t)domain_separator[0U] + 2U, seed2);
  uint8_t seed3[66U];
  libcrux_ml_dsa_sample_add_error_domain_separator(
      Eurydice_array_to_slice((size_t)64U, seed, uint8_t),
      (uint32_t)domain_separator[0U] + 3U, seed3);
  domain_separator[0U] = (uint32_t)domain_separator[0U] + 4U;
  switch ((uint8_t)gamma1_exponent) {
    case 17U: {
      uint8_t out0[576U] = {0U};
      uint8_t out1[576U] = {0U};
      uint8_t out2[576U] = {0U};
      uint8_t out3[576U] = {0U};
      libcrux_ml_dsa_hash_functions_simd256_shake256_x4_fb_1b(
          Eurydice_array_to_slice((size_t)66U, seed0, uint8_t),
          Eurydice_array_to_slice((size_t)66U, seed1, uint8_t),
          Eurydice_array_to_slice((size_t)66U, seed2, uint8_t),
          Eurydice_array_to_slice((size_t)66U, seed3, uint8_t), out0, out1,
          out2, out3);
      libcrux_ml_dsa_encoding_gamma1_deserialize_21(
          gamma1_exponent, Eurydice_array_to_slice((size_t)576U, out0, uint8_t),
          &Eurydice_slice_index(
              mask, (size_t)0U,
              libcrux_ml_dsa_polynomial_PolynomialRingElement_4b,
              libcrux_ml_dsa_polynomial_PolynomialRingElement_4b *));
      libcrux_ml_dsa_encoding_gamma1_deserialize_21(
          gamma1_exponent, Eurydice_array_to_slice((size_t)576U, out1, uint8_t),
          &Eurydice_slice_index(
              mask, (size_t)1U,
              libcrux_ml_dsa_polynomial_PolynomialRingElement_4b,
              libcrux_ml_dsa_polynomial_PolynomialRingElement_4b *));
      libcrux_ml_dsa_encoding_gamma1_deserialize_21(
          gamma1_exponent, Eurydice_array_to_slice((size_t)576U, out2, uint8_t),
          &Eurydice_slice_index(
              mask, (size_t)2U,
              libcrux_ml_dsa_polynomial_PolynomialRingElement_4b,
              libcrux_ml_dsa_polynomial_PolynomialRingElement_4b *));
      libcrux_ml_dsa_encoding_gamma1_deserialize_21(
          gamma1_exponent, Eurydice_array_to_slice((size_t)576U, out3, uint8_t),
          &Eurydice_slice_index(
              mask, (size_t)3U,
              libcrux_ml_dsa_polynomial_PolynomialRingElement_4b,
              libcrux_ml_dsa_polynomial_PolynomialRingElement_4b *));
      break;
    }
    case 19U: {
      uint8_t out0[640U] = {0U};
      uint8_t out1[640U] = {0U};
      uint8_t out2[640U] = {0U};
      uint8_t out3[640U] = {0U};
      libcrux_ml_dsa_hash_functions_simd256_shake256_x4_fb_c8(
          Eurydice_array_to_slice((size_t)66U, seed0, uint8_t),
          Eurydice_array_to_slice((size_t)66U, seed1, uint8_t),
          Eurydice_array_to_slice((size_t)66U, seed2, uint8_t),
          Eurydice_array_to_slice((size_t)66U, seed3, uint8_t), out0, out1,
          out2, out3);
      libcrux_ml_dsa_encoding_gamma1_deserialize_21(
          gamma1_exponent, Eurydice_array_to_slice((size_t)640U, out0, uint8_t),
          &Eurydice_slice_index(
              mask, (size_t)0U,
              libcrux_ml_dsa_polynomial_PolynomialRingElement_4b,
              libcrux_ml_dsa_polynomial_PolynomialRingElement_4b *));
      libcrux_ml_dsa_encoding_gamma1_deserialize_21(
          gamma1_exponent, Eurydice_array_to_slice((size_t)640U, out1, uint8_t),
          &Eurydice_slice_index(
              mask, (size_t)1U,
              libcrux_ml_dsa_polynomial_PolynomialRingElement_4b,
              libcrux_ml_dsa_polynomial_PolynomialRingElement_4b *));
      libcrux_ml_dsa_encoding_gamma1_deserialize_21(
          gamma1_exponent, Eurydice_array_to_slice((size_t)640U, out2, uint8_t),
          &Eurydice_slice_index(
              mask, (size_t)2U,
              libcrux_ml_dsa_polynomial_PolynomialRingElement_4b,
              libcrux_ml_dsa_polynomial_PolynomialRingElement_4b *));
      libcrux_ml_dsa_encoding_gamma1_deserialize_21(
          gamma1_exponent, Eurydice_array_to_slice((size_t)640U, out3, uint8_t),
          &Eurydice_slice_index(
              mask, (size_t)3U,
              libcrux_ml_dsa_polynomial_PolynomialRingElement_4b,
              libcrux_ml_dsa_polynomial_PolynomialRingElement_4b *));
      break;
    }
    default: {
      KRML_HOST_EPRINTF("KaRaMeL abort at %s:%d\n%s\n", __FILE__, __LINE__,
                        "panic!");
      KRML_HOST_EXIT(255U);
    }
  }
  for (size_t i = (size_t)4U; i < dimension; i++) {
    size_t i0 = i;
    uint8_t seed4[66U];
    libcrux_ml_dsa_sample_add_error_domain_separator(
        Eurydice_array_to_slice((size_t)64U, seed, uint8_t),
        domain_separator[0U], seed4);
    domain_separator[0U] = (uint32_t)domain_separator[0U] + 1U;
    libcrux_ml_dsa_sample_sample_mask_ring_element_18(
        seed4,
        &Eurydice_slice_index(
            mask, i0, libcrux_ml_dsa_polynomial_PolynomialRingElement_4b,
            libcrux_ml_dsa_polynomial_PolynomialRingElement_4b *),
        gamma1_exponent);
  }
}

/**
 Compute InvertNTT(Â ◦ ŷ)
*/
/**
A monomorphic instance of libcrux_ml_dsa.matrix.compute_matrix_x_mask
with types libcrux_ml_dsa_simd_avx2_vector_type_Vec256
with const generics

*/
KRML_ATTRIBUTE_TARGET("avx2")
static KRML_MUSTINLINE void libcrux_ml_dsa_matrix_compute_matrix_x_mask_21(
    size_t rows_in_a, size_t columns_in_a, Eurydice_slice matrix,
    Eurydice_slice mask, Eurydice_slice result) {
  for (size_t i0 = (size_t)0U; i0 < rows_in_a; i0++) {
    size_t i1 = i0;
    for (size_t i = (size_t)0U; i < columns_in_a; i++) {
      size_t j = i;
      libcrux_ml_dsa_polynomial_PolynomialRingElement_4b product =
          Eurydice_slice_index(
              mask, j, libcrux_ml_dsa_polynomial_PolynomialRingElement_4b,
              libcrux_ml_dsa_polynomial_PolynomialRingElement_4b *);
      libcrux_ml_dsa_ntt_ntt_multiply_montgomery_21(
          &product, &Eurydice_slice_index(
                        matrix, i1 * columns_in_a + j,
                        libcrux_ml_dsa_polynomial_PolynomialRingElement_4b,
                        libcrux_ml_dsa_polynomial_PolynomialRingElement_4b *));
      libcrux_ml_dsa_polynomial_add_bc_21(
          &Eurydice_slice_index(
              result, i1, libcrux_ml_dsa_polynomial_PolynomialRingElement_4b,
              libcrux_ml_dsa_polynomial_PolynomialRingElement_4b *),
          &product);
    }
    libcrux_ml_dsa_ntt_reduce_21(&Eurydice_slice_index(
        result, i1, libcrux_ml_dsa_polynomial_PolynomialRingElement_4b,
        libcrux_ml_dsa_polynomial_PolynomialRingElement_4b *));
    libcrux_ml_dsa_ntt_invert_ntt_montgomery_21(&Eurydice_slice_index(
        result, i1, libcrux_ml_dsa_polynomial_PolynomialRingElement_4b,
        libcrux_ml_dsa_polynomial_PolynomialRingElement_4b *));
  }
}

/**
A monomorphic instance of libcrux_ml_dsa.arithmetic.decompose_vector
with types libcrux_ml_dsa_simd_avx2_vector_type_Vec256
with const generics

*/
KRML_ATTRIBUTE_TARGET("avx2")
static KRML_MUSTINLINE void libcrux_ml_dsa_arithmetic_decompose_vector_21(
    size_t dimension, int32_t gamma2, Eurydice_slice t, Eurydice_slice low,
    Eurydice_slice high) {
  for (size_t i0 = (size_t)0U; i0 < dimension; i0++) {
    size_t i1 = i0;
    for (size_t i = (size_t)0U;
         i < Eurydice_slice_len(
                 Eurydice_array_to_slice(
                     (size_t)32U,
                     Eurydice_slice_index(
                         low, (size_t)0U,
                         libcrux_ml_dsa_polynomial_PolynomialRingElement_4b,
                         libcrux_ml_dsa_polynomial_PolynomialRingElement_4b *)
                         .simd_units,
                     __m256i),
                 __m256i);
         i++) {
      size_t j = i;
      libcrux_ml_dsa_simd_avx2_decompose_22(
          gamma2,
          &Eurydice_slice_index(
               t, i1, libcrux_ml_dsa_polynomial_PolynomialRingElement_4b,
               libcrux_ml_dsa_polynomial_PolynomialRingElement_4b *)
               .simd_units[j],
          &Eurydice_slice_index(
               low, i1, libcrux_ml_dsa_polynomial_PolynomialRingElement_4b,
               libcrux_ml_dsa_polynomial_PolynomialRingElement_4b *)
               .simd_units[j],
          &Eurydice_slice_index(
               high, i1, libcrux_ml_dsa_polynomial_PolynomialRingElement_4b,
               libcrux_ml_dsa_polynomial_PolynomialRingElement_4b *)
               .simd_units[j]);
    }
  }
}

/**
A monomorphic instance of libcrux_ml_dsa.encoding.commitment.serialize
with types libcrux_ml_dsa_simd_avx2_vector_type_Vec256
with const generics

*/
KRML_ATTRIBUTE_TARGET("avx2")
static KRML_MUSTINLINE void libcrux_ml_dsa_encoding_commitment_serialize_21(
    libcrux_ml_dsa_polynomial_PolynomialRingElement_4b *re,
    Eurydice_slice serialized) {
  size_t output_bytes_per_simd_unit =
      Eurydice_slice_len(serialized, uint8_t) / ((size_t)8U * (size_t)4U);
  for (size_t i = (size_t)0U;
       i < Eurydice_slice_len(
               Eurydice_array_to_slice((size_t)32U, re->simd_units, __m256i),
               __m256i);
       i++) {
    size_t i0 = i;
    __m256i *simd_unit = &re->simd_units[i0];
    libcrux_ml_dsa_simd_avx2_commitment_serialize_22(
        simd_unit,
        Eurydice_slice_subslice2(serialized, i0 * output_bytes_per_simd_unit,
                                 (i0 + (size_t)1U) * output_bytes_per_simd_unit,
                                 uint8_t));
  }
}

/**
A monomorphic instance of libcrux_ml_dsa.encoding.commitment.serialize_vector
with types libcrux_ml_dsa_simd_avx2_vector_type_Vec256
with const generics

*/
KRML_ATTRIBUTE_TARGET("avx2")
static KRML_MUSTINLINE void
libcrux_ml_dsa_encoding_commitment_serialize_vector_21(
    size_t ring_element_size, Eurydice_slice vector,
    Eurydice_slice serialized) {
  size_t offset = (size_t)0U;
  for (size_t i = (size_t)0U;
       i < Eurydice_slice_len(
               vector, libcrux_ml_dsa_polynomial_PolynomialRingElement_4b);
       i++) {
    size_t _cloop_j = i;
    libcrux_ml_dsa_polynomial_PolynomialRingElement_4b *ring_element =
        &Eurydice_slice_index(
            vector, _cloop_j,
            libcrux_ml_dsa_polynomial_PolynomialRingElement_4b,
            libcrux_ml_dsa_polynomial_PolynomialRingElement_4b *);
    libcrux_ml_dsa_encoding_commitment_serialize_21(
        ring_element,
        Eurydice_slice_subslice2(serialized, offset, offset + ring_element_size,
                                 uint8_t));
    offset = offset + ring_element_size;
  }
}

/**
A monomorphic instance of libcrux_ml_dsa.sample.sample_challenge_ring_element
with types libcrux_ml_dsa_simd_avx2_vector_type_Vec256,
libcrux_ml_dsa_hash_functions_simd256_Shake256 with const generics

*/
KRML_ATTRIBUTE_TARGET("avx2")
static KRML_MUSTINLINE void
libcrux_ml_dsa_sample_sample_challenge_ring_element_18(
    Eurydice_slice seed, size_t number_of_ones,
    libcrux_ml_dsa_polynomial_PolynomialRingElement_4b *re) {
  libcrux_sha3_generic_keccak_KeccakState_17 state =
      libcrux_ml_dsa_hash_functions_simd256_init_absorb_final_d9(seed);
  uint8_t randomness0[136U];
  libcrux_ml_dsa_hash_functions_simd256_squeeze_first_block_d9(&state,
                                                               randomness0);
  uint8_t ret[8U];
  Result_15 dst;
  Eurydice_slice_to_array2(
      &dst,
      Eurydice_array_to_subslice2(randomness0, (size_t)0U, (size_t)8U, uint8_t),
      Eurydice_slice, uint8_t[8U], TryFromSliceError);
  unwrap_26_68(dst, ret);
  uint64_t signs = core_num__u64_9__from_le_bytes(ret);
  int32_t result[256U] = {0U};
  size_t out_index =
      Eurydice_slice_len(Eurydice_array_to_slice((size_t)256U, result, int32_t),
                         int32_t) -
      number_of_ones;
  Eurydice_slice uu____0 =
      Eurydice_array_to_subslice_from((size_t)136U, randomness0, (size_t)8U,
                                      uint8_t, size_t, Eurydice_derefed_slice);
  bool done = libcrux_ml_dsa_sample_inside_out_shuffle(uu____0, &out_index,
                                                       &signs, result);
  while (true) {
    if (done) {
      break;
    } else {
      uint8_t randomness[136U];
      libcrux_ml_dsa_hash_functions_simd256_squeeze_next_block_d9(&state,
                                                                  randomness);
      done = libcrux_ml_dsa_sample_inside_out_shuffle(
          Eurydice_array_to_slice((size_t)136U, randomness, uint8_t),
          &out_index, &signs, result);
    }
  }
  libcrux_ml_dsa_polynomial_from_i32_array_bc_21(
      Eurydice_array_to_slice((size_t)256U, result, int32_t), re);
}

/**
A monomorphic instance of libcrux_ml_dsa.matrix.vector_times_ring_element
with types libcrux_ml_dsa_simd_avx2_vector_type_Vec256
with const generics

*/
KRML_ATTRIBUTE_TARGET("avx2")
static KRML_MUSTINLINE void libcrux_ml_dsa_matrix_vector_times_ring_element_21(
    Eurydice_slice vector,
    libcrux_ml_dsa_polynomial_PolynomialRingElement_4b *ring_element) {
  for (size_t i = (size_t)0U;
       i < Eurydice_slice_len(
               vector, libcrux_ml_dsa_polynomial_PolynomialRingElement_4b);
       i++) {
    size_t i0 = i;
    libcrux_ml_dsa_ntt_ntt_multiply_montgomery_21(
        &Eurydice_slice_index(
            vector, i0, libcrux_ml_dsa_polynomial_PolynomialRingElement_4b,
            libcrux_ml_dsa_polynomial_PolynomialRingElement_4b *),
        ring_element);
    libcrux_ml_dsa_ntt_invert_ntt_montgomery_21(&Eurydice_slice_index(
        vector, i0, libcrux_ml_dsa_polynomial_PolynomialRingElement_4b,
        libcrux_ml_dsa_polynomial_PolynomialRingElement_4b *));
  }
}

/**
A monomorphic instance of libcrux_ml_dsa.matrix.add_vectors
with types libcrux_ml_dsa_simd_avx2_vector_type_Vec256
with const generics

*/
KRML_ATTRIBUTE_TARGET("avx2")
static KRML_MUSTINLINE void libcrux_ml_dsa_matrix_add_vectors_21(
    size_t dimension, Eurydice_slice lhs, Eurydice_slice rhs) {
  for (size_t i = (size_t)0U; i < dimension; i++) {
    size_t i0 = i;
    libcrux_ml_dsa_polynomial_add_bc_21(
        &Eurydice_slice_index(
            lhs, i0, libcrux_ml_dsa_polynomial_PolynomialRingElement_4b,
            libcrux_ml_dsa_polynomial_PolynomialRingElement_4b *),
        &Eurydice_slice_index(
            rhs, i0, libcrux_ml_dsa_polynomial_PolynomialRingElement_4b,
            libcrux_ml_dsa_polynomial_PolynomialRingElement_4b *));
  }
}

/**
This function found in impl
{libcrux_ml_dsa::polynomial::PolynomialRingElement<SIMDUnit>[TraitClause@0,
TraitClause@1]#2}
*/
/**
A monomorphic instance of libcrux_ml_dsa.polynomial.subtract_bc
with types libcrux_ml_dsa_simd_avx2_vector_type_Vec256
with const generics

*/
KRML_ATTRIBUTE_TARGET("avx2")
static KRML_MUSTINLINE void libcrux_ml_dsa_polynomial_subtract_bc_21(
    libcrux_ml_dsa_polynomial_PolynomialRingElement_4b *self,
    libcrux_ml_dsa_polynomial_PolynomialRingElement_4b *rhs) {
  for (size_t i = (size_t)0U;
       i < Eurydice_slice_len(
               Eurydice_array_to_slice((size_t)32U, self->simd_units, __m256i),
               __m256i);
       i++) {
    size_t i0 = i;
    libcrux_ml_dsa_simd_avx2_subtract_22(&self->simd_units[i0],
                                         &rhs->simd_units[i0]);
  }
}

/**
A monomorphic instance of libcrux_ml_dsa.matrix.subtract_vectors
with types libcrux_ml_dsa_simd_avx2_vector_type_Vec256
with const generics

*/
KRML_ATTRIBUTE_TARGET("avx2")
static KRML_MUSTINLINE void libcrux_ml_dsa_matrix_subtract_vectors_21(
    size_t dimension, Eurydice_slice lhs, Eurydice_slice rhs) {
  for (size_t i = (size_t)0U; i < dimension; i++) {
    size_t i0 = i;
    libcrux_ml_dsa_polynomial_subtract_bc_21(
        &Eurydice_slice_index(
            lhs, i0, libcrux_ml_dsa_polynomial_PolynomialRingElement_4b,
            libcrux_ml_dsa_polynomial_PolynomialRingElement_4b *),
        &Eurydice_slice_index(
            rhs, i0, libcrux_ml_dsa_polynomial_PolynomialRingElement_4b,
            libcrux_ml_dsa_polynomial_PolynomialRingElement_4b *));
  }
}

/**
This function found in impl
{libcrux_ml_dsa::polynomial::PolynomialRingElement<SIMDUnit>[TraitClause@0,
TraitClause@1]#2}
*/
/**
A monomorphic instance of libcrux_ml_dsa.polynomial.infinity_norm_exceeds_bc
with types libcrux_ml_dsa_simd_avx2_vector_type_Vec256
with const generics

*/
KRML_ATTRIBUTE_TARGET("avx2")
static KRML_MUSTINLINE bool
libcrux_ml_dsa_polynomial_infinity_norm_exceeds_bc_21(
    libcrux_ml_dsa_polynomial_PolynomialRingElement_4b *self, int32_t bound) {
  bool result = false;
  for (size_t i = (size_t)0U;
       i < Eurydice_slice_len(
               Eurydice_array_to_slice((size_t)32U, self->simd_units, __m256i),
               __m256i);
       i++) {
    size_t i0 = i;
    bool uu____0;
    if (result) {
      uu____0 = true;
    } else {
      uu____0 = libcrux_ml_dsa_simd_avx2_infinity_norm_exceeds_22(
          &self->simd_units[i0], bound);
    }
    result = uu____0;
  }
  return result;
}

/**
A monomorphic instance of libcrux_ml_dsa.arithmetic.vector_infinity_norm_exceeds
with types libcrux_ml_dsa_simd_avx2_vector_type_Vec256
with const generics

*/
KRML_ATTRIBUTE_TARGET("avx2")
static KRML_MUSTINLINE bool
libcrux_ml_dsa_arithmetic_vector_infinity_norm_exceeds_21(Eurydice_slice vector,
                                                          int32_t bound) {
  bool result = false;
  for (size_t i = (size_t)0U;
       i < Eurydice_slice_len(
               vector, libcrux_ml_dsa_polynomial_PolynomialRingElement_4b);
       i++) {
    size_t i0 = i;
    bool uu____0;
    if (result) {
      uu____0 = true;
    } else {
      uu____0 = libcrux_ml_dsa_polynomial_infinity_norm_exceeds_bc_21(
          &Eurydice_slice_index(
              vector, i0, libcrux_ml_dsa_polynomial_PolynomialRingElement_4b,
              libcrux_ml_dsa_polynomial_PolynomialRingElement_4b *),
          bound);
    }
    result = uu____0;
  }
  return result;
}

/**
This function found in impl
{libcrux_ml_dsa::polynomial::PolynomialRingElement<SIMDUnit>[TraitClause@0,
TraitClause@1]#2}
*/
/**
A monomorphic instance of libcrux_ml_dsa.polynomial.to_i32_array_bc
with types libcrux_ml_dsa_simd_avx2_vector_type_Vec256
with const generics

*/
KRML_ATTRIBUTE_TARGET("avx2")
static inline void libcrux_ml_dsa_polynomial_to_i32_array_bc_21(
    libcrux_ml_dsa_polynomial_PolynomialRingElement_4b *self,
    int32_t ret[256U]) {
  int32_t result[256U] = {0U};
  for (size_t i = (size_t)0U;
       i < Eurydice_slice_len(
               Eurydice_array_to_slice((size_t)32U, self->simd_units, __m256i),
               __m256i);
       i++) {
    size_t i0 = i;
    __m256i *uu____0 = &self->simd_units[i0];
    libcrux_ml_dsa_simd_avx2_to_coefficient_array_22(
        uu____0,
        Eurydice_array_to_subslice2(
            result, i0 * LIBCRUX_ML_DSA_SIMD_TRAITS_COEFFICIENTS_IN_SIMD_UNIT,
            (i0 + (size_t)1U) *
                LIBCRUX_ML_DSA_SIMD_TRAITS_COEFFICIENTS_IN_SIMD_UNIT,
            int32_t));
  }
  memcpy(ret, result, (size_t)256U * sizeof(int32_t));
}

/**
A monomorphic instance of libcrux_ml_dsa.arithmetic.make_hint
with types libcrux_ml_dsa_simd_avx2_vector_type_Vec256
with const generics

*/
KRML_ATTRIBUTE_TARGET("avx2")
static KRML_MUSTINLINE size_t
libcrux_ml_dsa_arithmetic_make_hint_21(Eurydice_slice low, Eurydice_slice high,
                                       int32_t gamma2, Eurydice_slice hint) {
  size_t true_hints = (size_t)0U;
  libcrux_ml_dsa_polynomial_PolynomialRingElement_4b hint_simd =
      libcrux_ml_dsa_polynomial_zero_bc_21();
  for (size_t i0 = (size_t)0U;
       i0 < Eurydice_slice_len(
                low, libcrux_ml_dsa_polynomial_PolynomialRingElement_4b);
       i0++) {
    size_t i1 = i0;
    for (size_t i = (size_t)0U;
         i < Eurydice_slice_len(Eurydice_array_to_slice(
                                    (size_t)32U, hint_simd.simd_units, __m256i),
                                __m256i);
         i++) {
      size_t j = i;
      size_t one_hints_count = libcrux_ml_dsa_simd_avx2_compute_hint_22(
          &Eurydice_slice_index(
               low, i1, libcrux_ml_dsa_polynomial_PolynomialRingElement_4b,
               libcrux_ml_dsa_polynomial_PolynomialRingElement_4b *)
               .simd_units[j],
          &Eurydice_slice_index(
               high, i1, libcrux_ml_dsa_polynomial_PolynomialRingElement_4b,
               libcrux_ml_dsa_polynomial_PolynomialRingElement_4b *)
               .simd_units[j],
          gamma2, &hint_simd.simd_units[j]);
      true_hints = true_hints + one_hints_count;
    }
    int32_t uu____0[256U];
    libcrux_ml_dsa_polynomial_to_i32_array_bc_21(&hint_simd, uu____0);
    memcpy(Eurydice_slice_index(hint, i1, int32_t[256U], int32_t(*)[256U]),
           uu____0, (size_t)256U * sizeof(int32_t));
  }
  return true_hints;
}

/**
A monomorphic instance of libcrux_ml_dsa.encoding.gamma1.serialize
with types libcrux_ml_dsa_simd_avx2_vector_type_Vec256
with const generics

*/
KRML_ATTRIBUTE_TARGET("avx2")
static KRML_MUSTINLINE void libcrux_ml_dsa_encoding_gamma1_serialize_21(
    libcrux_ml_dsa_polynomial_PolynomialRingElement_4b *re,
    Eurydice_slice serialized, size_t gamma1_exponent) {
  for (size_t i = (size_t)0U;
       i < Eurydice_slice_len(
               Eurydice_array_to_slice((size_t)32U, re->simd_units, __m256i),
               __m256i);
       i++) {
    size_t i0 = i;
    __m256i *simd_unit = &re->simd_units[i0];
    libcrux_ml_dsa_simd_avx2_gamma1_serialize_22(
        simd_unit,
        Eurydice_slice_subslice2(
            serialized, i0 * (gamma1_exponent + (size_t)1U),
            (i0 + (size_t)1U) * (gamma1_exponent + (size_t)1U), uint8_t),
        gamma1_exponent);
  }
}

/**
A monomorphic instance of libcrux_ml_dsa.encoding.signature.serialize
with types libcrux_ml_dsa_simd_avx2_vector_type_Vec256
with const generics

*/
KRML_ATTRIBUTE_TARGET("avx2")
static KRML_MUSTINLINE void libcrux_ml_dsa_encoding_signature_serialize_21(
    Eurydice_slice commitment_hash, Eurydice_slice signer_response,
    Eurydice_slice hint, size_t commitment_hash_size, size_t columns_in_a,
    size_t rows_in_a, size_t gamma1_exponent, size_t gamma1_ring_element_size,
    size_t max_ones_in_hint, Eurydice_slice signature) {
  size_t offset = (size_t)0U;
  Eurydice_slice_copy(
      Eurydice_slice_subslice2(signature, offset, offset + commitment_hash_size,
                               uint8_t),
      commitment_hash, uint8_t);
  offset = offset + commitment_hash_size;
  for (size_t i = (size_t)0U; i < columns_in_a; i++) {
    size_t i0 = i;
    libcrux_ml_dsa_encoding_gamma1_serialize_21(
        &Eurydice_slice_index(
            signer_response, i0,
            libcrux_ml_dsa_polynomial_PolynomialRingElement_4b,
            libcrux_ml_dsa_polynomial_PolynomialRingElement_4b *),
        Eurydice_slice_subslice2(signature, offset,
                                 offset + gamma1_ring_element_size, uint8_t),
        gamma1_exponent);
    offset = offset + gamma1_ring_element_size;
  }
  size_t true_hints_seen = (size_t)0U;
  for (size_t i0 = (size_t)0U; i0 < rows_in_a; i0++) {
    size_t i1 = i0;
    for (size_t i = (size_t)0U;
         i <
         Eurydice_slice_len(Eurydice_array_to_slice(
                                (size_t)256U,
                                Eurydice_slice_index(hint, i1, int32_t[256U],
                                                     int32_t(*)[256U]),
                                int32_t),
                            int32_t);
         i++) {
      size_t j = i;
      if (Eurydice_slice_index(hint, i1, int32_t[256U], int32_t(*)[256U])[j] ==
          (int32_t)1) {
        Eurydice_slice_index(signature, offset + true_hints_seen, uint8_t,
                             uint8_t *) = (uint8_t)j;
        true_hints_seen++;
      }
    }
    Eurydice_slice_index(signature, offset + max_ones_in_hint + i1, uint8_t,
                         uint8_t *) = (uint8_t)true_hints_seen;
  }
}

/**
A monomorphic instance of libcrux_ml_dsa.ml_dsa_generic.ml_dsa_65.sign_internal
with types libcrux_ml_dsa_simd_avx2_vector_type_Vec256,
libcrux_ml_dsa_samplex4_avx2_AVX2Sampler,
libcrux_ml_dsa_hash_functions_simd256_Shake128x4,
libcrux_ml_dsa_hash_functions_simd256_Shake256,
libcrux_ml_dsa_hash_functions_portable_Shake256Xof,
libcrux_ml_dsa_hash_functions_simd256_Shake256x4 with const generics

*/
KRML_ATTRIBUTE_TARGET("avx2")
static KRML_MUSTINLINE Result_53
libcrux_ml_dsa_ml_dsa_generic_ml_dsa_65_sign_internal_07(
    Eurydice_slice signing_key, Eurydice_slice message,
    Option_84 domain_separation_context, uint8_t randomness[32U],
    uint8_t *signature) {
  Eurydice_slice_uint8_t_x2 uu____0 = Eurydice_slice_split_at(
      signing_key, LIBCRUX_ML_DSA_CONSTANTS_SEED_FOR_A_SIZE, uint8_t,
      Eurydice_slice_uint8_t_x2);
  Eurydice_slice seed_for_a = uu____0.fst;
  Eurydice_slice remaining_serialized0 = uu____0.snd;
  Eurydice_slice_uint8_t_x2 uu____1 = Eurydice_slice_split_at(
      remaining_serialized0, LIBCRUX_ML_DSA_CONSTANTS_SEED_FOR_SIGNING_SIZE,
      uint8_t, Eurydice_slice_uint8_t_x2);
  Eurydice_slice seed_for_signing = uu____1.fst;
  Eurydice_slice remaining_serialized1 = uu____1.snd;
  Eurydice_slice_uint8_t_x2 uu____2 = Eurydice_slice_split_at(
      remaining_serialized1,
      LIBCRUX_ML_DSA_CONSTANTS_BYTES_FOR_VERIFICATION_KEY_HASH, uint8_t,
      Eurydice_slice_uint8_t_x2);
  Eurydice_slice verification_key_hash = uu____2.fst;
  Eurydice_slice remaining_serialized2 = uu____2.snd;
  Eurydice_slice_uint8_t_x2 uu____3 = Eurydice_slice_split_at(
      remaining_serialized2,
      LIBCRUX_ML_DSA_ML_DSA_GENERIC_ML_DSA_65_ERROR_RING_ELEMENT_SIZE *
          LIBCRUX_ML_DSA_CONSTANTS_ML_DSA_65_COLUMNS_IN_A,
      uint8_t, Eurydice_slice_uint8_t_x2);
  Eurydice_slice s1_serialized = uu____3.fst;
  Eurydice_slice remaining_serialized = uu____3.snd;
  Eurydice_slice_uint8_t_x2 uu____4 = Eurydice_slice_split_at(
      remaining_serialized,
      LIBCRUX_ML_DSA_ML_DSA_GENERIC_ML_DSA_65_ERROR_RING_ELEMENT_SIZE *
          LIBCRUX_ML_DSA_CONSTANTS_ML_DSA_65_ROWS_IN_A,
      uint8_t, Eurydice_slice_uint8_t_x2);
  Eurydice_slice s2_serialized = uu____4.fst;
  Eurydice_slice t0_serialized = uu____4.snd;
  libcrux_ml_dsa_polynomial_PolynomialRingElement_4b s1_as_ntt[5U];
  for (size_t i = (size_t)0U; i < (size_t)5U; i++) {
    s1_as_ntt[i] = libcrux_ml_dsa_polynomial_zero_bc_21();
  }
  libcrux_ml_dsa_polynomial_PolynomialRingElement_4b s2_as_ntt[6U];
  for (size_t i = (size_t)0U; i < (size_t)6U; i++) {
    s2_as_ntt[i] = libcrux_ml_dsa_polynomial_zero_bc_21();
  }
  libcrux_ml_dsa_polynomial_PolynomialRingElement_4b t0_as_ntt[6U];
  for (size_t i = (size_t)0U; i < (size_t)6U; i++) {
    t0_as_ntt[i] = libcrux_ml_dsa_polynomial_zero_bc_21();
  }
  libcrux_ml_dsa_encoding_error_deserialize_to_vector_then_ntt_21(
      LIBCRUX_ML_DSA_CONSTANTS_ML_DSA_65_ETA,
      LIBCRUX_ML_DSA_ML_DSA_GENERIC_ML_DSA_65_ERROR_RING_ELEMENT_SIZE,
      s1_serialized,
      Eurydice_array_to_slice(
          (size_t)5U, s1_as_ntt,
          libcrux_ml_dsa_polynomial_PolynomialRingElement_4b));
  libcrux_ml_dsa_encoding_error_deserialize_to_vector_then_ntt_21(
      LIBCRUX_ML_DSA_CONSTANTS_ML_DSA_65_ETA,
      LIBCRUX_ML_DSA_ML_DSA_GENERIC_ML_DSA_65_ERROR_RING_ELEMENT_SIZE,
      s2_serialized,
      Eurydice_array_to_slice(
          (size_t)6U, s2_as_ntt,
          libcrux_ml_dsa_polynomial_PolynomialRingElement_4b));
  libcrux_ml_dsa_encoding_t0_deserialize_to_vector_then_ntt_21(
      t0_serialized, Eurydice_array_to_slice(
                         (size_t)6U, t0_as_ntt,
                         libcrux_ml_dsa_polynomial_PolynomialRingElement_4b));
  libcrux_ml_dsa_polynomial_PolynomialRingElement_4b matrix[30U];
  for (size_t i = (size_t)0U; i < (size_t)30U; i++) {
    matrix[i] = libcrux_ml_dsa_polynomial_zero_bc_21();
  }
  libcrux_ml_dsa_samplex4_avx2_matrix_flat_b8_21(
      LIBCRUX_ML_DSA_CONSTANTS_ML_DSA_65_COLUMNS_IN_A, seed_for_a,
      Eurydice_array_to_slice(
          (size_t)30U, matrix,
          libcrux_ml_dsa_polynomial_PolynomialRingElement_4b));
  uint8_t message_representative[64U] = {0U};
  libcrux_ml_dsa_ml_dsa_generic_derive_message_representative_7b(
      verification_key_hash, &domain_separation_context, message,
      message_representative);
  uint8_t mask_seed[64U] = {0U};
  libcrux_sha3_generic_keccak_KeccakXofState_e2 shake0 =
      libcrux_ml_dsa_hash_functions_portable_init_83();
  libcrux_ml_dsa_hash_functions_portable_absorb_83(&shake0, seed_for_signing);
  libcrux_ml_dsa_hash_functions_portable_absorb_83(
      &shake0, Eurydice_array_to_slice((size_t)32U, randomness, uint8_t));
  libcrux_ml_dsa_hash_functions_portable_absorb_final_83(
      &shake0,
      Eurydice_array_to_slice((size_t)64U, message_representative, uint8_t));
  libcrux_ml_dsa_hash_functions_portable_squeeze_83(
      &shake0, Eurydice_array_to_slice((size_t)64U, mask_seed, uint8_t));
  uint16_t domain_separator_for_mask = 0U;
  size_t attempt = (size_t)0U;
  Option_67 commitment_hash0 = {None};
  Option_7e signer_response0 = {None};
  Option_f0 hint0 = {None};
  while (attempt < LIBCRUX_ML_DSA_CONSTANTS_REJECTION_SAMPLE_BOUND_SIGN) {
    attempt++;
    libcrux_ml_dsa_polynomial_PolynomialRingElement_4b mask[5U];
    for (size_t i = (size_t)0U; i < (size_t)5U; i++) {
      mask[i] = libcrux_ml_dsa_polynomial_zero_bc_21();
    }
    libcrux_ml_dsa_polynomial_PolynomialRingElement_4b w0[6U];
    for (size_t i = (size_t)0U; i < (size_t)6U; i++) {
      w0[i] = libcrux_ml_dsa_polynomial_zero_bc_21();
    }
    libcrux_ml_dsa_polynomial_PolynomialRingElement_4b commitment[6U];
    for (size_t i = (size_t)0U; i < (size_t)6U; i++) {
      commitment[i] = libcrux_ml_dsa_polynomial_zero_bc_21();
    }
    libcrux_ml_dsa_sample_sample_mask_vector_f4(
        LIBCRUX_ML_DSA_CONSTANTS_ML_DSA_65_COLUMNS_IN_A,
        LIBCRUX_ML_DSA_CONSTANTS_ML_DSA_65_GAMMA1_EXPONENT, mask_seed,
        &domain_separator_for_mask,
        Eurydice_array_to_slice(
            (size_t)5U, mask,
            libcrux_ml_dsa_polynomial_PolynomialRingElement_4b));
    libcrux_ml_dsa_polynomial_PolynomialRingElement_4b a_x_mask[6U];
    for (size_t i = (size_t)0U; i < (size_t)6U; i++) {
      a_x_mask[i] = libcrux_ml_dsa_polynomial_zero_bc_21();
    }
    libcrux_ml_dsa_polynomial_PolynomialRingElement_4b mask_ntt[5U];
    core_array___core__clone__Clone_for__Array_T__N___20__clone(
        (size_t)5U, mask, mask_ntt,
        libcrux_ml_dsa_polynomial_PolynomialRingElement_4b, void *);
    for (size_t i = (size_t)0U;
         i < Eurydice_slice_len(
                 Eurydice_array_to_slice(
                     (size_t)5U, mask_ntt,
                     libcrux_ml_dsa_polynomial_PolynomialRingElement_4b),
                 libcrux_ml_dsa_polynomial_PolynomialRingElement_4b);
         i++) {
      size_t i0 = i;
      libcrux_ml_dsa_ntt_ntt_21(&mask_ntt[i0]);
    }
    libcrux_ml_dsa_matrix_compute_matrix_x_mask_21(
        LIBCRUX_ML_DSA_CONSTANTS_ML_DSA_65_ROWS_IN_A,
        LIBCRUX_ML_DSA_CONSTANTS_ML_DSA_65_COLUMNS_IN_A,
        Eurydice_array_to_slice(
            (size_t)30U, matrix,
            libcrux_ml_dsa_polynomial_PolynomialRingElement_4b),
        Eurydice_array_to_slice(
            (size_t)5U, mask_ntt,
            libcrux_ml_dsa_polynomial_PolynomialRingElement_4b),
        Eurydice_array_to_slice(
            (size_t)6U, a_x_mask,
            libcrux_ml_dsa_polynomial_PolynomialRingElement_4b));
    libcrux_ml_dsa_arithmetic_decompose_vector_21(
        LIBCRUX_ML_DSA_CONSTANTS_ML_DSA_65_ROWS_IN_A,
        LIBCRUX_ML_DSA_CONSTANTS_ML_DSA_65_GAMMA2,
        Eurydice_array_to_slice(
            (size_t)6U, a_x_mask,
            libcrux_ml_dsa_polynomial_PolynomialRingElement_4b),
        Eurydice_array_to_slice(
            (size_t)6U, w0, libcrux_ml_dsa_polynomial_PolynomialRingElement_4b),
        Eurydice_array_to_slice(
            (size_t)6U, commitment,
            libcrux_ml_dsa_polynomial_PolynomialRingElement_4b));
    uint8_t commitment_hash_candidate[48U] = {0U};
    uint8_t commitment_serialized[768U] = {0U};
    libcrux_ml_dsa_encoding_commitment_serialize_vector_21(
        LIBCRUX_ML_DSA_ML_DSA_GENERIC_ML_DSA_65_COMMITMENT_RING_ELEMENT_SIZE,
        Eurydice_array_to_slice(
            (size_t)6U, commitment,
            libcrux_ml_dsa_polynomial_PolynomialRingElement_4b),
        Eurydice_array_to_slice((size_t)768U, commitment_serialized, uint8_t));
    libcrux_sha3_generic_keccak_KeccakXofState_e2 shake =
        libcrux_ml_dsa_hash_functions_portable_init_83();
    libcrux_ml_dsa_hash_functions_portable_absorb_83(
        &shake,
        Eurydice_array_to_slice((size_t)64U, message_representative, uint8_t));
    libcrux_ml_dsa_hash_functions_portable_absorb_final_83(
        &shake,
        Eurydice_array_to_slice((size_t)768U, commitment_serialized, uint8_t));
    libcrux_ml_dsa_hash_functions_portable_squeeze_83(
        &shake, Eurydice_array_to_slice((size_t)48U, commitment_hash_candidate,
                                        uint8_t));
    libcrux_ml_dsa_polynomial_PolynomialRingElement_4b verifier_challenge =
        libcrux_ml_dsa_polynomial_zero_bc_21();
    libcrux_ml_dsa_sample_sample_challenge_ring_element_18(
        Eurydice_array_to_slice((size_t)48U, commitment_hash_candidate,
                                uint8_t),
        LIBCRUX_ML_DSA_CONSTANTS_ML_DSA_65_ONES_IN_VERIFIER_CHALLENGE,
        &verifier_challenge);
    libcrux_ml_dsa_ntt_ntt_21(&verifier_challenge);
    libcrux_ml_dsa_polynomial_PolynomialRingElement_4b challenge_times_s1[5U];
    core_array___core__clone__Clone_for__Array_T__N___20__clone(
        (size_t)5U, s1_as_ntt, challenge_times_s1,
        libcrux_ml_dsa_polynomial_PolynomialRingElement_4b, void *);
    libcrux_ml_dsa_polynomial_PolynomialRingElement_4b challenge_times_s2[6U];
    core_array___core__clone__Clone_for__Array_T__N___20__clone(
        (size_t)6U, s2_as_ntt, challenge_times_s2,
        libcrux_ml_dsa_polynomial_PolynomialRingElement_4b, void *);
    libcrux_ml_dsa_matrix_vector_times_ring_element_21(
        Eurydice_array_to_slice(
            (size_t)5U, challenge_times_s1,
            libcrux_ml_dsa_polynomial_PolynomialRingElement_4b),
        &verifier_challenge);
    libcrux_ml_dsa_matrix_vector_times_ring_element_21(
        Eurydice_array_to_slice(
            (size_t)6U, challenge_times_s2,
            libcrux_ml_dsa_polynomial_PolynomialRingElement_4b),
        &verifier_challenge);
    libcrux_ml_dsa_matrix_add_vectors_21(
        LIBCRUX_ML_DSA_CONSTANTS_ML_DSA_65_COLUMNS_IN_A,
        Eurydice_array_to_slice(
            (size_t)5U, mask,
            libcrux_ml_dsa_polynomial_PolynomialRingElement_4b),
        Eurydice_array_to_slice(
            (size_t)5U, challenge_times_s1,
            libcrux_ml_dsa_polynomial_PolynomialRingElement_4b));
    libcrux_ml_dsa_matrix_subtract_vectors_21(
        LIBCRUX_ML_DSA_CONSTANTS_ML_DSA_65_ROWS_IN_A,
        Eurydice_array_to_slice(
            (size_t)6U, w0, libcrux_ml_dsa_polynomial_PolynomialRingElement_4b),
        Eurydice_array_to_slice(
            (size_t)6U, challenge_times_s2,
            libcrux_ml_dsa_polynomial_PolynomialRingElement_4b));
    if (!libcrux_ml_dsa_arithmetic_vector_infinity_norm_exceeds_21(
            Eurydice_array_to_slice(
                (size_t)5U, mask,
                libcrux_ml_dsa_polynomial_PolynomialRingElement_4b),
            ((int32_t)1 << (uint32_t)
                 LIBCRUX_ML_DSA_CONSTANTS_ML_DSA_65_GAMMA1_EXPONENT) -
                LIBCRUX_ML_DSA_ML_DSA_GENERIC_ML_DSA_65_BETA)) {
      if (!libcrux_ml_dsa_arithmetic_vector_infinity_norm_exceeds_21(
              Eurydice_array_to_slice(
                  (size_t)6U, w0,
                  libcrux_ml_dsa_polynomial_PolynomialRingElement_4b),
              LIBCRUX_ML_DSA_CONSTANTS_ML_DSA_65_GAMMA2 -
                  LIBCRUX_ML_DSA_ML_DSA_GENERIC_ML_DSA_65_BETA)) {
        libcrux_ml_dsa_polynomial_PolynomialRingElement_4b
            challenge_times_t0[6U];
        core_array___core__clone__Clone_for__Array_T__N___20__clone(
            (size_t)6U, t0_as_ntt, challenge_times_t0,
            libcrux_ml_dsa_polynomial_PolynomialRingElement_4b, void *);
        libcrux_ml_dsa_matrix_vector_times_ring_element_21(
            Eurydice_array_to_slice(
                (size_t)6U, challenge_times_t0,
                libcrux_ml_dsa_polynomial_PolynomialRingElement_4b),
            &verifier_challenge);
        if (!libcrux_ml_dsa_arithmetic_vector_infinity_norm_exceeds_21(
                Eurydice_array_to_slice(
                    (size_t)6U, challenge_times_t0,
                    libcrux_ml_dsa_polynomial_PolynomialRingElement_4b),
                LIBCRUX_ML_DSA_CONSTANTS_ML_DSA_65_GAMMA2)) {
          libcrux_ml_dsa_matrix_add_vectors_21(
              LIBCRUX_ML_DSA_CONSTANTS_ML_DSA_65_ROWS_IN_A,
              Eurydice_array_to_slice(
                  (size_t)6U, w0,
                  libcrux_ml_dsa_polynomial_PolynomialRingElement_4b),
              Eurydice_array_to_slice(
                  (size_t)6U, challenge_times_t0,
                  libcrux_ml_dsa_polynomial_PolynomialRingElement_4b));
          int32_t hint_candidate[6U][256U] = {{0U}};
          size_t ones_in_hint = libcrux_ml_dsa_arithmetic_make_hint_21(
              Eurydice_array_to_slice(
                  (size_t)6U, w0,
                  libcrux_ml_dsa_polynomial_PolynomialRingElement_4b),
              Eurydice_array_to_slice(
                  (size_t)6U, commitment,
                  libcrux_ml_dsa_polynomial_PolynomialRingElement_4b),
              LIBCRUX_ML_DSA_CONSTANTS_ML_DSA_65_GAMMA2,
              Eurydice_array_to_slice((size_t)6U, hint_candidate,
                                      int32_t[256U]));
          if (!(ones_in_hint >
                LIBCRUX_ML_DSA_CONSTANTS_ML_DSA_65_MAX_ONES_IN_HINT)) {
            attempt = LIBCRUX_ML_DSA_CONSTANTS_REJECTION_SAMPLE_BOUND_SIGN;
            /* Passing arrays by value in Rust generates a copy in C */
            uint8_t copy_of_commitment_hash_candidate[48U];
            memcpy(copy_of_commitment_hash_candidate, commitment_hash_candidate,
                   (size_t)48U * sizeof(uint8_t));
            Option_67 lit0;
            lit0.tag = Some;
            memcpy(lit0.f0, copy_of_commitment_hash_candidate,
                   (size_t)48U * sizeof(uint8_t));
            commitment_hash0 = lit0;
            /* Passing arrays by value in Rust generates a copy in C */
            libcrux_ml_dsa_polynomial_PolynomialRingElement_4b copy_of_mask[5U];
            memcpy(
                copy_of_mask, mask,
                (size_t)5U *
                    sizeof(libcrux_ml_dsa_polynomial_PolynomialRingElement_4b));
            Option_7e lit1;
            lit1.tag = Some;
            memcpy(
                lit1.f0, copy_of_mask,
                (size_t)5U *
                    sizeof(libcrux_ml_dsa_polynomial_PolynomialRingElement_4b));
            signer_response0 = lit1;
            /* Passing arrays by value in Rust generates a copy in C */
            int32_t copy_of_hint_candidate[6U][256U];
            memcpy(copy_of_hint_candidate, hint_candidate,
                   (size_t)6U * sizeof(int32_t[256U]));
            Option_f0 lit;
            lit.tag = Some;
            memcpy(lit.f0, copy_of_hint_candidate,
                   (size_t)6U * sizeof(int32_t[256U]));
            hint0 = lit;
          }
        }
      }
    }
  }
  Result_53 uu____8;
  if (commitment_hash0.tag == None) {
    uu____8 = (Result_53{
        Err, libcrux_ml_dsa_types_SigningError_RejectionSamplingError});
  } else {
    uint8_t commitment_hash1[48U];
    memcpy(commitment_hash1, commitment_hash0.f0,
           (size_t)48U * sizeof(uint8_t));
    uint8_t commitment_hash[48U];
    memcpy(commitment_hash, commitment_hash1, (size_t)48U * sizeof(uint8_t));
    if (signer_response0.tag == None) {
      uu____8 = (Result_53{
          Err, libcrux_ml_dsa_types_SigningError_RejectionSamplingError});
    } else {
      libcrux_ml_dsa_polynomial_PolynomialRingElement_4b signer_response1[5U];
      memcpy(signer_response1, signer_response0.f0,
             (size_t)5U *
                 sizeof(libcrux_ml_dsa_polynomial_PolynomialRingElement_4b));
      libcrux_ml_dsa_polynomial_PolynomialRingElement_4b signer_response[5U];
      memcpy(signer_response, signer_response1,
             (size_t)5U *
                 sizeof(libcrux_ml_dsa_polynomial_PolynomialRingElement_4b));
      if (!(hint0.tag == None)) {
        int32_t hint1[6U][256U];
        memcpy(hint1, hint0.f0, (size_t)6U * sizeof(int32_t[256U]));
        int32_t hint[6U][256U];
        memcpy(hint, hint1, (size_t)6U * sizeof(int32_t[256U]));
        libcrux_ml_dsa_encoding_signature_serialize_21(
            Eurydice_array_to_slice((size_t)48U, commitment_hash, uint8_t),
            Eurydice_array_to_slice(
                (size_t)5U, signer_response,
                libcrux_ml_dsa_polynomial_PolynomialRingElement_4b),
            Eurydice_array_to_slice((size_t)6U, hint, int32_t[256U]),
            LIBCRUX_ML_DSA_CONSTANTS_ML_DSA_65_COMMITMENT_HASH_SIZE,
            LIBCRUX_ML_DSA_CONSTANTS_ML_DSA_65_COLUMNS_IN_A,
            LIBCRUX_ML_DSA_CONSTANTS_ML_DSA_65_ROWS_IN_A,
            LIBCRUX_ML_DSA_CONSTANTS_ML_DSA_65_GAMMA1_EXPONENT,
            LIBCRUX_ML_DSA_ML_DSA_GENERIC_ML_DSA_65_GAMMA1_RING_ELEMENT_SIZE,
            LIBCRUX_ML_DSA_CONSTANTS_ML_DSA_65_MAX_ONES_IN_HINT,
            Eurydice_array_to_slice((size_t)3309U, signature, uint8_t));
        return (Result_53{Ok});
      }
      uu____8 = (Result_53{
          Err, libcrux_ml_dsa_types_SigningError_RejectionSamplingError});
    }
  }
  return uu____8;
}

/**
A monomorphic instance of libcrux_ml_dsa.ml_dsa_generic.ml_dsa_65.sign_mut
with types libcrux_ml_dsa_simd_avx2_vector_type_Vec256,
libcrux_ml_dsa_samplex4_avx2_AVX2Sampler,
libcrux_ml_dsa_hash_functions_simd256_Shake128x4,
libcrux_ml_dsa_hash_functions_simd256_Shake256,
libcrux_ml_dsa_hash_functions_portable_Shake256Xof,
libcrux_ml_dsa_hash_functions_simd256_Shake256x4 with const generics

*/
KRML_ATTRIBUTE_TARGET("avx2")
static KRML_MUSTINLINE Result_53
libcrux_ml_dsa_ml_dsa_generic_ml_dsa_65_sign_mut_07(Eurydice_slice signing_key,
                                                    Eurydice_slice message,
                                                    Eurydice_slice context,
                                                    uint8_t randomness[32U],
                                                    uint8_t *signature) {
  Result_a8 uu____0 =
      libcrux_ml_dsa_pre_hash_new_45(context, (Option_30{None}));
  if (!(uu____0.tag == Ok)) {
    return (
        Result_53{Err, libcrux_ml_dsa_types_SigningError_ContextTooLongError});
  }
  libcrux_ml_dsa_pre_hash_DomainSeparationContext dsc = uu____0.val.case_Ok;
  libcrux_ml_dsa_pre_hash_DomainSeparationContext domain_separation_context =
      dsc;
  Eurydice_slice uu____1 = signing_key;
  Eurydice_slice uu____2 = message;
  Option_84 uu____3 = {Some, domain_separation_context};
  /* Passing arrays by value in Rust generates a copy in C */
  uint8_t copy_of_randomness[32U];
  memcpy(copy_of_randomness, randomness, (size_t)32U * sizeof(uint8_t));
  return libcrux_ml_dsa_ml_dsa_generic_ml_dsa_65_sign_internal_07(
      uu____1, uu____2, uu____3, copy_of_randomness, signature);
}

/**
A monomorphic instance of libcrux_ml_dsa.ml_dsa_generic.ml_dsa_65.sign
with types libcrux_ml_dsa_simd_avx2_vector_type_Vec256,
libcrux_ml_dsa_samplex4_avx2_AVX2Sampler,
libcrux_ml_dsa_hash_functions_simd256_Shake128x4,
libcrux_ml_dsa_hash_functions_simd256_Shake256,
libcrux_ml_dsa_hash_functions_portable_Shake256Xof,
libcrux_ml_dsa_hash_functions_simd256_Shake256x4 with const generics

*/
KRML_ATTRIBUTE_TARGET("avx2")
static KRML_MUSTINLINE Result_2e
libcrux_ml_dsa_ml_dsa_generic_ml_dsa_65_sign_07(Eurydice_slice signing_key,
                                                Eurydice_slice message,
                                                Eurydice_slice context,
                                                uint8_t randomness[32U]) {
  libcrux_ml_dsa_types_MLDSASignature_8f signature =
      libcrux_ml_dsa_types_zero_8f_fa();
  Eurydice_slice uu____0 = signing_key;
  Eurydice_slice uu____1 = message;
  Eurydice_slice uu____2 = context;
  /* Passing arrays by value in Rust generates a copy in C */
  uint8_t copy_of_randomness[32U];
  memcpy(copy_of_randomness, randomness, (size_t)32U * sizeof(uint8_t));
  Result_53 uu____4 = libcrux_ml_dsa_ml_dsa_generic_ml_dsa_65_sign_mut_07(
      uu____0, uu____1, uu____2, copy_of_randomness, signature.value);
  Result_2e uu____5;
  if (uu____4.tag == Ok) {
    uu____5 = Result_2e_s(Ok, &Result_2e_s::U::case_Ok, signature);
  } else {
    libcrux_ml_dsa_types_SigningError e = uu____4.f0;
    uu____5 = Result_2e_s(Err, &Result_2e_s::U::case_Err, e);
  }
  return uu____5;
}

KRML_ATTRIBUTE_TARGET("avx2")
static inline Result_2e
libcrux_ml_dsa_ml_dsa_generic_instantiations_avx2_ml_dsa_65_sign__inner(
    uint8_t *signing_key, Eurydice_slice message, Eurydice_slice context,
    uint8_t randomness[32U]) {
  Eurydice_slice uu____0 =
      Eurydice_array_to_slice((size_t)4032U, signing_key, uint8_t);
  Eurydice_slice uu____1 = message;
  Eurydice_slice uu____2 = context;
  /* Passing arrays by value in Rust generates a copy in C */
  uint8_t copy_of_randomness[32U];
  memcpy(copy_of_randomness, randomness, (size_t)32U * sizeof(uint8_t));
  return libcrux_ml_dsa_ml_dsa_generic_ml_dsa_65_sign_07(
      uu____0, uu____1, uu____2, copy_of_randomness);
}

/**
 Sign.
*/
KRML_ATTRIBUTE_TARGET("avx2")
static inline Result_2e
libcrux_ml_dsa_ml_dsa_generic_instantiations_avx2_ml_dsa_65_sign(
    uint8_t *signing_key, Eurydice_slice message, Eurydice_slice context,
    uint8_t randomness[32U]) {
  uint8_t *uu____0 = signing_key;
  Eurydice_slice uu____1 = message;
  Eurydice_slice uu____2 = context;
  /* Passing arrays by value in Rust generates a copy in C */
  uint8_t copy_of_randomness[32U];
  memcpy(copy_of_randomness, randomness, (size_t)32U * sizeof(uint8_t));
  return libcrux_ml_dsa_ml_dsa_generic_instantiations_avx2_ml_dsa_65_sign__inner(
      uu____0, uu____1, uu____2, copy_of_randomness);
}

/**
 Generate an ML-DSA-65 Signature

 The parameter `context` is used for domain separation
 and is a byte string of length at most 255 bytes. It
 may also be empty.
*/
KRML_ATTRIBUTE_TARGET("avx2")
static inline Result_2e libcrux_ml_dsa_ml_dsa_65_avx2_sign(
    libcrux_ml_dsa_types_MLDSASigningKey_22 *signing_key,
    Eurydice_slice message, Eurydice_slice context, uint8_t randomness[32U]) {
  uint8_t *uu____0 = libcrux_ml_dsa_types_as_ref_9b_09(signing_key);
  Eurydice_slice uu____1 = message;
  Eurydice_slice uu____2 = context;
  /* Passing arrays by value in Rust generates a copy in C */
  uint8_t copy_of_randomness[32U];
  memcpy(copy_of_randomness, randomness, (size_t)32U * sizeof(uint8_t));
  return libcrux_ml_dsa_ml_dsa_generic_instantiations_avx2_ml_dsa_65_sign(
      uu____0, uu____1, uu____2, copy_of_randomness);
}

KRML_ATTRIBUTE_TARGET("avx2")
static inline Result_53
libcrux_ml_dsa_ml_dsa_generic_instantiations_avx2_ml_dsa_65_sign_mut__inner(
    uint8_t *signing_key, Eurydice_slice message, Eurydice_slice context,
    uint8_t randomness[32U], uint8_t *signature) {
  Eurydice_slice uu____0 =
      Eurydice_array_to_slice((size_t)4032U, signing_key, uint8_t);
  Eurydice_slice uu____1 = message;
  Eurydice_slice uu____2 = context;
  /* Passing arrays by value in Rust generates a copy in C */
  uint8_t copy_of_randomness[32U];
  memcpy(copy_of_randomness, randomness, (size_t)32U * sizeof(uint8_t));
  return libcrux_ml_dsa_ml_dsa_generic_ml_dsa_65_sign_mut_07(
      uu____0, uu____1, uu____2, copy_of_randomness, signature);
}

/**
 Sign.
*/
KRML_ATTRIBUTE_TARGET("avx2")
static inline Result_53
libcrux_ml_dsa_ml_dsa_generic_instantiations_avx2_ml_dsa_65_sign_mut(
    uint8_t *signing_key, Eurydice_slice message, Eurydice_slice context,
    uint8_t randomness[32U], uint8_t *signature) {
  uint8_t *uu____0 = signing_key;
  Eurydice_slice uu____1 = message;
  Eurydice_slice uu____2 = context;
  /* Passing arrays by value in Rust generates a copy in C */
  uint8_t copy_of_randomness[32U];
  memcpy(copy_of_randomness, randomness, (size_t)32U * sizeof(uint8_t));
  return libcrux_ml_dsa_ml_dsa_generic_instantiations_avx2_ml_dsa_65_sign_mut__inner(
      uu____0, uu____1, uu____2, copy_of_randomness, signature);
}

/**
 Generate an ML-DSA-65 Signature

 The parameter `context` is used for domain separation
 and is a byte string of length at most 255 bytes. It
 may also be empty.
*/
KRML_ATTRIBUTE_TARGET("avx2")
static inline Result_53 libcrux_ml_dsa_ml_dsa_65_avx2_sign_mut(
    uint8_t *signing_key, Eurydice_slice message, Eurydice_slice context,
    uint8_t randomness[32U], uint8_t *signature) {
  uint8_t *uu____0 = signing_key;
  Eurydice_slice uu____1 = message;
  Eurydice_slice uu____2 = context;
  /* Passing arrays by value in Rust generates a copy in C */
  uint8_t copy_of_randomness[32U];
  memcpy(copy_of_randomness, randomness, (size_t)32U * sizeof(uint8_t));
  return libcrux_ml_dsa_ml_dsa_generic_instantiations_avx2_ml_dsa_65_sign_mut(
      uu____0, uu____1, uu____2, copy_of_randomness, signature);
}

/**
A monomorphic instance of
libcrux_ml_dsa.ml_dsa_generic.ml_dsa_65.sign_pre_hashed_mut with types
libcrux_ml_dsa_simd_avx2_vector_type_Vec256,
libcrux_ml_dsa_samplex4_avx2_AVX2Sampler,
libcrux_ml_dsa_hash_functions_portable_Shake128,
libcrux_ml_dsa_hash_functions_simd256_Shake128x4,
libcrux_ml_dsa_hash_functions_simd256_Shake256,
libcrux_ml_dsa_hash_functions_portable_Shake256Xof,
libcrux_ml_dsa_hash_functions_simd256_Shake256x4,
libcrux_ml_dsa_pre_hash_SHAKE128_PH with const generics

*/
KRML_ATTRIBUTE_TARGET("avx2")
static KRML_MUSTINLINE Result_53
libcrux_ml_dsa_ml_dsa_generic_ml_dsa_65_sign_pre_hashed_mut_37(
    Eurydice_slice signing_key, Eurydice_slice message, Eurydice_slice context,
    Eurydice_slice pre_hash_buffer, uint8_t randomness[32U],
    uint8_t *signature) {
  if (!(Eurydice_slice_len(context, uint8_t) >
        LIBCRUX_ML_DSA_CONSTANTS_CONTEXT_MAX_LEN)) {
    libcrux_ml_dsa_pre_hash_hash_3e_cc(message, pre_hash_buffer);
    Eurydice_slice uu____0 = context;
    Option_30 lit;
    lit.tag = Some;
    uint8_t ret[11U];
    libcrux_ml_dsa_pre_hash_oid_3e(ret);
    memcpy(lit.f0, ret, (size_t)11U * sizeof(uint8_t));
    Result_a8 uu____1 = libcrux_ml_dsa_pre_hash_new_45(uu____0, lit);
    if (!(uu____1.tag == Ok)) {
      return (Result_53{Err,
                        libcrux_ml_dsa_types_SigningError_ContextTooLongError});
    }
    libcrux_ml_dsa_pre_hash_DomainSeparationContext dsc = uu____1.val.case_Ok;
    libcrux_ml_dsa_pre_hash_DomainSeparationContext domain_separation_context =
        dsc;
    Eurydice_slice uu____2 = signing_key;
    Eurydice_slice uu____3 = pre_hash_buffer;
    Option_84 uu____4 = {Some, domain_separation_context};
    /* Passing arrays by value in Rust generates a copy in C */
    uint8_t copy_of_randomness[32U];
    memcpy(copy_of_randomness, randomness, (size_t)32U * sizeof(uint8_t));
    return libcrux_ml_dsa_ml_dsa_generic_ml_dsa_65_sign_internal_07(
        uu____2, uu____3, uu____4, copy_of_randomness, signature);
  }
  return (
      Result_53{Err, libcrux_ml_dsa_types_SigningError_ContextTooLongError});
}

/**
A monomorphic instance of
libcrux_ml_dsa.ml_dsa_generic.ml_dsa_65.sign_pre_hashed with types
libcrux_ml_dsa_simd_avx2_vector_type_Vec256,
libcrux_ml_dsa_samplex4_avx2_AVX2Sampler,
libcrux_ml_dsa_hash_functions_portable_Shake128,
libcrux_ml_dsa_hash_functions_simd256_Shake128x4,
libcrux_ml_dsa_hash_functions_simd256_Shake256,
libcrux_ml_dsa_hash_functions_portable_Shake256Xof,
libcrux_ml_dsa_hash_functions_simd256_Shake256x4,
libcrux_ml_dsa_pre_hash_SHAKE128_PH with const generics

*/
KRML_ATTRIBUTE_TARGET("avx2")
static KRML_MUSTINLINE Result_2e
libcrux_ml_dsa_ml_dsa_generic_ml_dsa_65_sign_pre_hashed_37(
    Eurydice_slice signing_key, Eurydice_slice message, Eurydice_slice context,
    Eurydice_slice pre_hash_buffer, uint8_t randomness[32U]) {
  libcrux_ml_dsa_types_MLDSASignature_8f signature =
      libcrux_ml_dsa_types_zero_8f_fa();
  Eurydice_slice uu____0 = signing_key;
  Eurydice_slice uu____1 = message;
  Eurydice_slice uu____2 = context;
  Eurydice_slice uu____3 = pre_hash_buffer;
  /* Passing arrays by value in Rust generates a copy in C */
  uint8_t copy_of_randomness[32U];
  memcpy(copy_of_randomness, randomness, (size_t)32U * sizeof(uint8_t));
  Result_53 uu____5 =
      libcrux_ml_dsa_ml_dsa_generic_ml_dsa_65_sign_pre_hashed_mut_37(
          uu____0, uu____1, uu____2, uu____3, copy_of_randomness,
          signature.value);
  Result_2e uu____6;
  if (uu____5.tag == Ok) {
    uu____6 = Result_2e_s(Ok, &Result_2e_s::U::case_Ok, signature);
  } else {
    libcrux_ml_dsa_types_SigningError e = uu____5.f0;
    uu____6 = Result_2e_s(Err, &Result_2e_s::U::case_Err, e);
  }
  return uu____6;
}

KRML_ATTRIBUTE_TARGET("avx2")
static inline Result_2e
libcrux_ml_dsa_ml_dsa_generic_instantiations_avx2_ml_dsa_65_sign_pre_hashed_shake128__inner(
    uint8_t *signing_key, Eurydice_slice message, Eurydice_slice context,
    Eurydice_slice pre_hash_buffer, uint8_t randomness[32U]) {
  Eurydice_slice uu____0 =
      Eurydice_array_to_slice((size_t)4032U, signing_key, uint8_t);
  Eurydice_slice uu____1 = message;
  Eurydice_slice uu____2 = context;
  Eurydice_slice uu____3 = pre_hash_buffer;
  /* Passing arrays by value in Rust generates a copy in C */
  uint8_t copy_of_randomness[32U];
  memcpy(copy_of_randomness, randomness, (size_t)32U * sizeof(uint8_t));
  return libcrux_ml_dsa_ml_dsa_generic_ml_dsa_65_sign_pre_hashed_37(
      uu____0, uu____1, uu____2, uu____3, copy_of_randomness);
}

/**
 Sign (pre-hashed).
*/
KRML_ATTRIBUTE_TARGET("avx2")
static inline Result_2e
libcrux_ml_dsa_ml_dsa_generic_instantiations_avx2_ml_dsa_65_sign_pre_hashed_shake128(
    uint8_t *signing_key, Eurydice_slice message, Eurydice_slice context,
    Eurydice_slice pre_hash_buffer, uint8_t randomness[32U]) {
  uint8_t *uu____0 = signing_key;
  Eurydice_slice uu____1 = message;
  Eurydice_slice uu____2 = context;
  Eurydice_slice uu____3 = pre_hash_buffer;
  /* Passing arrays by value in Rust generates a copy in C */
  uint8_t copy_of_randomness[32U];
  memcpy(copy_of_randomness, randomness, (size_t)32U * sizeof(uint8_t));
  return libcrux_ml_dsa_ml_dsa_generic_instantiations_avx2_ml_dsa_65_sign_pre_hashed_shake128__inner(
      uu____0, uu____1, uu____2, uu____3, copy_of_randomness);
}

/**
 Generate a HashML-DSA-65 Signature, with a SHAKE128 pre-hashing

 The parameter `context` is used for domain separation
 and is a byte string of length at most 255 bytes. It
 may also be empty.
*/
KRML_ATTRIBUTE_TARGET("avx2")
static inline Result_2e libcrux_ml_dsa_ml_dsa_65_avx2_sign_pre_hashed_shake128(
    libcrux_ml_dsa_types_MLDSASigningKey_22 *signing_key,
    Eurydice_slice message, Eurydice_slice context, uint8_t randomness[32U]) {
  uint8_t pre_hash_buffer[256U] = {0U};
  uint8_t *uu____0 = libcrux_ml_dsa_types_as_ref_9b_09(signing_key);
  Eurydice_slice uu____1 = message;
  Eurydice_slice uu____2 = context;
  Eurydice_slice uu____3 =
      Eurydice_array_to_slice((size_t)256U, pre_hash_buffer, uint8_t);
  /* Passing arrays by value in Rust generates a copy in C */
  uint8_t copy_of_randomness[32U];
  memcpy(copy_of_randomness, randomness, (size_t)32U * sizeof(uint8_t));
  return libcrux_ml_dsa_ml_dsa_generic_instantiations_avx2_ml_dsa_65_sign_pre_hashed_shake128(
      uu____0, uu____1, uu____2, uu____3, copy_of_randomness);
}

/**
A monomorphic instance of libcrux_ml_dsa.encoding.t1.deserialize
with types libcrux_ml_dsa_simd_avx2_vector_type_Vec256
with const generics

*/
KRML_ATTRIBUTE_TARGET("avx2")
static inline void libcrux_ml_dsa_encoding_t1_deserialize_21(
    Eurydice_slice serialized,
    libcrux_ml_dsa_polynomial_PolynomialRingElement_4b *result) {
  for (size_t i = (size_t)0U;
       i < Eurydice_slice_len(Eurydice_array_to_slice(
                                  (size_t)32U, result->simd_units, __m256i),
                              __m256i);
       i++) {
    size_t i0 = i;
    libcrux_ml_dsa_simd_avx2_t1_deserialize_22(
        Eurydice_slice_subslice2(
            serialized, i0 * LIBCRUX_ML_DSA_ENCODING_T1_DESERIALIZE_WINDOW,
            (i0 + (size_t)1U) * LIBCRUX_ML_DSA_ENCODING_T1_DESERIALIZE_WINDOW,
            uint8_t),
        &result->simd_units[i0]);
  }
}

/**
A monomorphic instance of libcrux_ml_dsa.encoding.verification_key.deserialize
with types libcrux_ml_dsa_simd_avx2_vector_type_Vec256
with const generics

*/
KRML_ATTRIBUTE_TARGET("avx2")
static KRML_MUSTINLINE void
libcrux_ml_dsa_encoding_verification_key_deserialize_21(
    size_t rows_in_a, size_t verification_key_size, Eurydice_slice serialized,
    Eurydice_slice t1) {
  for (size_t i = (size_t)0U; i < rows_in_a; i++) {
    size_t i0 = i;
    libcrux_ml_dsa_encoding_t1_deserialize_21(
        Eurydice_slice_subslice2(
            serialized, i0 * LIBCRUX_ML_DSA_CONSTANTS_RING_ELEMENT_OF_T1S_SIZE,
            (i0 + (size_t)1U) *
                LIBCRUX_ML_DSA_CONSTANTS_RING_ELEMENT_OF_T1S_SIZE,
            uint8_t),
        &Eurydice_slice_index(
            t1, i0, libcrux_ml_dsa_polynomial_PolynomialRingElement_4b,
            libcrux_ml_dsa_polynomial_PolynomialRingElement_4b *));
  }
}

/**
A monomorphic instance of libcrux_ml_dsa.encoding.signature.deserialize
with types libcrux_ml_dsa_simd_avx2_vector_type_Vec256
with const generics

*/
KRML_ATTRIBUTE_TARGET("avx2")
static KRML_MUSTINLINE Result_41
libcrux_ml_dsa_encoding_signature_deserialize_21(
    size_t columns_in_a, size_t rows_in_a, size_t commitment_hash_size,
    size_t gamma1_exponent, size_t gamma1_ring_element_size,
    size_t max_ones_in_hint, size_t signature_size, Eurydice_slice serialized,
    Eurydice_slice out_commitment_hash, Eurydice_slice out_signer_response,
    Eurydice_slice out_hint) {
  Eurydice_slice_uint8_t_x2 uu____0 = Eurydice_slice_split_at(
      serialized, commitment_hash_size, uint8_t, Eurydice_slice_uint8_t_x2);
  Eurydice_slice commitment_hash = uu____0.fst;
  Eurydice_slice rest_of_serialized = uu____0.snd;
  Eurydice_slice_copy(Eurydice_slice_subslice2(out_commitment_hash, (size_t)0U,
                                               commitment_hash_size, uint8_t),
                      commitment_hash, uint8_t);
  Eurydice_slice_uint8_t_x2 uu____1 = Eurydice_slice_split_at(
      rest_of_serialized, gamma1_ring_element_size * columns_in_a, uint8_t,
      Eurydice_slice_uint8_t_x2);
  Eurydice_slice signer_response_serialized = uu____1.fst;
  Eurydice_slice hint_serialized = uu____1.snd;
  for (size_t i = (size_t)0U; i < columns_in_a; i++) {
    size_t i0 = i;
    libcrux_ml_dsa_encoding_gamma1_deserialize_21(
        gamma1_exponent,
        Eurydice_slice_subslice2(
            signer_response_serialized, i0 * gamma1_ring_element_size,
            (i0 + (size_t)1U) * gamma1_ring_element_size, uint8_t),
        &Eurydice_slice_index(
            out_signer_response, i0,
            libcrux_ml_dsa_polynomial_PolynomialRingElement_4b,
            libcrux_ml_dsa_polynomial_PolynomialRingElement_4b *));
  }
  size_t previous_true_hints_seen = (size_t)0U;
  core_ops_range_Range_08 iter =
      core_iter_traits_collect___core__iter__traits__collect__IntoIterator_Clause1_Item__I__for_I___into_iter(
          (core_ops_range_Range_08{(size_t)0U, rows_in_a}),
          core_ops_range_Range_08, size_t, core_ops_range_Range_08);
  Result_41 uu____2;
  while (true) {
    Option_08 uu____3 =
        core_iter_range___core__iter__traits__iterator__Iterator_A__for_core__ops__range__Range_A__TraitClause_0___6__next(
            &iter, size_t, Option_08);
    if (!(uu____3.tag == None)) {
      size_t i = uu____3.f0;
      size_t current_true_hints_seen = (size_t)Eurydice_slice_index(
          hint_serialized, max_ones_in_hint + i, uint8_t, uint8_t *);
      libcrux_ml_dsa_types_VerificationError uu____4;
      if (current_true_hints_seen < previous_true_hints_seen) {
        uu____4 = libcrux_ml_dsa_types_VerificationError_MalformedHintError;
        uu____2 = (Result_41{Err, uu____4});
      } else if (previous_true_hints_seen > max_ones_in_hint) {
        uu____4 = libcrux_ml_dsa_types_VerificationError_MalformedHintError;
        uu____2 = (Result_41{Err, uu____4});
      } else {
        for (size_t i0 = previous_true_hints_seen; i0 < current_true_hints_seen;
             i0++) {
          size_t j = i0;
          if (j > previous_true_hints_seen) {
            if (Eurydice_slice_index(hint_serialized, j, uint8_t, uint8_t *) <=
                Eurydice_slice_index(hint_serialized, j - (size_t)1U, uint8_t,
                                     uint8_t *)) {
              uu____2 = (Result_41{
                  Err,
                  libcrux_ml_dsa_types_VerificationError_MalformedHintError});
            }
          }
          libcrux_ml_dsa_encoding_signature_set_hint(
              out_hint, i,
              (size_t)Eurydice_slice_index(hint_serialized, j, uint8_t,
                                           uint8_t *));
        }
        previous_true_hints_seen = current_true_hints_seen;
        continue;
      }
      break;
    }
    for (size_t i = previous_true_hints_seen; i < max_ones_in_hint; i++) {
      size_t j = i;
      if (!(Eurydice_slice_index(hint_serialized, j, uint8_t, uint8_t *) !=
            0U)) {
        continue;
      }
      uu____2 = (Result_41{
          Err, libcrux_ml_dsa_types_VerificationError_MalformedHintError});
      break;
    }
    return (Result_41{Ok});
  }
  return uu____2;
}

/**
A monomorphic instance of
libcrux_ml_dsa.simd.avx2.arithmetic.shift_left_then_reduce with const generics
- SHIFT_BY= 13
*/
KRML_ATTRIBUTE_TARGET("avx2")
static inline void
libcrux_ml_dsa_simd_avx2_arithmetic_shift_left_then_reduce_84(
    __m256i *simd_unit) {
  __m256i shifted = libcrux_intrinsics_avx2_mm256_slli_epi32(
      (int32_t)13, simd_unit[0U], __m256i);
  __m256i quotient = libcrux_intrinsics_avx2_mm256_add_epi32(
      shifted, libcrux_intrinsics_avx2_mm256_set1_epi32((int32_t)1 << 22U));
  __m256i quotient0 =
      libcrux_intrinsics_avx2_mm256_srai_epi32((int32_t)23, quotient, __m256i);
  __m256i quotient_times_field_modulus =
      libcrux_intrinsics_avx2_mm256_mullo_epi32(
          quotient0, libcrux_intrinsics_avx2_mm256_set1_epi32(
                         LIBCRUX_ML_DSA_SIMD_TRAITS_FIELD_MODULUS));
  simd_unit[0U] = libcrux_intrinsics_avx2_mm256_sub_epi32(
      shifted, quotient_times_field_modulus);
}

/**
This function found in impl {(libcrux_ml_dsa::simd::traits::Operations for
libcrux_ml_dsa::simd::avx2::vector_type::Vec256)}
*/
/**
A monomorphic instance of libcrux_ml_dsa.simd.avx2.shift_left_then_reduce_22
with const generics
- SHIFT_BY= 13
*/
KRML_ATTRIBUTE_TARGET("avx2")
static KRML_MUSTINLINE void
libcrux_ml_dsa_simd_avx2_shift_left_then_reduce_22_84(__m256i *simd_unit) {
  libcrux_ml_dsa_simd_avx2_arithmetic_shift_left_then_reduce_84(simd_unit);
}

/**
A monomorphic instance of libcrux_ml_dsa.arithmetic.shift_left_then_reduce
with types libcrux_ml_dsa_simd_avx2_vector_type_Vec256
with const generics
- SHIFT_BY= 13
*/
KRML_ATTRIBUTE_TARGET("avx2")
static KRML_MUSTINLINE void libcrux_ml_dsa_arithmetic_shift_left_then_reduce_3a(
    libcrux_ml_dsa_polynomial_PolynomialRingElement_4b *re) {
  for (size_t i = (size_t)0U;
       i < Eurydice_slice_len(
               Eurydice_array_to_slice((size_t)32U, re->simd_units, __m256i),
               __m256i);
       i++) {
    size_t i0 = i;
    libcrux_ml_dsa_simd_avx2_shift_left_then_reduce_22_84(&re->simd_units[i0]);
  }
}

/**
 Compute InvertNTT(Â ◦ ẑ - ĉ ◦ NTT(t₁2ᵈ))
*/
/**
A monomorphic instance of libcrux_ml_dsa.matrix.compute_w_approx
with types libcrux_ml_dsa_simd_avx2_vector_type_Vec256
with const generics

*/
KRML_ATTRIBUTE_TARGET("avx2")
static KRML_MUSTINLINE void libcrux_ml_dsa_matrix_compute_w_approx_21(
    size_t rows_in_a, size_t columns_in_a, Eurydice_slice matrix,
    Eurydice_slice signer_response,
    libcrux_ml_dsa_polynomial_PolynomialRingElement_4b
        *verifier_challenge_as_ntt,
    Eurydice_slice t1) {
  for (size_t i0 = (size_t)0U; i0 < rows_in_a; i0++) {
    size_t i1 = i0;
    libcrux_ml_dsa_polynomial_PolynomialRingElement_4b inner_result =
        libcrux_ml_dsa_polynomial_zero_bc_21();
    for (size_t i = (size_t)0U; i < columns_in_a; i++) {
      size_t j = i;
      libcrux_ml_dsa_polynomial_PolynomialRingElement_4b product =
          Eurydice_slice_index(
              matrix, i1 * columns_in_a + j,
              libcrux_ml_dsa_polynomial_PolynomialRingElement_4b,
              libcrux_ml_dsa_polynomial_PolynomialRingElement_4b *);
      libcrux_ml_dsa_ntt_ntt_multiply_montgomery_21(
          &product, &Eurydice_slice_index(
                        signer_response, j,
                        libcrux_ml_dsa_polynomial_PolynomialRingElement_4b,
                        libcrux_ml_dsa_polynomial_PolynomialRingElement_4b *));
      libcrux_ml_dsa_polynomial_add_bc_21(&inner_result, &product);
    }
    libcrux_ml_dsa_arithmetic_shift_left_then_reduce_3a(&Eurydice_slice_index(
        t1, i1, libcrux_ml_dsa_polynomial_PolynomialRingElement_4b,
        libcrux_ml_dsa_polynomial_PolynomialRingElement_4b *));
    libcrux_ml_dsa_ntt_ntt_21(&Eurydice_slice_index(
        t1, i1, libcrux_ml_dsa_polynomial_PolynomialRingElement_4b,
        libcrux_ml_dsa_polynomial_PolynomialRingElement_4b *));
    libcrux_ml_dsa_ntt_ntt_multiply_montgomery_21(
        &Eurydice_slice_index(
            t1, i1, libcrux_ml_dsa_polynomial_PolynomialRingElement_4b,
            libcrux_ml_dsa_polynomial_PolynomialRingElement_4b *),
        verifier_challenge_as_ntt);
    libcrux_ml_dsa_polynomial_subtract_bc_21(
        &inner_result,
        &Eurydice_slice_index(
            t1, i1, libcrux_ml_dsa_polynomial_PolynomialRingElement_4b,
            libcrux_ml_dsa_polynomial_PolynomialRingElement_4b *));
    Eurydice_slice_index(
        t1, i1, libcrux_ml_dsa_polynomial_PolynomialRingElement_4b,
        libcrux_ml_dsa_polynomial_PolynomialRingElement_4b *) = inner_result;
    libcrux_ml_dsa_ntt_reduce_21(&Eurydice_slice_index(
        t1, i1, libcrux_ml_dsa_polynomial_PolynomialRingElement_4b,
        libcrux_ml_dsa_polynomial_PolynomialRingElement_4b *));
    libcrux_ml_dsa_ntt_invert_ntt_montgomery_21(&Eurydice_slice_index(
        t1, i1, libcrux_ml_dsa_polynomial_PolynomialRingElement_4b,
        libcrux_ml_dsa_polynomial_PolynomialRingElement_4b *));
  }
}

/**
A monomorphic instance of libcrux_ml_dsa.arithmetic.use_hint
with types libcrux_ml_dsa_simd_avx2_vector_type_Vec256
with const generics

*/
KRML_ATTRIBUTE_TARGET("avx2")
static KRML_MUSTINLINE void libcrux_ml_dsa_arithmetic_use_hint_21(
    int32_t gamma2, Eurydice_slice hint, Eurydice_slice re_vector) {
  for (size_t i0 = (size_t)0U;
       i0 < Eurydice_slice_len(
                re_vector, libcrux_ml_dsa_polynomial_PolynomialRingElement_4b);
       i0++) {
    size_t i1 = i0;
    libcrux_ml_dsa_polynomial_PolynomialRingElement_4b tmp =
        libcrux_ml_dsa_polynomial_zero_bc_21();
    libcrux_ml_dsa_polynomial_from_i32_array_bc_21(
        Eurydice_array_to_slice(
            (size_t)256U,
            Eurydice_slice_index(hint, i1, int32_t[256U], int32_t(*)[256U]),
            int32_t),
        &tmp);
    for (size_t i = (size_t)0U;
         i < Eurydice_slice_len(
                 Eurydice_array_to_slice(
                     (size_t)32U,
                     Eurydice_slice_index(
                         re_vector, (size_t)0U,
                         libcrux_ml_dsa_polynomial_PolynomialRingElement_4b,
                         libcrux_ml_dsa_polynomial_PolynomialRingElement_4b *)
                         .simd_units,
                     __m256i),
                 __m256i);
         i++) {
      size_t j = i;
      libcrux_ml_dsa_simd_avx2_use_hint_22(
          gamma2,
          &Eurydice_slice_index(
               re_vector, i1,
               libcrux_ml_dsa_polynomial_PolynomialRingElement_4b,
               libcrux_ml_dsa_polynomial_PolynomialRingElement_4b *)
               .simd_units[j],
          &tmp.simd_units[j]);
    }
    Eurydice_slice_index(
        re_vector, i1, libcrux_ml_dsa_polynomial_PolynomialRingElement_4b,
        libcrux_ml_dsa_polynomial_PolynomialRingElement_4b *) = tmp;
  }
}

/**
A monomorphic instance of
libcrux_ml_dsa.ml_dsa_generic.ml_dsa_65.verify_internal with types
libcrux_ml_dsa_simd_avx2_vector_type_Vec256,
libcrux_ml_dsa_samplex4_avx2_AVX2Sampler,
libcrux_ml_dsa_hash_functions_simd256_Shake128x4,
libcrux_ml_dsa_hash_functions_simd256_Shake256,
libcrux_ml_dsa_hash_functions_portable_Shake256Xof with const generics

*/
KRML_ATTRIBUTE_TARGET("avx2")
static KRML_MUSTINLINE Result_41
libcrux_ml_dsa_ml_dsa_generic_ml_dsa_65_verify_internal_07(
    uint8_t *verification_key, Eurydice_slice message,
    Option_84 domain_separation_context, uint8_t *signature_serialized) {
  Eurydice_slice_uint8_t_x2 uu____0 = Eurydice_slice_split_at(
      Eurydice_array_to_slice((size_t)1952U, verification_key, uint8_t),
      LIBCRUX_ML_DSA_CONSTANTS_SEED_FOR_A_SIZE, uint8_t,
      Eurydice_slice_uint8_t_x2);
  Eurydice_slice seed_for_a = uu____0.fst;
  Eurydice_slice t1_serialized = uu____0.snd;
  libcrux_ml_dsa_polynomial_PolynomialRingElement_4b t1[6U];
  for (size_t i = (size_t)0U; i < (size_t)6U; i++) {
    t1[i] = libcrux_ml_dsa_polynomial_zero_bc_21();
  }
  libcrux_ml_dsa_encoding_verification_key_deserialize_21(
      LIBCRUX_ML_DSA_CONSTANTS_ML_DSA_65_ROWS_IN_A,
      LIBCRUX_ML_DSA_ML_DSA_GENERIC_ML_DSA_65_VERIFICATION_KEY_SIZE,
      t1_serialized,
      Eurydice_array_to_slice(
          (size_t)6U, t1, libcrux_ml_dsa_polynomial_PolynomialRingElement_4b));
  uint8_t deserialized_commitment_hash[48U] = {0U};
  libcrux_ml_dsa_polynomial_PolynomialRingElement_4b
      deserialized_signer_response[5U];
  for (size_t i = (size_t)0U; i < (size_t)5U; i++) {
    deserialized_signer_response[i] = libcrux_ml_dsa_polynomial_zero_bc_21();
  }
  int32_t deserialized_hint[6U][256U] = {{0U}};
  Result_41 uu____1 = libcrux_ml_dsa_encoding_signature_deserialize_21(
      LIBCRUX_ML_DSA_CONSTANTS_ML_DSA_65_COLUMNS_IN_A,
      LIBCRUX_ML_DSA_CONSTANTS_ML_DSA_65_ROWS_IN_A,
      LIBCRUX_ML_DSA_CONSTANTS_ML_DSA_65_COMMITMENT_HASH_SIZE,
      LIBCRUX_ML_DSA_CONSTANTS_ML_DSA_65_GAMMA1_EXPONENT,
      LIBCRUX_ML_DSA_ML_DSA_GENERIC_ML_DSA_65_GAMMA1_RING_ELEMENT_SIZE,
      LIBCRUX_ML_DSA_CONSTANTS_ML_DSA_65_MAX_ONES_IN_HINT,
      LIBCRUX_ML_DSA_ML_DSA_GENERIC_ML_DSA_65_SIGNATURE_SIZE,
      Eurydice_array_to_slice((size_t)3309U, signature_serialized, uint8_t),
      Eurydice_array_to_slice((size_t)48U, deserialized_commitment_hash,
                              uint8_t),
      Eurydice_array_to_slice(
          (size_t)5U, deserialized_signer_response,
          libcrux_ml_dsa_polynomial_PolynomialRingElement_4b),
      Eurydice_array_to_slice((size_t)6U, deserialized_hint, int32_t[256U]));
  Result_41 uu____2;
  if (uu____1.tag == Ok) {
    if (libcrux_ml_dsa_arithmetic_vector_infinity_norm_exceeds_21(
            Eurydice_array_to_slice(
                (size_t)5U, deserialized_signer_response,
                libcrux_ml_dsa_polynomial_PolynomialRingElement_4b),
            ((int32_t)2 << (uint32_t)
                 LIBCRUX_ML_DSA_CONSTANTS_ML_DSA_65_GAMMA1_EXPONENT) -
                LIBCRUX_ML_DSA_ML_DSA_GENERIC_ML_DSA_65_BETA)) {
      uu____2 = (Result_41{
          Err,
          libcrux_ml_dsa_types_VerificationError_SignerResponseExceedsBoundError});
    } else {
      libcrux_ml_dsa_polynomial_PolynomialRingElement_4b matrix[30U];
      for (size_t i = (size_t)0U; i < (size_t)30U; i++) {
        matrix[i] = libcrux_ml_dsa_polynomial_zero_bc_21();
      }
      libcrux_ml_dsa_samplex4_avx2_matrix_flat_b8_21(
          LIBCRUX_ML_DSA_CONSTANTS_ML_DSA_65_COLUMNS_IN_A, seed_for_a,
          Eurydice_array_to_slice(
              (size_t)30U, matrix,
              libcrux_ml_dsa_polynomial_PolynomialRingElement_4b));
      uint8_t verification_key_hash[64U] = {0U};
      libcrux_ml_dsa_hash_functions_simd256_shake256_d9_24(
          Eurydice_array_to_slice((size_t)1952U, verification_key, uint8_t),
          verification_key_hash);
      uint8_t message_representative[64U] = {0U};
      libcrux_ml_dsa_ml_dsa_generic_derive_message_representative_7b(
          Eurydice_array_to_slice((size_t)64U, verification_key_hash, uint8_t),
          &domain_separation_context, message, message_representative);
      libcrux_ml_dsa_polynomial_PolynomialRingElement_4b verifier_challenge =
          libcrux_ml_dsa_polynomial_zero_bc_21();
      libcrux_ml_dsa_sample_sample_challenge_ring_element_18(
          Eurydice_array_to_slice((size_t)48U, deserialized_commitment_hash,
                                  uint8_t),
          LIBCRUX_ML_DSA_CONSTANTS_ML_DSA_65_ONES_IN_VERIFIER_CHALLENGE,
          &verifier_challenge);
      libcrux_ml_dsa_ntt_ntt_21(&verifier_challenge);
      for (size_t i = (size_t)0U;
           i < Eurydice_slice_len(
                   Eurydice_array_to_slice(
                       (size_t)5U, deserialized_signer_response,
                       libcrux_ml_dsa_polynomial_PolynomialRingElement_4b),
                   libcrux_ml_dsa_polynomial_PolynomialRingElement_4b);
           i++) {
        size_t i0 = i;
        libcrux_ml_dsa_ntt_ntt_21(&deserialized_signer_response[i0]);
      }
      libcrux_ml_dsa_matrix_compute_w_approx_21(
          LIBCRUX_ML_DSA_CONSTANTS_ML_DSA_65_ROWS_IN_A,
          LIBCRUX_ML_DSA_CONSTANTS_ML_DSA_65_COLUMNS_IN_A,
          Eurydice_array_to_slice(
              (size_t)30U, matrix,
              libcrux_ml_dsa_polynomial_PolynomialRingElement_4b),
          Eurydice_array_to_slice(
              (size_t)5U, deserialized_signer_response,
              libcrux_ml_dsa_polynomial_PolynomialRingElement_4b),
          &verifier_challenge,
          Eurydice_array_to_slice(
              (size_t)6U, t1,
              libcrux_ml_dsa_polynomial_PolynomialRingElement_4b));
      uint8_t recomputed_commitment_hash[48U] = {0U};
      libcrux_ml_dsa_arithmetic_use_hint_21(
          LIBCRUX_ML_DSA_CONSTANTS_ML_DSA_65_GAMMA2,
          Eurydice_array_to_slice((size_t)6U, deserialized_hint, int32_t[256U]),
          Eurydice_array_to_slice(
              (size_t)6U, t1,
              libcrux_ml_dsa_polynomial_PolynomialRingElement_4b));
      uint8_t commitment_serialized[768U] = {0U};
      libcrux_ml_dsa_encoding_commitment_serialize_vector_21(
          LIBCRUX_ML_DSA_ML_DSA_GENERIC_ML_DSA_65_COMMITMENT_RING_ELEMENT_SIZE,
          Eurydice_array_to_slice(
              (size_t)6U, t1,
              libcrux_ml_dsa_polynomial_PolynomialRingElement_4b),
          Eurydice_array_to_slice((size_t)768U, commitment_serialized,
                                  uint8_t));
      libcrux_sha3_generic_keccak_KeccakXofState_e2 shake =
          libcrux_ml_dsa_hash_functions_portable_init_83();
      libcrux_ml_dsa_hash_functions_portable_absorb_83(
          &shake, Eurydice_array_to_slice((size_t)64U, message_representative,
                                          uint8_t));
      libcrux_ml_dsa_hash_functions_portable_absorb_final_83(
          &shake, Eurydice_array_to_slice((size_t)768U, commitment_serialized,
                                          uint8_t));
      libcrux_ml_dsa_hash_functions_portable_squeeze_83(
          &shake, Eurydice_array_to_slice((size_t)48U,
                                          recomputed_commitment_hash, uint8_t));
      if (core_array_equality___core__cmp__PartialEq__Array_U__N___for__Array_T__N____eq(
              (size_t)48U, deserialized_commitment_hash,
              recomputed_commitment_hash, uint8_t, uint8_t, bool)) {
        uu____2 = (Result_41{Ok});
      } else {
        uu____2 = (Result_41{
            Err,
            libcrux_ml_dsa_types_VerificationError_CommitmentHashesDontMatchError});
      }
    }
  } else {
    libcrux_ml_dsa_types_VerificationError e = uu____1.f0;
    uu____2 = (Result_41{Err, e});
  }
  return uu____2;
}

/**
A monomorphic instance of libcrux_ml_dsa.ml_dsa_generic.ml_dsa_65.verify
with types libcrux_ml_dsa_simd_avx2_vector_type_Vec256,
libcrux_ml_dsa_samplex4_avx2_AVX2Sampler,
libcrux_ml_dsa_hash_functions_simd256_Shake128x4,
libcrux_ml_dsa_hash_functions_simd256_Shake256,
libcrux_ml_dsa_hash_functions_portable_Shake256Xof with const generics

*/
KRML_ATTRIBUTE_TARGET("avx2")
static KRML_MUSTINLINE Result_41
libcrux_ml_dsa_ml_dsa_generic_ml_dsa_65_verify_07(
    uint8_t *verification_key_serialized, Eurydice_slice message,
    Eurydice_slice context, uint8_t *signature_serialized) {
  Result_a8 uu____0 =
      libcrux_ml_dsa_pre_hash_new_45(context, (Option_30{None}));
  if (!(uu____0.tag == Ok)) {
    return (Result_41{
        Err,
        libcrux_ml_dsa_types_VerificationError_VerificationContextTooLongError});
  }
  libcrux_ml_dsa_pre_hash_DomainSeparationContext dsc = uu____0.val.case_Ok;
  libcrux_ml_dsa_pre_hash_DomainSeparationContext domain_separation_context =
      dsc;
  return libcrux_ml_dsa_ml_dsa_generic_ml_dsa_65_verify_internal_07(
      verification_key_serialized, message,
      (Option_84{Some, domain_separation_context}), signature_serialized);
}

KRML_ATTRIBUTE_TARGET("avx2")
static inline Result_41
libcrux_ml_dsa_ml_dsa_generic_instantiations_avx2_ml_dsa_65_verify__inner(
    uint8_t *verification_key, Eurydice_slice message, Eurydice_slice context,
    uint8_t *signature) {
  return libcrux_ml_dsa_ml_dsa_generic_ml_dsa_65_verify_07(
      verification_key, message, context, signature);
}

/**
 Verify.
*/
KRML_ATTRIBUTE_TARGET("avx2")
static inline Result_41
libcrux_ml_dsa_ml_dsa_generic_instantiations_avx2_ml_dsa_65_verify(
    uint8_t *verification_key, Eurydice_slice message, Eurydice_slice context,
    uint8_t *signature) {
  return libcrux_ml_dsa_ml_dsa_generic_instantiations_avx2_ml_dsa_65_verify__inner(
      verification_key, message, context, signature);
}

/**
 Verify an ML-DSA-65 Signature

 The parameter `context` is used for domain separation
 and is a byte string of length at most 255 bytes. It
 may also be empty.
*/
KRML_ATTRIBUTE_TARGET("avx2")
static inline Result_41 libcrux_ml_dsa_ml_dsa_65_avx2_verify(
    libcrux_ml_dsa_types_MLDSAVerificationKey_ea *verification_key,
    Eurydice_slice message, Eurydice_slice context,
    libcrux_ml_dsa_types_MLDSASignature_8f *signature) {
  return libcrux_ml_dsa_ml_dsa_generic_instantiations_avx2_ml_dsa_65_verify(
      libcrux_ml_dsa_types_as_ref_66_97(verification_key), message, context,
      libcrux_ml_dsa_types_as_ref_8f_fa(signature));
}

/**
A monomorphic instance of
libcrux_ml_dsa.ml_dsa_generic.ml_dsa_65.verify_pre_hashed with types
libcrux_ml_dsa_simd_avx2_vector_type_Vec256,
libcrux_ml_dsa_samplex4_avx2_AVX2Sampler,
libcrux_ml_dsa_hash_functions_portable_Shake128,
libcrux_ml_dsa_hash_functions_simd256_Shake128x4,
libcrux_ml_dsa_hash_functions_simd256_Shake256,
libcrux_ml_dsa_hash_functions_portable_Shake256Xof,
libcrux_ml_dsa_pre_hash_SHAKE128_PH with const generics

*/
KRML_ATTRIBUTE_TARGET("avx2")
static KRML_MUSTINLINE Result_41
libcrux_ml_dsa_ml_dsa_generic_ml_dsa_65_verify_pre_hashed_37(
    uint8_t *verification_key_serialized, Eurydice_slice message,
    Eurydice_slice context, Eurydice_slice pre_hash_buffer,
    uint8_t *signature_serialized) {
  libcrux_ml_dsa_pre_hash_hash_3e_cc(message, pre_hash_buffer);
  Eurydice_slice uu____0 = context;
  Option_30 lit;
  lit.tag = Some;
  uint8_t ret[11U];
  libcrux_ml_dsa_pre_hash_oid_3e(ret);
  memcpy(lit.f0, ret, (size_t)11U * sizeof(uint8_t));
  Result_a8 uu____1 = libcrux_ml_dsa_pre_hash_new_45(uu____0, lit);
  if (!(uu____1.tag == Ok)) {
    return (Result_41{
        Err,
        libcrux_ml_dsa_types_VerificationError_VerificationContextTooLongError});
  }
  libcrux_ml_dsa_pre_hash_DomainSeparationContext dsc = uu____1.val.case_Ok;
  libcrux_ml_dsa_pre_hash_DomainSeparationContext domain_separation_context =
      dsc;
  return libcrux_ml_dsa_ml_dsa_generic_ml_dsa_65_verify_internal_07(
      verification_key_serialized, pre_hash_buffer,
      (Option_84{Some, domain_separation_context}), signature_serialized);
}

KRML_ATTRIBUTE_TARGET("avx2")
static inline Result_41
libcrux_ml_dsa_ml_dsa_generic_instantiations_avx2_ml_dsa_65_verify_pre_hashed_shake128__inner(
    uint8_t *verification_key, Eurydice_slice message, Eurydice_slice context,
    Eurydice_slice pre_hash_buffer, uint8_t *signature) {
  return libcrux_ml_dsa_ml_dsa_generic_ml_dsa_65_verify_pre_hashed_37(
      verification_key, message, context, pre_hash_buffer, signature);
}

/**
 Verify (pre-hashed with SHAKE-128).
*/
KRML_ATTRIBUTE_TARGET("avx2")
static inline Result_41
libcrux_ml_dsa_ml_dsa_generic_instantiations_avx2_ml_dsa_65_verify_pre_hashed_shake128(
    uint8_t *verification_key, Eurydice_slice message, Eurydice_slice context,
    Eurydice_slice pre_hash_buffer, uint8_t *signature) {
  return libcrux_ml_dsa_ml_dsa_generic_instantiations_avx2_ml_dsa_65_verify_pre_hashed_shake128__inner(
      verification_key, message, context, pre_hash_buffer, signature);
}

/**
 Verify a HashML-DSA-65 Signature, with a SHAKE128 pre-hashing

 The parameter `context` is used for domain separation
 and is a byte string of length at most 255 bytes. It
 may also be empty.
*/
KRML_ATTRIBUTE_TARGET("avx2")
static inline Result_41
libcrux_ml_dsa_ml_dsa_65_avx2_verify_pre_hashed_shake128(
    libcrux_ml_dsa_types_MLDSAVerificationKey_ea *verification_key,
    Eurydice_slice message, Eurydice_slice context,
    libcrux_ml_dsa_types_MLDSASignature_8f *signature) {
  uint8_t pre_hash_buffer[256U] = {0U};
  return libcrux_ml_dsa_ml_dsa_generic_instantiations_avx2_ml_dsa_65_verify_pre_hashed_shake128(
      libcrux_ml_dsa_types_as_ref_66_97(verification_key), message, context,
      Eurydice_array_to_slice((size_t)256U, pre_hash_buffer, uint8_t),
      libcrux_ml_dsa_types_as_ref_8f_fa(signature));
}

KRML_ATTRIBUTE_TARGET("avx2")
static inline bool
libcrux_ml_dsa_simd_avx2_rejection_sample_shuffle_table_is_bit_set(
    size_t number, uint8_t bit_position) {
  return (number & (size_t)1U << (uint32_t)bit_position) >>
             (uint32_t)bit_position ==
         (size_t)1U;
}

KRML_ATTRIBUTE_TARGET("avx2")
static inline void
libcrux_ml_dsa_simd_avx2_rejection_sample_shuffle_table_generate_shuffle_table(
    uint8_t ret[16U][16U]) {
  uint8_t byte_shuffles[16U][16U];
  for (size_t i = (size_t)0U; i < (size_t)16U; i++) {
    uint8_t repeat_expression[16U];
    memset(repeat_expression, 255U, (size_t)16U * sizeof(uint8_t));
    memcpy(byte_shuffles[i], repeat_expression, (size_t)16U * sizeof(uint8_t));
  }
  for (size_t i0 = (size_t)0U; i0 < (size_t)1U << 4U; i0++) {
    size_t bit_pattern = i0;
    size_t byte_shuffles_index = (size_t)0U;
    for (uint8_t i = 0U; i < 4U; i = (uint32_t)i + 1U) {
      uint8_t bit_position = i;
      if (libcrux_ml_dsa_simd_avx2_rejection_sample_shuffle_table_is_bit_set(
              bit_pattern, bit_position)) {
        byte_shuffles[bit_pattern][byte_shuffles_index] =
            (uint32_t)bit_position * 4U;
        byte_shuffles_index++;
        byte_shuffles[bit_pattern][byte_shuffles_index] =
            (uint32_t)bit_position * 4U + 1U;
        byte_shuffles_index++;
        byte_shuffles[bit_pattern][byte_shuffles_index] =
            (uint32_t)bit_position * 4U + 2U;
        byte_shuffles_index++;
        byte_shuffles[bit_pattern][byte_shuffles_index] =
            (uint32_t)bit_position * 4U + 3U;
        byte_shuffles_index++;
      }
    }
  }
  memcpy(ret, byte_shuffles, (size_t)16U * sizeof(uint8_t[16U]));
}

/**
This function found in impl {(core::clone::Clone for
libcrux_ml_dsa::simd::avx2::vector_type::Vec256)}
*/
KRML_ATTRIBUTE_TARGET("avx2")
static inline __m256i libcrux_ml_dsa_simd_avx2_vector_type_clone_b1(
    __m256i *self) {
  return self[0U];
}

typedef __m256i libcrux_ml_dsa_simd_avx2_vector_type_AVX2RingElement[32U];

#define __libcrux_mldsa65_avx2_H_DEFINED
#endif<|MERGE_RESOLUTION|>--- conflicted
+++ resolved
@@ -5,17 +5,10 @@
  *
  * This code was generated with the following revisions:
  * Charon: bb62a9b39db4ea8c6d536fe61b7d26663751bf3c
-<<<<<<< HEAD
- * Eurydice: ef0b2dfa7dea7f6f32ea6506cdbf3415b5f97640
- * Karamel: 39cb85a718da8ae4a724d31b08f9134ca9311336
- * F*: unset
- * Libcrux: b22d65431942a8f8948c3892bd8ff971b4c23677
-=======
  * Eurydice: 46cef5d58a855ed049fa89bfe99c959b5d9d0d4b
  * Karamel: 39cb85a718da8ae4a724d31b08f9134ca9311336
  * F*: unset
  * Libcrux: ebc5ce6353daffce3fcd8bb1a92f7621ce266e9a
->>>>>>> 5fec0538
  */
 
 #ifndef __libcrux_mldsa65_avx2_H
@@ -1075,13 +1068,18 @@
       randomness, out);
 }
 
-#define LIBCRUX_ML_DSA_SIMD_AVX2_ENCODING_GAMMA1_GAMMA1_2_POW_17 \
+#define LIBCRUX_ML_DSA_SIMD_AVX2_ENCODING_GAMMA1_SERIALIZE_WHEN_GAMMA1_IS_2_POW_17_GAMMA1 \
   ((int32_t)1 << 17U)
 
 KRML_ATTRIBUTE_TARGET("avx2")
-static KRML_MUSTINLINE __m256i
-libcrux_ml_dsa_simd_avx2_encoding_gamma1_serialize_when_gamma1_is_2_pow_17_aux(
-    __m256i simd_unit_shifted) {
+static KRML_MUSTINLINE void
+libcrux_ml_dsa_simd_avx2_encoding_gamma1_serialize_when_gamma1_is_2_pow_17(
+    __m256i *simd_unit, Eurydice_slice out) {
+  uint8_t serialized[32U] = {0U};
+  __m256i simd_unit_shifted = libcrux_intrinsics_avx2_mm256_sub_epi32(
+      libcrux_intrinsics_avx2_mm256_set1_epi32(
+          LIBCRUX_ML_DSA_SIMD_AVX2_ENCODING_GAMMA1_SERIALIZE_WHEN_GAMMA1_IS_2_POW_17_GAMMA1),
+      simd_unit[0U]);
   __m256i adjacent_2_combined = libcrux_intrinsics_avx2_mm256_sllv_epi32(
       simd_unit_shifted, libcrux_intrinsics_avx2_mm256_set_epi32(
                              (int32_t)0, (int32_t)14, (int32_t)0, (int32_t)14,
@@ -1095,31 +1093,17 @@
                                                every_second_element, __m256i);
   __m256i adjacent_4_combined = libcrux_intrinsics_avx2_mm256_add_epi64(
       adjacent_2_combined0, every_second_element_shifted);
-  return libcrux_intrinsics_avx2_mm256_srlv_epi64(
+  __m256i adjacent_4_combined0 = libcrux_intrinsics_avx2_mm256_srlv_epi64(
       adjacent_4_combined,
       libcrux_intrinsics_avx2_mm256_set_epi64x((int64_t)28, (int64_t)0,
                                                (int64_t)28, (int64_t)0));
-}
-
-KRML_ATTRIBUTE_TARGET("avx2")
-static KRML_MUSTINLINE void
-libcrux_ml_dsa_simd_avx2_encoding_gamma1_serialize_when_gamma1_is_2_pow_17(
-    __m256i *simd_unit, Eurydice_slice out) {
-  uint8_t serialized[32U] = {0U};
-  __m256i simd_unit_shifted = libcrux_intrinsics_avx2_mm256_sub_epi32(
-      libcrux_intrinsics_avx2_mm256_set1_epi32(
-          LIBCRUX_ML_DSA_SIMD_AVX2_ENCODING_GAMMA1_GAMMA1_2_POW_17),
-      simd_unit[0U]);
-  __m256i adjacent_4_combined =
-      libcrux_ml_dsa_simd_avx2_encoding_gamma1_serialize_when_gamma1_is_2_pow_17_aux(
-          simd_unit_shifted);
   __m128i lower_4 =
-      libcrux_intrinsics_avx2_mm256_castsi256_si128(adjacent_4_combined);
+      libcrux_intrinsics_avx2_mm256_castsi256_si128(adjacent_4_combined0);
   libcrux_intrinsics_avx2_mm_storeu_bytes_si128(
       Eurydice_array_to_subslice2(serialized, (size_t)0U, (size_t)16U, uint8_t),
       lower_4);
   __m128i upper_4 = libcrux_intrinsics_avx2_mm256_extracti128_si256(
-      (int32_t)1, adjacent_4_combined, __m128i);
+      (int32_t)1, adjacent_4_combined0, __m128i);
   libcrux_intrinsics_avx2_mm_storeu_bytes_si128(
       Eurydice_array_to_subslice2(serialized, (size_t)9U, (size_t)25U, uint8_t),
       upper_4);
@@ -1130,20 +1114,25 @@
       uint8_t);
 }
 
-#define LIBCRUX_ML_DSA_SIMD_AVX2_ENCODING_GAMMA1_GAMMA1_2_POW_19 \
+#define LIBCRUX_ML_DSA_SIMD_AVX2_ENCODING_GAMMA1_SERIALIZE_WHEN_GAMMA1_IS_2_POW_19_GAMMA1 \
   ((int32_t)1 << 19U)
 
 KRML_ATTRIBUTE_TARGET("avx2")
-static KRML_MUSTINLINE __m256i
-libcrux_ml_dsa_simd_avx2_encoding_gamma1_serialize_when_gamma1_is_2_pow_19_aux(
-    __m256i simd_unit_shifted) {
+static KRML_MUSTINLINE void
+libcrux_ml_dsa_simd_avx2_encoding_gamma1_serialize_when_gamma1_is_2_pow_19(
+    __m256i *simd_unit, Eurydice_slice out) {
+  uint8_t serialized[32U] = {0U};
+  __m256i simd_unit_shifted = libcrux_intrinsics_avx2_mm256_sub_epi32(
+      libcrux_intrinsics_avx2_mm256_set1_epi32(
+          LIBCRUX_ML_DSA_SIMD_AVX2_ENCODING_GAMMA1_SERIALIZE_WHEN_GAMMA1_IS_2_POW_19_GAMMA1),
+      simd_unit[0U]);
   __m256i adjacent_2_combined = libcrux_intrinsics_avx2_mm256_sllv_epi32(
       simd_unit_shifted, libcrux_intrinsics_avx2_mm256_set_epi32(
                              (int32_t)0, (int32_t)12, (int32_t)0, (int32_t)12,
                              (int32_t)0, (int32_t)12, (int32_t)0, (int32_t)12));
   __m256i adjacent_2_combined0 = libcrux_intrinsics_avx2_mm256_srli_epi64(
       (int32_t)12, adjacent_2_combined, __m256i);
-  return libcrux_intrinsics_avx2_mm256_shuffle_epi8(
+  __m256i adjacent_4_combined = libcrux_intrinsics_avx2_mm256_shuffle_epi8(
       adjacent_2_combined0,
       libcrux_intrinsics_avx2_mm256_set_epi8(
           (int8_t)-1, (int8_t)-1, (int8_t)-1, (int8_t)-1, (int8_t)-1,
@@ -1152,20 +1141,6 @@
           (int8_t)-1, (int8_t)-1, (int8_t)-1, (int8_t)-1, (int8_t)-1,
           (int8_t)12, (int8_t)11, (int8_t)10, (int8_t)9, (int8_t)8, (int8_t)4,
           (int8_t)3, (int8_t)2, (int8_t)1, (int8_t)0));
-}
-
-KRML_ATTRIBUTE_TARGET("avx2")
-static KRML_MUSTINLINE void
-libcrux_ml_dsa_simd_avx2_encoding_gamma1_serialize_when_gamma1_is_2_pow_19(
-    __m256i *simd_unit, Eurydice_slice out) {
-  uint8_t serialized[32U] = {0U};
-  __m256i simd_unit_shifted = libcrux_intrinsics_avx2_mm256_sub_epi32(
-      libcrux_intrinsics_avx2_mm256_set1_epi32(
-          LIBCRUX_ML_DSA_SIMD_AVX2_ENCODING_GAMMA1_GAMMA1_2_POW_19),
-      simd_unit[0U]);
-  __m256i adjacent_4_combined =
-      libcrux_ml_dsa_simd_avx2_encoding_gamma1_serialize_when_gamma1_is_2_pow_19_aux(
-          simd_unit_shifted);
   __m128i lower_4 =
       libcrux_intrinsics_avx2_mm256_castsi256_si128(adjacent_4_combined);
   libcrux_intrinsics_avx2_mm_storeu_bytes_si128(
@@ -1336,7 +1311,8 @@
 
 KRML_ATTRIBUTE_TARGET("avx2")
 static KRML_MUSTINLINE __m128i
-libcrux_ml_dsa_simd_avx2_encoding_commitment_serialize_4(__m256i *simd_unit) {
+libcrux_ml_dsa_simd_avx2_encoding_commitment_serialize_4_normalized_serialize_4(
+    __m256i *simd_unit) {
   __m256i adjacent_2_combined = libcrux_intrinsics_avx2_mm256_sllv_epi32(
       simd_unit[0U], libcrux_intrinsics_avx2_mm256_set_epi32(
                          (int32_t)0, (int32_t)28, (int32_t)0, (int32_t)28,
@@ -1358,8 +1334,21 @@
 }
 
 KRML_ATTRIBUTE_TARGET("avx2")
-static KRML_MUSTINLINE __m256i
-libcrux_ml_dsa_simd_avx2_encoding_commitment_serialize_6(__m256i *simd_unit) {
+static KRML_MUSTINLINE __m128i
+libcrux_ml_dsa_simd_avx2_encoding_commitment_serialize_4(__m256i *simd_unit) {
+  return libcrux_ml_dsa_simd_avx2_encoding_commitment_serialize_4_normalized_serialize_4(
+      simd_unit);
+}
+
+typedef struct core_core_arch_x86___m128i_x2_s {
+  __m128i fst;
+  __m128i snd;
+} core_core_arch_x86___m128i_x2;
+
+KRML_ATTRIBUTE_TARGET("avx2")
+static KRML_MUSTINLINE core_core_arch_x86___m128i_x2
+libcrux_ml_dsa_simd_avx2_encoding_commitment_serialize_6_normalized_serialize_6(
+    __m256i *simd_unit) {
   __m256i adjacent_2_combined = libcrux_intrinsics_avx2_mm256_sllv_epi32(
       simd_unit[0U], libcrux_intrinsics_avx2_mm256_set_epi32(
                          (int32_t)0, (int32_t)26, (int32_t)0, (int32_t)26,
@@ -1384,11 +1373,23 @@
           (int16_t)1 << 0U, (int16_t)1 << 0U, (int16_t)1 << 0U,
           (int16_t)1 << 0U, (int16_t)1 << 0U, (int16_t)1 << 0U,
           (int16_t)1 << 4U));
-  return libcrux_intrinsics_avx2_mm256_srlv_epi32(
+  __m256i adjacent_3_combined1 = libcrux_intrinsics_avx2_mm256_srlv_epi32(
       adjacent_3_combined0,
       libcrux_intrinsics_avx2_mm256_set_epi32(
           (int32_t)0, (int32_t)0, (int32_t)0, (int32_t)4, (int32_t)0,
           (int32_t)0, (int32_t)0, (int32_t)4));
+  __m128i lower =
+      libcrux_intrinsics_avx2_mm256_castsi256_si128(adjacent_3_combined1);
+  __m128i upper = libcrux_intrinsics_avx2_mm256_extracti128_si256(
+      (int32_t)1, adjacent_3_combined1, __m128i);
+  return (core_core_arch_x86___m128i_x2{lower, upper});
+}
+
+KRML_ATTRIBUTE_TARGET("avx2")
+static KRML_MUSTINLINE core_core_arch_x86___m128i_x2
+libcrux_ml_dsa_simd_avx2_encoding_commitment_serialize_6(__m256i *simd_unit) {
+  return libcrux_ml_dsa_simd_avx2_encoding_commitment_serialize_6_normalized_serialize_6(
+      simd_unit);
 }
 
 KRML_ATTRIBUTE_TARGET("avx2")
@@ -1411,12 +1412,10 @@
       break;
     }
     case 6U: {
-      __m256i adjacent_3_combined =
+      core_core_arch_x86___m128i_x2 uu____2 =
           libcrux_ml_dsa_simd_avx2_encoding_commitment_serialize_6(simd_unit);
-      __m128i lower_3 =
-          libcrux_intrinsics_avx2_mm256_castsi256_si128(adjacent_3_combined);
-      __m128i upper_3 = libcrux_intrinsics_avx2_mm256_extracti128_si256(
-          (int32_t)1, adjacent_3_combined, __m128i);
+      __m128i lower_3 = uu____2.fst;
+      __m128i upper_3 = uu____2.snd;
       libcrux_intrinsics_avx2_mm_storeu_bytes_si128(
           Eurydice_array_to_subslice2(serialized, (size_t)0U, (size_t)16U,
                                       uint8_t),
@@ -1425,8 +1424,8 @@
           Eurydice_array_to_subslice2(serialized, (size_t)3U, (size_t)19U,
                                       uint8_t),
           upper_3);
-      Eurydice_slice uu____2 = out;
-      Eurydice_slice_copy(uu____2,
+      Eurydice_slice uu____3 = out;
+      Eurydice_slice_copy(uu____3,
                           Eurydice_array_to_subslice2(serialized, (size_t)0U,
                                                       (size_t)6U, uint8_t),
                           uint8_t);
@@ -1450,12 +1449,18 @@
   libcrux_ml_dsa_simd_avx2_encoding_commitment_serialize(simd_unit, serialized);
 }
 
-#define LIBCRUX_ML_DSA_SIMD_AVX2_ENCODING_ERROR_ETA_4 ((int32_t)4)
-
-KRML_ATTRIBUTE_TARGET("avx2")
-static KRML_MUSTINLINE __m128i
-libcrux_ml_dsa_simd_avx2_encoding_error_serialize_when_eta_is_4_aux(
-    __m256i simd_unit_shifted) {
+#define LIBCRUX_ML_DSA_SIMD_AVX2_ENCODING_ERROR_SERIALIZE_WHEN_ETA_IS_4_ETA \
+  ((int32_t)4)
+
+KRML_ATTRIBUTE_TARGET("avx2")
+static KRML_MUSTINLINE void
+libcrux_ml_dsa_simd_avx2_encoding_error_serialize_when_eta_is_4(
+    __m256i *simd_unit, Eurydice_slice out) {
+  uint8_t serialized[16U] = {0U};
+  __m256i simd_unit_shifted = libcrux_intrinsics_avx2_mm256_sub_epi32(
+      libcrux_intrinsics_avx2_mm256_set1_epi32(
+          LIBCRUX_ML_DSA_SIMD_AVX2_ENCODING_ERROR_SERIALIZE_WHEN_ETA_IS_4_ETA),
+      simd_unit[0U]);
   __m256i adjacent_2_combined = libcrux_intrinsics_avx2_mm256_sllv_epi32(
       simd_unit_shifted, libcrux_intrinsics_avx2_mm256_set_epi32(
                              (int32_t)0, (int32_t)28, (int32_t)0, (int32_t)28,
@@ -1470,27 +1475,13 @@
               (int32_t)2, (int32_t)4, (int32_t)0));
   __m128i adjacent_4_combined0 =
       libcrux_intrinsics_avx2_mm256_castsi256_si128(adjacent_4_combined);
-  return libcrux_intrinsics_avx2_mm_shuffle_epi8(
+  __m128i adjacent_4_combined1 = libcrux_intrinsics_avx2_mm_shuffle_epi8(
       adjacent_4_combined0, libcrux_intrinsics_avx2_mm_set_epi8(
                                 240U, 240U, 240U, 240U, 240U, 240U, 240U, 240U,
                                 240U, 240U, 240U, 240U, 12U, 4U, 8U, 0U));
-}
-
-KRML_ATTRIBUTE_TARGET("avx2")
-static KRML_MUSTINLINE void
-libcrux_ml_dsa_simd_avx2_encoding_error_serialize_when_eta_is_4(
-    __m256i *simd_unit, Eurydice_slice out) {
-  uint8_t serialized[16U] = {0U};
-  __m256i simd_unit_shifted = libcrux_intrinsics_avx2_mm256_sub_epi32(
-      libcrux_intrinsics_avx2_mm256_set1_epi32(
-          LIBCRUX_ML_DSA_SIMD_AVX2_ENCODING_ERROR_ETA_4),
-      simd_unit[0U]);
-  __m128i adjacent_4_combined =
-      libcrux_ml_dsa_simd_avx2_encoding_error_serialize_when_eta_is_4_aux(
-          simd_unit_shifted);
   libcrux_intrinsics_avx2_mm_storeu_bytes_si128(
       Eurydice_array_to_subslice2(serialized, (size_t)0U, (size_t)16U, uint8_t),
-      adjacent_4_combined);
+      adjacent_4_combined1);
   Eurydice_slice uu____0 = out;
   Eurydice_slice_copy(
       uu____0,
@@ -1498,12 +1489,18 @@
       uint8_t);
 }
 
-#define LIBCRUX_ML_DSA_SIMD_AVX2_ENCODING_ERROR_ETA_2 ((int32_t)2)
-
-KRML_ATTRIBUTE_TARGET("avx2")
-static KRML_MUSTINLINE __m128i
-libcrux_ml_dsa_simd_avx2_encoding_error_serialize_when_eta_is_2_aux(
-    __m256i simd_unit_shifted) {
+#define LIBCRUX_ML_DSA_SIMD_AVX2_ENCODING_ERROR_SERIALIZE_WHEN_ETA_IS_2_ETA \
+  ((int32_t)2)
+
+KRML_ATTRIBUTE_TARGET("avx2")
+static KRML_MUSTINLINE void
+libcrux_ml_dsa_simd_avx2_encoding_error_serialize_when_eta_is_2(
+    __m256i *simd_unit, Eurydice_slice out) {
+  uint8_t serialized[16U] = {0U};
+  __m256i simd_unit_shifted = libcrux_intrinsics_avx2_mm256_sub_epi32(
+      libcrux_intrinsics_avx2_mm256_set1_epi32(
+          LIBCRUX_ML_DSA_SIMD_AVX2_ENCODING_ERROR_SERIALIZE_WHEN_ETA_IS_2_ETA),
+      simd_unit[0U]);
   __m256i adjacent_2_combined = libcrux_intrinsics_avx2_mm256_sllv_epi32(
       simd_unit_shifted, libcrux_intrinsics_avx2_mm256_set_epi32(
                              (int32_t)0, (int32_t)29, (int32_t)0, (int32_t)29,
@@ -1539,25 +1536,11 @@
       adjacent_6_combined0,
       libcrux_intrinsics_avx2_mm_set_epi32((int32_t)0, (int32_t)0, (int32_t)0,
                                            (int32_t)20));
-  return libcrux_intrinsics_avx2_mm_srli_epi64((int32_t)20,
-                                               adjacent_6_combined1, __m128i);
-}
-
-KRML_ATTRIBUTE_TARGET("avx2")
-static KRML_MUSTINLINE void
-libcrux_ml_dsa_simd_avx2_encoding_error_serialize_when_eta_is_2(
-    __m256i *simd_unit, Eurydice_slice out) {
-  uint8_t serialized[16U] = {0U};
-  __m256i simd_unit_shifted = libcrux_intrinsics_avx2_mm256_sub_epi32(
-      libcrux_intrinsics_avx2_mm256_set1_epi32(
-          LIBCRUX_ML_DSA_SIMD_AVX2_ENCODING_ERROR_ETA_2),
-      simd_unit[0U]);
-  __m128i adjacent_6_combined =
-      libcrux_ml_dsa_simd_avx2_encoding_error_serialize_when_eta_is_2_aux(
-          simd_unit_shifted);
+  __m128i adjacent_6_combined2 = libcrux_intrinsics_avx2_mm_srli_epi64(
+      (int32_t)20, adjacent_6_combined1, __m128i);
   libcrux_intrinsics_avx2_mm_storeu_bytes_si128(
       Eurydice_array_to_subslice2(serialized, (size_t)0U, (size_t)16U, uint8_t),
-      adjacent_6_combined);
+      adjacent_6_combined2);
   Eurydice_slice uu____0 = out;
   Eurydice_slice_copy(
       uu____0,
@@ -1616,25 +1599,26 @@
   libcrux_ml_dsa_simd_avx2_encoding_error_deserialize(eta, serialized, out);
 }
 
-#define LIBCRUX_ML_DSA_SIMD_AVX2_ENCODING_T0_POW_2_BITS_IN_LOWER_PART_OF_T_MINUS_ONE \
-  ((int32_t)1 << (uint32_t)(LIBCRUX_ML_DSA_CONSTANTS_BITS_IN_LOWER_PART_OF_T -       \
-                            (size_t)1U))
-
 KRML_ATTRIBUTE_TARGET("avx2")
 static KRML_MUSTINLINE __m256i
 libcrux_ml_dsa_simd_avx2_encoding_t0_change_interval(__m256i *simd_unit) {
   __m256i interval_end = libcrux_intrinsics_avx2_mm256_set1_epi32(
-      LIBCRUX_ML_DSA_SIMD_AVX2_ENCODING_T0_POW_2_BITS_IN_LOWER_PART_OF_T_MINUS_ONE);
+      (int32_t)1
+      << (uint32_t)(LIBCRUX_ML_DSA_CONSTANTS_BITS_IN_LOWER_PART_OF_T -
+                    (size_t)1U));
   return libcrux_intrinsics_avx2_mm256_sub_epi32(interval_end, simd_unit[0U]);
 }
 
 KRML_ATTRIBUTE_TARGET("avx2")
-static KRML_MUSTINLINE __m128i
-libcrux_ml_dsa_simd_avx2_encoding_t0_serialize_aux(__m256i simd_unit) {
+static KRML_MUSTINLINE void libcrux_ml_dsa_simd_avx2_encoding_t0_serialize(
+    __m256i *simd_unit, Eurydice_slice out) {
+  uint8_t serialized[16U] = {0U};
+  __m256i simd_unit0 =
+      libcrux_ml_dsa_simd_avx2_encoding_t0_change_interval(simd_unit);
   __m256i adjacent_2_combined = libcrux_intrinsics_avx2_mm256_sllv_epi32(
-      simd_unit, libcrux_intrinsics_avx2_mm256_set_epi32(
-                     (int32_t)0, (int32_t)19, (int32_t)0, (int32_t)19,
-                     (int32_t)0, (int32_t)19, (int32_t)0, (int32_t)19));
+      simd_unit0, libcrux_intrinsics_avx2_mm256_set_epi32(
+                      (int32_t)0, (int32_t)19, (int32_t)0, (int32_t)19,
+                      (int32_t)0, (int32_t)19, (int32_t)0, (int32_t)19));
   __m256i adjacent_2_combined0 = libcrux_intrinsics_avx2_mm256_srli_epi64(
       (int32_t)19, adjacent_2_combined, __m256i);
   __m256i adjacent_4_combined =
@@ -1658,20 +1642,11 @@
   __m256i bits_sequential0 = libcrux_intrinsics_avx2_mm256_srlv_epi64(
       bits_sequential, libcrux_intrinsics_avx2_mm256_set_epi64x(
                            (int64_t)0, (int64_t)0, (int64_t)12, (int64_t)0));
-  return libcrux_intrinsics_avx2_mm256_castsi256_si128(bits_sequential0);
-}
-
-KRML_ATTRIBUTE_TARGET("avx2")
-static KRML_MUSTINLINE void libcrux_ml_dsa_simd_avx2_encoding_t0_serialize(
-    __m256i *simd_unit, Eurydice_slice out) {
-  uint8_t serialized[16U] = {0U};
-  __m256i simd_unit_changed =
-      libcrux_ml_dsa_simd_avx2_encoding_t0_change_interval(simd_unit);
-  __m128i bits_sequential =
-      libcrux_ml_dsa_simd_avx2_encoding_t0_serialize_aux(simd_unit_changed);
+  __m128i bits_sequential1 =
+      libcrux_intrinsics_avx2_mm256_castsi256_si128(bits_sequential0);
   libcrux_intrinsics_avx2_mm_storeu_bytes_si128(
       Eurydice_array_to_slice((size_t)16U, serialized, uint8_t),
-      bits_sequential);
+      bits_sequential1);
   Eurydice_slice uu____0 = out;
   Eurydice_slice_copy(
       uu____0,
