/*
 * SPDX-FileCopyrightText: 2025 Cryspen Sarl <info@cryspen.com>
 *
 * SPDX-License-Identifier: MIT or Apache-2.0
 *
 * This code was generated with the following revisions:
 * Charon: bb62a9b39db4ea8c6d536fe61b7d26663751bf3c
<<<<<<< HEAD
 * Eurydice: ef0b2dfa7dea7f6f32ea6506cdbf3415b5f97640
 * Karamel: 39cb85a718da8ae4a724d31b08f9134ca9311336
 * F*: unset
 * Libcrux: b22d65431942a8f8948c3892bd8ff971b4c23677
=======
 * Eurydice: 46cef5d58a855ed049fa89bfe99c959b5d9d0d4b
 * Karamel: 39cb85a718da8ae4a724d31b08f9134ca9311336
 * F*: unset
 * Libcrux: ebc5ce6353daffce3fcd8bb1a92f7621ce266e9a
>>>>>>> 5fec0538
 */<|MERGE_RESOLUTION|>--- conflicted
+++ resolved
@@ -5,15 +5,8 @@
  *
  * This code was generated with the following revisions:
  * Charon: bb62a9b39db4ea8c6d536fe61b7d26663751bf3c
-<<<<<<< HEAD
- * Eurydice: ef0b2dfa7dea7f6f32ea6506cdbf3415b5f97640
- * Karamel: 39cb85a718da8ae4a724d31b08f9134ca9311336
- * F*: unset
- * Libcrux: b22d65431942a8f8948c3892bd8ff971b4c23677
-=======
  * Eurydice: 46cef5d58a855ed049fa89bfe99c959b5d9d0d4b
  * Karamel: 39cb85a718da8ae4a724d31b08f9134ca9311336
  * F*: unset
  * Libcrux: ebc5ce6353daffce3fcd8bb1a92f7621ce266e9a
->>>>>>> 5fec0538
  */