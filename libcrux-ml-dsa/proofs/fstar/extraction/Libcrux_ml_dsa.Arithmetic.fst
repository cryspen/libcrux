--- conflicted
+++ resolved
@@ -93,15 +93,10 @@
      =
   let t, t1:(t_Slice (Libcrux_ml_dsa.Polynomial.t_PolynomialRingElement v_SIMDUnit) &
     t_Slice (Libcrux_ml_dsa.Polynomial.t_PolynomialRingElement v_SIMDUnit)) =
-<<<<<<< HEAD
-    Rust_primitives.Hax.Folds.fold_range (mk_usize 0)
-      dimension
-=======
     Rust_primitives.Hax.Folds.fold_range (sz 0)
       (Core.Slice.impl__len #(Libcrux_ml_dsa.Polynomial.t_PolynomialRingElement v_SIMDUnit) t
         <:
         usize)
->>>>>>> a09ba242
       (fun temp_0_ temp_1_ ->
           let t, t1:(t_Slice (Libcrux_ml_dsa.Polynomial.t_PolynomialRingElement v_SIMDUnit) &
             t_Slice (Libcrux_ml_dsa.Polynomial.t_PolynomialRingElement v_SIMDUnit)) =
@@ -119,13 +114,9 @@
             temp_0_
           in
           let i:usize = i in
-          Rust_primitives.Hax.Folds.fold_range (mk_usize 0)
+          Rust_primitives.Hax.Folds.fold_range (sz 0)
             (Core.Slice.impl__len #v_SIMDUnit
-<<<<<<< HEAD
-                ((low.[ mk_usize 0 ]).Libcrux_ml_dsa.Polynomial.f_simd_units <: t_Slice v_SIMDUnit)
-=======
                 ((t.[ i ]).Libcrux_ml_dsa.Polynomial.f_simd_units <: t_Slice v_SIMDUnit)
->>>>>>> a09ba242
               <:
               usize)
             (fun temp_0_ temp_1_ ->
@@ -171,7 +162,7 @@
                           j
                           tmp0
                         <:
-                        t_Array v_SIMDUnit (mk_usize 32)
+                        t_Array v_SIMDUnit (sz 32)
                       }
                       <:
                       Libcrux_ml_dsa.Polynomial.t_PolynomialRingElement v_SIMDUnit)
@@ -190,7 +181,7 @@
                           j
                           tmp1
                         <:
-                        t_Array v_SIMDUnit (mk_usize 32)
+                        t_Array v_SIMDUnit (sz 32)
                       }
                       <:
                       Libcrux_ml_dsa.Polynomial.t_PolynomialRingElement v_SIMDUnit)
@@ -219,15 +210,8 @@
      =
   let high, low:(t_Slice (Libcrux_ml_dsa.Polynomial.t_PolynomialRingElement v_SIMDUnit) &
     t_Slice (Libcrux_ml_dsa.Polynomial.t_PolynomialRingElement v_SIMDUnit)) =
-<<<<<<< HEAD
-    Rust_primitives.Hax.Folds.fold_range (mk_usize 0)
-      (Core.Slice.impl__len #(Libcrux_ml_dsa.Polynomial.t_PolynomialRingElement v_SIMDUnit) t
-        <:
-        usize)
-=======
     Rust_primitives.Hax.Folds.fold_range (sz 0)
       dimension
->>>>>>> a09ba242
       (fun temp_0_ temp_1_ ->
           let high, low:(t_Slice (Libcrux_ml_dsa.Polynomial.t_PolynomialRingElement v_SIMDUnit) &
             t_Slice (Libcrux_ml_dsa.Polynomial.t_PolynomialRingElement v_SIMDUnit)) =
@@ -245,7 +229,7 @@
             temp_0_
           in
           let i:usize = i in
-          Rust_primitives.Hax.Folds.fold_range (mk_usize 0)
+          Rust_primitives.Hax.Folds.fold_range (sz 0)
             (Core.Slice.impl__len #v_SIMDUnit
                 ((low.[ sz 0 ]).Libcrux_ml_dsa.Polynomial.f_simd_units <: t_Slice v_SIMDUnit)
               <:
@@ -300,7 +284,7 @@
                           j
                           tmp0
                         <:
-                        t_Array v_SIMDUnit (mk_usize 32)
+                        t_Array v_SIMDUnit (sz 32)
                       }
                       <:
                       Libcrux_ml_dsa.Polynomial.t_PolynomialRingElement v_SIMDUnit)
@@ -319,7 +303,7 @@
                           j
                           tmp1
                         <:
-                        t_Array v_SIMDUnit (mk_usize 32)
+                        t_Array v_SIMDUnit (sz 32)
                       }
                       <:
                       Libcrux_ml_dsa.Polynomial.t_PolynomialRingElement v_SIMDUnit)
@@ -337,49 +321,119 @@
   (t_Slice (Libcrux_ml_dsa.Polynomial.t_PolynomialRingElement v_SIMDUnit) &
     t_Slice (Libcrux_ml_dsa.Polynomial.t_PolynomialRingElement v_SIMDUnit))
 
-<<<<<<< HEAD
-let shift_left_then_reduce
+let make_hint
       (#v_SIMDUnit: Type0)
-      (v_SHIFT_BY: i32)
       (#[FStar.Tactics.Typeclasses.tcresolve ()]
           i1:
           Libcrux_ml_dsa.Simd.Traits.t_Operations v_SIMDUnit)
-      (re: Libcrux_ml_dsa.Polynomial.t_PolynomialRingElement v_SIMDUnit)
+      (low high: t_Slice (Libcrux_ml_dsa.Polynomial.t_PolynomialRingElement v_SIMDUnit))
+      (gamma2: i32)
+      (hint: t_Slice (t_Array i32 (sz 256)))
      =
-  let re:Libcrux_ml_dsa.Polynomial.t_PolynomialRingElement v_SIMDUnit =
-    Rust_primitives.Hax.Folds.fold_range (mk_usize 0)
-      (Core.Slice.impl__len #v_SIMDUnit
-          (re.Libcrux_ml_dsa.Polynomial.f_simd_units <: t_Slice v_SIMDUnit)
+  let true_hints:usize = sz 0 in
+  let hint_simd:Libcrux_ml_dsa.Polynomial.t_PolynomialRingElement v_SIMDUnit =
+    Libcrux_ml_dsa.Polynomial.impl__zero #v_SIMDUnit ()
+  in
+  let hint, hint_simd, true_hints:(t_Slice (t_Array i32 (sz 256)) &
+    Libcrux_ml_dsa.Polynomial.t_PolynomialRingElement v_SIMDUnit &
+    usize) =
+    Rust_primitives.Hax.Folds.fold_range (sz 0)
+      (Core.Slice.impl__len #(Libcrux_ml_dsa.Polynomial.t_PolynomialRingElement v_SIMDUnit) low
         <:
         usize)
-      (fun re temp_1_ ->
-          let re:Libcrux_ml_dsa.Polynomial.t_PolynomialRingElement v_SIMDUnit = re in
+      (fun temp_0_ temp_1_ ->
+          let hint, hint_simd, true_hints:(t_Slice (t_Array i32 (sz 256)) &
+            Libcrux_ml_dsa.Polynomial.t_PolynomialRingElement v_SIMDUnit &
+            usize) =
+            temp_0_
+          in
           let _:usize = temp_1_ in
           true)
-      re
-      (fun re i ->
-          let re:Libcrux_ml_dsa.Polynomial.t_PolynomialRingElement v_SIMDUnit = re in
+      (hint, hint_simd, true_hints
+        <:
+        (t_Slice (t_Array i32 (sz 256)) &
+          Libcrux_ml_dsa.Polynomial.t_PolynomialRingElement v_SIMDUnit &
+          usize))
+      (fun temp_0_ i ->
+          let hint, hint_simd, true_hints:(t_Slice (t_Array i32 (sz 256)) &
+            Libcrux_ml_dsa.Polynomial.t_PolynomialRingElement v_SIMDUnit &
+            usize) =
+            temp_0_
+          in
           let i:usize = i in
-          {
-            re with
-            Libcrux_ml_dsa.Polynomial.f_simd_units
-            =
-            Rust_primitives.Hax.Monomorphized_update_at.update_at_usize re
-                .Libcrux_ml_dsa.Polynomial.f_simd_units
+          let hint_simd, true_hints:(Libcrux_ml_dsa.Polynomial.t_PolynomialRingElement v_SIMDUnit &
+            usize) =
+            Rust_primitives.Hax.Folds.fold_range (sz 0)
+              (Core.Slice.impl__len #v_SIMDUnit
+                  (hint_simd.Libcrux_ml_dsa.Polynomial.f_simd_units <: t_Slice v_SIMDUnit)
+                <:
+                usize)
+              (fun temp_0_ temp_1_ ->
+                  let hint_simd, true_hints:(Libcrux_ml_dsa.Polynomial.t_PolynomialRingElement
+                    v_SIMDUnit &
+                    usize) =
+                    temp_0_
+                  in
+                  let _:usize = temp_1_ in
+                  true)
+              (hint_simd, true_hints
+                <:
+                (Libcrux_ml_dsa.Polynomial.t_PolynomialRingElement v_SIMDUnit & usize))
+              (fun temp_0_ j ->
+                  let hint_simd, true_hints:(Libcrux_ml_dsa.Polynomial.t_PolynomialRingElement
+                    v_SIMDUnit &
+                    usize) =
+                    temp_0_
+                  in
+                  let j:usize = j in
+                  let tmp0, out:(v_SIMDUnit & usize) =
+                    Libcrux_ml_dsa.Simd.Traits.f_compute_hint #v_SIMDUnit
+                      #FStar.Tactics.Typeclasses.solve
+                      ((low.[ i ] <: Libcrux_ml_dsa.Polynomial.t_PolynomialRingElement v_SIMDUnit)
+                          .Libcrux_ml_dsa.Polynomial.f_simd_units.[ j ]
+                        <:
+                        v_SIMDUnit)
+                      ((high.[ i ] <: Libcrux_ml_dsa.Polynomial.t_PolynomialRingElement v_SIMDUnit)
+                          .Libcrux_ml_dsa.Polynomial.f_simd_units.[ j ]
+                        <:
+                        v_SIMDUnit)
+                      gamma2
+                      (hint_simd.Libcrux_ml_dsa.Polynomial.f_simd_units.[ j ] <: v_SIMDUnit)
+                  in
+                  let hint_simd:Libcrux_ml_dsa.Polynomial.t_PolynomialRingElement v_SIMDUnit =
+                    {
+                      hint_simd with
+                      Libcrux_ml_dsa.Polynomial.f_simd_units
+                      =
+                      Rust_primitives.Hax.Monomorphized_update_at.update_at_usize hint_simd
+                          .Libcrux_ml_dsa.Polynomial.f_simd_units
+                        j
+                        tmp0
+                    }
+                    <:
+                    Libcrux_ml_dsa.Polynomial.t_PolynomialRingElement v_SIMDUnit
+                  in
+                  let one_hints_count:usize = out in
+                  let true_hints:usize = true_hints +! one_hints_count in
+                  hint_simd, true_hints
+                  <:
+                  (Libcrux_ml_dsa.Polynomial.t_PolynomialRingElement v_SIMDUnit & usize))
+          in
+          let hint:t_Slice (t_Array i32 (sz 256)) =
+            Rust_primitives.Hax.Monomorphized_update_at.update_at_usize hint
               i
-              (Libcrux_ml_dsa.Simd.Traits.f_shift_left_then_reduce #v_SIMDUnit
-                  #FStar.Tactics.Typeclasses.solve
-                  v_SHIFT_BY
-                  (re.Libcrux_ml_dsa.Polynomial.f_simd_units.[ i ] <: v_SIMDUnit)
-                <:
-                v_SIMDUnit)
-            <:
-            t_Array v_SIMDUnit (mk_usize 32)
-          }
+              (Libcrux_ml_dsa.Polynomial.impl__to_i32_array #v_SIMDUnit hint_simd
+                <:
+                t_Array i32 (sz 256))
+          in
+          hint, hint_simd, true_hints
           <:
-          Libcrux_ml_dsa.Polynomial.t_PolynomialRingElement v_SIMDUnit)
-  in
-  re
+          (t_Slice (t_Array i32 (sz 256)) &
+            Libcrux_ml_dsa.Polynomial.t_PolynomialRingElement v_SIMDUnit &
+            usize))
+  in
+  let hax_temp_output:usize = true_hints in
+  hint, hax_temp_output <: (t_Slice (t_Array i32 (sz 256)) & usize)
 
 let use_hint
       (#v_SIMDUnit: Type0)
@@ -387,11 +441,11 @@
           i1:
           Libcrux_ml_dsa.Simd.Traits.t_Operations v_SIMDUnit)
       (gamma2: i32)
-      (hint: t_Slice (t_Array i32 (mk_usize 256)))
+      (hint: t_Slice (t_Array i32 (sz 256)))
       (re_vector: t_Slice (Libcrux_ml_dsa.Polynomial.t_PolynomialRingElement v_SIMDUnit))
      =
   let re_vector:t_Slice (Libcrux_ml_dsa.Polynomial.t_PolynomialRingElement v_SIMDUnit) =
-    Rust_primitives.Hax.Folds.fold_range (mk_usize 0)
+    Rust_primitives.Hax.Folds.fold_range (sz 0)
       (Core.Slice.impl__len #(Libcrux_ml_dsa.Polynomial.t_PolynomialRingElement v_SIMDUnit)
           re_vector
         <:
@@ -417,11 +471,10 @@
               tmp
           in
           let tmp:Libcrux_ml_dsa.Polynomial.t_PolynomialRingElement v_SIMDUnit =
-            Rust_primitives.Hax.Folds.fold_range (mk_usize 0)
+            Rust_primitives.Hax.Folds.fold_range (sz 0)
               (Core.Slice.impl__len #v_SIMDUnit
-                  ((re_vector.[ mk_usize 0 ]).Libcrux_ml_dsa.Polynomial.f_simd_units
-                    <:
-                    t_Slice v_SIMDUnit)
+                  ((re_vector.[ sz 0 ]).Libcrux_ml_dsa.Polynomial.f_simd_units <: t_Slice v_SIMDUnit
+                  )
                 <:
                 usize)
               (fun tmp temp_1_ ->
@@ -452,239 +505,6 @@
                         <:
                         v_SIMDUnit)
                     <:
-                    t_Array v_SIMDUnit (mk_usize 32)
-                  }
-                  <:
-                  Libcrux_ml_dsa.Polynomial.t_PolynomialRingElement v_SIMDUnit)
-          in
-          let re_vector:t_Slice (Libcrux_ml_dsa.Polynomial.t_PolynomialRingElement v_SIMDUnit) =
-            Rust_primitives.Hax.Monomorphized_update_at.update_at_usize re_vector i tmp
-          in
-          re_vector)
-  in
-  re_vector
-
-let vector_infinity_norm_exceeds
-      (#v_SIMDUnit: Type0)
-      (#[FStar.Tactics.Typeclasses.tcresolve ()]
-          i1:
-          Libcrux_ml_dsa.Simd.Traits.t_Operations v_SIMDUnit)
-      (vector: t_Slice (Libcrux_ml_dsa.Polynomial.t_PolynomialRingElement v_SIMDUnit))
-      (bound: i32)
-     =
-  let result:bool = false in
-  let result:bool =
-    Core.Iter.Traits.Iterator.f_fold (Core.Iter.Traits.Collect.f_into_iter #(Core.Slice.Iter.t_Iter
-            (Libcrux_ml_dsa.Polynomial.t_PolynomialRingElement v_SIMDUnit))
-          #FStar.Tactics.Typeclasses.solve
-          (Core.Slice.impl__iter #(Libcrux_ml_dsa.Polynomial.t_PolynomialRingElement v_SIMDUnit)
-              vector
-            <:
-            Core.Slice.Iter.t_Iter (Libcrux_ml_dsa.Polynomial.t_PolynomialRingElement v_SIMDUnit))
-        <:
-        Core.Slice.Iter.t_Iter (Libcrux_ml_dsa.Polynomial.t_PolynomialRingElement v_SIMDUnit))
-      result
-      (fun result ring_element ->
-          let result:bool = result in
-          let ring_element:Libcrux_ml_dsa.Polynomial.t_PolynomialRingElement v_SIMDUnit =
-            ring_element
-          in
-          result ||
-          (Libcrux_ml_dsa.Polynomial.impl__infinity_norm_exceeds #v_SIMDUnit ring_element bound
-            <:
-            bool))
-  in
-  result
-
-=======
->>>>>>> a09ba242
-let make_hint
-      (#v_SIMDUnit: Type0)
-      (#[FStar.Tactics.Typeclasses.tcresolve ()]
-          i1:
-          Libcrux_ml_dsa.Simd.Traits.t_Operations v_SIMDUnit)
-      (low high: t_Slice (Libcrux_ml_dsa.Polynomial.t_PolynomialRingElement v_SIMDUnit))
-      (gamma2: i32)
-      (hint: t_Slice (t_Array i32 (mk_usize 256)))
-     =
-  let true_hints:usize = mk_usize 0 in
-  let hint_simd:Libcrux_ml_dsa.Polynomial.t_PolynomialRingElement v_SIMDUnit =
-    Libcrux_ml_dsa.Polynomial.impl__zero #v_SIMDUnit ()
-  in
-  let hint, hint_simd, true_hints:(t_Slice (t_Array i32 (mk_usize 256)) &
-    Libcrux_ml_dsa.Polynomial.t_PolynomialRingElement v_SIMDUnit &
-    usize) =
-    Rust_primitives.Hax.Folds.fold_range (mk_usize 0)
-      (Core.Slice.impl__len #(Libcrux_ml_dsa.Polynomial.t_PolynomialRingElement v_SIMDUnit) low
-        <:
-        usize)
-      (fun temp_0_ temp_1_ ->
-          let hint, hint_simd, true_hints:(t_Slice (t_Array i32 (mk_usize 256)) &
-            Libcrux_ml_dsa.Polynomial.t_PolynomialRingElement v_SIMDUnit &
-            usize) =
-            temp_0_
-          in
-          let _:usize = temp_1_ in
-          true)
-      (hint, hint_simd, true_hints
-        <:
-        (t_Slice (t_Array i32 (mk_usize 256)) &
-          Libcrux_ml_dsa.Polynomial.t_PolynomialRingElement v_SIMDUnit &
-          usize))
-      (fun temp_0_ i ->
-          let hint, hint_simd, true_hints:(t_Slice (t_Array i32 (mk_usize 256)) &
-            Libcrux_ml_dsa.Polynomial.t_PolynomialRingElement v_SIMDUnit &
-            usize) =
-            temp_0_
-          in
-          let i:usize = i in
-          let hint_simd, true_hints:(Libcrux_ml_dsa.Polynomial.t_PolynomialRingElement v_SIMDUnit &
-            usize) =
-            Rust_primitives.Hax.Folds.fold_range (mk_usize 0)
-              (Core.Slice.impl__len #v_SIMDUnit
-                  (hint_simd.Libcrux_ml_dsa.Polynomial.f_simd_units <: t_Slice v_SIMDUnit)
-                <:
-                usize)
-              (fun temp_0_ temp_1_ ->
-                  let hint_simd, true_hints:(Libcrux_ml_dsa.Polynomial.t_PolynomialRingElement
-                    v_SIMDUnit &
-                    usize) =
-                    temp_0_
-                  in
-                  let _:usize = temp_1_ in
-                  true)
-              (hint_simd, true_hints
-                <:
-                (Libcrux_ml_dsa.Polynomial.t_PolynomialRingElement v_SIMDUnit & usize))
-              (fun temp_0_ j ->
-                  let hint_simd, true_hints:(Libcrux_ml_dsa.Polynomial.t_PolynomialRingElement
-                    v_SIMDUnit &
-                    usize) =
-                    temp_0_
-                  in
-                  let j:usize = j in
-                  let tmp0, out:(v_SIMDUnit & usize) =
-                    Libcrux_ml_dsa.Simd.Traits.f_compute_hint #v_SIMDUnit
-                      #FStar.Tactics.Typeclasses.solve
-                      ((low.[ i ] <: Libcrux_ml_dsa.Polynomial.t_PolynomialRingElement v_SIMDUnit)
-                          .Libcrux_ml_dsa.Polynomial.f_simd_units.[ j ]
-                        <:
-                        v_SIMDUnit)
-                      ((high.[ i ] <: Libcrux_ml_dsa.Polynomial.t_PolynomialRingElement v_SIMDUnit)
-                          .Libcrux_ml_dsa.Polynomial.f_simd_units.[ j ]
-                        <:
-                        v_SIMDUnit)
-                      gamma2
-                      (hint_simd.Libcrux_ml_dsa.Polynomial.f_simd_units.[ j ] <: v_SIMDUnit)
-                  in
-                  let hint_simd:Libcrux_ml_dsa.Polynomial.t_PolynomialRingElement v_SIMDUnit =
-                    {
-                      hint_simd with
-                      Libcrux_ml_dsa.Polynomial.f_simd_units
-                      =
-                      Rust_primitives.Hax.Monomorphized_update_at.update_at_usize hint_simd
-                          .Libcrux_ml_dsa.Polynomial.f_simd_units
-                        j
-                        tmp0
-                    }
-                    <:
-                    Libcrux_ml_dsa.Polynomial.t_PolynomialRingElement v_SIMDUnit
-                  in
-                  let one_hints_count:usize = out in
-                  let true_hints:usize = true_hints +! one_hints_count in
-                  hint_simd, true_hints
-                  <:
-                  (Libcrux_ml_dsa.Polynomial.t_PolynomialRingElement v_SIMDUnit & usize))
-          in
-          let hint:t_Slice (t_Array i32 (mk_usize 256)) =
-            Rust_primitives.Hax.Monomorphized_update_at.update_at_usize hint
-              i
-              (Libcrux_ml_dsa.Polynomial.impl__to_i32_array #v_SIMDUnit hint_simd
-                <:
-                t_Array i32 (mk_usize 256))
-          in
-          hint, hint_simd, true_hints
-          <:
-          (t_Slice (t_Array i32 (mk_usize 256)) &
-            Libcrux_ml_dsa.Polynomial.t_PolynomialRingElement v_SIMDUnit &
-            usize))
-  in
-  let hax_temp_output:usize = true_hints in
-<<<<<<< HEAD
-  hint, hax_temp_output <: (t_Slice (t_Array i32 (mk_usize 256)) & usize)
-=======
-  hint, hax_temp_output <: (t_Slice (t_Array i32 (sz 256)) & usize)
-
-let use_hint
-      (#v_SIMDUnit: Type0)
-      (#[FStar.Tactics.Typeclasses.tcresolve ()]
-          i1:
-          Libcrux_ml_dsa.Simd.Traits.t_Operations v_SIMDUnit)
-      (gamma2: i32)
-      (hint: t_Slice (t_Array i32 (sz 256)))
-      (re_vector: t_Slice (Libcrux_ml_dsa.Polynomial.t_PolynomialRingElement v_SIMDUnit))
-     =
-  let re_vector:t_Slice (Libcrux_ml_dsa.Polynomial.t_PolynomialRingElement v_SIMDUnit) =
-    Rust_primitives.Hax.Folds.fold_range (sz 0)
-      (Core.Slice.impl__len #(Libcrux_ml_dsa.Polynomial.t_PolynomialRingElement v_SIMDUnit)
-          re_vector
-        <:
-        usize)
-      (fun re_vector temp_1_ ->
-          let re_vector:t_Slice (Libcrux_ml_dsa.Polynomial.t_PolynomialRingElement v_SIMDUnit) =
-            re_vector
-          in
-          let _:usize = temp_1_ in
-          true)
-      re_vector
-      (fun re_vector i ->
-          let re_vector:t_Slice (Libcrux_ml_dsa.Polynomial.t_PolynomialRingElement v_SIMDUnit) =
-            re_vector
-          in
-          let i:usize = i in
-          let tmp:Libcrux_ml_dsa.Polynomial.t_PolynomialRingElement v_SIMDUnit =
-            Libcrux_ml_dsa.Polynomial.impl__zero #v_SIMDUnit ()
-          in
-          let tmp:Libcrux_ml_dsa.Polynomial.t_PolynomialRingElement v_SIMDUnit =
-            Libcrux_ml_dsa.Polynomial.impl__from_i32_array #v_SIMDUnit
-              (hint.[ i ] <: t_Slice i32)
-              tmp
-          in
-          let tmp:Libcrux_ml_dsa.Polynomial.t_PolynomialRingElement v_SIMDUnit =
-            Rust_primitives.Hax.Folds.fold_range (sz 0)
-              (Core.Slice.impl__len #v_SIMDUnit
-                  ((re_vector.[ sz 0 ]).Libcrux_ml_dsa.Polynomial.f_simd_units <: t_Slice v_SIMDUnit
-                  )
-                <:
-                usize)
-              (fun tmp temp_1_ ->
-                  let tmp:Libcrux_ml_dsa.Polynomial.t_PolynomialRingElement v_SIMDUnit = tmp in
-                  let _:usize = temp_1_ in
-                  true)
-              tmp
-              (fun tmp j ->
-                  let tmp:Libcrux_ml_dsa.Polynomial.t_PolynomialRingElement v_SIMDUnit = tmp in
-                  let j:usize = j in
-                  {
-                    tmp with
-                    Libcrux_ml_dsa.Polynomial.f_simd_units
-                    =
-                    Rust_primitives.Hax.Monomorphized_update_at.update_at_usize tmp
-                        .Libcrux_ml_dsa.Polynomial.f_simd_units
-                      j
-                      (Libcrux_ml_dsa.Simd.Traits.f_use_hint #v_SIMDUnit
-                          #FStar.Tactics.Typeclasses.solve
-                          gamma2
-                          ((re_vector.[ i ]
-                              <:
-                              Libcrux_ml_dsa.Polynomial.t_PolynomialRingElement v_SIMDUnit)
-                              .Libcrux_ml_dsa.Polynomial.f_simd_units.[ j ]
-                            <:
-                            v_SIMDUnit)
-                          (tmp.Libcrux_ml_dsa.Polynomial.f_simd_units.[ j ] <: v_SIMDUnit)
-                        <:
-                        v_SIMDUnit)
-                    <:
                     t_Array v_SIMDUnit (sz 32)
                   }
                   <:
@@ -695,5 +515,4 @@
           in
           re_vector)
   in
-  re_vector
->>>>>>> a09ba242
+  re_vector