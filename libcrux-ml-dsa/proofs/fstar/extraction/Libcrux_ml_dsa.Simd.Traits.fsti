module Libcrux_ml_dsa.Simd.Traits
#set-options "--fuel 0 --ifuel 1 --z3rlimit 100"
open Core
open FStar.Mul

let v_COEFFICIENTS_IN_SIMD_UNIT: usize = mk_usize 8

<<<<<<< HEAD
let v_FIELD_MODULUS: i32 = mk_i32 8380417

let v_INVERSE_OF_MODULUS_MOD_MONTGOMERY_R: u64 = mk_u64 58728449

let v_SIMD_UNITS_IN_RING_ELEMENT: usize =
  Libcrux_ml_dsa.Constants.v_COEFFICIENTS_IN_RING_ELEMENT /! v_COEFFICIENTS_IN_SIMD_UNIT

class t_Repr (v_Self: Type0) = {
  [@@@ FStar.Tactics.Typeclasses.no_method]_super_13011033735201511749:Core.Marker.t_Copy v_Self;
  [@@@ FStar.Tactics.Typeclasses.no_method]_super_9529721400157967266:Core.Clone.t_Clone v_Self;
  f_repr_pre:self___: v_Self -> pred: Type0{true ==> pred};
  f_repr_post:v_Self -> t_Array i32 (mk_usize 8) -> Type0;
  f_repr:x0: v_Self
    -> Prims.Pure (t_Array i32 (mk_usize 8)) (f_repr_pre x0) (fun result -> f_repr_post x0 result)
}

val int_in_i32_range (i: Hax_lib.Int.t_Int) : Prims.Pure bool Prims.l_True (fun _ -> Prims.l_True)
=======
let v_SIMD_UNITS_IN_RING_ELEMENT: usize =
  Libcrux_ml_dsa.Constants.v_COEFFICIENTS_IN_RING_ELEMENT /! v_COEFFICIENTS_IN_SIMD_UNIT

let v_FIELD_MODULUS: i32 = mk_i32 8380417

let v_INVERSE_OF_MODULUS_MOD_MONTGOMERY_R: u64 = mk_u64 58728449
>>>>>>> 0ca79fc0

class t_Operations (v_Self: Type0) = {
  [@@@ FStar.Tactics.Typeclasses.no_method]_super_13011033735201511749:Core.Marker.t_Copy v_Self;
  [@@@ FStar.Tactics.Typeclasses.no_method]_super_9529721400157967266:Core.Clone.t_Clone v_Self;
  [@@@ FStar.Tactics.Typeclasses.no_method]_super_6182285156695963586:t_Repr v_Self;
  f_zero_pre:Prims.unit -> Type0;
  f_zero_post:x: Prims.unit -> result: v_Self
    -> pred:
      Type0
        { pred ==>
          (let _:Prims.unit = x in
            (f_repr #v_Self #FStar.Tactics.Typeclasses.solve result <: t_Array i32 (mk_usize 8)) =.
            (Rust_primitives.Hax.repeat (mk_i32 0) (mk_usize 8) <: t_Array i32 (mk_usize 8))) };
  f_zero:x0: Prims.unit -> Prims.Pure v_Self (f_zero_pre x0) (fun result -> f_zero_post x0 result);
  f_from_coefficient_array_pre:array: t_Slice i32 -> out: v_Self
    -> pred:
      Type0{(Core.Slice.impl__len #i32 array <: usize) =. v_COEFFICIENTS_IN_SIMD_UNIT ==> pred};
  f_from_coefficient_array_post:array: t_Slice i32 -> out: v_Self -> out_future: v_Self
    -> pred:
      Type0
        { pred ==>
          (f_repr #v_Self #FStar.Tactics.Typeclasses.solve out_future <: t_Array i32 (mk_usize 8)) =.
          array };
  f_from_coefficient_array:x0: t_Slice i32 -> x1: v_Self
    -> Prims.Pure v_Self
        (f_from_coefficient_array_pre x0 x1)
        (fun result -> f_from_coefficient_array_post x0 x1 result);
  f_to_coefficient_array_pre:value: v_Self -> out: t_Slice i32
    -> pred: Type0{(Core.Slice.impl__len #i32 out <: usize) =. v_COEFFICIENTS_IN_SIMD_UNIT ==> pred};
  f_to_coefficient_array_post:value: v_Self -> out: t_Slice i32 -> out_future: t_Slice i32
    -> pred:
      Type0
        { pred ==>
          out_future =.
          (f_repr #v_Self #FStar.Tactics.Typeclasses.solve value <: t_Array i32 (mk_usize 8)) };
  f_to_coefficient_array:x0: v_Self -> x1: t_Slice i32
    -> Prims.Pure (t_Slice i32)
        (f_to_coefficient_array_pre x0 x1)
        (fun result -> f_to_coefficient_array_post x0 x1 result);
  f_add_pre:lhs: v_Self -> rhs: v_Self
    -> pred:
      Type0
        { Hax_lib.v_forall #usize
            (fun i ->
                let i:usize = i in
                Hax_lib.implies (i <. v_COEFFICIENTS_IN_SIMD_UNIT <: bool)
                  (fun temp_0_ ->
                      let _:Prims.unit = temp_0_ in
                      int_in_i32_range ((Rust_primitives.Hax.Int.from_machine ((f_repr #v_Self
                                    #FStar.Tactics.Typeclasses.solve
                                    lhs
                                  <:
                                  t_Array i32 (mk_usize 8)).[ i ]
                                <:
                                i32)
                            <:
                            Hax_lib.Int.t_Int) +
                          (Rust_primitives.Hax.Int.from_machine ((f_repr #v_Self
                                    #FStar.Tactics.Typeclasses.solve
                                    rhs
                                  <:
                                  t_Array i32 (mk_usize 8)).[ i ]
                                <:
                                i32)
                            <:
                            Hax_lib.Int.t_Int)
                          <:
                          Hax_lib.Int.t_Int)
                      <:
                      bool)
                <:
                bool) ==>
          pred };
  f_add_post:lhs: v_Self -> rhs: v_Self -> lhs_future: v_Self
    -> pred:
      Type0
        { pred ==>
          Hax_lib.v_forall #usize
            (fun i ->
                let i:usize = i in
                Hax_lib.implies (i <. v_COEFFICIENTS_IN_SIMD_UNIT <: bool)
                  (fun temp_0_ ->
                      let _:Prims.unit = temp_0_ in
                      (Rust_primitives.Hax.Int.from_machine ((f_repr #v_Self
                                #FStar.Tactics.Typeclasses.solve
                                lhs_future
                              <:
                              t_Array i32 (mk_usize 8)).[ i ]
                            <:
                            i32)
                        <:
                        Hax_lib.Int.t_Int) =
                      ((Rust_primitives.Hax.Int.from_machine ((f_repr #v_Self
                                  #FStar.Tactics.Typeclasses.solve
                                  lhs
                                <:
                                t_Array i32 (mk_usize 8)).[ i ]
                              <:
                              i32)
                          <:
                          Hax_lib.Int.t_Int) +
                        (Rust_primitives.Hax.Int.from_machine ((f_repr #v_Self
                                  #FStar.Tactics.Typeclasses.solve
                                  rhs
                                <:
                                t_Array i32 (mk_usize 8)).[ i ]
                              <:
                              i32)
                          <:
                          Hax_lib.Int.t_Int)
                        <:
                        Hax_lib.Int.t_Int)
                      <:
                      bool)
                <:
                bool) };
  f_add:x0: v_Self -> x1: v_Self
    -> Prims.Pure v_Self (f_add_pre x0 x1) (fun result -> f_add_post x0 x1 result);
  f_subtract_pre:v_Self -> v_Self -> Type0;
  f_subtract_post:v_Self -> v_Self -> v_Self -> Type0;
  f_subtract:x0: v_Self -> x1: v_Self
    -> Prims.Pure v_Self (f_subtract_pre x0 x1) (fun result -> f_subtract_post x0 x1 result);
  f_infinity_norm_exceeds_pre:v_Self -> i32 -> Type0;
  f_infinity_norm_exceeds_post:v_Self -> i32 -> bool -> Type0;
  f_infinity_norm_exceeds:x0: v_Self -> x1: i32
    -> Prims.Pure bool
        (f_infinity_norm_exceeds_pre x0 x1)
        (fun result -> f_infinity_norm_exceeds_post x0 x1 result);
  f_decompose_pre:i32 -> v_Self -> v_Self -> v_Self -> Type0;
  f_decompose_post:i32 -> v_Self -> v_Self -> v_Self -> (v_Self & v_Self) -> Type0;
  f_decompose:x0: i32 -> x1: v_Self -> x2: v_Self -> x3: v_Self
    -> Prims.Pure (v_Self & v_Self)
        (f_decompose_pre x0 x1 x2 x3)
        (fun result -> f_decompose_post x0 x1 x2 x3 result);
  f_compute_hint_pre:v_Self -> v_Self -> i32 -> v_Self -> Type0;
  f_compute_hint_post:v_Self -> v_Self -> i32 -> v_Self -> (v_Self & usize) -> Type0;
  f_compute_hint:x0: v_Self -> x1: v_Self -> x2: i32 -> x3: v_Self
    -> Prims.Pure (v_Self & usize)
        (f_compute_hint_pre x0 x1 x2 x3)
        (fun result -> f_compute_hint_post x0 x1 x2 x3 result);
  f_use_hint_pre:i32 -> v_Self -> v_Self -> Type0;
  f_use_hint_post:i32 -> v_Self -> v_Self -> v_Self -> Type0;
  f_use_hint:x0: i32 -> x1: v_Self -> x2: v_Self
    -> Prims.Pure v_Self (f_use_hint_pre x0 x1 x2) (fun result -> f_use_hint_post x0 x1 x2 result);
  f_montgomery_multiply_pre:v_Self -> v_Self -> Type0;
  f_montgomery_multiply_post:v_Self -> v_Self -> v_Self -> Type0;
  f_montgomery_multiply:x0: v_Self -> x1: v_Self
    -> Prims.Pure v_Self
        (f_montgomery_multiply_pre x0 x1)
        (fun result -> f_montgomery_multiply_post x0 x1 result);
  f_shift_left_then_reduce_pre:v_SHIFT_BY: i32 -> v_Self -> Type0;
  f_shift_left_then_reduce_post:v_SHIFT_BY: i32 -> v_Self -> v_Self -> Type0;
  f_shift_left_then_reduce:v_SHIFT_BY: i32 -> x0: v_Self
    -> Prims.Pure v_Self
        (f_shift_left_then_reduce_pre v_SHIFT_BY x0)
        (fun result -> f_shift_left_then_reduce_post v_SHIFT_BY x0 result);
  f_power2round_pre:v_Self -> v_Self -> Type0;
  f_power2round_post:v_Self -> v_Self -> (v_Self & v_Self) -> Type0;
  f_power2round:x0: v_Self -> x1: v_Self
    -> Prims.Pure (v_Self & v_Self)
        (f_power2round_pre x0 x1)
        (fun result -> f_power2round_post x0 x1 result);
  f_rejection_sample_less_than_field_modulus_pre:t_Slice u8 -> t_Slice i32 -> Type0;
  f_rejection_sample_less_than_field_modulus_post:t_Slice u8 -> t_Slice i32 -> (t_Slice i32 & usize)
    -> Type0;
  f_rejection_sample_less_than_field_modulus:x0: t_Slice u8 -> x1: t_Slice i32
    -> Prims.Pure (t_Slice i32 & usize)
        (f_rejection_sample_less_than_field_modulus_pre x0 x1)
        (fun result -> f_rejection_sample_less_than_field_modulus_post x0 x1 result);
  f_rejection_sample_less_than_eta_equals_2_pre:t_Slice u8 -> t_Slice i32 -> Type0;
  f_rejection_sample_less_than_eta_equals_2_post:t_Slice u8 -> t_Slice i32 -> (t_Slice i32 & usize)
    -> Type0;
  f_rejection_sample_less_than_eta_equals_2_:x0: t_Slice u8 -> x1: t_Slice i32
    -> Prims.Pure (t_Slice i32 & usize)
        (f_rejection_sample_less_than_eta_equals_2_pre x0 x1)
        (fun result -> f_rejection_sample_less_than_eta_equals_2_post x0 x1 result);
  f_rejection_sample_less_than_eta_equals_4_pre:t_Slice u8 -> t_Slice i32 -> Type0;
  f_rejection_sample_less_than_eta_equals_4_post:t_Slice u8 -> t_Slice i32 -> (t_Slice i32 & usize)
    -> Type0;
  f_rejection_sample_less_than_eta_equals_4_:x0: t_Slice u8 -> x1: t_Slice i32
    -> Prims.Pure (t_Slice i32 & usize)
        (f_rejection_sample_less_than_eta_equals_4_pre x0 x1)
        (fun result -> f_rejection_sample_less_than_eta_equals_4_post x0 x1 result);
  f_gamma1_serialize_pre:v_Self -> t_Slice u8 -> usize -> Type0;
  f_gamma1_serialize_post:v_Self -> t_Slice u8 -> usize -> t_Slice u8 -> Type0;
  f_gamma1_serialize:x0: v_Self -> x1: t_Slice u8 -> x2: usize
    -> Prims.Pure (t_Slice u8)
        (f_gamma1_serialize_pre x0 x1 x2)
        (fun result -> f_gamma1_serialize_post x0 x1 x2 result);
  f_gamma1_deserialize_pre:t_Slice u8 -> v_Self -> usize -> Type0;
  f_gamma1_deserialize_post:t_Slice u8 -> v_Self -> usize -> v_Self -> Type0;
  f_gamma1_deserialize:x0: t_Slice u8 -> x1: v_Self -> x2: usize
    -> Prims.Pure v_Self
        (f_gamma1_deserialize_pre x0 x1 x2)
        (fun result -> f_gamma1_deserialize_post x0 x1 x2 result);
  f_commitment_serialize_pre:v_Self -> t_Slice u8 -> Type0;
  f_commitment_serialize_post:v_Self -> t_Slice u8 -> t_Slice u8 -> Type0;
  f_commitment_serialize:x0: v_Self -> x1: t_Slice u8
    -> Prims.Pure (t_Slice u8)
        (f_commitment_serialize_pre x0 x1)
        (fun result -> f_commitment_serialize_post x0 x1 result);
  f_error_serialize_pre:Libcrux_ml_dsa.Constants.t_Eta -> v_Self -> t_Slice u8 -> Type0;
  f_error_serialize_post:Libcrux_ml_dsa.Constants.t_Eta -> v_Self -> t_Slice u8 -> t_Slice u8
    -> Type0;
  f_error_serialize:x0: Libcrux_ml_dsa.Constants.t_Eta -> x1: v_Self -> x2: t_Slice u8
    -> Prims.Pure (t_Slice u8)
        (f_error_serialize_pre x0 x1 x2)
        (fun result -> f_error_serialize_post x0 x1 x2 result);
  f_error_deserialize_pre:Libcrux_ml_dsa.Constants.t_Eta -> t_Slice u8 -> v_Self -> Type0;
  f_error_deserialize_post:Libcrux_ml_dsa.Constants.t_Eta -> t_Slice u8 -> v_Self -> v_Self -> Type0;
  f_error_deserialize:x0: Libcrux_ml_dsa.Constants.t_Eta -> x1: t_Slice u8 -> x2: v_Self
    -> Prims.Pure v_Self
        (f_error_deserialize_pre x0 x1 x2)
        (fun result -> f_error_deserialize_post x0 x1 x2 result);
  f_t0_serialize_pre:v_Self -> t_Slice u8 -> Type0;
  f_t0_serialize_post:v_Self -> t_Slice u8 -> t_Slice u8 -> Type0;
  f_t0_serialize:x0: v_Self -> x1: t_Slice u8
    -> Prims.Pure (t_Slice u8)
        (f_t0_serialize_pre x0 x1)
        (fun result -> f_t0_serialize_post x0 x1 result);
  f_t0_deserialize_pre:t_Slice u8 -> v_Self -> Type0;
  f_t0_deserialize_post:t_Slice u8 -> v_Self -> v_Self -> Type0;
  f_t0_deserialize:x0: t_Slice u8 -> x1: v_Self
    -> Prims.Pure v_Self
        (f_t0_deserialize_pre x0 x1)
        (fun result -> f_t0_deserialize_post x0 x1 result);
  f_t1_serialize_pre:v_Self -> t_Slice u8 -> Type0;
  f_t1_serialize_post:v_Self -> t_Slice u8 -> t_Slice u8 -> Type0;
  f_t1_serialize:x0: v_Self -> x1: t_Slice u8
    -> Prims.Pure (t_Slice u8)
        (f_t1_serialize_pre x0 x1)
        (fun result -> f_t1_serialize_post x0 x1 result);
  f_t1_deserialize_pre:t_Slice u8 -> v_Self -> Type0;
  f_t1_deserialize_post:t_Slice u8 -> v_Self -> v_Self -> Type0;
  f_t1_deserialize:x0: t_Slice u8 -> x1: v_Self
    -> Prims.Pure v_Self
        (f_t1_deserialize_pre x0 x1)
        (fun result -> f_t1_deserialize_post x0 x1 result);
  f_ntt_pre:t_Array v_Self (mk_usize 32) -> Type0;
  f_ntt_post:t_Array v_Self (mk_usize 32) -> t_Array v_Self (mk_usize 32) -> Type0;
  f_ntt:x0: t_Array v_Self (mk_usize 32)
    -> Prims.Pure (t_Array v_Self (mk_usize 32)) (f_ntt_pre x0) (fun result -> f_ntt_post x0 result);
  f_invert_ntt_montgomery_pre:t_Array v_Self (mk_usize 32) -> Type0;
  f_invert_ntt_montgomery_post:t_Array v_Self (mk_usize 32) -> t_Array v_Self (mk_usize 32) -> Type0;
  f_invert_ntt_montgomery:x0: t_Array v_Self (mk_usize 32)
    -> Prims.Pure (t_Array v_Self (mk_usize 32))
        (f_invert_ntt_montgomery_pre x0)
        (fun result -> f_invert_ntt_montgomery_post x0 result)
}<|MERGE_RESOLUTION|>--- conflicted
+++ resolved
@@ -5,148 +5,33 @@
 
 let v_COEFFICIENTS_IN_SIMD_UNIT: usize = mk_usize 8
 
-<<<<<<< HEAD
-let v_FIELD_MODULUS: i32 = mk_i32 8380417
-
-let v_INVERSE_OF_MODULUS_MOD_MONTGOMERY_R: u64 = mk_u64 58728449
-
-let v_SIMD_UNITS_IN_RING_ELEMENT: usize =
-  Libcrux_ml_dsa.Constants.v_COEFFICIENTS_IN_RING_ELEMENT /! v_COEFFICIENTS_IN_SIMD_UNIT
-
-class t_Repr (v_Self: Type0) = {
-  [@@@ FStar.Tactics.Typeclasses.no_method]_super_13011033735201511749:Core.Marker.t_Copy v_Self;
-  [@@@ FStar.Tactics.Typeclasses.no_method]_super_9529721400157967266:Core.Clone.t_Clone v_Self;
-  f_repr_pre:self___: v_Self -> pred: Type0{true ==> pred};
-  f_repr_post:v_Self -> t_Array i32 (mk_usize 8) -> Type0;
-  f_repr:x0: v_Self
-    -> Prims.Pure (t_Array i32 (mk_usize 8)) (f_repr_pre x0) (fun result -> f_repr_post x0 result)
-}
-
-val int_in_i32_range (i: Hax_lib.Int.t_Int) : Prims.Pure bool Prims.l_True (fun _ -> Prims.l_True)
-=======
 let v_SIMD_UNITS_IN_RING_ELEMENT: usize =
   Libcrux_ml_dsa.Constants.v_COEFFICIENTS_IN_RING_ELEMENT /! v_COEFFICIENTS_IN_SIMD_UNIT
 
 let v_FIELD_MODULUS: i32 = mk_i32 8380417
 
 let v_INVERSE_OF_MODULUS_MOD_MONTGOMERY_R: u64 = mk_u64 58728449
->>>>>>> 0ca79fc0
 
 class t_Operations (v_Self: Type0) = {
   [@@@ FStar.Tactics.Typeclasses.no_method]_super_13011033735201511749:Core.Marker.t_Copy v_Self;
   [@@@ FStar.Tactics.Typeclasses.no_method]_super_9529721400157967266:Core.Clone.t_Clone v_Self;
-  [@@@ FStar.Tactics.Typeclasses.no_method]_super_6182285156695963586:t_Repr v_Self;
   f_zero_pre:Prims.unit -> Type0;
-  f_zero_post:x: Prims.unit -> result: v_Self
-    -> pred:
-      Type0
-        { pred ==>
-          (let _:Prims.unit = x in
-            (f_repr #v_Self #FStar.Tactics.Typeclasses.solve result <: t_Array i32 (mk_usize 8)) =.
-            (Rust_primitives.Hax.repeat (mk_i32 0) (mk_usize 8) <: t_Array i32 (mk_usize 8))) };
+  f_zero_post:Prims.unit -> v_Self -> Type0;
   f_zero:x0: Prims.unit -> Prims.Pure v_Self (f_zero_pre x0) (fun result -> f_zero_post x0 result);
-  f_from_coefficient_array_pre:array: t_Slice i32 -> out: v_Self
-    -> pred:
-      Type0{(Core.Slice.impl__len #i32 array <: usize) =. v_COEFFICIENTS_IN_SIMD_UNIT ==> pred};
-  f_from_coefficient_array_post:array: t_Slice i32 -> out: v_Self -> out_future: v_Self
-    -> pred:
-      Type0
-        { pred ==>
-          (f_repr #v_Self #FStar.Tactics.Typeclasses.solve out_future <: t_Array i32 (mk_usize 8)) =.
-          array };
+  f_from_coefficient_array_pre:t_Slice i32 -> v_Self -> Type0;
+  f_from_coefficient_array_post:t_Slice i32 -> v_Self -> v_Self -> Type0;
   f_from_coefficient_array:x0: t_Slice i32 -> x1: v_Self
     -> Prims.Pure v_Self
         (f_from_coefficient_array_pre x0 x1)
         (fun result -> f_from_coefficient_array_post x0 x1 result);
-  f_to_coefficient_array_pre:value: v_Self -> out: t_Slice i32
-    -> pred: Type0{(Core.Slice.impl__len #i32 out <: usize) =. v_COEFFICIENTS_IN_SIMD_UNIT ==> pred};
-  f_to_coefficient_array_post:value: v_Self -> out: t_Slice i32 -> out_future: t_Slice i32
-    -> pred:
-      Type0
-        { pred ==>
-          out_future =.
-          (f_repr #v_Self #FStar.Tactics.Typeclasses.solve value <: t_Array i32 (mk_usize 8)) };
+  f_to_coefficient_array_pre:v_Self -> t_Slice i32 -> Type0;
+  f_to_coefficient_array_post:v_Self -> t_Slice i32 -> t_Slice i32 -> Type0;
   f_to_coefficient_array:x0: v_Self -> x1: t_Slice i32
     -> Prims.Pure (t_Slice i32)
         (f_to_coefficient_array_pre x0 x1)
         (fun result -> f_to_coefficient_array_post x0 x1 result);
-  f_add_pre:lhs: v_Self -> rhs: v_Self
-    -> pred:
-      Type0
-        { Hax_lib.v_forall #usize
-            (fun i ->
-                let i:usize = i in
-                Hax_lib.implies (i <. v_COEFFICIENTS_IN_SIMD_UNIT <: bool)
-                  (fun temp_0_ ->
-                      let _:Prims.unit = temp_0_ in
-                      int_in_i32_range ((Rust_primitives.Hax.Int.from_machine ((f_repr #v_Self
-                                    #FStar.Tactics.Typeclasses.solve
-                                    lhs
-                                  <:
-                                  t_Array i32 (mk_usize 8)).[ i ]
-                                <:
-                                i32)
-                            <:
-                            Hax_lib.Int.t_Int) +
-                          (Rust_primitives.Hax.Int.from_machine ((f_repr #v_Self
-                                    #FStar.Tactics.Typeclasses.solve
-                                    rhs
-                                  <:
-                                  t_Array i32 (mk_usize 8)).[ i ]
-                                <:
-                                i32)
-                            <:
-                            Hax_lib.Int.t_Int)
-                          <:
-                          Hax_lib.Int.t_Int)
-                      <:
-                      bool)
-                <:
-                bool) ==>
-          pred };
-  f_add_post:lhs: v_Self -> rhs: v_Self -> lhs_future: v_Self
-    -> pred:
-      Type0
-        { pred ==>
-          Hax_lib.v_forall #usize
-            (fun i ->
-                let i:usize = i in
-                Hax_lib.implies (i <. v_COEFFICIENTS_IN_SIMD_UNIT <: bool)
-                  (fun temp_0_ ->
-                      let _:Prims.unit = temp_0_ in
-                      (Rust_primitives.Hax.Int.from_machine ((f_repr #v_Self
-                                #FStar.Tactics.Typeclasses.solve
-                                lhs_future
-                              <:
-                              t_Array i32 (mk_usize 8)).[ i ]
-                            <:
-                            i32)
-                        <:
-                        Hax_lib.Int.t_Int) =
-                      ((Rust_primitives.Hax.Int.from_machine ((f_repr #v_Self
-                                  #FStar.Tactics.Typeclasses.solve
-                                  lhs
-                                <:
-                                t_Array i32 (mk_usize 8)).[ i ]
-                              <:
-                              i32)
-                          <:
-                          Hax_lib.Int.t_Int) +
-                        (Rust_primitives.Hax.Int.from_machine ((f_repr #v_Self
-                                  #FStar.Tactics.Typeclasses.solve
-                                  rhs
-                                <:
-                                t_Array i32 (mk_usize 8)).[ i ]
-                              <:
-                              i32)
-                          <:
-                          Hax_lib.Int.t_Int)
-                        <:
-                        Hax_lib.Int.t_Int)
-                      <:
-                      bool)
-                <:
-                bool) };
+  f_add_pre:v_Self -> v_Self -> Type0;
+  f_add_post:v_Self -> v_Self -> v_Self -> Type0;
   f_add:x0: v_Self -> x1: v_Self
     -> Prims.Pure v_Self (f_add_pre x0 x1) (fun result -> f_add_post x0 x1 result);
   f_subtract_pre:v_Self -> v_Self -> Type0;
