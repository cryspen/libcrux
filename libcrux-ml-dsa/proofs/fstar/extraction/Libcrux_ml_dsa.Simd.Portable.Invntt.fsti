module Libcrux_ml_dsa.Simd.Portable.Invntt
#set-options "--fuel 0 --ifuel 1 --z3rlimit 100"
open Core
open FStar.Mul

let _ =
  (* This module has implicit dependencies, here we make them explicit. *)
  (* The implicit dependencies arise from typeclasses instances. *)
  let open Libcrux_ml_dsa.Simd.Portable.Vector_type in
  ()

<<<<<<< HEAD
let invert_ntt_at_layer_3___STEP: usize = mk_usize 8

let invert_ntt_at_layer_3___STEP_BY: usize = mk_usize 1

let invert_ntt_at_layer_4___STEP: usize = mk_usize 16

let invert_ntt_at_layer_4___STEP_BY: usize = mk_usize 2

let invert_ntt_at_layer_5___STEP: usize = mk_usize 32

let invert_ntt_at_layer_5___STEP_BY: usize = mk_usize 4

let invert_ntt_at_layer_6___STEP: usize = mk_usize 64

let invert_ntt_at_layer_6___STEP_BY: usize = mk_usize 8

let invert_ntt_at_layer_7___STEP: usize = mk_usize 128

let invert_ntt_at_layer_7___STEP_BY: usize = mk_usize 16

=======
>>>>>>> a09ba242
val simd_unit_invert_ntt_at_layer_0_
      (simd_unit: Libcrux_ml_dsa.Simd.Portable.Vector_type.t_Coefficients)
      (zeta0 zeta1 zeta2 zeta3: i32)
    : Prims.Pure Libcrux_ml_dsa.Simd.Portable.Vector_type.t_Coefficients
      Prims.l_True
      (fun _ -> Prims.l_True)

val simd_unit_invert_ntt_at_layer_1_
      (simd_unit: Libcrux_ml_dsa.Simd.Portable.Vector_type.t_Coefficients)
      (zeta0 zeta1: i32)
    : Prims.Pure Libcrux_ml_dsa.Simd.Portable.Vector_type.t_Coefficients
      Prims.l_True
      (fun _ -> Prims.l_True)

val simd_unit_invert_ntt_at_layer_2_
      (simd_unit: Libcrux_ml_dsa.Simd.Portable.Vector_type.t_Coefficients)
      (zeta: i32)
    : Prims.Pure Libcrux_ml_dsa.Simd.Portable.Vector_type.t_Coefficients
      Prims.l_True
      (fun _ -> Prims.l_True)

val invert_ntt_at_layer_0___round
      (re: t_Array Libcrux_ml_dsa.Simd.Portable.Vector_type.t_Coefficients (mk_usize 32))
      (index: usize)
      (zeta0 zeta1 zeta2 zeta3: i32)
    : Prims.Pure (t_Array Libcrux_ml_dsa.Simd.Portable.Vector_type.t_Coefficients (mk_usize 32))
      Prims.l_True
      (fun _ -> Prims.l_True)

val invert_ntt_at_layer_0_
      (re: t_Array Libcrux_ml_dsa.Simd.Portable.Vector_type.t_Coefficients (mk_usize 32))
    : Prims.Pure (t_Array Libcrux_ml_dsa.Simd.Portable.Vector_type.t_Coefficients (mk_usize 32))
      Prims.l_True
      (fun _ -> Prims.l_True)

val invert_ntt_at_layer_1___round
      (re: t_Array Libcrux_ml_dsa.Simd.Portable.Vector_type.t_Coefficients (mk_usize 32))
      (index: usize)
      (zeta_00_ zeta_01_: i32)
    : Prims.Pure (t_Array Libcrux_ml_dsa.Simd.Portable.Vector_type.t_Coefficients (mk_usize 32))
      Prims.l_True
      (fun _ -> Prims.l_True)

val invert_ntt_at_layer_1_
      (re: t_Array Libcrux_ml_dsa.Simd.Portable.Vector_type.t_Coefficients (mk_usize 32))
    : Prims.Pure (t_Array Libcrux_ml_dsa.Simd.Portable.Vector_type.t_Coefficients (mk_usize 32))
      Prims.l_True
      (fun _ -> Prims.l_True)

val invert_ntt_at_layer_2___round
      (re: t_Array Libcrux_ml_dsa.Simd.Portable.Vector_type.t_Coefficients (mk_usize 32))
      (index: usize)
      (zeta1: i32)
    : Prims.Pure (t_Array Libcrux_ml_dsa.Simd.Portable.Vector_type.t_Coefficients (mk_usize 32))
      Prims.l_True
      (fun _ -> Prims.l_True)

val invert_ntt_at_layer_2_
      (re: t_Array Libcrux_ml_dsa.Simd.Portable.Vector_type.t_Coefficients (mk_usize 32))
    : Prims.Pure (t_Array Libcrux_ml_dsa.Simd.Portable.Vector_type.t_Coefficients (mk_usize 32))
      Prims.l_True
      (fun _ -> Prims.l_True)

val outer_3_plus
      (v_OFFSET v_STEP_BY: usize)
      (v_ZETA: i32)
      (re: t_Array Libcrux_ml_dsa.Simd.Portable.Vector_type.t_Coefficients (mk_usize 32))
    : Prims.Pure (t_Array Libcrux_ml_dsa.Simd.Portable.Vector_type.t_Coefficients (mk_usize 32))
      Prims.l_True
      (fun _ -> Prims.l_True)

val invert_ntt_at_layer_3_
      (re: t_Array Libcrux_ml_dsa.Simd.Portable.Vector_type.t_Coefficients (mk_usize 32))
    : Prims.Pure (t_Array Libcrux_ml_dsa.Simd.Portable.Vector_type.t_Coefficients (mk_usize 32))
      Prims.l_True
      (fun _ -> Prims.l_True)

let invert_ntt_at_layer_3___STEP: usize = sz 8

let invert_ntt_at_layer_3___STEP_BY: usize = sz 1

val invert_ntt_at_layer_4_
      (re: t_Array Libcrux_ml_dsa.Simd.Portable.Vector_type.t_Coefficients (mk_usize 32))
    : Prims.Pure (t_Array Libcrux_ml_dsa.Simd.Portable.Vector_type.t_Coefficients (mk_usize 32))
      Prims.l_True
      (fun _ -> Prims.l_True)

let invert_ntt_at_layer_4___STEP: usize = sz 16

let invert_ntt_at_layer_4___STEP_BY: usize = sz 2

val invert_ntt_at_layer_5_
      (re: t_Array Libcrux_ml_dsa.Simd.Portable.Vector_type.t_Coefficients (mk_usize 32))
    : Prims.Pure (t_Array Libcrux_ml_dsa.Simd.Portable.Vector_type.t_Coefficients (mk_usize 32))
      Prims.l_True
      (fun _ -> Prims.l_True)

let invert_ntt_at_layer_5___STEP: usize = sz 32

let invert_ntt_at_layer_5___STEP_BY: usize = sz 4

val invert_ntt_at_layer_6_
      (re: t_Array Libcrux_ml_dsa.Simd.Portable.Vector_type.t_Coefficients (mk_usize 32))
    : Prims.Pure (t_Array Libcrux_ml_dsa.Simd.Portable.Vector_type.t_Coefficients (mk_usize 32))
      Prims.l_True
      (fun _ -> Prims.l_True)

let invert_ntt_at_layer_6___STEP: usize = sz 64

let invert_ntt_at_layer_6___STEP_BY: usize = sz 8

val invert_ntt_at_layer_7_
      (re: t_Array Libcrux_ml_dsa.Simd.Portable.Vector_type.t_Coefficients (mk_usize 32))
    : Prims.Pure (t_Array Libcrux_ml_dsa.Simd.Portable.Vector_type.t_Coefficients (mk_usize 32))
      Prims.l_True
      (fun _ -> Prims.l_True)

let invert_ntt_at_layer_7___STEP: usize = sz 128

let invert_ntt_at_layer_7___STEP_BY: usize = sz 16

val invert_ntt_montgomery
      (re: t_Array Libcrux_ml_dsa.Simd.Portable.Vector_type.t_Coefficients (mk_usize 32))
    : Prims.Pure (t_Array Libcrux_ml_dsa.Simd.Portable.Vector_type.t_Coefficients (mk_usize 32))
      Prims.l_True
      (fun _ -> Prims.l_True)<|MERGE_RESOLUTION|>--- conflicted
+++ resolved
@@ -9,29 +9,6 @@
   let open Libcrux_ml_dsa.Simd.Portable.Vector_type in
   ()
 
-<<<<<<< HEAD
-let invert_ntt_at_layer_3___STEP: usize = mk_usize 8
-
-let invert_ntt_at_layer_3___STEP_BY: usize = mk_usize 1
-
-let invert_ntt_at_layer_4___STEP: usize = mk_usize 16
-
-let invert_ntt_at_layer_4___STEP_BY: usize = mk_usize 2
-
-let invert_ntt_at_layer_5___STEP: usize = mk_usize 32
-
-let invert_ntt_at_layer_5___STEP_BY: usize = mk_usize 4
-
-let invert_ntt_at_layer_6___STEP: usize = mk_usize 64
-
-let invert_ntt_at_layer_6___STEP_BY: usize = mk_usize 8
-
-let invert_ntt_at_layer_7___STEP: usize = mk_usize 128
-
-let invert_ntt_at_layer_7___STEP_BY: usize = mk_usize 16
-
-=======
->>>>>>> a09ba242
 val simd_unit_invert_ntt_at_layer_0_
       (simd_unit: Libcrux_ml_dsa.Simd.Portable.Vector_type.t_Coefficients)
       (zeta0 zeta1 zeta2 zeta3: i32)
@@ -54,58 +31,58 @@
       (fun _ -> Prims.l_True)
 
 val invert_ntt_at_layer_0___round
-      (re: t_Array Libcrux_ml_dsa.Simd.Portable.Vector_type.t_Coefficients (mk_usize 32))
+      (re: t_Array Libcrux_ml_dsa.Simd.Portable.Vector_type.t_Coefficients (sz 32))
       (index: usize)
       (zeta0 zeta1 zeta2 zeta3: i32)
-    : Prims.Pure (t_Array Libcrux_ml_dsa.Simd.Portable.Vector_type.t_Coefficients (mk_usize 32))
+    : Prims.Pure (t_Array Libcrux_ml_dsa.Simd.Portable.Vector_type.t_Coefficients (sz 32))
       Prims.l_True
       (fun _ -> Prims.l_True)
 
 val invert_ntt_at_layer_0_
-      (re: t_Array Libcrux_ml_dsa.Simd.Portable.Vector_type.t_Coefficients (mk_usize 32))
-    : Prims.Pure (t_Array Libcrux_ml_dsa.Simd.Portable.Vector_type.t_Coefficients (mk_usize 32))
+      (re: t_Array Libcrux_ml_dsa.Simd.Portable.Vector_type.t_Coefficients (sz 32))
+    : Prims.Pure (t_Array Libcrux_ml_dsa.Simd.Portable.Vector_type.t_Coefficients (sz 32))
       Prims.l_True
       (fun _ -> Prims.l_True)
 
 val invert_ntt_at_layer_1___round
-      (re: t_Array Libcrux_ml_dsa.Simd.Portable.Vector_type.t_Coefficients (mk_usize 32))
+      (re: t_Array Libcrux_ml_dsa.Simd.Portable.Vector_type.t_Coefficients (sz 32))
       (index: usize)
       (zeta_00_ zeta_01_: i32)
-    : Prims.Pure (t_Array Libcrux_ml_dsa.Simd.Portable.Vector_type.t_Coefficients (mk_usize 32))
+    : Prims.Pure (t_Array Libcrux_ml_dsa.Simd.Portable.Vector_type.t_Coefficients (sz 32))
       Prims.l_True
       (fun _ -> Prims.l_True)
 
 val invert_ntt_at_layer_1_
-      (re: t_Array Libcrux_ml_dsa.Simd.Portable.Vector_type.t_Coefficients (mk_usize 32))
-    : Prims.Pure (t_Array Libcrux_ml_dsa.Simd.Portable.Vector_type.t_Coefficients (mk_usize 32))
+      (re: t_Array Libcrux_ml_dsa.Simd.Portable.Vector_type.t_Coefficients (sz 32))
+    : Prims.Pure (t_Array Libcrux_ml_dsa.Simd.Portable.Vector_type.t_Coefficients (sz 32))
       Prims.l_True
       (fun _ -> Prims.l_True)
 
 val invert_ntt_at_layer_2___round
-      (re: t_Array Libcrux_ml_dsa.Simd.Portable.Vector_type.t_Coefficients (mk_usize 32))
+      (re: t_Array Libcrux_ml_dsa.Simd.Portable.Vector_type.t_Coefficients (sz 32))
       (index: usize)
       (zeta1: i32)
-    : Prims.Pure (t_Array Libcrux_ml_dsa.Simd.Portable.Vector_type.t_Coefficients (mk_usize 32))
+    : Prims.Pure (t_Array Libcrux_ml_dsa.Simd.Portable.Vector_type.t_Coefficients (sz 32))
       Prims.l_True
       (fun _ -> Prims.l_True)
 
 val invert_ntt_at_layer_2_
-      (re: t_Array Libcrux_ml_dsa.Simd.Portable.Vector_type.t_Coefficients (mk_usize 32))
-    : Prims.Pure (t_Array Libcrux_ml_dsa.Simd.Portable.Vector_type.t_Coefficients (mk_usize 32))
+      (re: t_Array Libcrux_ml_dsa.Simd.Portable.Vector_type.t_Coefficients (sz 32))
+    : Prims.Pure (t_Array Libcrux_ml_dsa.Simd.Portable.Vector_type.t_Coefficients (sz 32))
       Prims.l_True
       (fun _ -> Prims.l_True)
 
 val outer_3_plus
       (v_OFFSET v_STEP_BY: usize)
       (v_ZETA: i32)
-      (re: t_Array Libcrux_ml_dsa.Simd.Portable.Vector_type.t_Coefficients (mk_usize 32))
-    : Prims.Pure (t_Array Libcrux_ml_dsa.Simd.Portable.Vector_type.t_Coefficients (mk_usize 32))
+      (re: t_Array Libcrux_ml_dsa.Simd.Portable.Vector_type.t_Coefficients (sz 32))
+    : Prims.Pure (t_Array Libcrux_ml_dsa.Simd.Portable.Vector_type.t_Coefficients (sz 32))
       Prims.l_True
       (fun _ -> Prims.l_True)
 
 val invert_ntt_at_layer_3_
-      (re: t_Array Libcrux_ml_dsa.Simd.Portable.Vector_type.t_Coefficients (mk_usize 32))
-    : Prims.Pure (t_Array Libcrux_ml_dsa.Simd.Portable.Vector_type.t_Coefficients (mk_usize 32))
+      (re: t_Array Libcrux_ml_dsa.Simd.Portable.Vector_type.t_Coefficients (sz 32))
+    : Prims.Pure (t_Array Libcrux_ml_dsa.Simd.Portable.Vector_type.t_Coefficients (sz 32))
       Prims.l_True
       (fun _ -> Prims.l_True)
 
@@ -114,8 +91,8 @@
 let invert_ntt_at_layer_3___STEP_BY: usize = sz 1
 
 val invert_ntt_at_layer_4_
-      (re: t_Array Libcrux_ml_dsa.Simd.Portable.Vector_type.t_Coefficients (mk_usize 32))
-    : Prims.Pure (t_Array Libcrux_ml_dsa.Simd.Portable.Vector_type.t_Coefficients (mk_usize 32))
+      (re: t_Array Libcrux_ml_dsa.Simd.Portable.Vector_type.t_Coefficients (sz 32))
+    : Prims.Pure (t_Array Libcrux_ml_dsa.Simd.Portable.Vector_type.t_Coefficients (sz 32))
       Prims.l_True
       (fun _ -> Prims.l_True)
 
@@ -124,8 +101,8 @@
 let invert_ntt_at_layer_4___STEP_BY: usize = sz 2
 
 val invert_ntt_at_layer_5_
-      (re: t_Array Libcrux_ml_dsa.Simd.Portable.Vector_type.t_Coefficients (mk_usize 32))
-    : Prims.Pure (t_Array Libcrux_ml_dsa.Simd.Portable.Vector_type.t_Coefficients (mk_usize 32))
+      (re: t_Array Libcrux_ml_dsa.Simd.Portable.Vector_type.t_Coefficients (sz 32))
+    : Prims.Pure (t_Array Libcrux_ml_dsa.Simd.Portable.Vector_type.t_Coefficients (sz 32))
       Prims.l_True
       (fun _ -> Prims.l_True)
 
@@ -134,8 +111,8 @@
 let invert_ntt_at_layer_5___STEP_BY: usize = sz 4
 
 val invert_ntt_at_layer_6_
-      (re: t_Array Libcrux_ml_dsa.Simd.Portable.Vector_type.t_Coefficients (mk_usize 32))
-    : Prims.Pure (t_Array Libcrux_ml_dsa.Simd.Portable.Vector_type.t_Coefficients (mk_usize 32))
+      (re: t_Array Libcrux_ml_dsa.Simd.Portable.Vector_type.t_Coefficients (sz 32))
+    : Prims.Pure (t_Array Libcrux_ml_dsa.Simd.Portable.Vector_type.t_Coefficients (sz 32))
       Prims.l_True
       (fun _ -> Prims.l_True)
 
@@ -144,8 +121,8 @@
 let invert_ntt_at_layer_6___STEP_BY: usize = sz 8
 
 val invert_ntt_at_layer_7_
-      (re: t_Array Libcrux_ml_dsa.Simd.Portable.Vector_type.t_Coefficients (mk_usize 32))
-    : Prims.Pure (t_Array Libcrux_ml_dsa.Simd.Portable.Vector_type.t_Coefficients (mk_usize 32))
+      (re: t_Array Libcrux_ml_dsa.Simd.Portable.Vector_type.t_Coefficients (sz 32))
+    : Prims.Pure (t_Array Libcrux_ml_dsa.Simd.Portable.Vector_type.t_Coefficients (sz 32))
       Prims.l_True
       (fun _ -> Prims.l_True)
 
@@ -154,7 +131,7 @@
 let invert_ntt_at_layer_7___STEP_BY: usize = sz 16
 
 val invert_ntt_montgomery
-      (re: t_Array Libcrux_ml_dsa.Simd.Portable.Vector_type.t_Coefficients (mk_usize 32))
-    : Prims.Pure (t_Array Libcrux_ml_dsa.Simd.Portable.Vector_type.t_Coefficients (mk_usize 32))
+      (re: t_Array Libcrux_ml_dsa.Simd.Portable.Vector_type.t_Coefficients (sz 32))
+    : Prims.Pure (t_Array Libcrux_ml_dsa.Simd.Portable.Vector_type.t_Coefficients (sz 32))
       Prims.l_True
       (fun _ -> Prims.l_True)