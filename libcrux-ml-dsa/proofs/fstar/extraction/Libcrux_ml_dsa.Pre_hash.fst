module Libcrux_ml_dsa.Pre_hash
#set-options "--fuel 0 --ifuel 1 --z3rlimit 100"
open Core
open FStar.Mul

let _ =
  (* This module has implicit dependencies, here we make them explicit. *)
  (* The implicit dependencies arise from typeclasses instances. *)
  let open Libcrux_ml_dsa.Hash_functions.Shake128 in
  ()

<<<<<<< HEAD
let impl_1__context (self: t_DomainSeparationContext) = self.f_context

let impl_1__pre_hash_oid (self: t_DomainSeparationContext) = self.f_pre_hash_oid

let t_DomainSeparationError_cast_to_repr (x: t_DomainSeparationError) =
  match x <: t_DomainSeparationError with | DomainSeparationError_ContextTooLongError  -> mk_isize 0

[@@ FStar.Tactics.Typeclasses.tcinstance]
let impl_2: Core.Convert.t_From Libcrux_ml_dsa.Types.t_SigningError t_DomainSeparationError =
  {
    f_from_pre = (fun (e: t_DomainSeparationError) -> true);
    f_from_post
    =
    (fun (e: t_DomainSeparationError) (out: Libcrux_ml_dsa.Types.t_SigningError) -> true);
    f_from
    =
    fun (e: t_DomainSeparationError) ->
      match e <: t_DomainSeparationError with
      | DomainSeparationError_ContextTooLongError  ->
        Libcrux_ml_dsa.Types.SigningError_ContextTooLongError <: Libcrux_ml_dsa.Types.t_SigningError
  }

[@@ FStar.Tactics.Typeclasses.tcinstance]
let impl_3: Core.Convert.t_From Libcrux_ml_dsa.Types.t_VerificationError t_DomainSeparationError =
  {
    f_from_pre = (fun (e: t_DomainSeparationError) -> true);
    f_from_post
    =
    (fun (e: t_DomainSeparationError) (out: Libcrux_ml_dsa.Types.t_VerificationError) -> true);
    f_from
    =
    fun (e: t_DomainSeparationError) ->
      match e <: t_DomainSeparationError with
      | DomainSeparationError_ContextTooLongError  ->
        Libcrux_ml_dsa.Types.VerificationError_VerificationContextTooLongError
        <:
        Libcrux_ml_dsa.Types.t_VerificationError
  }

=======
>>>>>>> a09ba242
[@@ FStar.Tactics.Typeclasses.tcinstance]
let impl: t_PreHash t_SHAKE128_PH =
  {
    f_oid_pre = (fun (_: Prims.unit) -> true);
    f_oid_post = (fun (_: Prims.unit) (out: t_Array u8 (mk_usize 11)) -> true);
    f_oid = (fun (_: Prims.unit) -> v_SHAKE128_OID);
    f_hash_pre
    =
    (fun
        (#v_Shake128: Type0)
        (#[FStar.Tactics.Typeclasses.tcresolve ()]
          i1:
          Libcrux_ml_dsa.Hash_functions.Shake128.t_Xof v_Shake128)
        (message: t_Slice u8)
        (output: t_Slice u8)
        ->
        true);
    f_hash_post
    =
    (fun
        (#v_Shake128: Type0)
        (#[FStar.Tactics.Typeclasses.tcresolve ()]
          i1:
          Libcrux_ml_dsa.Hash_functions.Shake128.t_Xof v_Shake128)
        (message: t_Slice u8)
        (output: t_Slice u8)
        (out: t_Slice u8)
        ->
        true);
    f_hash
    =
    fun
      (#v_Shake128: Type0)
      (#[FStar.Tactics.Typeclasses.tcresolve ()]
        i1:
        Libcrux_ml_dsa.Hash_functions.Shake128.t_Xof v_Shake128)
      (message: t_Slice u8)
      (output: t_Slice u8)
      ->
      let _:Prims.unit =
        if true
        then
          let _:Prims.unit =
            match Core.Slice.impl__len #u8 output, mk_usize 256 <: (usize & usize) with
            | left_val, right_val -> Hax_lib.v_assert (left_val =. right_val <: bool)
          in
          ()
      in
      let output:t_Slice u8 =
        Libcrux_ml_dsa.Hash_functions.Shake128.f_shake128 #v_Shake128
          #FStar.Tactics.Typeclasses.solve
          message
          output
      in
      output
  }

<<<<<<< HEAD
let impl_1__new
      (context: t_Slice u8)
      (pre_hash_oid: Core.Option.t_Option (t_Array u8 (mk_usize 11)))
     =
=======
let t_DomainSeparationError_cast_to_repr (x: t_DomainSeparationError) =
  match x <: t_DomainSeparationError with | DomainSeparationError_ContextTooLongError  -> isz 0

let impl_1__new (context: t_Slice u8) (pre_hash_oid: Core.Option.t_Option (t_Array u8 (sz 11))) =
>>>>>>> a09ba242
  if (Core.Slice.impl__len #u8 context <: usize) >. Libcrux_ml_dsa.Constants.v_CONTEXT_MAX_LEN
  then
    Core.Result.Result_Err (DomainSeparationError_ContextTooLongError <: t_DomainSeparationError)
    <:
    Core.Result.t_Result t_DomainSeparationContext t_DomainSeparationError
  else
    Core.Result.Result_Ok
    ({ f_context = context; f_pre_hash_oid = pre_hash_oid } <: t_DomainSeparationContext)
    <:
    Core.Result.t_Result t_DomainSeparationContext t_DomainSeparationError

let impl_1__context (self: t_DomainSeparationContext) = self.f_context

let impl_1__pre_hash_oid (self: t_DomainSeparationContext) = self.f_pre_hash_oid

[@@ FStar.Tactics.Typeclasses.tcinstance]
let impl_2: Core.Convert.t_From Libcrux_ml_dsa.Types.t_SigningError t_DomainSeparationError =
  {
    f_from_pre = (fun (e: t_DomainSeparationError) -> true);
    f_from_post
    =
    (fun (e: t_DomainSeparationError) (out: Libcrux_ml_dsa.Types.t_SigningError) -> true);
    f_from
    =
    fun (e: t_DomainSeparationError) ->
      match e <: t_DomainSeparationError with
      | DomainSeparationError_ContextTooLongError  ->
        Libcrux_ml_dsa.Types.SigningError_ContextTooLongError <: Libcrux_ml_dsa.Types.t_SigningError
  }

[@@ FStar.Tactics.Typeclasses.tcinstance]
let impl_3: Core.Convert.t_From Libcrux_ml_dsa.Types.t_VerificationError t_DomainSeparationError =
  {
    f_from_pre = (fun (e: t_DomainSeparationError) -> true);
    f_from_post
    =
    (fun (e: t_DomainSeparationError) (out: Libcrux_ml_dsa.Types.t_VerificationError) -> true);
    f_from
    =
    fun (e: t_DomainSeparationError) ->
      match e <: t_DomainSeparationError with
      | DomainSeparationError_ContextTooLongError  ->
        Libcrux_ml_dsa.Types.VerificationError_VerificationContextTooLongError
        <:
        Libcrux_ml_dsa.Types.t_VerificationError
  }<|MERGE_RESOLUTION|>--- conflicted
+++ resolved
@@ -9,53 +9,11 @@
   let open Libcrux_ml_dsa.Hash_functions.Shake128 in
   ()
 
-<<<<<<< HEAD
-let impl_1__context (self: t_DomainSeparationContext) = self.f_context
-
-let impl_1__pre_hash_oid (self: t_DomainSeparationContext) = self.f_pre_hash_oid
-
-let t_DomainSeparationError_cast_to_repr (x: t_DomainSeparationError) =
-  match x <: t_DomainSeparationError with | DomainSeparationError_ContextTooLongError  -> mk_isize 0
-
-[@@ FStar.Tactics.Typeclasses.tcinstance]
-let impl_2: Core.Convert.t_From Libcrux_ml_dsa.Types.t_SigningError t_DomainSeparationError =
-  {
-    f_from_pre = (fun (e: t_DomainSeparationError) -> true);
-    f_from_post
-    =
-    (fun (e: t_DomainSeparationError) (out: Libcrux_ml_dsa.Types.t_SigningError) -> true);
-    f_from
-    =
-    fun (e: t_DomainSeparationError) ->
-      match e <: t_DomainSeparationError with
-      | DomainSeparationError_ContextTooLongError  ->
-        Libcrux_ml_dsa.Types.SigningError_ContextTooLongError <: Libcrux_ml_dsa.Types.t_SigningError
-  }
-
-[@@ FStar.Tactics.Typeclasses.tcinstance]
-let impl_3: Core.Convert.t_From Libcrux_ml_dsa.Types.t_VerificationError t_DomainSeparationError =
-  {
-    f_from_pre = (fun (e: t_DomainSeparationError) -> true);
-    f_from_post
-    =
-    (fun (e: t_DomainSeparationError) (out: Libcrux_ml_dsa.Types.t_VerificationError) -> true);
-    f_from
-    =
-    fun (e: t_DomainSeparationError) ->
-      match e <: t_DomainSeparationError with
-      | DomainSeparationError_ContextTooLongError  ->
-        Libcrux_ml_dsa.Types.VerificationError_VerificationContextTooLongError
-        <:
-        Libcrux_ml_dsa.Types.t_VerificationError
-  }
-
-=======
->>>>>>> a09ba242
 [@@ FStar.Tactics.Typeclasses.tcinstance]
 let impl: t_PreHash t_SHAKE128_PH =
   {
     f_oid_pre = (fun (_: Prims.unit) -> true);
-    f_oid_post = (fun (_: Prims.unit) (out: t_Array u8 (mk_usize 11)) -> true);
+    f_oid_post = (fun (_: Prims.unit) (out: t_Array u8 (sz 11)) -> true);
     f_oid = (fun (_: Prims.unit) -> v_SHAKE128_OID);
     f_hash_pre
     =
@@ -94,7 +52,7 @@
         if true
         then
           let _:Prims.unit =
-            match Core.Slice.impl__len #u8 output, mk_usize 256 <: (usize & usize) with
+            match Core.Slice.impl__len #u8 output, sz 256 <: (usize & usize) with
             | left_val, right_val -> Hax_lib.v_assert (left_val =. right_val <: bool)
           in
           ()
@@ -108,17 +66,10 @@
       output
   }
 
-<<<<<<< HEAD
-let impl_1__new
-      (context: t_Slice u8)
-      (pre_hash_oid: Core.Option.t_Option (t_Array u8 (mk_usize 11)))
-     =
-=======
 let t_DomainSeparationError_cast_to_repr (x: t_DomainSeparationError) =
   match x <: t_DomainSeparationError with | DomainSeparationError_ContextTooLongError  -> isz 0
 
 let impl_1__new (context: t_Slice u8) (pre_hash_oid: Core.Option.t_Option (t_Array u8 (sz 11))) =
->>>>>>> a09ba242
   if (Core.Slice.impl__len #u8 context <: usize) >. Libcrux_ml_dsa.Constants.v_CONTEXT_MAX_LEN
   then
     Core.Result.Result_Err (DomainSeparationError_ContextTooLongError <: t_DomainSeparationError)
