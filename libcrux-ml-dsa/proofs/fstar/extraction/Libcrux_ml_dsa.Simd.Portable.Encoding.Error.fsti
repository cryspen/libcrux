--- conflicted
+++ resolved
@@ -3,15 +3,6 @@
 open Core
 open FStar.Mul
 
-<<<<<<< HEAD
-let deserialize_when_eta_is_2___ETA: i32 = mk_i32 2
-
-let deserialize_when_eta_is_4___ETA: i32 = mk_i32 4
-
-let serialize_when_eta_is_2___ETA: i32 = mk_i32 2
-
-let serialize_when_eta_is_4___ETA: i32 = mk_i32 4
-=======
 let serialize_when_eta_is_2___ETA: i32 = 2l
 
 val serialize_when_eta_is_2_
@@ -20,7 +11,6 @@
     : Prims.Pure (t_Slice u8) Prims.l_True (fun _ -> Prims.l_True)
 
 let serialize_when_eta_is_4___ETA: i32 = 4l
->>>>>>> a09ba242
 
 val serialize_when_eta_is_4_
       (simd_unit: Libcrux_ml_dsa.Simd.Portable.Vector_type.t_Coefficients)
