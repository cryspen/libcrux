--- conflicted
+++ resolved
@@ -682,13 +682,10 @@
   in
   r0, r1 <: (i32 & i32)
 
-<<<<<<< HEAD
-=======
-#pop-options
-
-#push-options "--admit_smt_queries true"
-
->>>>>>> 751dcf72
+#pop-options
+
+#push-options "--admit_smt_queries true"
+
 let uuse_one_hint (gamma2 r hint: i32) =
   let r0, r1:(i32 & i32) = decompose_element gamma2 r in
   if hint =. mk_i32 0
@@ -779,13 +776,10 @@
   (Libcrux_ml_dsa.Simd.Portable.Vector_type.t_Coefficients &
     Libcrux_ml_dsa.Simd.Portable.Vector_type.t_Coefficients)
 
-<<<<<<< HEAD
-=======
-#pop-options
-
-#push-options "--admit_smt_queries true"
-
->>>>>>> 751dcf72
+#pop-options
+
+#push-options "--admit_smt_queries true"
+
 let uuse_hint
       (gamma2: i32)
       (simd_unit hint: Libcrux_ml_dsa.Simd.Portable.Vector_type.t_Coefficients)
