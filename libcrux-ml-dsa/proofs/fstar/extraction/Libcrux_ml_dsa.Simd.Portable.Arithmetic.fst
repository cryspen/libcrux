module Libcrux_ml_dsa.Simd.Portable.Arithmetic
#set-options "--fuel 0 --ifuel 1 --z3rlimit 100"
open Core
open FStar.Mul

let _ =
  (* This module has implicit dependencies, here we make them explicit. *)
  (* The implicit dependencies arise from typeclasses instances. *)
  let open Libcrux_ml_dsa.Simd.Portable.Vector_type in
  ()

#push-options "--z3rlimit 150"

let add (lhs rhs: Libcrux_ml_dsa.Simd.Portable.Vector_type.t_Coefficients) =
  let v__lhs0:Libcrux_ml_dsa.Simd.Portable.Vector_type.t_Coefficients =
    Core.Clone.f_clone #Libcrux_ml_dsa.Simd.Portable.Vector_type.t_Coefficients
      #FStar.Tactics.Typeclasses.solve
      lhs
  in
  let lhs:Libcrux_ml_dsa.Simd.Portable.Vector_type.t_Coefficients =
    Rust_primitives.Hax.Folds.fold_range (mk_usize 0)
      (Core.Slice.impl__len #i32
          (lhs.Libcrux_ml_dsa.Simd.Portable.Vector_type.f_values <: t_Slice i32)
        <:
        usize)
      (fun lhs i ->
          let lhs:Libcrux_ml_dsa.Simd.Portable.Vector_type.t_Coefficients = lhs in
          let i:usize = i in
<<<<<<< HEAD
          (forall j.
              j < v i ==>
              (Seq.index lhs.f_values j) ==
              (Seq.index v__lhs0.f_values j) +! (Seq.index rhs.f_values j)) /\
          (forall j. j >= v i ==> (Seq.index lhs.f_values j) == (Seq.index v__lhs0.f_values j)))
=======
          (forall (j: usize).
              b2t (j <. i <: bool) ==>
              b2t
              ((lhs.Libcrux_ml_dsa.Simd.Portable.Vector_type.f_values.[ j ] <: i32) =.
                ((e_lhs0.Libcrux_ml_dsa.Simd.Portable.Vector_type.f_values.[ j ] <: i32) +!
                  (rhs.Libcrux_ml_dsa.Simd.Portable.Vector_type.f_values.[ j ] <: i32)
                  <:
                  i32)
                <:
                bool)) /\
          (forall (j: usize).
              b2t
              ((j >=. i <: bool) &&
                (j <. Libcrux_ml_dsa.Simd.Traits.v_COEFFICIENTS_IN_SIMD_UNIT <: bool)) ==>
              b2t
              ((lhs.Libcrux_ml_dsa.Simd.Portable.Vector_type.f_values.[ j ] <: i32) =.
                (e_lhs0.Libcrux_ml_dsa.Simd.Portable.Vector_type.f_values.[ j ] <: i32)
                <:
                bool)))
>>>>>>> 44ee5e71
      lhs
      (fun lhs i ->
          let lhs:Libcrux_ml_dsa.Simd.Portable.Vector_type.t_Coefficients = lhs in
          let i:usize = i in
          let lhs:Libcrux_ml_dsa.Simd.Portable.Vector_type.t_Coefficients =
            {
              lhs with
              Libcrux_ml_dsa.Simd.Portable.Vector_type.f_values
              =
              Rust_primitives.Hax.Monomorphized_update_at.update_at_usize lhs
                  .Libcrux_ml_dsa.Simd.Portable.Vector_type.f_values
                i
                ((lhs.Libcrux_ml_dsa.Simd.Portable.Vector_type.f_values.[ i ] <: i32) +!
                  (rhs.Libcrux_ml_dsa.Simd.Portable.Vector_type.f_values.[ i ] <: i32)
                  <:
                  i32)
            }
            <:
            Libcrux_ml_dsa.Simd.Portable.Vector_type.t_Coefficients
          in
          lhs)
  in
<<<<<<< HEAD
  let _:Prims.unit =
    assert (forall i.
          v (Seq.index lhs.f_values i) ==
          v (Seq.index v__lhs0.f_values i) + v (Seq.index rhs.f_values i))
  in
=======
>>>>>>> 44ee5e71
  lhs

#pop-options

#push-options "--z3rlimit 150"

let subtract (lhs rhs: Libcrux_ml_dsa.Simd.Portable.Vector_type.t_Coefficients) =
  let v__lhs0:Libcrux_ml_dsa.Simd.Portable.Vector_type.t_Coefficients =
    Core.Clone.f_clone #Libcrux_ml_dsa.Simd.Portable.Vector_type.t_Coefficients
      #FStar.Tactics.Typeclasses.solve
      lhs
  in
  let lhs:Libcrux_ml_dsa.Simd.Portable.Vector_type.t_Coefficients =
    Rust_primitives.Hax.Folds.fold_range (mk_usize 0)
      (Core.Slice.impl__len #i32
          (lhs.Libcrux_ml_dsa.Simd.Portable.Vector_type.f_values <: t_Slice i32)
        <:
        usize)
      (fun lhs i ->
          let lhs:Libcrux_ml_dsa.Simd.Portable.Vector_type.t_Coefficients = lhs in
          let i:usize = i in
<<<<<<< HEAD
          (forall j.
              j < v i ==>
              (Seq.index lhs.f_values j) ==
              (Seq.index v__lhs0.f_values j) -! (Seq.index rhs.f_values j)) /\
          (forall j. j >= v i ==> (Seq.index lhs.f_values j) == (Seq.index v__lhs0.f_values j)))
=======
          (forall (j: usize).
              b2t (j <. i <: bool) ==>
              b2t
              ((lhs.Libcrux_ml_dsa.Simd.Portable.Vector_type.f_values.[ j ] <: i32) =.
                ((e_lhs0.Libcrux_ml_dsa.Simd.Portable.Vector_type.f_values.[ j ] <: i32) -!
                  (rhs.Libcrux_ml_dsa.Simd.Portable.Vector_type.f_values.[ j ] <: i32)
                  <:
                  i32)
                <:
                bool)) /\
          (forall (j: usize).
              b2t
              ((j >=. i <: bool) &&
                (j <. Libcrux_ml_dsa.Simd.Traits.v_COEFFICIENTS_IN_SIMD_UNIT <: bool)) ==>
              b2t
              ((lhs.Libcrux_ml_dsa.Simd.Portable.Vector_type.f_values.[ j ] <: i32) =.
                (e_lhs0.Libcrux_ml_dsa.Simd.Portable.Vector_type.f_values.[ j ] <: i32)
                <:
                bool)))
>>>>>>> 44ee5e71
      lhs
      (fun lhs i ->
          let lhs:Libcrux_ml_dsa.Simd.Portable.Vector_type.t_Coefficients = lhs in
          let i:usize = i in
          let lhs:Libcrux_ml_dsa.Simd.Portable.Vector_type.t_Coefficients =
            {
              lhs with
              Libcrux_ml_dsa.Simd.Portable.Vector_type.f_values
              =
              Rust_primitives.Hax.Monomorphized_update_at.update_at_usize lhs
                  .Libcrux_ml_dsa.Simd.Portable.Vector_type.f_values
                i
                ((lhs.Libcrux_ml_dsa.Simd.Portable.Vector_type.f_values.[ i ] <: i32) -!
                  (rhs.Libcrux_ml_dsa.Simd.Portable.Vector_type.f_values.[ i ] <: i32)
                  <:
                  i32)
            }
            <:
            Libcrux_ml_dsa.Simd.Portable.Vector_type.t_Coefficients
          in
          lhs)
  in
<<<<<<< HEAD
  let _:Prims.unit =
    assert (forall i.
          v (Seq.index lhs.f_values i) ==
          v (Seq.index v__lhs0.f_values i) - v (Seq.index rhs.f_values i))
  in
=======
>>>>>>> 44ee5e71
  lhs

#pop-options

#push-options "--z3rlimit 150 --split_queries always"

let get_n_least_significant_bits (n: u8) (value: u64) =
  let res:u64 = value &. ((mk_u64 1 <<! n <: u64) -! mk_u64 1 <: u64) in
  let _:Prims.unit =
    calc ( == ) {
      v res;
      ( == ) { () }
      v (logand value (((mk_u64 1) <<! n) -! (mk_u64 1)));
      ( == ) { () }
      v (logand value (((mk_int 1) <<! n) -! (mk_int 1)));
      ( == ) { () }
      v (logand value (mk_int ((1 * pow2 (v n)) % pow2 64) -! (mk_int 1)));
      ( == ) { (Math.Lemmas.small_mod (pow2 (v n)) (pow2 64);
        Math.Lemmas.pow2_lt_compat 64 (v n)) }
      v (logand value ((mk_int (pow2 (v n))) -! (mk_int 1)));
      ( == ) { (Math.Lemmas.pow2_lt_compat 64 (v n);
        logand_mask_lemma value (v n)) }
      v value % (pow2 (v n));
    }
  in
  res

#pop-options

#push-options "--z3rlimit 500 --split_queries always"

let montgomery_reduce_element (value: i64) =
  let t:u64 =
    (get_n_least_significant_bits v_MONTGOMERY_SHIFT (cast (value <: i64) <: u64) <: u64) *!
    Libcrux_ml_dsa.Simd.Traits.v_INVERSE_OF_MODULUS_MOD_MONTGOMERY_R
  in
  let _:Prims.unit = assert (v t == (v value % pow2 32) * 58728449) in
  let k:i32 = cast (get_n_least_significant_bits v_MONTGOMERY_SHIFT t <: u64) <: i32 in
  let _:Prims.unit =
    assert (v k == v t @% pow2 32);
    assert (v (cast (k <: i32) <: i64) == v k);
    assert (v (cast (k <: i32) <: i64) < pow2 31);
    assert (v (cast (k <: i32) <: i64) >= - pow2 31);
    assert (v (cast (Libcrux_ml_dsa.Simd.Traits.v_FIELD_MODULUS <: i32) <: i64) == 8380417)
  in
  let k_times_modulus:i64 =
    (cast (k <: i32) <: i64) *! (cast (Libcrux_ml_dsa.Simd.Traits.v_FIELD_MODULUS <: i32) <: i64)
  in
  let _:Prims.unit =
    Spec.Utils.lemma_mul_i32b (pow2 31) (8380417) k Libcrux_ml_dsa.Simd.Traits.v_FIELD_MODULUS;
    assert (Spec.Utils.is_i64b (pow2 31 * 8380417) k_times_modulus)
  in
  let c:i32 = cast (k_times_modulus >>! v_MONTGOMERY_SHIFT <: i64) <: i32 in
  let _:Prims.unit =
    assert (v k_times_modulus < pow2 63);
    assert (v k_times_modulus / pow2 32 < pow2 31);
    assert (v c == (v k_times_modulus / pow2 32) @% pow2 32);
    assert (v c == v k_times_modulus / pow2 32);
    assert (Spec.Utils.is_i32b 4190209 c)
  in
  let value_high:i32 = cast (value >>! v_MONTGOMERY_SHIFT <: i64) <: i32 in
  let _:Prims.unit =
    assert (v value < pow2 63);
    assert (v value / pow2 32 < pow2 31);
    assert (v value_high == (v value / pow2 32) @% pow2 32);
    Spec.Utils.lemma_div_at_percent (v value) (pow2 32);
    assert (v value_high == (v value / pow2 32));
    assert (Spec.Utils.is_i64b (8380416 * 8380416) value ==> Spec.Utils.is_i32b 8265825 value_high);
    assert (Spec.Utils.is_i32b 8380416 value_high)
  in
  let res:i32 = value_high -! c in
  let _:Prims.unit =
    assert (Spec.Utils.is_i32b (8380416 + 4190209) res);
    assert (Spec.Utils.is_i64b (8380416 * pow2 31) value ==> Spec.Utils.is_i32b 58728448 res)
  in
  let _:Prims.unit =
    calc ( == ) {
      v k_times_modulus % pow2 32;
      ( == ) { assert (v k_times_modulus == v k * 8380417) }
      (v k * 8380417) % pow2 32;
      ( == ) { assert (v k = ((v value % pow2 32) * 58728449) @% pow2 32) }
      ((((v value % pow2 32) * 58728449) @% pow2 32) * 8380417) % pow2 32;
      ( == ) { Math.Lemmas.lemma_mod_sub ((((v value % pow2 32) * 58728449) % pow2 32) * 8380417)
        (pow2 32)
        8380417 }
      ((((v value % pow2 32) * 58728449) % pow2 32) * 8380417) % pow2 32;
      ( == ) { Math.Lemmas.lemma_mod_mul_distr_l ((v value % pow2 32) * 58728449) 8380417 (pow2 32) }
      ((((v value % pow2 32) * 58728449) * 8380417) % pow2 32);
      ( == ) { Math.Lemmas.lemma_mod_mul_distr_r (v value % pow2 32) (58728449 * 8380417) (pow2 32) }
      ((v value % pow2 32) % pow2 32);
      ( == ) { Math.Lemmas.lemma_mod_sub (v value) (pow2 32) 1 }
      (v value) % pow2 32;
    };
    Math.Lemmas.modulo_add (pow2 32) (- (v k_times_modulus)) (v value) (v k_times_modulus);
    assert ((v value - v k_times_modulus) % pow2 32 == 0)
  in
  let _:Prims.unit =
    calc ( == ) {
      v res % 8380417;
      ( == ) { assert (v res == v value_high - v c) }
      (v value / pow2 32 - v k_times_modulus / pow2 32) % 8380417;
      ( == ) { Math.Lemmas.lemma_div_exact (v value - v k_times_modulus) (pow2 32) }
      ((v value - v k_times_modulus) / pow2 32) % 8380417;
      ( == ) { assert ((pow2 32 * 8265825) % 8380417 == 1) }
      (((v value - v k_times_modulus) / pow2 32) * ((pow2 32 * 8265825) % 8380417)) % 8380417;
      ( == ) { Math.Lemmas.lemma_mod_mul_distr_r ((v value - v k_times_modulus) / pow2 32)
        (pow2 32 * 8265825)
        8380417 }
      (((v value - v k_times_modulus) / pow2 32) * pow2 32 * 8265825) % 8380417;
      ( == ) { Math.Lemmas.lemma_div_exact (v value - v k_times_modulus) (pow2 32) }
      ((v value - v k_times_modulus) * 8265825) % 8380417;
      ( == ) { assert (v k_times_modulus == (v k @% pow2 32) * 8380417) }
      ((v value * 8265825) - ((v k @% pow2 32) * 8380417 * 8265825)) % 8380417;
      ( == ) { Math.Lemmas.lemma_mod_sub (v value * 8265825) 8380417 ((v k @% pow2 32) * 8265825) }
      (v value * 8265825) % 8380417;
    }
  in
  res

#pop-options

#push-options "--z3rlimit 300"

let montgomery_multiply_fe_by_fer (fe fer: i32) =
  let _:Prims.unit = Spec.Utils.lemma_mul_i32b (pow2 31) (4190208) fe fer in
  montgomery_reduce_element ((cast (fe <: i32) <: i64) *! (cast (fer <: i32) <: i64) <: i64)

#pop-options

#push-options "--z3rlimit 150"

let montgomery_multiply_by_constant
      (simd_unit: Libcrux_ml_dsa.Simd.Portable.Vector_type.t_Coefficients)
      (c: i32)
     =
  let v__simd_unit0:Libcrux_ml_dsa.Simd.Portable.Vector_type.t_Coefficients =
    Core.Clone.f_clone #Libcrux_ml_dsa.Simd.Portable.Vector_type.t_Coefficients
      #FStar.Tactics.Typeclasses.solve
      simd_unit
  in
  let simd_unit:Libcrux_ml_dsa.Simd.Portable.Vector_type.t_Coefficients =
    Rust_primitives.Hax.Folds.fold_range (mk_usize 0)
      (Core.Slice.impl__len #i32
          (simd_unit.Libcrux_ml_dsa.Simd.Portable.Vector_type.f_values <: t_Slice i32)
        <:
        usize)
      (fun simd_unit i ->
          let simd_unit:Libcrux_ml_dsa.Simd.Portable.Vector_type.t_Coefficients = simd_unit in
          let i:usize = i in
          (forall j.
              j < v i ==>
              (let vecj = Seq.index simd_unit.f_values j in
                (Spec.Utils.is_i32b 8380416 vecj /\
                  v vecj % 8380417 ==
                  (v (Seq.index v__simd_unit0.f_values j) * v c * 8265825) % 8380417))) /\
          (forall j.
              j >= v i ==> (Seq.index simd_unit.f_values j) == (Seq.index v__simd_unit0.f_values j))
      )
      simd_unit
      (fun simd_unit i ->
          let simd_unit:Libcrux_ml_dsa.Simd.Portable.Vector_type.t_Coefficients = simd_unit in
          let i:usize = i in
          let _:Prims.unit =
            Spec.Utils.lemma_mul_i32b (pow2 31) (4190208) simd_unit.f_values.[ i ] c
          in
          {
            simd_unit with
            Libcrux_ml_dsa.Simd.Portable.Vector_type.f_values
            =
            Rust_primitives.Hax.Monomorphized_update_at.update_at_usize simd_unit
                .Libcrux_ml_dsa.Simd.Portable.Vector_type.f_values
              i
              (montgomery_reduce_element ((cast (simd_unit
                            .Libcrux_ml_dsa.Simd.Portable.Vector_type.f_values.[ i ]
                          <:
                          i32)
                      <:
                      i64) *!
                    (cast (c <: i32) <: i64)
                    <:
                    i64)
                <:
                i32)
          }
          <:
          Libcrux_ml_dsa.Simd.Portable.Vector_type.t_Coefficients)
  in
  simd_unit

#pop-options

#push-options "--z3rlimit 150"

let montgomery_multiply (lhs rhs: Libcrux_ml_dsa.Simd.Portable.Vector_type.t_Coefficients) =
  let v__lhs0:Libcrux_ml_dsa.Simd.Portable.Vector_type.t_Coefficients =
    Core.Clone.f_clone #Libcrux_ml_dsa.Simd.Portable.Vector_type.t_Coefficients
      #FStar.Tactics.Typeclasses.solve
      lhs
  in
  let lhs:Libcrux_ml_dsa.Simd.Portable.Vector_type.t_Coefficients =
    Rust_primitives.Hax.Folds.fold_range (mk_usize 0)
      (Core.Slice.impl__len #i32
          (lhs.Libcrux_ml_dsa.Simd.Portable.Vector_type.f_values <: t_Slice i32)
        <:
        usize)
      (fun lhs i ->
          let lhs:Libcrux_ml_dsa.Simd.Portable.Vector_type.t_Coefficients = lhs in
          let i:usize = i in
          (forall j.
              j < v i ==>
              (let vecj = Seq.index lhs.f_values j in
                (Spec.Utils.is_i32b 8380416 vecj /\
                  v vecj % 8380417 ==
                  (v (Seq.index v__lhs0.f_values j) * v (Seq.index rhs.f_values j) * 8265825) %
                  8380417))) /\
          (forall j. j >= v i ==> (Seq.index lhs.f_values j) == (Seq.index v__lhs0.f_values j)))
      lhs
      (fun lhs i ->
          let lhs:Libcrux_ml_dsa.Simd.Portable.Vector_type.t_Coefficients = lhs in
          let i:usize = i in
          let _:Prims.unit =
            Spec.Utils.lemma_mul_i32b (pow2 31) (4190208) lhs.f_values.[ i ] rhs.f_values.[ i ]
          in
          {
            lhs with
            Libcrux_ml_dsa.Simd.Portable.Vector_type.f_values
            =
            Rust_primitives.Hax.Monomorphized_update_at.update_at_usize lhs
                .Libcrux_ml_dsa.Simd.Portable.Vector_type.f_values
              i
              (montgomery_reduce_element ((cast (lhs
                            .Libcrux_ml_dsa.Simd.Portable.Vector_type.f_values.[ i ]
                          <:
                          i32)
                      <:
                      i64) *!
                    (cast (rhs.Libcrux_ml_dsa.Simd.Portable.Vector_type.f_values.[ i ] <: i32)
                      <:
                      i64)
                    <:
                    i64)
                <:
                i32)
          }
          <:
          Libcrux_ml_dsa.Simd.Portable.Vector_type.t_Coefficients)
  in
  lhs

#pop-options

#push-options "--ext context_pruning --z3refresh --split_queries always"

let power2round_element (t: i32) =
  let _:Prims.unit =
    if true
    then
      let _:Prims.unit =
        Hax_lib.v_assert ((t >.
              (Core.Ops.Arith.Neg.neg Libcrux_ml_dsa.Simd.Traits.v_FIELD_MODULUS <: i32)
              <:
              bool) &&
            (t <. Libcrux_ml_dsa.Simd.Traits.v_FIELD_MODULUS <: bool))
      in
      ()
  in
  let _:Prims.unit = logand_lemma Libcrux_ml_dsa.Simd.Traits.v_FIELD_MODULUS (t >>! mk_i32 31) in
  let v__t:i32 = t in
  let t:i32 =
    t +! ((t >>! mk_i32 31 <: i32) &. Libcrux_ml_dsa.Simd.Traits.v_FIELD_MODULUS <: i32)
  in
  let _:Prims.unit = assert (v t == v v__t % v Libcrux_ml_dsa.Simd.Traits.v_FIELD_MODULUS) in
  let t1:i32 =
    ((t -! mk_i32 1 <: i32) +!
      (mk_i32 1 <<! (Libcrux_ml_dsa.Constants.v_BITS_IN_LOWER_PART_OF_T -! mk_usize 1 <: usize)
        <:
        i32)
      <:
      i32) >>!
    Libcrux_ml_dsa.Constants.v_BITS_IN_LOWER_PART_OF_T
  in
  let _:Prims.unit =
    assert (v t1 == (v t - 1 + pow2 12) / pow2 13);
    assert ((v t - (Spec.Utils.mod_q (v t) (pow2 13))) / pow2 13 ==
        (v t / pow2 13 - (Spec.Utils.mod_q (v t) (pow2 13)) / pow2 13));
    if v t % pow2 13 > pow2 12
    then
      (assert (Spec.Utils.mod_q (v t) (pow2 13) == v t % pow2 13 - pow2 13);
        assert ((Spec.Utils.mod_q (v t) (pow2 13)) / pow2 13 == (v t % pow2 13 - pow2 13) / pow2 13);
        assert ((v t % pow2 13 - pow2 13) / pow2 13 == (v t % pow2 13) / pow2 13 - pow2 13 / pow2 13
          );
        assert ((v t % pow2 13) / pow2 13 - pow2 13 / pow2 13 == - 1);
        assert ((v t - (Spec.Utils.mod_q (v t) (pow2 13))) / pow2 13 == v t / pow2 13 + 1))
    else
      (assert ((v t - (Spec.Utils.mod_q (v t) (pow2 13))) / pow2 13 == v t / pow2 13);
        assert ((v t - 1 + pow2 12) / pow2 13 == v t / pow2 13));
    assert (v t1 == (v t - (Spec.Utils.mod_q (v t) (pow2 13))) / pow2 13)
  in
  let t0:i32 = t -! (t1 <<! Libcrux_ml_dsa.Constants.v_BITS_IN_LOWER_PART_OF_T <: i32) in
  let _:Prims.unit =
    assert (v t0 == v t - ((v t - (Spec.Utils.mod_q (v t) (pow2 13))) / pow2 13) * pow2 13);
    assert (v t0 == v t - (v t - (Spec.Utils.mod_q (v t) (pow2 13))));
    assert (v t0 == Spec.Utils.mod_q (v t) (pow2 13))
  in
  t0, t1 <: (i32 & i32)

#pop-options

let power2round (t0 t1: Libcrux_ml_dsa.Simd.Portable.Vector_type.t_Coefficients) =
  let (v__t0: Libcrux_ml_dsa.Simd.Portable.Vector_type.t_Coefficients):Libcrux_ml_dsa.Simd.Portable.Vector_type.t_Coefficients
  =
    Core.Clone.f_clone #Libcrux_ml_dsa.Simd.Portable.Vector_type.t_Coefficients
      #FStar.Tactics.Typeclasses.solve
      t0
  in
  let t0, t1:(Libcrux_ml_dsa.Simd.Portable.Vector_type.t_Coefficients &
    Libcrux_ml_dsa.Simd.Portable.Vector_type.t_Coefficients) =
    Rust_primitives.Hax.Folds.fold_range (mk_usize 0)
      (Core.Slice.impl__len #i32
          (t0.Libcrux_ml_dsa.Simd.Portable.Vector_type.f_values <: t_Slice i32)
        <:
        usize)
      (fun temp_0_ i ->
          let t0, t1:(Libcrux_ml_dsa.Simd.Portable.Vector_type.t_Coefficients &
            Libcrux_ml_dsa.Simd.Portable.Vector_type.t_Coefficients) =
            temp_0_
          in
          let i:usize = i in
          (forall j.
              j < v i ==>
              (let t0_1 =
                  v (Seq.index v__t0.f_values j) % v Libcrux_ml_dsa.Simd.Traits.v_FIELD_MODULUS
                in
                let t0_2 = v (Seq.index t0.f_values j) in
                t0_2 ==
                Spec.Utils.mod_q t0_1 (pow2 (v Libcrux_ml_dsa.Constants.v_BITS_IN_LOWER_PART_OF_T)) /\
                v (Seq.index t1.f_values j) ==
                (t0_1 - t0_2) / pow2 (v Libcrux_ml_dsa.Constants.v_BITS_IN_LOWER_PART_OF_T) /\
                t0_2 > - (pow2 (v Libcrux_ml_dsa.Constants.v_BITS_IN_LOWER_PART_OF_T - 1)) /\
                t0_2 <= pow2 (v Libcrux_ml_dsa.Constants.v_BITS_IN_LOWER_PART_OF_T - 1))) /\
          (forall j.
              j >= v i ==>
              (Seq.index t0.f_values j == Seq.index v__t0.f_values j /\
                Spec.Utils.is_i32b (v Libcrux_ml_dsa.Simd.Traits.v_FIELD_MODULUS - 1)
                  (Seq.index t0.f_values j))))
      (t0, t1
        <:
        (Libcrux_ml_dsa.Simd.Portable.Vector_type.t_Coefficients &
          Libcrux_ml_dsa.Simd.Portable.Vector_type.t_Coefficients))
      (fun temp_0_ i ->
          let t0, t1:(Libcrux_ml_dsa.Simd.Portable.Vector_type.t_Coefficients &
            Libcrux_ml_dsa.Simd.Portable.Vector_type.t_Coefficients) =
            temp_0_
          in
          let i:usize = i in
          let lhs, lhs_1_:(i32 & i32) =
            power2round_element (t0.Libcrux_ml_dsa.Simd.Portable.Vector_type.f_values.[ i ] <: i32)
          in
          let t0:Libcrux_ml_dsa.Simd.Portable.Vector_type.t_Coefficients =
            {
              t0 with
              Libcrux_ml_dsa.Simd.Portable.Vector_type.f_values
              =
              Rust_primitives.Hax.Monomorphized_update_at.update_at_usize t0
                  .Libcrux_ml_dsa.Simd.Portable.Vector_type.f_values
                i
                lhs
            }
            <:
            Libcrux_ml_dsa.Simd.Portable.Vector_type.t_Coefficients
          in
          let t1:Libcrux_ml_dsa.Simd.Portable.Vector_type.t_Coefficients =
            {
              t1 with
              Libcrux_ml_dsa.Simd.Portable.Vector_type.f_values
              =
              Rust_primitives.Hax.Monomorphized_update_at.update_at_usize t1
                  .Libcrux_ml_dsa.Simd.Portable.Vector_type.f_values
                i
                lhs_1_
            }
            <:
            Libcrux_ml_dsa.Simd.Portable.Vector_type.t_Coefficients
          in
          let _:Prims.unit = () in
          t0, t1
          <:
          (Libcrux_ml_dsa.Simd.Portable.Vector_type.t_Coefficients &
            Libcrux_ml_dsa.Simd.Portable.Vector_type.t_Coefficients))
  in
  t0, t1
  <:
  (Libcrux_ml_dsa.Simd.Portable.Vector_type.t_Coefficients &
    Libcrux_ml_dsa.Simd.Portable.Vector_type.t_Coefficients)

let infinity_norm_exceeds
      (simd_unit: Libcrux_ml_dsa.Simd.Portable.Vector_type.t_Coefficients)
      (bound: i32)
     =
  let result:bool = false in
  let result:bool =
    Rust_primitives.Hax.Folds.fold_range (mk_usize 0)
      (Core.Slice.impl__len #i32
          (simd_unit.Libcrux_ml_dsa.Simd.Portable.Vector_type.f_values <: t_Slice i32)
        <:
        usize)
      (fun result i ->
          let result:bool = result in
          let i:usize = i in
          result == false ==>
          (forall j. j < v i ==> abs (v (Seq.index simd_unit.f_values j)) < v bound))
      result
      (fun result i ->
          let result:bool = result in
          let i:usize = i in
          let coefficient:i32 = simd_unit.Libcrux_ml_dsa.Simd.Portable.Vector_type.f_values.[ i ] in
          let _:Prims.unit =
            if true
            then
              let _:Prims.unit =
                Hax_lib.v_assert ((coefficient >.
                      (Core.Ops.Arith.Neg.neg Libcrux_ml_dsa.Simd.Traits.v_FIELD_MODULUS <: i32)
                      <:
                      bool) &&
                    (coefficient <. Libcrux_ml_dsa.Simd.Traits.v_FIELD_MODULUS <: bool))
              in
              ()
          in
          let sign:i32 = coefficient >>! mk_i32 31 in
          let _:Prims.unit = logand_lemma (mk_i32 2 *! coefficient) sign in
          let normalized:i32 = coefficient -! (sign &. (mk_i32 2 *! coefficient <: i32) <: i32) in
          let _:Prims.unit = assert (v normalized == abs (v coefficient)) in
          let result:bool = result || normalized >=. bound in
          result)
  in
  result

let reduce_element (fe: i32) =
  let quotient:i32 = (fe +! (mk_i32 1 <<! mk_i32 22 <: i32) <: i32) >>! mk_i32 23 in
  let result:i32 = fe -! (quotient *! Libcrux_ml_dsa.Simd.Traits.v_FIELD_MODULUS <: i32) in
  let _:Prims.unit =
    calc ( == ) {
      v result % 8380417;
      ( == ) { () }
      (v fe - (v quotient * 8380417)) % 8380417;
      ( == ) { Math.Lemmas.lemma_mod_sub_distr (v fe) (v quotient * 8380417) 8380417 }
      (v fe - (v quotient * 8380417) % 8380417) % 8380417;
      ( == ) { Math.Lemmas.cancel_mul_mod (v quotient) 8380417 }
      (v fe - 0) % 8380417;
      ( == ) { () }
      (v fe) % 8380417;
    }
  in
  result

let shift_left_then_reduce
      (v_SHIFT_BY: i32)
      (simd_unit: Libcrux_ml_dsa.Simd.Portable.Vector_type.t_Coefficients)
     =
  let v__simd_unit0:Libcrux_ml_dsa.Simd.Portable.Vector_type.t_Coefficients =
    Core.Clone.f_clone #Libcrux_ml_dsa.Simd.Portable.Vector_type.t_Coefficients
      #FStar.Tactics.Typeclasses.solve
      simd_unit
  in
  let simd_unit:Libcrux_ml_dsa.Simd.Portable.Vector_type.t_Coefficients =
    Rust_primitives.Hax.Folds.fold_range (mk_usize 0)
      (Core.Slice.impl__len #i32
          (simd_unit.Libcrux_ml_dsa.Simd.Portable.Vector_type.f_values <: t_Slice i32)
        <:
        usize)
      (fun simd_unit i ->
          let simd_unit:Libcrux_ml_dsa.Simd.Portable.Vector_type.t_Coefficients = simd_unit in
          let i:usize = i in
          (forall j.
              j < v i ==>
              (Spec.Utils.is_i32b 8380416 (Seq.index simd_unit.f_values j) /\
                v (Seq.index simd_unit.f_values j) % 8380417 ==
                (v ((Seq.index v__simd_unit0.f_values j) <<! v_SHIFT_BY) % 8380417))) /\
          (forall j.
              j >= v i ==>
              (Seq.index simd_unit.f_values j == Seq.index v__simd_unit0.f_values j /\
                Spec.Utils.is_i32b 2143289343 ((Seq.index simd_unit.f_values j) <<! v_SHIFT_BY))))
      simd_unit
      (fun simd_unit i ->
          let simd_unit:Libcrux_ml_dsa.Simd.Portable.Vector_type.t_Coefficients = simd_unit in
          let i:usize = i in
          let simd_unit:Libcrux_ml_dsa.Simd.Portable.Vector_type.t_Coefficients =
            {
              simd_unit with
              Libcrux_ml_dsa.Simd.Portable.Vector_type.f_values
              =
              Rust_primitives.Hax.Monomorphized_update_at.update_at_usize simd_unit
                  .Libcrux_ml_dsa.Simd.Portable.Vector_type.f_values
                i
                (reduce_element ((simd_unit.Libcrux_ml_dsa.Simd.Portable.Vector_type.f_values.[ i ]
                        <:
                        i32) <<!
                      v_SHIFT_BY
                      <:
                      i32)
                  <:
                  i32)
            }
            <:
            Libcrux_ml_dsa.Simd.Portable.Vector_type.t_Coefficients
          in
          simd_unit)
  in
  simd_unit

let compute_one_hint (low high gamma2: i32) =
  if
    low >. gamma2 || low <. (Core.Ops.Arith.Neg.neg gamma2 <: i32) ||
    low =. (Core.Ops.Arith.Neg.neg gamma2 <: i32) && high <>. mk_i32 0
  then mk_i32 1
  else mk_i32 0

val hint_counter_loop:
  hint_1:t_Array i32 (mk_usize 8)
  -> hint_2:t_Array i32 (mk_usize 8)
  -> n:nat{n < 8} ->
  Lemma
   (requires
      forall (i:nat). i < n ==> hint_1.[mk_usize i] == hint_2.[mk_usize i])
    (ensures
      Lib.LoopCombinators.repeati n (hint_counter hint_1) 0 ==
        Lib.LoopCombinators.repeati n (hint_counter hint_2) 0)

let rec hint_counter_loop hint_1 hint_2 n =
  if n = 0 then begin
    Lib.LoopCombinators.eq_repeati0 n (hint_counter hint_1) 0;
    Lib.LoopCombinators.eq_repeati0 n (hint_counter hint_2) 0;
    () end
  else begin
    hint_counter_loop hint_1 hint_2 (n - 1);
    Lib.LoopCombinators.unfold_repeati n (hint_counter hint_1) 0 (n - 1);
    Lib.LoopCombinators.unfold_repeati n (hint_counter hint_2) 0 (n - 1);
    () end

let compute_hint
      (low high: Libcrux_ml_dsa.Simd.Portable.Vector_type.t_Coefficients)
      (gamma2: i32)
      (hint: Libcrux_ml_dsa.Simd.Portable.Vector_type.t_Coefficients)
     =
  let one_hints_count:usize = mk_usize 0 in
  let _:Prims.unit = Lib.LoopCombinators.eq_repeati0 0 (hint_counter hint.f_values) 0 in
  let hint, one_hints_count:(Libcrux_ml_dsa.Simd.Portable.Vector_type.t_Coefficients & usize) =
    Rust_primitives.Hax.Folds.fold_range (mk_usize 0)
      (Core.Slice.impl__len #i32
          (hint.Libcrux_ml_dsa.Simd.Portable.Vector_type.f_values <: t_Slice i32)
        <:
        usize)
      (fun temp_0_ i ->
          let hint, one_hints_count:(Libcrux_ml_dsa.Simd.Portable.Vector_type.t_Coefficients & usize
          ) =
            temp_0_
          in
          let i:usize = i in
          v i >= 0 /\ v i <= 8 /\
          (forall j.
              j < v i ==>
              (let r = v (Seq.index hint.f_values j) in
                let l = v (Seq.index low.f_values j) in
                let h = v (Seq.index high.f_values j) in
                if l > v gamma2 || l < - (v gamma2) || (l = - (v gamma2) && h <> 0)
                then r = 1
                else r = 0)) /\ v one_hints_count <= v i /\
          v one_hints_count == Lib.LoopCombinators.repeati (v i) (hint_counter hint.f_values) 0)
      (hint, one_hints_count <: (Libcrux_ml_dsa.Simd.Portable.Vector_type.t_Coefficients & usize))
      (fun temp_0_ i ->
          let hint, one_hints_count:(Libcrux_ml_dsa.Simd.Portable.Vector_type.t_Coefficients & usize
          ) =
            temp_0_
          in
          let i:usize = i in
          let v__hint_values:t_Array i32 (mk_usize 8) =
            hint.Libcrux_ml_dsa.Simd.Portable.Vector_type.f_values
          in
          let hint:Libcrux_ml_dsa.Simd.Portable.Vector_type.t_Coefficients =
            {
              hint with
              Libcrux_ml_dsa.Simd.Portable.Vector_type.f_values
              =
              Rust_primitives.Hax.Monomorphized_update_at.update_at_usize hint
                  .Libcrux_ml_dsa.Simd.Portable.Vector_type.f_values
                i
                (compute_one_hint (low.Libcrux_ml_dsa.Simd.Portable.Vector_type.f_values.[ i ]
                      <:
                      i32)
                    (high.Libcrux_ml_dsa.Simd.Portable.Vector_type.f_values.[ i ] <: i32)
                    gamma2
                  <:
                  i32)
            }
            <:
            Libcrux_ml_dsa.Simd.Portable.Vector_type.t_Coefficients
          in
          let _:Prims.unit =
            hint_counter_loop hint.f_values v__hint_values (v i);
            Lib.LoopCombinators.unfold_repeati (v i + 1) (hint_counter hint.f_values) 0 (v i)
          in
          let one_hints_count:usize =
            one_hints_count +!
            (cast (hint.Libcrux_ml_dsa.Simd.Portable.Vector_type.f_values.[ i ] <: i32) <: usize)
          in
          hint, one_hints_count <: (Libcrux_ml_dsa.Simd.Portable.Vector_type.t_Coefficients & usize)
      )
  in
  let hax_temp_output:usize = one_hints_count in
  hint, hax_temp_output <: (Libcrux_ml_dsa.Simd.Portable.Vector_type.t_Coefficients & usize)

#push-options "--fuel 3 --z3rlimit 500 --ext context_pruning --z3refresh --split_queries always"

let decompose_element (gamma2 r: i32) =
  let _:Prims.unit =
    if true
    then
      let _:Prims.unit =
        Hax_lib.v_assert ((r >.
              (Core.Ops.Arith.Neg.neg Libcrux_ml_dsa.Simd.Traits.v_FIELD_MODULUS <: i32)
              <:
              bool) &&
            (r <. Libcrux_ml_dsa.Simd.Traits.v_FIELD_MODULUS <: bool))
      in
      ()
  in
  let v__r:i32 = r in
  let _:Prims.unit = logand_lemma Libcrux_ml_dsa.Simd.Traits.v_FIELD_MODULUS (r >>! mk_i32 31) in
  let r:i32 =
    r +! ((r >>! mk_i32 31 <: i32) &. Libcrux_ml_dsa.Simd.Traits.v_FIELD_MODULUS <: i32)
  in
  let _:Prims.unit = assert (v r == v v__r % v Libcrux_ml_dsa.Simd.Traits.v_FIELD_MODULUS) in
  let ceil_of_r_by_128_:i32 = (r +! mk_i32 127 <: i32) >>! mk_i32 7 in
  let _:Prims.unit = assert (v ceil_of_r_by_128_ == (v r + 127) / 128) in
  let r1:i32 =
    match gamma2 <: i32 with
    | Rust_primitives.Integers.MkInt 95232 ->
      let result:i32 =
        ((ceil_of_r_by_128_ *! mk_i32 11275 <: i32) +! (mk_i32 1 <<! mk_i32 23 <: i32) <: i32) >>!
        mk_i32 24
      in
      let _:Prims.unit =
        assert (v result == ((v ceil_of_r_by_128_ * 11275) + pow2 23) / pow2 24);
        assert (v result == ((((v r + 127) / 128) * 11275) + pow2 23) / pow2 24);
        assert (v result == (v r - 1 + 95232) / 190464);
        assert (v result == (v r - (Spec.Utils.mod_q (v r) 190464)) / 190464);
        assert (v result >= 0 /\ v result <= 44)
      in
      let _:Prims.unit =
        logxor_lemma result ((mk_i32 43 -! result) >>! mk_i32 31);
        lognot_lemma result;
        logand_lemma (result ^. ((mk_i32 43 -! result) >>! mk_i32 31)) result
      in
      let result_0_:i32 =
        (result ^. ((mk_i32 43 -! result <: i32) >>! mk_i32 31 <: i32) <: i32) &. result
      in
      let _:Prims.unit =
        assert (v result == 44 ==> v result_0_ == 0);
        assert (v result < 44 ==> v result_0_ == v result)
      in
      result_0_
    | Rust_primitives.Integers.MkInt 261888 ->
      let result:i32 =
        ((ceil_of_r_by_128_ *! mk_i32 1025 <: i32) +! (mk_i32 1 <<! mk_i32 21 <: i32) <: i32) >>!
        mk_i32 22
      in
      let _:Prims.unit =
        assert (v result == ((v ceil_of_r_by_128_ * 1025) + pow2 21) / pow2 22);
        assert (v result == ((((v r + 127) / 128) * 1025) + pow2 21) / pow2 22);
        assert (v result == (v r - 1 + 261888) / 523776);
        assert (v result == (v r - (Spec.Utils.mod_q (v r) 523776)) / 523776);
        assert (v result >= 0 /\ v result <= 16)
      in
      let _:Prims.unit = logand_mask_lemma result 4 in
      let result_0_:i32 = result &. mk_i32 15 in
      let _:Prims.unit =
        assert (v result == 16 ==> v result_0_ == 0);
        assert (v result < 16 ==> v result_0_ == v result)
      in
      result_0_
    | _ ->
      Rust_primitives.Hax.never_to_any (Core.Panicking.panic "internal error: entered unreachable code"

          <:
          Rust_primitives.Hax.t_Never)
  in
  let alpha:i32 = gamma2 *! mk_i32 2 in
  let r0:i32 = r -! (r1 *! alpha <: i32) in
  let v__r0:i32 = r0 in
  let _:Prims.unit =
    logand_lemma ((((Libcrux_ml_dsa.Simd.Traits.v_FIELD_MODULUS -! mk_i32 1) /! mk_i32 2) -! r0) >>!
        mk_i32 31)
      Libcrux_ml_dsa.Simd.Traits.v_FIELD_MODULUS
  in
  let r0:i32 =
    r0 -!
    (((((Libcrux_ml_dsa.Simd.Traits.v_FIELD_MODULUS -! mk_i32 1 <: i32) /! mk_i32 2 <: i32) -! r0
          <:
          i32) >>!
        mk_i32 31
        <:
        i32) &.
      Libcrux_ml_dsa.Simd.Traits.v_FIELD_MODULUS
      <:
      i32)
  in
  let _:Prims.unit =
    assert (v v__r0 > 4190208 ==> v r0 == v v__r0 - 8380417);
    assert (v v__r0 <= 4190208 ==> v r0 == v v__r0);
    if v r - (Spec.Utils.mod_q (v r) (v alpha)) = 8380416
    then
      (assert (v r1 == 0);
        assert (v r0 == (Spec.Utils.mod_q (v r) (v alpha)) - 1);
        assert (v r0 >= - (v gamma2) /\ v r0 < 0))
    else
      (assert (v r1 == (v r - (Spec.Utils.mod_q (v r) (v alpha))) / v alpha);
        assert (v r0 == Spec.Utils.mod_q (v r) (v alpha));
        assert (v r0 > - (v gamma2) /\ v r0 <= v gamma2));
    assert (v r1 >= 0 /\ v r1 < 8380416 / (v alpha))
  in
  r0, r1 <: (i32 & i32)

#pop-options

#push-options "--ext context_pruning --z3refresh --split_queries always"

let use_one_hint (gamma2 r hint: i32) =
  let r0, r1:(i32 & i32) = decompose_element gamma2 r in
  if hint =. mk_i32 0
  then r1
  else
    match gamma2 <: i32 with
    | Rust_primitives.Integers.MkInt 95232 ->
      if r0 >. mk_i32 0
      then if r1 =. mk_i32 43 then mk_i32 0 else r1 +! hint
      else if r1 =. mk_i32 0 then mk_i32 43 else r1 -! hint
    | Rust_primitives.Integers.MkInt 261888 ->
      let _:Prims.unit =
        logand_mask_lemma (r1 +! hint) 4;
        logand_mask_lemma (r1 -! hint) 4
      in
      if r0 >. mk_i32 0 then (r1 +! hint <: i32) &. mk_i32 15 else (r1 -! hint <: i32) &. mk_i32 15
    | _ ->
      Rust_primitives.Hax.never_to_any (Core.Panicking.panic "internal error: entered unreachable code"

          <:
          Rust_primitives.Hax.t_Never)

#pop-options

let decompose
      (gamma2: i32)
      (simd_unit low high: Libcrux_ml_dsa.Simd.Portable.Vector_type.t_Coefficients)
     =
  let v__simd_unit0:Libcrux_ml_dsa.Simd.Portable.Vector_type.t_Coefficients = simd_unit in
  let high, low:(Libcrux_ml_dsa.Simd.Portable.Vector_type.t_Coefficients &
    Libcrux_ml_dsa.Simd.Portable.Vector_type.t_Coefficients) =
    Rust_primitives.Hax.Folds.fold_range (mk_usize 0)
      (Core.Slice.impl__len #i32
          (low.Libcrux_ml_dsa.Simd.Portable.Vector_type.f_values <: t_Slice i32)
        <:
        usize)
      (fun temp_0_ i ->
          let high, low:(Libcrux_ml_dsa.Simd.Portable.Vector_type.t_Coefficients &
            Libcrux_ml_dsa.Simd.Portable.Vector_type.t_Coefficients) =
            temp_0_
          in
          let i:usize = i in
          forall j.
            j < v i ==>
            (let r = v (Seq.index simd_unit.f_values j) in
              let r0 = v (Seq.index low.f_values j) in
              let r1 = v (Seq.index high.f_values j) in
              let r_q = r % v Libcrux_ml_dsa.Simd.Traits.v_FIELD_MODULUS in
              let r_g = Spec.Utils.mod_q r_q (v gamma2 * 2) in
              (if r_q - r_g = v Libcrux_ml_dsa.Simd.Traits.v_FIELD_MODULUS - 1
                then (r0 == r_g - 1 /\ r1 == 0 /\ (r0 >= - (v gamma2) /\ r0 < 0))
                else
                  (r0 == r_g /\ r1 == (r_q - r_g) / (v gamma2 * 2) /\
                    (r0 > - (v gamma2) /\ r0 <= v gamma2))) /\
              (r1 >= 0 /\ r1 < (v Libcrux_ml_dsa.Simd.Traits.v_FIELD_MODULUS - 1) / (v gamma2 * 2)))
      )
      (high, low
        <:
        (Libcrux_ml_dsa.Simd.Portable.Vector_type.t_Coefficients &
          Libcrux_ml_dsa.Simd.Portable.Vector_type.t_Coefficients))
      (fun temp_0_ i ->
          let high, low:(Libcrux_ml_dsa.Simd.Portable.Vector_type.t_Coefficients &
            Libcrux_ml_dsa.Simd.Portable.Vector_type.t_Coefficients) =
            temp_0_
          in
          let i:usize = i in
          let lhs, lhs_1_:(i32 & i32) =
            decompose_element gamma2
              (simd_unit.Libcrux_ml_dsa.Simd.Portable.Vector_type.f_values.[ i ] <: i32)
          in
          let low:Libcrux_ml_dsa.Simd.Portable.Vector_type.t_Coefficients =
            {
              low with
              Libcrux_ml_dsa.Simd.Portable.Vector_type.f_values
              =
              Rust_primitives.Hax.Monomorphized_update_at.update_at_usize low
                  .Libcrux_ml_dsa.Simd.Portable.Vector_type.f_values
                i
                lhs
            }
            <:
            Libcrux_ml_dsa.Simd.Portable.Vector_type.t_Coefficients
          in
          let high:Libcrux_ml_dsa.Simd.Portable.Vector_type.t_Coefficients =
            {
              high with
              Libcrux_ml_dsa.Simd.Portable.Vector_type.f_values
              =
              Rust_primitives.Hax.Monomorphized_update_at.update_at_usize high
                  .Libcrux_ml_dsa.Simd.Portable.Vector_type.f_values
                i
                lhs_1_
            }
            <:
            Libcrux_ml_dsa.Simd.Portable.Vector_type.t_Coefficients
          in
          let _:Prims.unit = () in
          high, low
          <:
          (Libcrux_ml_dsa.Simd.Portable.Vector_type.t_Coefficients &
            Libcrux_ml_dsa.Simd.Portable.Vector_type.t_Coefficients))
  in
  low, high
  <:
  (Libcrux_ml_dsa.Simd.Portable.Vector_type.t_Coefficients &
    Libcrux_ml_dsa.Simd.Portable.Vector_type.t_Coefficients)

let use_hint (gamma2: i32) (simd_unit hint: Libcrux_ml_dsa.Simd.Portable.Vector_type.t_Coefficients) =
  let v__hint0:Libcrux_ml_dsa.Simd.Portable.Vector_type.t_Coefficients =
    Core.Clone.f_clone #Libcrux_ml_dsa.Simd.Portable.Vector_type.t_Coefficients
      #FStar.Tactics.Typeclasses.solve
      hint
  in
  let hint:Libcrux_ml_dsa.Simd.Portable.Vector_type.t_Coefficients =
    Rust_primitives.Hax.Folds.fold_range (mk_usize 0)
      (Core.Slice.impl__len #i32
          (hint.Libcrux_ml_dsa.Simd.Portable.Vector_type.f_values <: t_Slice i32)
        <:
        usize)
      (fun hint i ->
          let hint:Libcrux_ml_dsa.Simd.Portable.Vector_type.t_Coefficients = hint in
          let i:usize = i in
          (forall j.
              j < v i ==>
              (let h = Seq.index v__hint0.f_values j in
                let result = Seq.index hint.f_values j in
                let r0, r1 = decompose_element gamma2 (Seq.index simd_unit.f_values j) in
                if v h = 0
                then result = r1
                else
                  (if v r0 > 0
                    then v result = (v r1 + 1) % (4190208 / v gamma2)
                    else v result = (v r1 - 1) % (4190208 / v gamma2)))) /\
          (forall j.
              j >= v i ==>
              (Seq.index hint.f_values j == Seq.index v__hint0.f_values j /\
                (v (Seq.index hint.f_values j) == 0 \/ v (Seq.index hint.f_values j) == 1))))
      hint
      (fun hint i ->
          let hint:Libcrux_ml_dsa.Simd.Portable.Vector_type.t_Coefficients = hint in
          let i:usize = i in
          let hint:Libcrux_ml_dsa.Simd.Portable.Vector_type.t_Coefficients =
            {
              hint with
              Libcrux_ml_dsa.Simd.Portable.Vector_type.f_values
              =
              Rust_primitives.Hax.Monomorphized_update_at.update_at_usize hint
                  .Libcrux_ml_dsa.Simd.Portable.Vector_type.f_values
                i
                (use_one_hint gamma2
                    (simd_unit.Libcrux_ml_dsa.Simd.Portable.Vector_type.f_values.[ i ] <: i32)
                    (hint.Libcrux_ml_dsa.Simd.Portable.Vector_type.f_values.[ i ] <: i32)
                  <:
                  i32)
            }
            <:
            Libcrux_ml_dsa.Simd.Portable.Vector_type.t_Coefficients
          in
          hint)
  in
  hint<|MERGE_RESOLUTION|>--- conflicted
+++ resolved
@@ -12,7 +12,7 @@
 #push-options "--z3rlimit 150"
 
 let add (lhs rhs: Libcrux_ml_dsa.Simd.Portable.Vector_type.t_Coefficients) =
-  let v__lhs0:Libcrux_ml_dsa.Simd.Portable.Vector_type.t_Coefficients =
+  let e_lhs0:Libcrux_ml_dsa.Simd.Portable.Vector_type.t_Coefficients =
     Core.Clone.f_clone #Libcrux_ml_dsa.Simd.Portable.Vector_type.t_Coefficients
       #FStar.Tactics.Typeclasses.solve
       lhs
@@ -26,13 +26,6 @@
       (fun lhs i ->
           let lhs:Libcrux_ml_dsa.Simd.Portable.Vector_type.t_Coefficients = lhs in
           let i:usize = i in
-<<<<<<< HEAD
-          (forall j.
-              j < v i ==>
-              (Seq.index lhs.f_values j) ==
-              (Seq.index v__lhs0.f_values j) +! (Seq.index rhs.f_values j)) /\
-          (forall j. j >= v i ==> (Seq.index lhs.f_values j) == (Seq.index v__lhs0.f_values j)))
-=======
           (forall (j: usize).
               b2t (j <. i <: bool) ==>
               b2t
@@ -52,7 +45,6 @@
                 (e_lhs0.Libcrux_ml_dsa.Simd.Portable.Vector_type.f_values.[ j ] <: i32)
                 <:
                 bool)))
->>>>>>> 44ee5e71
       lhs
       (fun lhs i ->
           let lhs:Libcrux_ml_dsa.Simd.Portable.Vector_type.t_Coefficients = lhs in
@@ -75,14 +67,6 @@
           in
           lhs)
   in
-<<<<<<< HEAD
-  let _:Prims.unit =
-    assert (forall i.
-          v (Seq.index lhs.f_values i) ==
-          v (Seq.index v__lhs0.f_values i) + v (Seq.index rhs.f_values i))
-  in
-=======
->>>>>>> 44ee5e71
   lhs
 
 #pop-options
@@ -90,7 +74,7 @@
 #push-options "--z3rlimit 150"
 
 let subtract (lhs rhs: Libcrux_ml_dsa.Simd.Portable.Vector_type.t_Coefficients) =
-  let v__lhs0:Libcrux_ml_dsa.Simd.Portable.Vector_type.t_Coefficients =
+  let e_lhs0:Libcrux_ml_dsa.Simd.Portable.Vector_type.t_Coefficients =
     Core.Clone.f_clone #Libcrux_ml_dsa.Simd.Portable.Vector_type.t_Coefficients
       #FStar.Tactics.Typeclasses.solve
       lhs
@@ -104,13 +88,6 @@
       (fun lhs i ->
           let lhs:Libcrux_ml_dsa.Simd.Portable.Vector_type.t_Coefficients = lhs in
           let i:usize = i in
-<<<<<<< HEAD
-          (forall j.
-              j < v i ==>
-              (Seq.index lhs.f_values j) ==
-              (Seq.index v__lhs0.f_values j) -! (Seq.index rhs.f_values j)) /\
-          (forall j. j >= v i ==> (Seq.index lhs.f_values j) == (Seq.index v__lhs0.f_values j)))
-=======
           (forall (j: usize).
               b2t (j <. i <: bool) ==>
               b2t
@@ -130,7 +107,6 @@
                 (e_lhs0.Libcrux_ml_dsa.Simd.Portable.Vector_type.f_values.[ j ] <: i32)
                 <:
                 bool)))
->>>>>>> 44ee5e71
       lhs
       (fun lhs i ->
           let lhs:Libcrux_ml_dsa.Simd.Portable.Vector_type.t_Coefficients = lhs in
@@ -153,14 +129,6 @@
           in
           lhs)
   in
-<<<<<<< HEAD
-  let _:Prims.unit =
-    assert (forall i.
-          v (Seq.index lhs.f_values i) ==
-          v (Seq.index v__lhs0.f_values i) - v (Seq.index rhs.f_values i))
-  in
-=======
->>>>>>> 44ee5e71
   lhs
 
 #pop-options
@@ -296,7 +264,7 @@
       (simd_unit: Libcrux_ml_dsa.Simd.Portable.Vector_type.t_Coefficients)
       (c: i32)
      =
-  let v__simd_unit0:Libcrux_ml_dsa.Simd.Portable.Vector_type.t_Coefficients =
+  let e_simd_unit0:Libcrux_ml_dsa.Simd.Portable.Vector_type.t_Coefficients =
     Core.Clone.f_clone #Libcrux_ml_dsa.Simd.Portable.Vector_type.t_Coefficients
       #FStar.Tactics.Typeclasses.solve
       simd_unit
@@ -315,10 +283,9 @@
               (let vecj = Seq.index simd_unit.f_values j in
                 (Spec.Utils.is_i32b 8380416 vecj /\
                   v vecj % 8380417 ==
-                  (v (Seq.index v__simd_unit0.f_values j) * v c * 8265825) % 8380417))) /\
+                  (v (Seq.index e_simd_unit0.f_values j) * v c * 8265825) % 8380417))) /\
           (forall j.
-              j >= v i ==> (Seq.index simd_unit.f_values j) == (Seq.index v__simd_unit0.f_values j))
-      )
+              j >= v i ==> (Seq.index simd_unit.f_values j) == (Seq.index e_simd_unit0.f_values j)))
       simd_unit
       (fun simd_unit i ->
           let simd_unit:Libcrux_ml_dsa.Simd.Portable.Vector_type.t_Coefficients = simd_unit in
@@ -355,7 +322,7 @@
 #push-options "--z3rlimit 150"
 
 let montgomery_multiply (lhs rhs: Libcrux_ml_dsa.Simd.Portable.Vector_type.t_Coefficients) =
-  let v__lhs0:Libcrux_ml_dsa.Simd.Portable.Vector_type.t_Coefficients =
+  let e_lhs0:Libcrux_ml_dsa.Simd.Portable.Vector_type.t_Coefficients =
     Core.Clone.f_clone #Libcrux_ml_dsa.Simd.Portable.Vector_type.t_Coefficients
       #FStar.Tactics.Typeclasses.solve
       lhs
@@ -374,9 +341,9 @@
               (let vecj = Seq.index lhs.f_values j in
                 (Spec.Utils.is_i32b 8380416 vecj /\
                   v vecj % 8380417 ==
-                  (v (Seq.index v__lhs0.f_values j) * v (Seq.index rhs.f_values j) * 8265825) %
+                  (v (Seq.index e_lhs0.f_values j) * v (Seq.index rhs.f_values j) * 8265825) %
                   8380417))) /\
-          (forall j. j >= v i ==> (Seq.index lhs.f_values j) == (Seq.index v__lhs0.f_values j)))
+          (forall j. j >= v i ==> (Seq.index lhs.f_values j) == (Seq.index e_lhs0.f_values j)))
       lhs
       (fun lhs i ->
           let lhs:Libcrux_ml_dsa.Simd.Portable.Vector_type.t_Coefficients = lhs in
@@ -420,7 +387,7 @@
     then
       let _:Prims.unit =
         Hax_lib.v_assert ((t >.
-              (Core.Ops.Arith.Neg.neg Libcrux_ml_dsa.Simd.Traits.v_FIELD_MODULUS <: i32)
+              (Core.Ops.Arith.f_neg Libcrux_ml_dsa.Simd.Traits.v_FIELD_MODULUS <: i32)
               <:
               bool) &&
             (t <. Libcrux_ml_dsa.Simd.Traits.v_FIELD_MODULUS <: bool))
@@ -428,11 +395,11 @@
       ()
   in
   let _:Prims.unit = logand_lemma Libcrux_ml_dsa.Simd.Traits.v_FIELD_MODULUS (t >>! mk_i32 31) in
-  let v__t:i32 = t in
+  let e_t:i32 = t in
   let t:i32 =
     t +! ((t >>! mk_i32 31 <: i32) &. Libcrux_ml_dsa.Simd.Traits.v_FIELD_MODULUS <: i32)
   in
-  let _:Prims.unit = assert (v t == v v__t % v Libcrux_ml_dsa.Simd.Traits.v_FIELD_MODULUS) in
+  let _:Prims.unit = assert (v t == v e_t % v Libcrux_ml_dsa.Simd.Traits.v_FIELD_MODULUS) in
   let t1:i32 =
     ((t -! mk_i32 1 <: i32) +!
       (mk_i32 1 <<! (Libcrux_ml_dsa.Constants.v_BITS_IN_LOWER_PART_OF_T -! mk_usize 1 <: usize)
@@ -470,7 +437,7 @@
 #pop-options
 
 let power2round (t0 t1: Libcrux_ml_dsa.Simd.Portable.Vector_type.t_Coefficients) =
-  let (v__t0: Libcrux_ml_dsa.Simd.Portable.Vector_type.t_Coefficients):Libcrux_ml_dsa.Simd.Portable.Vector_type.t_Coefficients
+  let (e_t0: Libcrux_ml_dsa.Simd.Portable.Vector_type.t_Coefficients):Libcrux_ml_dsa.Simd.Portable.Vector_type.t_Coefficients
   =
     Core.Clone.f_clone #Libcrux_ml_dsa.Simd.Portable.Vector_type.t_Coefficients
       #FStar.Tactics.Typeclasses.solve
@@ -492,7 +459,7 @@
           (forall j.
               j < v i ==>
               (let t0_1 =
-                  v (Seq.index v__t0.f_values j) % v Libcrux_ml_dsa.Simd.Traits.v_FIELD_MODULUS
+                  v (Seq.index e_t0.f_values j) % v Libcrux_ml_dsa.Simd.Traits.v_FIELD_MODULUS
                 in
                 let t0_2 = v (Seq.index t0.f_values j) in
                 t0_2 ==
@@ -503,7 +470,7 @@
                 t0_2 <= pow2 (v Libcrux_ml_dsa.Constants.v_BITS_IN_LOWER_PART_OF_T - 1))) /\
           (forall j.
               j >= v i ==>
-              (Seq.index t0.f_values j == Seq.index v__t0.f_values j /\
+              (Seq.index t0.f_values j == Seq.index e_t0.f_values j /\
                 Spec.Utils.is_i32b (v Libcrux_ml_dsa.Simd.Traits.v_FIELD_MODULUS - 1)
                   (Seq.index t0.f_values j))))
       (t0, t1
@@ -582,7 +549,7 @@
             then
               let _:Prims.unit =
                 Hax_lib.v_assert ((coefficient >.
-                      (Core.Ops.Arith.Neg.neg Libcrux_ml_dsa.Simd.Traits.v_FIELD_MODULUS <: i32)
+                      (Core.Ops.Arith.f_neg Libcrux_ml_dsa.Simd.Traits.v_FIELD_MODULUS <: i32)
                       <:
                       bool) &&
                     (coefficient <. Libcrux_ml_dsa.Simd.Traits.v_FIELD_MODULUS <: bool))
@@ -620,7 +587,7 @@
       (v_SHIFT_BY: i32)
       (simd_unit: Libcrux_ml_dsa.Simd.Portable.Vector_type.t_Coefficients)
      =
-  let v__simd_unit0:Libcrux_ml_dsa.Simd.Portable.Vector_type.t_Coefficients =
+  let e_simd_unit0:Libcrux_ml_dsa.Simd.Portable.Vector_type.t_Coefficients =
     Core.Clone.f_clone #Libcrux_ml_dsa.Simd.Portable.Vector_type.t_Coefficients
       #FStar.Tactics.Typeclasses.solve
       simd_unit
@@ -638,10 +605,10 @@
               j < v i ==>
               (Spec.Utils.is_i32b 8380416 (Seq.index simd_unit.f_values j) /\
                 v (Seq.index simd_unit.f_values j) % 8380417 ==
-                (v ((Seq.index v__simd_unit0.f_values j) <<! v_SHIFT_BY) % 8380417))) /\
+                (v ((Seq.index e_simd_unit0.f_values j) <<! v_SHIFT_BY) % 8380417))) /\
           (forall j.
               j >= v i ==>
-              (Seq.index simd_unit.f_values j == Seq.index v__simd_unit0.f_values j /\
+              (Seq.index simd_unit.f_values j == Seq.index e_simd_unit0.f_values j /\
                 Spec.Utils.is_i32b 2143289343 ((Seq.index simd_unit.f_values j) <<! v_SHIFT_BY))))
       simd_unit
       (fun simd_unit i ->
@@ -673,8 +640,8 @@
 
 let compute_one_hint (low high gamma2: i32) =
   if
-    low >. gamma2 || low <. (Core.Ops.Arith.Neg.neg gamma2 <: i32) ||
-    low =. (Core.Ops.Arith.Neg.neg gamma2 <: i32) && high <>. mk_i32 0
+    low >. gamma2 || low <. (Core.Ops.Arith.f_neg gamma2 <: i32) ||
+    low =. (Core.Ops.Arith.f_neg gamma2 <: i32) && high <>. mk_i32 0
   then mk_i32 1
   else mk_i32 0
 
@@ -736,7 +703,7 @@
             temp_0_
           in
           let i:usize = i in
-          let v__hint_values:t_Array i32 (mk_usize 8) =
+          let e_hint_values:t_Array i32 (mk_usize 8) =
             hint.Libcrux_ml_dsa.Simd.Portable.Vector_type.f_values
           in
           let hint:Libcrux_ml_dsa.Simd.Portable.Vector_type.t_Coefficients =
@@ -759,7 +726,7 @@
             Libcrux_ml_dsa.Simd.Portable.Vector_type.t_Coefficients
           in
           let _:Prims.unit =
-            hint_counter_loop hint.f_values v__hint_values (v i);
+            hint_counter_loop hint.f_values e_hint_values (v i);
             Lib.LoopCombinators.unfold_repeati (v i + 1) (hint_counter hint.f_values) 0 (v i)
           in
           let one_hints_count:usize =
@@ -780,19 +747,19 @@
     then
       let _:Prims.unit =
         Hax_lib.v_assert ((r >.
-              (Core.Ops.Arith.Neg.neg Libcrux_ml_dsa.Simd.Traits.v_FIELD_MODULUS <: i32)
+              (Core.Ops.Arith.f_neg Libcrux_ml_dsa.Simd.Traits.v_FIELD_MODULUS <: i32)
               <:
               bool) &&
             (r <. Libcrux_ml_dsa.Simd.Traits.v_FIELD_MODULUS <: bool))
       in
       ()
   in
-  let v__r:i32 = r in
+  let e_r:i32 = r in
   let _:Prims.unit = logand_lemma Libcrux_ml_dsa.Simd.Traits.v_FIELD_MODULUS (r >>! mk_i32 31) in
   let r:i32 =
     r +! ((r >>! mk_i32 31 <: i32) &. Libcrux_ml_dsa.Simd.Traits.v_FIELD_MODULUS <: i32)
   in
-  let _:Prims.unit = assert (v r == v v__r % v Libcrux_ml_dsa.Simd.Traits.v_FIELD_MODULUS) in
+  let _:Prims.unit = assert (v r == v e_r % v Libcrux_ml_dsa.Simd.Traits.v_FIELD_MODULUS) in
   let ceil_of_r_by_128_:i32 = (r +! mk_i32 127 <: i32) >>! mk_i32 7 in
   let _:Prims.unit = assert (v ceil_of_r_by_128_ == (v r + 127) / 128) in
   let r1:i32 =
@@ -849,7 +816,7 @@
   in
   let alpha:i32 = gamma2 *! mk_i32 2 in
   let r0:i32 = r -! (r1 *! alpha <: i32) in
-  let v__r0:i32 = r0 in
+  let e_r0:i32 = r0 in
   let _:Prims.unit =
     logand_lemma ((((Libcrux_ml_dsa.Simd.Traits.v_FIELD_MODULUS -! mk_i32 1) /! mk_i32 2) -! r0) >>!
         mk_i32 31)
@@ -868,8 +835,8 @@
       i32)
   in
   let _:Prims.unit =
-    assert (v v__r0 > 4190208 ==> v r0 == v v__r0 - 8380417);
-    assert (v v__r0 <= 4190208 ==> v r0 == v v__r0);
+    assert (v e_r0 > 4190208 ==> v r0 == v e_r0 - 8380417);
+    assert (v e_r0 <= 4190208 ==> v r0 == v e_r0);
     if v r - (Spec.Utils.mod_q (v r) (v alpha)) = 8380416
     then
       (assert (v r1 == 0);
@@ -887,7 +854,7 @@
 
 #push-options "--ext context_pruning --z3refresh --split_queries always"
 
-let use_one_hint (gamma2 r hint: i32) =
+let uuse_one_hint (gamma2 r hint: i32) =
   let r0, r1:(i32 & i32) = decompose_element gamma2 r in
   if hint =. mk_i32 0
   then r1
@@ -915,7 +882,7 @@
       (gamma2: i32)
       (simd_unit low high: Libcrux_ml_dsa.Simd.Portable.Vector_type.t_Coefficients)
      =
-  let v__simd_unit0:Libcrux_ml_dsa.Simd.Portable.Vector_type.t_Coefficients = simd_unit in
+  let e_simd_unit0:Libcrux_ml_dsa.Simd.Portable.Vector_type.t_Coefficients = simd_unit in
   let high, low:(Libcrux_ml_dsa.Simd.Portable.Vector_type.t_Coefficients &
     Libcrux_ml_dsa.Simd.Portable.Vector_type.t_Coefficients) =
     Rust_primitives.Hax.Folds.fold_range (mk_usize 0)
@@ -994,8 +961,11 @@
   (Libcrux_ml_dsa.Simd.Portable.Vector_type.t_Coefficients &
     Libcrux_ml_dsa.Simd.Portable.Vector_type.t_Coefficients)
 
-let use_hint (gamma2: i32) (simd_unit hint: Libcrux_ml_dsa.Simd.Portable.Vector_type.t_Coefficients) =
-  let v__hint0:Libcrux_ml_dsa.Simd.Portable.Vector_type.t_Coefficients =
+let uuse_hint
+      (gamma2: i32)
+      (simd_unit hint: Libcrux_ml_dsa.Simd.Portable.Vector_type.t_Coefficients)
+     =
+  let e_hint0:Libcrux_ml_dsa.Simd.Portable.Vector_type.t_Coefficients =
     Core.Clone.f_clone #Libcrux_ml_dsa.Simd.Portable.Vector_type.t_Coefficients
       #FStar.Tactics.Typeclasses.solve
       hint
@@ -1011,7 +981,7 @@
           let i:usize = i in
           (forall j.
               j < v i ==>
-              (let h = Seq.index v__hint0.f_values j in
+              (let h = Seq.index e_hint0.f_values j in
                 let result = Seq.index hint.f_values j in
                 let r0, r1 = decompose_element gamma2 (Seq.index simd_unit.f_values j) in
                 if v h = 0
@@ -1022,7 +992,7 @@
                     else v result = (v r1 - 1) % (4190208 / v gamma2)))) /\
           (forall j.
               j >= v i ==>
-              (Seq.index hint.f_values j == Seq.index v__hint0.f_values j /\
+              (Seq.index hint.f_values j == Seq.index e_hint0.f_values j /\
                 (v (Seq.index hint.f_values j) == 0 \/ v (Seq.index hint.f_values j) == 1))))
       hint
       (fun hint i ->
@@ -1036,7 +1006,7 @@
               Rust_primitives.Hax.Monomorphized_update_at.update_at_usize hint
                   .Libcrux_ml_dsa.Simd.Portable.Vector_type.f_values
                 i
-                (use_one_hint gamma2
+                (uuse_one_hint gamma2
                     (simd_unit.Libcrux_ml_dsa.Simd.Portable.Vector_type.f_values.[ i ] <: i32)
                     (hint.Libcrux_ml_dsa.Simd.Portable.Vector_type.f_values.[ i ] <: i32)
                   <:
