module Libcrux_ml_dsa.Constants
#set-options "--fuel 0 --ifuel 1 --z3rlimit 100"
open Core
open FStar.Mul

let t_Eta_cast_to_repr (x: t_Eta) =
  match x <: t_Eta with
  | Eta_Two  -> discriminant_Eta_Two
  | Eta_Four  -> discriminant_Eta_Four

[@@ FStar.Tactics.Typeclasses.tcinstance]
assume
val impl': Core.Clone.t_Clone t_Eta

let impl = impl'

[@@ FStar.Tactics.Typeclasses.tcinstance]
assume
val impl_1': Core.Marker.t_Copy t_Eta

let impl_1 = impl_1'

let beta (ones_in_verifier_challenge: usize) (eta: t_Eta) =
  let (eta_val: usize):usize =
    match eta <: t_Eta with
    | Eta_Two  -> mk_usize 2
    | Eta_Four  -> mk_usize 4
  in
  cast (ones_in_verifier_challenge *! eta_val <: usize) <: i32

<<<<<<< HEAD
let commitment_ring_element_size (bits_per_commitment_coefficient: usize) =
  (bits_per_commitment_coefficient *! v_COEFFICIENTS_IN_RING_ELEMENT <: usize) /! mk_usize 8

let commitment_vector_size (bits_per_commitment_coefficient rows_in_a: usize) =
  (commitment_ring_element_size bits_per_commitment_coefficient <: usize) *! rows_in_a

=======
>>>>>>> a09ba242
let error_ring_element_size (bits_per_error_coefficient: usize) =
  (bits_per_error_coefficient *! v_COEFFICIENTS_IN_RING_ELEMENT <: usize) /! mk_usize 8

let gamma1_ring_element_size (bits_per_gamma1_coefficient: usize) =
  (bits_per_gamma1_coefficient *! v_COEFFICIENTS_IN_RING_ELEMENT <: usize) /! mk_usize 8

let commitment_ring_element_size (bits_per_commitment_coefficient: usize) =
  (bits_per_commitment_coefficient *! v_COEFFICIENTS_IN_RING_ELEMENT <: usize) /! sz 8

let commitment_vector_size (bits_per_commitment_coefficient rows_in_a: usize) =
  (commitment_ring_element_size bits_per_commitment_coefficient <: usize) *! rows_in_a

let signing_key_size (rows_in_a columns_in_a error_ring_element_size: usize) =
  (((v_SEED_FOR_A_SIZE +! v_SEED_FOR_SIGNING_SIZE <: usize) +! v_BYTES_FOR_VERIFICATION_KEY_HASH
      <:
      usize) +!
    ((rows_in_a +! columns_in_a <: usize) *! error_ring_element_size <: usize)
    <:
    usize) +!
  (rows_in_a *! v_RING_ELEMENT_OF_T0S_SIZE <: usize)

let verification_key_size (rows_in_a: usize) =
  v_SEED_FOR_A_SIZE +!
  (((v_COEFFICIENTS_IN_RING_ELEMENT *! rows_in_a <: usize) *!
      (v_FIELD_MODULUS_MINUS_ONE_BIT_LENGTH -! v_BITS_IN_LOWER_PART_OF_T <: usize)
      <:
      usize) /!
    mk_usize 8
    <:
    usize)

let signature_size
      (rows_in_a columns_in_a max_ones_in_hint commitment_hash_size bits_per_gamma1_coefficient:
          usize)
     =
  ((commitment_hash_size +!
      (columns_in_a *! (gamma1_ring_element_size bits_per_gamma1_coefficient <: usize) <: usize)
      <:
      usize) +!
    max_ones_in_hint
    <:
    usize) +!
  rows_in_a<|MERGE_RESOLUTION|>--- conflicted
+++ resolved
@@ -23,25 +23,16 @@
 let beta (ones_in_verifier_challenge: usize) (eta: t_Eta) =
   let (eta_val: usize):usize =
     match eta <: t_Eta with
-    | Eta_Two  -> mk_usize 2
-    | Eta_Four  -> mk_usize 4
+    | Eta_Two  -> sz 2
+    | Eta_Four  -> sz 4
   in
   cast (ones_in_verifier_challenge *! eta_val <: usize) <: i32
 
-<<<<<<< HEAD
-let commitment_ring_element_size (bits_per_commitment_coefficient: usize) =
-  (bits_per_commitment_coefficient *! v_COEFFICIENTS_IN_RING_ELEMENT <: usize) /! mk_usize 8
-
-let commitment_vector_size (bits_per_commitment_coefficient rows_in_a: usize) =
-  (commitment_ring_element_size bits_per_commitment_coefficient <: usize) *! rows_in_a
-
-=======
->>>>>>> a09ba242
 let error_ring_element_size (bits_per_error_coefficient: usize) =
-  (bits_per_error_coefficient *! v_COEFFICIENTS_IN_RING_ELEMENT <: usize) /! mk_usize 8
+  (bits_per_error_coefficient *! v_COEFFICIENTS_IN_RING_ELEMENT <: usize) /! sz 8
 
 let gamma1_ring_element_size (bits_per_gamma1_coefficient: usize) =
-  (bits_per_gamma1_coefficient *! v_COEFFICIENTS_IN_RING_ELEMENT <: usize) /! mk_usize 8
+  (bits_per_gamma1_coefficient *! v_COEFFICIENTS_IN_RING_ELEMENT <: usize) /! sz 8
 
 let commitment_ring_element_size (bits_per_commitment_coefficient: usize) =
   (bits_per_commitment_coefficient *! v_COEFFICIENTS_IN_RING_ELEMENT <: usize) /! sz 8
@@ -64,7 +55,7 @@
       (v_FIELD_MODULUS_MINUS_ONE_BIT_LENGTH -! v_BITS_IN_LOWER_PART_OF_T <: usize)
       <:
       usize) /!
-    mk_usize 8
+    sz 8
     <:
     usize)
 
