--- conflicted
+++ resolved
@@ -155,49 +155,49 @@
     if true
     then
       let _:Prims.unit =
-        Hax_lib.v_assert ((Core.Slice.impl__len #u8 serialized <: usize) =. mk_usize 3 <: bool)
+        Hax_lib.v_assert ((Core.Slice.impl__len #u8 serialized <: usize) =. sz 3 <: bool)
       in
       ()
   in
-  let byte0:i32 = cast (serialized.[ mk_usize 0 ] <: u8) <: i32 in
-  let byte1:i32 = cast (serialized.[ mk_usize 1 ] <: u8) <: i32 in
-  let byte2:i32 = cast (serialized.[ mk_usize 2 ] <: u8) <: i32 in
-  let simd_unit:Libcrux_ml_dsa.Simd.Portable.Vector_type.t_Coefficients =
-    {
-      simd_unit with
-      Libcrux_ml_dsa.Simd.Portable.Vector_type.f_values
-      =
-      Rust_primitives.Hax.Monomorphized_update_at.update_at_usize simd_unit
-          .Libcrux_ml_dsa.Simd.Portable.Vector_type.f_values
-        (mk_usize 0)
-        (deserialize_when_eta_is_2___ETA -! (byte0 &. mk_i32 7 <: i32) <: i32)
-    }
-    <:
-    Libcrux_ml_dsa.Simd.Portable.Vector_type.t_Coefficients
-  in
-  let simd_unit:Libcrux_ml_dsa.Simd.Portable.Vector_type.t_Coefficients =
-    {
-      simd_unit with
-      Libcrux_ml_dsa.Simd.Portable.Vector_type.f_values
-      =
-      Rust_primitives.Hax.Monomorphized_update_at.update_at_usize simd_unit
-          .Libcrux_ml_dsa.Simd.Portable.Vector_type.f_values
-        (mk_usize 1)
-        (deserialize_when_eta_is_2___ETA -! ((byte0 >>! mk_i32 3 <: i32) &. mk_i32 7 <: i32) <: i32)
-    }
-    <:
-    Libcrux_ml_dsa.Simd.Portable.Vector_type.t_Coefficients
-  in
-  let simd_unit:Libcrux_ml_dsa.Simd.Portable.Vector_type.t_Coefficients =
-    {
-      simd_unit with
-      Libcrux_ml_dsa.Simd.Portable.Vector_type.f_values
-      =
-      Rust_primitives.Hax.Monomorphized_update_at.update_at_usize simd_unit
-          .Libcrux_ml_dsa.Simd.Portable.Vector_type.f_values
-        (mk_usize 2)
+  let byte0:i32 = cast (serialized.[ sz 0 ] <: u8) <: i32 in
+  let byte1:i32 = cast (serialized.[ sz 1 ] <: u8) <: i32 in
+  let byte2:i32 = cast (serialized.[ sz 2 ] <: u8) <: i32 in
+  let simd_unit:Libcrux_ml_dsa.Simd.Portable.Vector_type.t_Coefficients =
+    {
+      simd_unit with
+      Libcrux_ml_dsa.Simd.Portable.Vector_type.f_values
+      =
+      Rust_primitives.Hax.Monomorphized_update_at.update_at_usize simd_unit
+          .Libcrux_ml_dsa.Simd.Portable.Vector_type.f_values
+        (sz 0)
+        (deserialize_when_eta_is_2___ETA -! (byte0 &. 7l <: i32) <: i32)
+    }
+    <:
+    Libcrux_ml_dsa.Simd.Portable.Vector_type.t_Coefficients
+  in
+  let simd_unit:Libcrux_ml_dsa.Simd.Portable.Vector_type.t_Coefficients =
+    {
+      simd_unit with
+      Libcrux_ml_dsa.Simd.Portable.Vector_type.f_values
+      =
+      Rust_primitives.Hax.Monomorphized_update_at.update_at_usize simd_unit
+          .Libcrux_ml_dsa.Simd.Portable.Vector_type.f_values
+        (sz 1)
+        (deserialize_when_eta_is_2___ETA -! ((byte0 >>! 3l <: i32) &. 7l <: i32) <: i32)
+    }
+    <:
+    Libcrux_ml_dsa.Simd.Portable.Vector_type.t_Coefficients
+  in
+  let simd_unit:Libcrux_ml_dsa.Simd.Portable.Vector_type.t_Coefficients =
+    {
+      simd_unit with
+      Libcrux_ml_dsa.Simd.Portable.Vector_type.f_values
+      =
+      Rust_primitives.Hax.Monomorphized_update_at.update_at_usize simd_unit
+          .Libcrux_ml_dsa.Simd.Portable.Vector_type.f_values
+        (sz 2)
         (deserialize_when_eta_is_2___ETA -!
-          (((byte0 >>! mk_i32 6 <: i32) |. (byte1 <<! mk_i32 2 <: i32) <: i32) &. mk_i32 7 <: i32)
+          (((byte0 >>! 6l <: i32) |. (byte1 <<! 2l <: i32) <: i32) &. 7l <: i32)
           <:
           i32)
     }
@@ -211,35 +211,35 @@
       =
       Rust_primitives.Hax.Monomorphized_update_at.update_at_usize simd_unit
           .Libcrux_ml_dsa.Simd.Portable.Vector_type.f_values
-        (mk_usize 3)
-        (deserialize_when_eta_is_2___ETA -! ((byte1 >>! mk_i32 1 <: i32) &. mk_i32 7 <: i32) <: i32)
-    }
-    <:
-    Libcrux_ml_dsa.Simd.Portable.Vector_type.t_Coefficients
-  in
-  let simd_unit:Libcrux_ml_dsa.Simd.Portable.Vector_type.t_Coefficients =
-    {
-      simd_unit with
-      Libcrux_ml_dsa.Simd.Portable.Vector_type.f_values
-      =
-      Rust_primitives.Hax.Monomorphized_update_at.update_at_usize simd_unit
-          .Libcrux_ml_dsa.Simd.Portable.Vector_type.f_values
-        (mk_usize 4)
-        (deserialize_when_eta_is_2___ETA -! ((byte1 >>! mk_i32 4 <: i32) &. mk_i32 7 <: i32) <: i32)
-    }
-    <:
-    Libcrux_ml_dsa.Simd.Portable.Vector_type.t_Coefficients
-  in
-  let simd_unit:Libcrux_ml_dsa.Simd.Portable.Vector_type.t_Coefficients =
-    {
-      simd_unit with
-      Libcrux_ml_dsa.Simd.Portable.Vector_type.f_values
-      =
-      Rust_primitives.Hax.Monomorphized_update_at.update_at_usize simd_unit
-          .Libcrux_ml_dsa.Simd.Portable.Vector_type.f_values
-        (mk_usize 5)
+        (sz 3)
+        (deserialize_when_eta_is_2___ETA -! ((byte1 >>! 1l <: i32) &. 7l <: i32) <: i32)
+    }
+    <:
+    Libcrux_ml_dsa.Simd.Portable.Vector_type.t_Coefficients
+  in
+  let simd_unit:Libcrux_ml_dsa.Simd.Portable.Vector_type.t_Coefficients =
+    {
+      simd_unit with
+      Libcrux_ml_dsa.Simd.Portable.Vector_type.f_values
+      =
+      Rust_primitives.Hax.Monomorphized_update_at.update_at_usize simd_unit
+          .Libcrux_ml_dsa.Simd.Portable.Vector_type.f_values
+        (sz 4)
+        (deserialize_when_eta_is_2___ETA -! ((byte1 >>! 4l <: i32) &. 7l <: i32) <: i32)
+    }
+    <:
+    Libcrux_ml_dsa.Simd.Portable.Vector_type.t_Coefficients
+  in
+  let simd_unit:Libcrux_ml_dsa.Simd.Portable.Vector_type.t_Coefficients =
+    {
+      simd_unit with
+      Libcrux_ml_dsa.Simd.Portable.Vector_type.f_values
+      =
+      Rust_primitives.Hax.Monomorphized_update_at.update_at_usize simd_unit
+          .Libcrux_ml_dsa.Simd.Portable.Vector_type.f_values
+        (sz 5)
         (deserialize_when_eta_is_2___ETA -!
-          (((byte1 >>! mk_i32 7 <: i32) |. (byte2 <<! mk_i32 1 <: i32) <: i32) &. mk_i32 7 <: i32)
+          (((byte1 >>! 7l <: i32) |. (byte2 <<! 1l <: i32) <: i32) &. 7l <: i32)
           <:
           i32)
     }
@@ -253,21 +253,21 @@
       =
       Rust_primitives.Hax.Monomorphized_update_at.update_at_usize simd_unit
           .Libcrux_ml_dsa.Simd.Portable.Vector_type.f_values
-        (mk_usize 6)
-        (deserialize_when_eta_is_2___ETA -! ((byte2 >>! mk_i32 2 <: i32) &. mk_i32 7 <: i32) <: i32)
-    }
-    <:
-    Libcrux_ml_dsa.Simd.Portable.Vector_type.t_Coefficients
-  in
-  let simd_unit:Libcrux_ml_dsa.Simd.Portable.Vector_type.t_Coefficients =
-    {
-      simd_unit with
-      Libcrux_ml_dsa.Simd.Portable.Vector_type.f_values
-      =
-      Rust_primitives.Hax.Monomorphized_update_at.update_at_usize simd_unit
-          .Libcrux_ml_dsa.Simd.Portable.Vector_type.f_values
-        (mk_usize 7)
-        (deserialize_when_eta_is_2___ETA -! ((byte2 >>! mk_i32 5 <: i32) &. mk_i32 7 <: i32) <: i32)
+        (sz 6)
+        (deserialize_when_eta_is_2___ETA -! ((byte2 >>! 2l <: i32) &. 7l <: i32) <: i32)
+    }
+    <:
+    Libcrux_ml_dsa.Simd.Portable.Vector_type.t_Coefficients
+  in
+  let simd_unit:Libcrux_ml_dsa.Simd.Portable.Vector_type.t_Coefficients =
+    {
+      simd_unit with
+      Libcrux_ml_dsa.Simd.Portable.Vector_type.f_values
+      =
+      Rust_primitives.Hax.Monomorphized_update_at.update_at_usize simd_unit
+          .Libcrux_ml_dsa.Simd.Portable.Vector_type.f_values
+        (sz 7)
+        (deserialize_when_eta_is_2___ETA -! ((byte2 >>! 5l <: i32) &. 7l <: i32) <: i32)
     }
     <:
     Libcrux_ml_dsa.Simd.Portable.Vector_type.t_Coefficients
@@ -282,7 +282,7 @@
     if true
     then
       let _:Prims.unit =
-        Hax_lib.v_assert ((Core.Slice.impl__len #u8 serialized <: usize) =. mk_usize 4 <: bool)
+        Hax_lib.v_assert ((Core.Slice.impl__len #u8 serialized <: usize) =. sz 4 <: bool)
       in
       ()
   in
@@ -303,8 +303,8 @@
               =
               Rust_primitives.Hax.Monomorphized_update_at.update_at_usize simd_units
                   .Libcrux_ml_dsa.Simd.Portable.Vector_type.f_values
-                (mk_usize 2 *! i <: usize)
-                (deserialize_when_eta_is_4___ETA -! (cast (byte &. mk_u8 15 <: u8) <: i32) <: i32)
+                (sz 2 *! i <: usize)
+                (deserialize_when_eta_is_4___ETA -! (cast (byte &. 15uy <: u8) <: i32) <: i32)
             }
             <:
             Libcrux_ml_dsa.Simd.Portable.Vector_type.t_Coefficients
@@ -316,8 +316,8 @@
               =
               Rust_primitives.Hax.Monomorphized_update_at.update_at_usize simd_units
                   .Libcrux_ml_dsa.Simd.Portable.Vector_type.f_values
-                ((mk_usize 2 *! i <: usize) +! mk_usize 1 <: usize)
-                (deserialize_when_eta_is_4___ETA -! (cast (byte >>! mk_i32 4 <: u8) <: i32) <: i32)
+                ((sz 2 *! i <: usize) +! sz 1 <: usize)
+                (deserialize_when_eta_is_4___ETA -! (cast (byte >>! 4l <: u8) <: i32) <: i32)
             }
             <:
             Libcrux_ml_dsa.Simd.Portable.Vector_type.t_Coefficients
@@ -336,159 +336,4 @@
     | Libcrux_ml_dsa.Constants.Eta_Two  -> deserialize_when_eta_is_2_ serialized out
     | Libcrux_ml_dsa.Constants.Eta_Four  -> deserialize_when_eta_is_4_ serialized out
   in
-<<<<<<< HEAD
-  out
-
-let serialize_when_eta_is_2_
-      (simd_unit: Libcrux_ml_dsa.Simd.Portable.Vector_type.t_Coefficients)
-      (serialized: t_Slice u8)
-     =
-  let _:Prims.unit =
-    if true
-    then
-      let _:Prims.unit =
-        Hax_lib.v_assert ((Core.Slice.impl__len #u8 serialized <: usize) =. mk_usize 3 <: bool)
-      in
-      ()
-  in
-  let coefficient0:u8 =
-    cast (serialize_when_eta_is_2___ETA -!
-        (simd_unit.Libcrux_ml_dsa.Simd.Portable.Vector_type.f_values.[ mk_usize 0 ] <: i32)
-        <:
-        i32)
-    <:
-    u8
-  in
-  let coefficient1:u8 =
-    cast (serialize_when_eta_is_2___ETA -!
-        (simd_unit.Libcrux_ml_dsa.Simd.Portable.Vector_type.f_values.[ mk_usize 1 ] <: i32)
-        <:
-        i32)
-    <:
-    u8
-  in
-  let coefficient2:u8 =
-    cast (serialize_when_eta_is_2___ETA -!
-        (simd_unit.Libcrux_ml_dsa.Simd.Portable.Vector_type.f_values.[ mk_usize 2 ] <: i32)
-        <:
-        i32)
-    <:
-    u8
-  in
-  let coefficient3:u8 =
-    cast (serialize_when_eta_is_2___ETA -!
-        (simd_unit.Libcrux_ml_dsa.Simd.Portable.Vector_type.f_values.[ mk_usize 3 ] <: i32)
-        <:
-        i32)
-    <:
-    u8
-  in
-  let coefficient4:u8 =
-    cast (serialize_when_eta_is_2___ETA -!
-        (simd_unit.Libcrux_ml_dsa.Simd.Portable.Vector_type.f_values.[ mk_usize 4 ] <: i32)
-        <:
-        i32)
-    <:
-    u8
-  in
-  let coefficient5:u8 =
-    cast (serialize_when_eta_is_2___ETA -!
-        (simd_unit.Libcrux_ml_dsa.Simd.Portable.Vector_type.f_values.[ mk_usize 5 ] <: i32)
-        <:
-        i32)
-    <:
-    u8
-  in
-  let coefficient6:u8 =
-    cast (serialize_when_eta_is_2___ETA -!
-        (simd_unit.Libcrux_ml_dsa.Simd.Portable.Vector_type.f_values.[ mk_usize 6 ] <: i32)
-        <:
-        i32)
-    <:
-    u8
-  in
-  let coefficient7:u8 =
-    cast (serialize_when_eta_is_2___ETA -!
-        (simd_unit.Libcrux_ml_dsa.Simd.Portable.Vector_type.f_values.[ mk_usize 7 ] <: i32)
-        <:
-        i32)
-    <:
-    u8
-  in
-  let serialized:t_Slice u8 =
-    Rust_primitives.Hax.Monomorphized_update_at.update_at_usize serialized
-      (mk_usize 0)
-      (((coefficient2 <<! mk_i32 6 <: u8) |. (coefficient1 <<! mk_i32 3 <: u8) <: u8) |.
-        coefficient0
-        <:
-        u8)
-  in
-  let serialized:t_Slice u8 =
-    Rust_primitives.Hax.Monomorphized_update_at.update_at_usize serialized
-      (mk_usize 1)
-      ((((coefficient5 <<! mk_i32 7 <: u8) |. (coefficient4 <<! mk_i32 4 <: u8) <: u8) |.
-          (coefficient3 <<! mk_i32 1 <: u8)
-          <:
-          u8) |.
-        (coefficient2 >>! mk_i32 2 <: u8)
-        <:
-        u8)
-  in
-  let serialized:t_Slice u8 =
-    Rust_primitives.Hax.Monomorphized_update_at.update_at_usize serialized
-      (mk_usize 2)
-      (((coefficient7 <<! mk_i32 5 <: u8) |. (coefficient6 <<! mk_i32 2 <: u8) <: u8) |.
-        (coefficient5 >>! mk_i32 1 <: u8)
-        <:
-        u8)
-  in
-  serialized
-
-let serialize_when_eta_is_4_
-      (simd_unit: Libcrux_ml_dsa.Simd.Portable.Vector_type.t_Coefficients)
-      (serialized: t_Slice u8)
-     =
-  let serialized:t_Slice u8 =
-    Rust_primitives.Hax.Folds.fold_enumerated_chunked_slice (mk_usize 2)
-      (simd_unit.Libcrux_ml_dsa.Simd.Portable.Vector_type.f_values <: t_Slice i32)
-      (fun serialized temp_1_ ->
-          let serialized:t_Slice u8 = serialized in
-          let _:usize = temp_1_ in
-          true)
-      serialized
-      (fun serialized temp_1_ ->
-          let serialized:t_Slice u8 = serialized in
-          let i, coefficients:(usize & t_Slice i32) = temp_1_ in
-          let coefficient0:u8 =
-            cast (serialize_when_eta_is_4___ETA -! (coefficients.[ mk_usize 0 ] <: i32) <: i32)
-            <:
-            u8
-          in
-          let coefficient1:u8 =
-            cast (serialize_when_eta_is_4___ETA -! (coefficients.[ mk_usize 1 ] <: i32) <: i32)
-            <:
-            u8
-          in
-          let serialized:t_Slice u8 =
-            Rust_primitives.Hax.Monomorphized_update_at.update_at_usize serialized
-              i
-              ((coefficient1 <<! mk_i32 4 <: u8) |. coefficient0 <: u8)
-          in
-          serialized)
-  in
-  serialized
-
-let serialize
-      (eta: Libcrux_ml_dsa.Constants.t_Eta)
-      (simd_unit: Libcrux_ml_dsa.Simd.Portable.Vector_type.t_Coefficients)
-      (serialized: t_Slice u8)
-     =
-  let serialized:t_Slice u8 =
-    match eta <: Libcrux_ml_dsa.Constants.t_Eta with
-    | Libcrux_ml_dsa.Constants.Eta_Two  -> serialize_when_eta_is_2_ simd_unit serialized
-    | Libcrux_ml_dsa.Constants.Eta_Four  -> serialize_when_eta_is_4_ simd_unit serialized
-  in
-  serialized
-=======
-  out
->>>>>>> a09ba242
+  out