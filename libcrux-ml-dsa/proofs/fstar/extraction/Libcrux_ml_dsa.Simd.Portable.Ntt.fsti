--- conflicted
+++ resolved
@@ -3,29 +3,6 @@
 open Core
 open FStar.Mul
 
-<<<<<<< HEAD
-let ntt_at_layer_3___STEP: usize = mk_usize 8
-
-let ntt_at_layer_3___STEP_BY: usize = mk_usize 1
-
-let ntt_at_layer_4___STEP: usize = mk_usize 16
-
-let ntt_at_layer_4___STEP_BY: usize = mk_usize 2
-
-let ntt_at_layer_5___STEP: usize = mk_usize 32
-
-let ntt_at_layer_5___STEP_BY: usize = mk_usize 4
-
-let ntt_at_layer_6___STEP: usize = mk_usize 64
-
-let ntt_at_layer_6___STEP_BY: usize = mk_usize 8
-
-let ntt_at_layer_7___STEP: usize = mk_usize 128
-
-let ntt_at_layer_7___STEP_BY: usize = mk_usize 16
-
-=======
->>>>>>> a09ba242
 val simd_unit_ntt_at_layer_0_
       (simd_unit: Libcrux_ml_dsa.Simd.Portable.Vector_type.t_Coefficients)
       (zeta0 zeta1 zeta2 zeta3: i32)
@@ -48,89 +25,57 @@
       (fun _ -> Prims.l_True)
 
 val ntt_at_layer_0___round
-      (re: t_Array Libcrux_ml_dsa.Simd.Portable.Vector_type.t_Coefficients (mk_usize 32))
+      (re: t_Array Libcrux_ml_dsa.Simd.Portable.Vector_type.t_Coefficients (sz 32))
       (index: usize)
       (zeta_0_ zeta_1_ zeta_2_ zeta_3_: i32)
-    : Prims.Pure (t_Array Libcrux_ml_dsa.Simd.Portable.Vector_type.t_Coefficients (mk_usize 32))
+    : Prims.Pure (t_Array Libcrux_ml_dsa.Simd.Portable.Vector_type.t_Coefficients (sz 32))
       Prims.l_True
       (fun _ -> Prims.l_True)
 
-val ntt_at_layer_0_
-      (re: t_Array Libcrux_ml_dsa.Simd.Portable.Vector_type.t_Coefficients (mk_usize 32))
-    : Prims.Pure (t_Array Libcrux_ml_dsa.Simd.Portable.Vector_type.t_Coefficients (mk_usize 32))
+val ntt_at_layer_0_ (re: t_Array Libcrux_ml_dsa.Simd.Portable.Vector_type.t_Coefficients (sz 32))
+    : Prims.Pure (t_Array Libcrux_ml_dsa.Simd.Portable.Vector_type.t_Coefficients (sz 32))
       Prims.l_True
       (fun _ -> Prims.l_True)
 
 val ntt_at_layer_1___round
-      (re: t_Array Libcrux_ml_dsa.Simd.Portable.Vector_type.t_Coefficients (mk_usize 32))
+      (re: t_Array Libcrux_ml_dsa.Simd.Portable.Vector_type.t_Coefficients (sz 32))
       (index: usize)
       (zeta_0_ zeta_1_: i32)
-    : Prims.Pure (t_Array Libcrux_ml_dsa.Simd.Portable.Vector_type.t_Coefficients (mk_usize 32))
+    : Prims.Pure (t_Array Libcrux_ml_dsa.Simd.Portable.Vector_type.t_Coefficients (sz 32))
       Prims.l_True
       (fun _ -> Prims.l_True)
 
-val ntt_at_layer_1_
-      (re: t_Array Libcrux_ml_dsa.Simd.Portable.Vector_type.t_Coefficients (mk_usize 32))
-    : Prims.Pure (t_Array Libcrux_ml_dsa.Simd.Portable.Vector_type.t_Coefficients (mk_usize 32))
+val ntt_at_layer_1_ (re: t_Array Libcrux_ml_dsa.Simd.Portable.Vector_type.t_Coefficients (sz 32))
+    : Prims.Pure (t_Array Libcrux_ml_dsa.Simd.Portable.Vector_type.t_Coefficients (sz 32))
       Prims.l_True
       (fun _ -> Prims.l_True)
 
 val ntt_at_layer_2___round
-      (re: t_Array Libcrux_ml_dsa.Simd.Portable.Vector_type.t_Coefficients (mk_usize 32))
+      (re: t_Array Libcrux_ml_dsa.Simd.Portable.Vector_type.t_Coefficients (sz 32))
       (index: usize)
       (zeta: i32)
-    : Prims.Pure (t_Array Libcrux_ml_dsa.Simd.Portable.Vector_type.t_Coefficients (mk_usize 32))
+    : Prims.Pure (t_Array Libcrux_ml_dsa.Simd.Portable.Vector_type.t_Coefficients (sz 32))
       Prims.l_True
       (fun _ -> Prims.l_True)
 
-val ntt_at_layer_2_
-      (re: t_Array Libcrux_ml_dsa.Simd.Portable.Vector_type.t_Coefficients (mk_usize 32))
-    : Prims.Pure (t_Array Libcrux_ml_dsa.Simd.Portable.Vector_type.t_Coefficients (mk_usize 32))
+val ntt_at_layer_2_ (re: t_Array Libcrux_ml_dsa.Simd.Portable.Vector_type.t_Coefficients (sz 32))
+    : Prims.Pure (t_Array Libcrux_ml_dsa.Simd.Portable.Vector_type.t_Coefficients (sz 32))
       Prims.l_True
       (fun _ -> Prims.l_True)
 
 val outer_3_plus
       (v_OFFSET v_STEP_BY: usize)
       (v_ZETA: i32)
-      (re: t_Array Libcrux_ml_dsa.Simd.Portable.Vector_type.t_Coefficients (mk_usize 32))
-    : Prims.Pure (t_Array Libcrux_ml_dsa.Simd.Portable.Vector_type.t_Coefficients (mk_usize 32))
+      (re: t_Array Libcrux_ml_dsa.Simd.Portable.Vector_type.t_Coefficients (sz 32))
+    : Prims.Pure (t_Array Libcrux_ml_dsa.Simd.Portable.Vector_type.t_Coefficients (sz 32))
       Prims.l_True
       (fun _ -> Prims.l_True)
 
-val ntt_at_layer_3_
-      (re: t_Array Libcrux_ml_dsa.Simd.Portable.Vector_type.t_Coefficients (mk_usize 32))
-    : Prims.Pure (t_Array Libcrux_ml_dsa.Simd.Portable.Vector_type.t_Coefficients (mk_usize 32))
+val ntt_at_layer_3_ (re: t_Array Libcrux_ml_dsa.Simd.Portable.Vector_type.t_Coefficients (sz 32))
+    : Prims.Pure (t_Array Libcrux_ml_dsa.Simd.Portable.Vector_type.t_Coefficients (sz 32))
       Prims.l_True
       (fun _ -> Prims.l_True)
 
-<<<<<<< HEAD
-val ntt_at_layer_4_
-      (re: t_Array Libcrux_ml_dsa.Simd.Portable.Vector_type.t_Coefficients (mk_usize 32))
-    : Prims.Pure (t_Array Libcrux_ml_dsa.Simd.Portable.Vector_type.t_Coefficients (mk_usize 32))
-      Prims.l_True
-      (fun _ -> Prims.l_True)
-
-val ntt_at_layer_5_
-      (re: t_Array Libcrux_ml_dsa.Simd.Portable.Vector_type.t_Coefficients (mk_usize 32))
-    : Prims.Pure (t_Array Libcrux_ml_dsa.Simd.Portable.Vector_type.t_Coefficients (mk_usize 32))
-      Prims.l_True
-      (fun _ -> Prims.l_True)
-
-val ntt_at_layer_6_
-      (re: t_Array Libcrux_ml_dsa.Simd.Portable.Vector_type.t_Coefficients (mk_usize 32))
-    : Prims.Pure (t_Array Libcrux_ml_dsa.Simd.Portable.Vector_type.t_Coefficients (mk_usize 32))
-      Prims.l_True
-      (fun _ -> Prims.l_True)
-
-val ntt_at_layer_7_
-      (re: t_Array Libcrux_ml_dsa.Simd.Portable.Vector_type.t_Coefficients (mk_usize 32))
-    : Prims.Pure (t_Array Libcrux_ml_dsa.Simd.Portable.Vector_type.t_Coefficients (mk_usize 32))
-      Prims.l_True
-      (fun _ -> Prims.l_True)
-
-val ntt (re: t_Array Libcrux_ml_dsa.Simd.Portable.Vector_type.t_Coefficients (mk_usize 32))
-    : Prims.Pure (t_Array Libcrux_ml_dsa.Simd.Portable.Vector_type.t_Coefficients (mk_usize 32))
-=======
 let ntt_at_layer_3___STEP: usize = sz 8
 
 let ntt_at_layer_3___STEP_BY: usize = sz 1
@@ -173,6 +118,5 @@
 
 val ntt (re: t_Array Libcrux_ml_dsa.Simd.Portable.Vector_type.t_Coefficients (sz 32))
     : Prims.Pure (t_Array Libcrux_ml_dsa.Simd.Portable.Vector_type.t_Coefficients (sz 32))
->>>>>>> a09ba242
       Prims.l_True
       (fun _ -> Prims.l_True)