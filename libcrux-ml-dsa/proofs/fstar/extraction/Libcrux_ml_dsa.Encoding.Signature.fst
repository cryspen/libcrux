module Libcrux_ml_dsa.Encoding.Signature
#set-options "--fuel 0 --ifuel 1 --z3rlimit 100"
open Core
open FStar.Mul

let _ =
  (* This module has implicit dependencies, here we make them explicit. *)
  (* The implicit dependencies arise from typeclasses instances. *)
  let open Libcrux_ml_dsa.Simd.Traits in
  ()

<<<<<<< HEAD
let set_hint (out_hint: t_Slice (t_Array i32 (mk_usize 256))) (i j: usize) =
  let out_hint:t_Slice (t_Array i32 (mk_usize 256)) =
=======
let serialize
      (#v_SIMDUnit: Type0)
      (#[FStar.Tactics.Typeclasses.tcresolve ()]
          i1:
          Libcrux_ml_dsa.Simd.Traits.t_Operations v_SIMDUnit)
      (commitment_hash: t_Slice u8)
      (signer_response: t_Slice (Libcrux_ml_dsa.Polynomial.t_PolynomialRingElement v_SIMDUnit))
      (hint: t_Slice (t_Array i32 (sz 256)))
      (commitment_hash_size columns_in_a rows_in_a gamma1_exponent gamma1_ring_element_size max_ones_in_hint:
          usize)
      (signature: t_Slice u8)
     =
  let offset:usize = sz 0 in
  let signature:t_Slice u8 =
    Rust_primitives.Hax.Monomorphized_update_at.update_at_range signature
      ({
          Core.Ops.Range.f_start = offset;
          Core.Ops.Range.f_end = offset +! commitment_hash_size <: usize
        }
        <:
        Core.Ops.Range.t_Range usize)
      (Core.Slice.impl__copy_from_slice #u8
          (signature.[ {
                Core.Ops.Range.f_start = offset;
                Core.Ops.Range.f_end = offset +! commitment_hash_size <: usize
              }
              <:
              Core.Ops.Range.t_Range usize ]
            <:
            t_Slice u8)
          commitment_hash
        <:
        t_Slice u8)
  in
  let offset:usize = offset +! commitment_hash_size in
  let offset, signature:(usize & t_Slice u8) =
    Rust_primitives.Hax.Folds.fold_range (sz 0)
      columns_in_a
      (fun temp_0_ temp_1_ ->
          let offset, signature:(usize & t_Slice u8) = temp_0_ in
          let _:usize = temp_1_ in
          true)
      (offset, signature <: (usize & t_Slice u8))
      (fun temp_0_ i ->
          let offset, signature:(usize & t_Slice u8) = temp_0_ in
          let i:usize = i in
          let signature:t_Slice u8 =
            Rust_primitives.Hax.Monomorphized_update_at.update_at_range signature
              ({
                  Core.Ops.Range.f_start = offset;
                  Core.Ops.Range.f_end = offset +! gamma1_ring_element_size <: usize
                }
                <:
                Core.Ops.Range.t_Range usize)
              (Libcrux_ml_dsa.Encoding.Gamma1.serialize #v_SIMDUnit
                  (signer_response.[ i ]
                    <:
                    Libcrux_ml_dsa.Polynomial.t_PolynomialRingElement v_SIMDUnit)
                  (signature.[ {
                        Core.Ops.Range.f_start = offset;
                        Core.Ops.Range.f_end = offset +! gamma1_ring_element_size <: usize
                      }
                      <:
                      Core.Ops.Range.t_Range usize ]
                    <:
                    t_Slice u8)
                  gamma1_exponent
                <:
                t_Slice u8)
          in
          let offset:usize = offset +! gamma1_ring_element_size in
          offset, signature <: (usize & t_Slice u8))
  in
  let true_hints_seen:usize = sz 0 in
  let signature, true_hints_seen:(t_Slice u8 & usize) =
    Rust_primitives.Hax.Folds.fold_range (sz 0)
      rows_in_a
      (fun temp_0_ temp_1_ ->
          let signature, true_hints_seen:(t_Slice u8 & usize) = temp_0_ in
          let _:usize = temp_1_ in
          true)
      (signature, true_hints_seen <: (t_Slice u8 & usize))
      (fun temp_0_ i ->
          let signature, true_hints_seen:(t_Slice u8 & usize) = temp_0_ in
          let i:usize = i in
          let signature, true_hints_seen:(t_Slice u8 & usize) =
            Rust_primitives.Hax.Folds.fold_range (sz 0)
              (Core.Slice.impl__len #i32 (hint.[ i ] <: t_Slice i32) <: usize)
              (fun temp_0_ temp_1_ ->
                  let signature, true_hints_seen:(t_Slice u8 & usize) = temp_0_ in
                  let _:usize = temp_1_ in
                  true)
              (signature, true_hints_seen <: (t_Slice u8 & usize))
              (fun temp_0_ j ->
                  let signature, true_hints_seen:(t_Slice u8 & usize) = temp_0_ in
                  let j:usize = j in
                  if ((hint.[ i ] <: t_Array i32 (sz 256)).[ j ] <: i32) =. 1l <: bool
                  then
                    let signature:t_Slice u8 =
                      Rust_primitives.Hax.Monomorphized_update_at.update_at_usize signature
                        (offset +! true_hints_seen <: usize)
                        (cast (j <: usize) <: u8)
                    in
                    let true_hints_seen:usize = true_hints_seen +! sz 1 in
                    signature, true_hints_seen <: (t_Slice u8 & usize)
                  else signature, true_hints_seen <: (t_Slice u8 & usize))
          in
          let signature:t_Slice u8 =
            Rust_primitives.Hax.Monomorphized_update_at.update_at_usize signature
              ((offset +! max_ones_in_hint <: usize) +! i <: usize)
              (cast (true_hints_seen <: usize) <: u8)
          in
          signature, true_hints_seen <: (t_Slice u8 & usize))
  in
  signature

let set_hint (out_hint: t_Slice (t_Array i32 (sz 256))) (i j: usize) =
  let out_hint:t_Slice (t_Array i32 (sz 256)) =
>>>>>>> a09ba242
    Rust_primitives.Hax.Monomorphized_update_at.update_at_usize out_hint
      i
      (Rust_primitives.Hax.Monomorphized_update_at.update_at_usize (out_hint.[ i ]
            <:
            t_Array i32 (mk_usize 256))
          j
          (mk_i32 1)
        <:
        t_Array i32 (mk_usize 256))
  in
  out_hint

let deserialize
      (#v_SIMDUnit: Type0)
      (#[FStar.Tactics.Typeclasses.tcresolve ()]
          i1:
          Libcrux_ml_dsa.Simd.Traits.t_Operations v_SIMDUnit)
      (columns_in_a rows_in_a commitment_hash_size gamma1_exponent gamma1_ring_element_size max_ones_in_hint signature_size:
          usize)
      (serialized out_commitment_hash: t_Slice u8)
      (out_signer_response: t_Slice (Libcrux_ml_dsa.Polynomial.t_PolynomialRingElement v_SIMDUnit))
      (out_hint: t_Slice (t_Array i32 (mk_usize 256)))
     =
  let _:Prims.unit =
    if true
    then
      let _:Prims.unit =
        Hax_lib.v_assert ((Core.Slice.impl__len #u8 serialized <: usize) =. signature_size <: bool)
      in
      ()
  in
  let commitment_hash, rest_of_serialized:(t_Slice u8 & t_Slice u8) =
    Core.Slice.impl__split_at #u8 serialized commitment_hash_size
  in
  let out_commitment_hash:t_Slice u8 =
    Rust_primitives.Hax.Monomorphized_update_at.update_at_range out_commitment_hash
      ({ Core.Ops.Range.f_start = mk_usize 0; Core.Ops.Range.f_end = commitment_hash_size }
        <:
        Core.Ops.Range.t_Range usize)
      (Core.Slice.impl__copy_from_slice #u8
          (out_commitment_hash.[ {
                Core.Ops.Range.f_start = mk_usize 0;
                Core.Ops.Range.f_end = commitment_hash_size
              }
              <:
              Core.Ops.Range.t_Range usize ]
            <:
            t_Slice u8)
          commitment_hash
        <:
        t_Slice u8)
  in
  let signer_response_serialized, hint_serialized:(t_Slice u8 & t_Slice u8) =
    Core.Slice.impl__split_at #u8
      rest_of_serialized
      (gamma1_ring_element_size *! columns_in_a <: usize)
  in
  let out_signer_response:t_Slice (Libcrux_ml_dsa.Polynomial.t_PolynomialRingElement v_SIMDUnit) =
    Rust_primitives.Hax.Folds.fold_range (mk_usize 0)
      columns_in_a
      (fun out_signer_response temp_1_ ->
          let out_signer_response:t_Slice
          (Libcrux_ml_dsa.Polynomial.t_PolynomialRingElement v_SIMDUnit) =
            out_signer_response
          in
          let _:usize = temp_1_ in
          true)
      out_signer_response
      (fun out_signer_response i ->
          let out_signer_response:t_Slice
          (Libcrux_ml_dsa.Polynomial.t_PolynomialRingElement v_SIMDUnit) =
            out_signer_response
          in
          let i:usize = i in
          Rust_primitives.Hax.Monomorphized_update_at.update_at_usize out_signer_response
            i
            (Libcrux_ml_dsa.Encoding.Gamma1.deserialize #v_SIMDUnit
                gamma1_exponent
                (signer_response_serialized.[ {
                      Core.Ops.Range.f_start = i *! gamma1_ring_element_size <: usize;
                      Core.Ops.Range.f_end
                      =
                      (i +! mk_usize 1 <: usize) *! gamma1_ring_element_size <: usize
                    }
                    <:
                    Core.Ops.Range.t_Range usize ]
                  <:
                  t_Slice u8)
                (out_signer_response.[ i ]
                  <:
                  Libcrux_ml_dsa.Polynomial.t_PolynomialRingElement v_SIMDUnit)
              <:
              Libcrux_ml_dsa.Polynomial.t_PolynomialRingElement v_SIMDUnit)
          <:
          t_Slice (Libcrux_ml_dsa.Polynomial.t_PolynomialRingElement v_SIMDUnit))
  in
  let previous_true_hints_seen:usize = mk_usize 0 in
  match
    Rust_primitives.Hax.Folds.fold_range_return (mk_usize 0)
      rows_in_a
      (fun temp_0_ temp_1_ ->
          let out_hint, previous_true_hints_seen:(t_Slice (t_Array i32 (mk_usize 256)) & usize) =
            temp_0_
          in
          let _:usize = temp_1_ in
          true)
      (out_hint, previous_true_hints_seen <: (t_Slice (t_Array i32 (mk_usize 256)) & usize))
      (fun temp_0_ i ->
          let out_hint, previous_true_hints_seen:(t_Slice (t_Array i32 (mk_usize 256)) & usize) =
            temp_0_
          in
          let i:usize = i in
          let current_true_hints_seen:usize =
            cast (hint_serialized.[ max_ones_in_hint +! i <: usize ] <: u8) <: usize
          in
          if
            current_true_hints_seen <. previous_true_hints_seen ||
            previous_true_hints_seen >. max_ones_in_hint
          then
            Core.Ops.Control_flow.ControlFlow_Break
            (Core.Ops.Control_flow.ControlFlow_Break
              (out_commitment_hash,
                out_signer_response,
                out_hint,
                (Core.Result.Result_Err
                  (Libcrux_ml_dsa.Types.VerificationError_MalformedHintError
                    <:
                    Libcrux_ml_dsa.Types.t_VerificationError)
                  <:
                  Core.Result.t_Result Prims.unit Libcrux_ml_dsa.Types.t_VerificationError)
                <:
                (t_Slice u8 & t_Slice (Libcrux_ml_dsa.Polynomial.t_PolynomialRingElement v_SIMDUnit) &
                  t_Slice (t_Array i32 (mk_usize 256)) &
                  Core.Result.t_Result Prims.unit Libcrux_ml_dsa.Types.t_VerificationError))
              <:
              Core.Ops.Control_flow.t_ControlFlow
                (t_Slice u8 & t_Slice (Libcrux_ml_dsa.Polynomial.t_PolynomialRingElement v_SIMDUnit) &
                  t_Slice (t_Array i32 (mk_usize 256)) &
                  Core.Result.t_Result Prims.unit Libcrux_ml_dsa.Types.t_VerificationError)
                (Prims.unit & (t_Slice (t_Array i32 (mk_usize 256)) & usize)))
            <:
            Core.Ops.Control_flow.t_ControlFlow
              (Core.Ops.Control_flow.t_ControlFlow
                  (t_Slice u8 &
                    t_Slice (Libcrux_ml_dsa.Polynomial.t_PolynomialRingElement v_SIMDUnit) &
                    t_Slice (t_Array i32 (mk_usize 256)) &
                    Core.Result.t_Result Prims.unit Libcrux_ml_dsa.Types.t_VerificationError)
                  (Prims.unit & (t_Slice (t_Array i32 (mk_usize 256)) & usize)))
              (t_Slice (t_Array i32 (mk_usize 256)) & usize)
          else
            match
              Rust_primitives.Hax.Folds.fold_range_return previous_true_hints_seen
                current_true_hints_seen
                (fun out_hint temp_1_ ->
                    let out_hint:t_Slice (t_Array i32 (mk_usize 256)) = out_hint in
                    let _:usize = temp_1_ in
                    true)
                out_hint
                (fun out_hint j ->
                    let out_hint:t_Slice (t_Array i32 (mk_usize 256)) = out_hint in
                    let j:usize = j in
                    if
                      (j >. previous_true_hints_seen <: bool) &&
                      ((hint_serialized.[ j ] <: u8) <=.
                        (hint_serialized.[ j -! mk_usize 1 <: usize ] <: u8)
                        <:
                        bool)
                    then
                      Core.Ops.Control_flow.ControlFlow_Break
                      (Core.Ops.Control_flow.ControlFlow_Break
                        (out_commitment_hash,
                          out_signer_response,
                          out_hint,
                          (Core.Result.Result_Err
                            (Libcrux_ml_dsa.Types.VerificationError_MalformedHintError
                              <:
                              Libcrux_ml_dsa.Types.t_VerificationError)
                            <:
                            Core.Result.t_Result Prims.unit Libcrux_ml_dsa.Types.t_VerificationError
                          )
                          <:
                          (t_Slice u8 &
                            t_Slice (Libcrux_ml_dsa.Polynomial.t_PolynomialRingElement v_SIMDUnit) &
                            t_Slice (t_Array i32 (mk_usize 256)) &
                            Core.Result.t_Result Prims.unit Libcrux_ml_dsa.Types.t_VerificationError
                          ))
                        <:
                        Core.Ops.Control_flow.t_ControlFlow
                          (t_Slice u8 &
                            t_Slice (Libcrux_ml_dsa.Polynomial.t_PolynomialRingElement v_SIMDUnit) &
                            t_Slice (t_Array i32 (mk_usize 256)) &
                            Core.Result.t_Result Prims.unit Libcrux_ml_dsa.Types.t_VerificationError
                          ) (Prims.unit & t_Slice (t_Array i32 (mk_usize 256))))
                      <:
                      Core.Ops.Control_flow.t_ControlFlow
                        (Core.Ops.Control_flow.t_ControlFlow
                            (t_Slice u8 &
                              t_Slice (Libcrux_ml_dsa.Polynomial.t_PolynomialRingElement v_SIMDUnit) &
                              t_Slice (t_Array i32 (mk_usize 256)) &
                              Core.Result.t_Result Prims.unit
                                Libcrux_ml_dsa.Types.t_VerificationError)
                            (Prims.unit & t_Slice (t_Array i32 (mk_usize 256))))
                        (t_Slice (t_Array i32 (mk_usize 256)))
                    else
                      Core.Ops.Control_flow.ControlFlow_Continue
                      (set_hint out_hint i (cast (hint_serialized.[ j ] <: u8) <: usize)
                        <:
                        t_Slice (t_Array i32 (mk_usize 256)))
                      <:
                      Core.Ops.Control_flow.t_ControlFlow
                        (Core.Ops.Control_flow.t_ControlFlow
                            (t_Slice u8 &
                              t_Slice (Libcrux_ml_dsa.Polynomial.t_PolynomialRingElement v_SIMDUnit) &
                              t_Slice (t_Array i32 (mk_usize 256)) &
                              Core.Result.t_Result Prims.unit
                                Libcrux_ml_dsa.Types.t_VerificationError)
                            (Prims.unit & t_Slice (t_Array i32 (mk_usize 256))))
                        (t_Slice (t_Array i32 (mk_usize 256))))
              <:
              Core.Ops.Control_flow.t_ControlFlow
                (t_Slice u8 & t_Slice (Libcrux_ml_dsa.Polynomial.t_PolynomialRingElement v_SIMDUnit) &
                  t_Slice (t_Array i32 (mk_usize 256)) &
                  Core.Result.t_Result Prims.unit Libcrux_ml_dsa.Types.t_VerificationError)
                (t_Slice (t_Array i32 (mk_usize 256)))
            with
            | Core.Ops.Control_flow.ControlFlow_Break ret ->
              Core.Ops.Control_flow.ControlFlow_Break
              (Core.Ops.Control_flow.ControlFlow_Break ret
                <:
                Core.Ops.Control_flow.t_ControlFlow
                  (t_Slice u8 &
                    t_Slice (Libcrux_ml_dsa.Polynomial.t_PolynomialRingElement v_SIMDUnit) &
                    t_Slice (t_Array i32 (mk_usize 256)) &
                    Core.Result.t_Result Prims.unit Libcrux_ml_dsa.Types.t_VerificationError)
                  (Prims.unit & (t_Slice (t_Array i32 (mk_usize 256)) & usize)))
              <:
              Core.Ops.Control_flow.t_ControlFlow
                (Core.Ops.Control_flow.t_ControlFlow
                    (t_Slice u8 &
                      t_Slice (Libcrux_ml_dsa.Polynomial.t_PolynomialRingElement v_SIMDUnit) &
                      t_Slice (t_Array i32 (mk_usize 256)) &
                      Core.Result.t_Result Prims.unit Libcrux_ml_dsa.Types.t_VerificationError)
                    (Prims.unit & (t_Slice (t_Array i32 (mk_usize 256)) & usize)))
                (t_Slice (t_Array i32 (mk_usize 256)) & usize)
            | Core.Ops.Control_flow.ControlFlow_Continue out_hint ->
              let previous_true_hints_seen:usize = current_true_hints_seen in
              Core.Ops.Control_flow.ControlFlow_Continue
              (out_hint, previous_true_hints_seen <: (t_Slice (t_Array i32 (mk_usize 256)) & usize))
              <:
              Core.Ops.Control_flow.t_ControlFlow
                (Core.Ops.Control_flow.t_ControlFlow
                    (t_Slice u8 &
                      t_Slice (Libcrux_ml_dsa.Polynomial.t_PolynomialRingElement v_SIMDUnit) &
                      t_Slice (t_Array i32 (mk_usize 256)) &
                      Core.Result.t_Result Prims.unit Libcrux_ml_dsa.Types.t_VerificationError)
                    (Prims.unit & (t_Slice (t_Array i32 (mk_usize 256)) & usize)))
                (t_Slice (t_Array i32 (mk_usize 256)) & usize))
    <:
    Core.Ops.Control_flow.t_ControlFlow
      (t_Slice u8 & t_Slice (Libcrux_ml_dsa.Polynomial.t_PolynomialRingElement v_SIMDUnit) &
        t_Slice (t_Array i32 (mk_usize 256)) &
        Core.Result.t_Result Prims.unit Libcrux_ml_dsa.Types.t_VerificationError)
      (t_Slice (t_Array i32 (mk_usize 256)) & usize)
  with
  | Core.Ops.Control_flow.ControlFlow_Break ret -> ret
  | Core.Ops.Control_flow.ControlFlow_Continue (out_hint, previous_true_hints_seen) ->
    match
      Rust_primitives.Hax.Folds.fold_range_return previous_true_hints_seen
        max_ones_in_hint
        (fun temp_0_ temp_1_ ->
            let _:Prims.unit = temp_0_ in
            let _:usize = temp_1_ in
            true)
        ()
        (fun temp_0_ j ->
            let _:Prims.unit = temp_0_ in
            let j:usize = j in
            if (hint_serialized.[ j ] <: u8) <>. mk_u8 0 <: bool
            then
              Core.Ops.Control_flow.ControlFlow_Break
              (Core.Ops.Control_flow.ControlFlow_Break
                (out_commitment_hash,
                  out_signer_response,
                  out_hint,
                  (Core.Result.Result_Err
                    (Libcrux_ml_dsa.Types.VerificationError_MalformedHintError
                      <:
                      Libcrux_ml_dsa.Types.t_VerificationError)
                    <:
                    Core.Result.t_Result Prims.unit Libcrux_ml_dsa.Types.t_VerificationError)
                  <:
                  (t_Slice u8 &
                    t_Slice (Libcrux_ml_dsa.Polynomial.t_PolynomialRingElement v_SIMDUnit) &
                    t_Slice (t_Array i32 (mk_usize 256)) &
                    Core.Result.t_Result Prims.unit Libcrux_ml_dsa.Types.t_VerificationError))
                <:
                Core.Ops.Control_flow.t_ControlFlow
                  (t_Slice u8 &
                    t_Slice (Libcrux_ml_dsa.Polynomial.t_PolynomialRingElement v_SIMDUnit) &
                    t_Slice (t_Array i32 (mk_usize 256)) &
                    Core.Result.t_Result Prims.unit Libcrux_ml_dsa.Types.t_VerificationError)
                  (Prims.unit & Prims.unit))
              <:
              Core.Ops.Control_flow.t_ControlFlow
                (Core.Ops.Control_flow.t_ControlFlow
                    (t_Slice u8 &
                      t_Slice (Libcrux_ml_dsa.Polynomial.t_PolynomialRingElement v_SIMDUnit) &
                      t_Slice (t_Array i32 (mk_usize 256)) &
                      Core.Result.t_Result Prims.unit Libcrux_ml_dsa.Types.t_VerificationError)
                    (Prims.unit & Prims.unit)) Prims.unit
            else
              Core.Ops.Control_flow.ControlFlow_Continue ()
              <:
              Core.Ops.Control_flow.t_ControlFlow
                (Core.Ops.Control_flow.t_ControlFlow
                    (t_Slice u8 &
                      t_Slice (Libcrux_ml_dsa.Polynomial.t_PolynomialRingElement v_SIMDUnit) &
                      t_Slice (t_Array i32 (mk_usize 256)) &
                      Core.Result.t_Result Prims.unit Libcrux_ml_dsa.Types.t_VerificationError)
                    (Prims.unit & Prims.unit)) Prims.unit)
      <:
      Core.Ops.Control_flow.t_ControlFlow
        (t_Slice u8 & t_Slice (Libcrux_ml_dsa.Polynomial.t_PolynomialRingElement v_SIMDUnit) &
          t_Slice (t_Array i32 (mk_usize 256)) &
          Core.Result.t_Result Prims.unit Libcrux_ml_dsa.Types.t_VerificationError) Prims.unit
    with
    | Core.Ops.Control_flow.ControlFlow_Break ret -> ret
    | Core.Ops.Control_flow.ControlFlow_Continue _ ->
      let hax_temp_output:Core.Result.t_Result Prims.unit Libcrux_ml_dsa.Types.t_VerificationError =
        Core.Result.Result_Ok (() <: Prims.unit)
        <:
        Core.Result.t_Result Prims.unit Libcrux_ml_dsa.Types.t_VerificationError
      in
      out_commitment_hash, out_signer_response, out_hint, hax_temp_output
      <:
      (t_Slice u8 & t_Slice (Libcrux_ml_dsa.Polynomial.t_PolynomialRingElement v_SIMDUnit) &
<<<<<<< HEAD
        t_Slice (t_Array i32 (mk_usize 256)) &
        Core.Result.t_Result Prims.unit Libcrux_ml_dsa.Types.t_VerificationError)

let serialize
      (#v_SIMDUnit: Type0)
      (#[FStar.Tactics.Typeclasses.tcresolve ()]
          i1:
          Libcrux_ml_dsa.Simd.Traits.t_Operations v_SIMDUnit)
      (commitment_hash: t_Slice u8)
      (signer_response: t_Slice (Libcrux_ml_dsa.Polynomial.t_PolynomialRingElement v_SIMDUnit))
      (hint: t_Slice (t_Array i32 (mk_usize 256)))
      (commitment_hash_size columns_in_a rows_in_a gamma1_exponent gamma1_ring_element_size max_ones_in_hint:
          usize)
      (signature: t_Slice u8)
     =
  let offset:usize = mk_usize 0 in
  let signature:t_Slice u8 =
    Rust_primitives.Hax.Monomorphized_update_at.update_at_range signature
      ({
          Core.Ops.Range.f_start = offset;
          Core.Ops.Range.f_end = offset +! commitment_hash_size <: usize
        }
        <:
        Core.Ops.Range.t_Range usize)
      (Core.Slice.impl__copy_from_slice #u8
          (signature.[ {
                Core.Ops.Range.f_start = offset;
                Core.Ops.Range.f_end = offset +! commitment_hash_size <: usize
              }
              <:
              Core.Ops.Range.t_Range usize ]
            <:
            t_Slice u8)
          commitment_hash
        <:
        t_Slice u8)
  in
  let offset:usize = offset +! commitment_hash_size in
  let offset, signature:(usize & t_Slice u8) =
    Rust_primitives.Hax.Folds.fold_range (mk_usize 0)
      columns_in_a
      (fun temp_0_ temp_1_ ->
          let offset, signature:(usize & t_Slice u8) = temp_0_ in
          let _:usize = temp_1_ in
          true)
      (offset, signature <: (usize & t_Slice u8))
      (fun temp_0_ i ->
          let offset, signature:(usize & t_Slice u8) = temp_0_ in
          let i:usize = i in
          let signature:t_Slice u8 =
            Rust_primitives.Hax.Monomorphized_update_at.update_at_range signature
              ({
                  Core.Ops.Range.f_start = offset;
                  Core.Ops.Range.f_end = offset +! gamma1_ring_element_size <: usize
                }
                <:
                Core.Ops.Range.t_Range usize)
              (Libcrux_ml_dsa.Encoding.Gamma1.serialize #v_SIMDUnit
                  (signer_response.[ i ]
                    <:
                    Libcrux_ml_dsa.Polynomial.t_PolynomialRingElement v_SIMDUnit)
                  (signature.[ {
                        Core.Ops.Range.f_start = offset;
                        Core.Ops.Range.f_end = offset +! gamma1_ring_element_size <: usize
                      }
                      <:
                      Core.Ops.Range.t_Range usize ]
                    <:
                    t_Slice u8)
                  gamma1_exponent
                <:
                t_Slice u8)
          in
          let offset:usize = offset +! gamma1_ring_element_size in
          offset, signature <: (usize & t_Slice u8))
  in
  let true_hints_seen:usize = mk_usize 0 in
  let signature, true_hints_seen:(t_Slice u8 & usize) =
    Rust_primitives.Hax.Folds.fold_range (mk_usize 0)
      rows_in_a
      (fun temp_0_ temp_1_ ->
          let signature, true_hints_seen:(t_Slice u8 & usize) = temp_0_ in
          let _:usize = temp_1_ in
          true)
      (signature, true_hints_seen <: (t_Slice u8 & usize))
      (fun temp_0_ i ->
          let signature, true_hints_seen:(t_Slice u8 & usize) = temp_0_ in
          let i:usize = i in
          let signature, true_hints_seen:(t_Slice u8 & usize) =
            Rust_primitives.Hax.Folds.fold_range (mk_usize 0)
              (Core.Slice.impl__len #i32 (hint.[ i ] <: t_Slice i32) <: usize)
              (fun temp_0_ temp_1_ ->
                  let signature, true_hints_seen:(t_Slice u8 & usize) = temp_0_ in
                  let _:usize = temp_1_ in
                  true)
              (signature, true_hints_seen <: (t_Slice u8 & usize))
              (fun temp_0_ j ->
                  let signature, true_hints_seen:(t_Slice u8 & usize) = temp_0_ in
                  let j:usize = j in
                  if ((hint.[ i ] <: t_Array i32 (mk_usize 256)).[ j ] <: i32) =. mk_i32 1 <: bool
                  then
                    let signature:t_Slice u8 =
                      Rust_primitives.Hax.Monomorphized_update_at.update_at_usize signature
                        (offset +! true_hints_seen <: usize)
                        (cast (j <: usize) <: u8)
                    in
                    let true_hints_seen:usize = true_hints_seen +! mk_usize 1 in
                    signature, true_hints_seen <: (t_Slice u8 & usize)
                  else signature, true_hints_seen <: (t_Slice u8 & usize))
          in
          let signature:t_Slice u8 =
            Rust_primitives.Hax.Monomorphized_update_at.update_at_usize signature
              ((offset +! max_ones_in_hint <: usize) +! i <: usize)
              (cast (true_hints_seen <: usize) <: u8)
          in
          signature, true_hints_seen <: (t_Slice u8 & usize))
  in
  signature
=======
        t_Slice (t_Array i32 (sz 256)) &
        Core.Result.t_Result Prims.unit Libcrux_ml_dsa.Types.t_VerificationError)
>>>>>>> a09ba242
<|MERGE_RESOLUTION|>--- conflicted
+++ resolved
@@ -9,10 +9,6 @@
   let open Libcrux_ml_dsa.Simd.Traits in
   ()
 
-<<<<<<< HEAD
-let set_hint (out_hint: t_Slice (t_Array i32 (mk_usize 256))) (i j: usize) =
-  let out_hint:t_Slice (t_Array i32 (mk_usize 256)) =
-=======
 let serialize
       (#v_SIMDUnit: Type0)
       (#[FStar.Tactics.Typeclasses.tcresolve ()]
@@ -131,16 +127,15 @@
 
 let set_hint (out_hint: t_Slice (t_Array i32 (sz 256))) (i j: usize) =
   let out_hint:t_Slice (t_Array i32 (sz 256)) =
->>>>>>> a09ba242
     Rust_primitives.Hax.Monomorphized_update_at.update_at_usize out_hint
       i
       (Rust_primitives.Hax.Monomorphized_update_at.update_at_usize (out_hint.[ i ]
             <:
-            t_Array i32 (mk_usize 256))
+            t_Array i32 (sz 256))
           j
-          (mk_i32 1)
-        <:
-        t_Array i32 (mk_usize 256))
+          1l
+        <:
+        t_Array i32 (sz 256))
   in
   out_hint
 
@@ -153,7 +148,7 @@
           usize)
       (serialized out_commitment_hash: t_Slice u8)
       (out_signer_response: t_Slice (Libcrux_ml_dsa.Polynomial.t_PolynomialRingElement v_SIMDUnit))
-      (out_hint: t_Slice (t_Array i32 (mk_usize 256)))
+      (out_hint: t_Slice (t_Array i32 (sz 256)))
      =
   let _:Prims.unit =
     if true
@@ -168,12 +163,12 @@
   in
   let out_commitment_hash:t_Slice u8 =
     Rust_primitives.Hax.Monomorphized_update_at.update_at_range out_commitment_hash
-      ({ Core.Ops.Range.f_start = mk_usize 0; Core.Ops.Range.f_end = commitment_hash_size }
+      ({ Core.Ops.Range.f_start = sz 0; Core.Ops.Range.f_end = commitment_hash_size }
         <:
         Core.Ops.Range.t_Range usize)
       (Core.Slice.impl__copy_from_slice #u8
           (out_commitment_hash.[ {
-                Core.Ops.Range.f_start = mk_usize 0;
+                Core.Ops.Range.f_start = sz 0;
                 Core.Ops.Range.f_end = commitment_hash_size
               }
               <:
@@ -190,7 +185,7 @@
       (gamma1_ring_element_size *! columns_in_a <: usize)
   in
   let out_signer_response:t_Slice (Libcrux_ml_dsa.Polynomial.t_PolynomialRingElement v_SIMDUnit) =
-    Rust_primitives.Hax.Folds.fold_range (mk_usize 0)
+    Rust_primitives.Hax.Folds.fold_range (sz 0)
       columns_in_a
       (fun out_signer_response temp_1_ ->
           let out_signer_response:t_Slice
@@ -214,7 +209,7 @@
                       Core.Ops.Range.f_start = i *! gamma1_ring_element_size <: usize;
                       Core.Ops.Range.f_end
                       =
-                      (i +! mk_usize 1 <: usize) *! gamma1_ring_element_size <: usize
+                      (i +! sz 1 <: usize) *! gamma1_ring_element_size <: usize
                     }
                     <:
                     Core.Ops.Range.t_Range usize ]
@@ -228,19 +223,19 @@
           <:
           t_Slice (Libcrux_ml_dsa.Polynomial.t_PolynomialRingElement v_SIMDUnit))
   in
-  let previous_true_hints_seen:usize = mk_usize 0 in
+  let previous_true_hints_seen:usize = sz 0 in
   match
-    Rust_primitives.Hax.Folds.fold_range_return (mk_usize 0)
+    Rust_primitives.Hax.Folds.fold_range_return (sz 0)
       rows_in_a
       (fun temp_0_ temp_1_ ->
-          let out_hint, previous_true_hints_seen:(t_Slice (t_Array i32 (mk_usize 256)) & usize) =
+          let out_hint, previous_true_hints_seen:(t_Slice (t_Array i32 (sz 256)) & usize) =
             temp_0_
           in
           let _:usize = temp_1_ in
           true)
-      (out_hint, previous_true_hints_seen <: (t_Slice (t_Array i32 (mk_usize 256)) & usize))
+      (out_hint, previous_true_hints_seen <: (t_Slice (t_Array i32 (sz 256)) & usize))
       (fun temp_0_ i ->
-          let out_hint, previous_true_hints_seen:(t_Slice (t_Array i32 (mk_usize 256)) & usize) =
+          let out_hint, previous_true_hints_seen:(t_Slice (t_Array i32 (sz 256)) & usize) =
             temp_0_
           in
           let i:usize = i in
@@ -264,39 +259,39 @@
                   Core.Result.t_Result Prims.unit Libcrux_ml_dsa.Types.t_VerificationError)
                 <:
                 (t_Slice u8 & t_Slice (Libcrux_ml_dsa.Polynomial.t_PolynomialRingElement v_SIMDUnit) &
-                  t_Slice (t_Array i32 (mk_usize 256)) &
+                  t_Slice (t_Array i32 (sz 256)) &
                   Core.Result.t_Result Prims.unit Libcrux_ml_dsa.Types.t_VerificationError))
               <:
               Core.Ops.Control_flow.t_ControlFlow
                 (t_Slice u8 & t_Slice (Libcrux_ml_dsa.Polynomial.t_PolynomialRingElement v_SIMDUnit) &
-                  t_Slice (t_Array i32 (mk_usize 256)) &
+                  t_Slice (t_Array i32 (sz 256)) &
                   Core.Result.t_Result Prims.unit Libcrux_ml_dsa.Types.t_VerificationError)
-                (Prims.unit & (t_Slice (t_Array i32 (mk_usize 256)) & usize)))
+                (Prims.unit & (t_Slice (t_Array i32 (sz 256)) & usize)))
             <:
             Core.Ops.Control_flow.t_ControlFlow
               (Core.Ops.Control_flow.t_ControlFlow
                   (t_Slice u8 &
                     t_Slice (Libcrux_ml_dsa.Polynomial.t_PolynomialRingElement v_SIMDUnit) &
-                    t_Slice (t_Array i32 (mk_usize 256)) &
+                    t_Slice (t_Array i32 (sz 256)) &
                     Core.Result.t_Result Prims.unit Libcrux_ml_dsa.Types.t_VerificationError)
-                  (Prims.unit & (t_Slice (t_Array i32 (mk_usize 256)) & usize)))
-              (t_Slice (t_Array i32 (mk_usize 256)) & usize)
+                  (Prims.unit & (t_Slice (t_Array i32 (sz 256)) & usize)))
+              (t_Slice (t_Array i32 (sz 256)) & usize)
           else
             match
               Rust_primitives.Hax.Folds.fold_range_return previous_true_hints_seen
                 current_true_hints_seen
                 (fun out_hint temp_1_ ->
-                    let out_hint:t_Slice (t_Array i32 (mk_usize 256)) = out_hint in
+                    let out_hint:t_Slice (t_Array i32 (sz 256)) = out_hint in
                     let _:usize = temp_1_ in
                     true)
                 out_hint
                 (fun out_hint j ->
-                    let out_hint:t_Slice (t_Array i32 (mk_usize 256)) = out_hint in
+                    let out_hint:t_Slice (t_Array i32 (sz 256)) = out_hint in
                     let j:usize = j in
                     if
                       (j >. previous_true_hints_seen <: bool) &&
                       ((hint_serialized.[ j ] <: u8) <=.
-                        (hint_serialized.[ j -! mk_usize 1 <: usize ] <: u8)
+                        (hint_serialized.[ j -! sz 1 <: usize ] <: u8)
                         <:
                         bool)
                     then
@@ -315,47 +310,47 @@
                           <:
                           (t_Slice u8 &
                             t_Slice (Libcrux_ml_dsa.Polynomial.t_PolynomialRingElement v_SIMDUnit) &
-                            t_Slice (t_Array i32 (mk_usize 256)) &
+                            t_Slice (t_Array i32 (sz 256)) &
                             Core.Result.t_Result Prims.unit Libcrux_ml_dsa.Types.t_VerificationError
                           ))
                         <:
                         Core.Ops.Control_flow.t_ControlFlow
                           (t_Slice u8 &
                             t_Slice (Libcrux_ml_dsa.Polynomial.t_PolynomialRingElement v_SIMDUnit) &
-                            t_Slice (t_Array i32 (mk_usize 256)) &
+                            t_Slice (t_Array i32 (sz 256)) &
                             Core.Result.t_Result Prims.unit Libcrux_ml_dsa.Types.t_VerificationError
-                          ) (Prims.unit & t_Slice (t_Array i32 (mk_usize 256))))
+                          ) (Prims.unit & t_Slice (t_Array i32 (sz 256))))
                       <:
                       Core.Ops.Control_flow.t_ControlFlow
                         (Core.Ops.Control_flow.t_ControlFlow
                             (t_Slice u8 &
                               t_Slice (Libcrux_ml_dsa.Polynomial.t_PolynomialRingElement v_SIMDUnit) &
-                              t_Slice (t_Array i32 (mk_usize 256)) &
+                              t_Slice (t_Array i32 (sz 256)) &
                               Core.Result.t_Result Prims.unit
                                 Libcrux_ml_dsa.Types.t_VerificationError)
-                            (Prims.unit & t_Slice (t_Array i32 (mk_usize 256))))
-                        (t_Slice (t_Array i32 (mk_usize 256)))
+                            (Prims.unit & t_Slice (t_Array i32 (sz 256))))
+                        (t_Slice (t_Array i32 (sz 256)))
                     else
                       Core.Ops.Control_flow.ControlFlow_Continue
                       (set_hint out_hint i (cast (hint_serialized.[ j ] <: u8) <: usize)
                         <:
-                        t_Slice (t_Array i32 (mk_usize 256)))
+                        t_Slice (t_Array i32 (sz 256)))
                       <:
                       Core.Ops.Control_flow.t_ControlFlow
                         (Core.Ops.Control_flow.t_ControlFlow
                             (t_Slice u8 &
                               t_Slice (Libcrux_ml_dsa.Polynomial.t_PolynomialRingElement v_SIMDUnit) &
-                              t_Slice (t_Array i32 (mk_usize 256)) &
+                              t_Slice (t_Array i32 (sz 256)) &
                               Core.Result.t_Result Prims.unit
                                 Libcrux_ml_dsa.Types.t_VerificationError)
-                            (Prims.unit & t_Slice (t_Array i32 (mk_usize 256))))
-                        (t_Slice (t_Array i32 (mk_usize 256))))
+                            (Prims.unit & t_Slice (t_Array i32 (sz 256))))
+                        (t_Slice (t_Array i32 (sz 256))))
               <:
               Core.Ops.Control_flow.t_ControlFlow
                 (t_Slice u8 & t_Slice (Libcrux_ml_dsa.Polynomial.t_PolynomialRingElement v_SIMDUnit) &
-                  t_Slice (t_Array i32 (mk_usize 256)) &
+                  t_Slice (t_Array i32 (sz 256)) &
                   Core.Result.t_Result Prims.unit Libcrux_ml_dsa.Types.t_VerificationError)
-                (t_Slice (t_Array i32 (mk_usize 256)))
+                (t_Slice (t_Array i32 (sz 256)))
             with
             | Core.Ops.Control_flow.ControlFlow_Break ret ->
               Core.Ops.Control_flow.ControlFlow_Break
@@ -364,37 +359,37 @@
                 Core.Ops.Control_flow.t_ControlFlow
                   (t_Slice u8 &
                     t_Slice (Libcrux_ml_dsa.Polynomial.t_PolynomialRingElement v_SIMDUnit) &
-                    t_Slice (t_Array i32 (mk_usize 256)) &
+                    t_Slice (t_Array i32 (sz 256)) &
                     Core.Result.t_Result Prims.unit Libcrux_ml_dsa.Types.t_VerificationError)
-                  (Prims.unit & (t_Slice (t_Array i32 (mk_usize 256)) & usize)))
+                  (Prims.unit & (t_Slice (t_Array i32 (sz 256)) & usize)))
               <:
               Core.Ops.Control_flow.t_ControlFlow
                 (Core.Ops.Control_flow.t_ControlFlow
                     (t_Slice u8 &
                       t_Slice (Libcrux_ml_dsa.Polynomial.t_PolynomialRingElement v_SIMDUnit) &
-                      t_Slice (t_Array i32 (mk_usize 256)) &
+                      t_Slice (t_Array i32 (sz 256)) &
                       Core.Result.t_Result Prims.unit Libcrux_ml_dsa.Types.t_VerificationError)
-                    (Prims.unit & (t_Slice (t_Array i32 (mk_usize 256)) & usize)))
-                (t_Slice (t_Array i32 (mk_usize 256)) & usize)
+                    (Prims.unit & (t_Slice (t_Array i32 (sz 256)) & usize)))
+                (t_Slice (t_Array i32 (sz 256)) & usize)
             | Core.Ops.Control_flow.ControlFlow_Continue out_hint ->
               let previous_true_hints_seen:usize = current_true_hints_seen in
               Core.Ops.Control_flow.ControlFlow_Continue
-              (out_hint, previous_true_hints_seen <: (t_Slice (t_Array i32 (mk_usize 256)) & usize))
+              (out_hint, previous_true_hints_seen <: (t_Slice (t_Array i32 (sz 256)) & usize))
               <:
               Core.Ops.Control_flow.t_ControlFlow
                 (Core.Ops.Control_flow.t_ControlFlow
                     (t_Slice u8 &
                       t_Slice (Libcrux_ml_dsa.Polynomial.t_PolynomialRingElement v_SIMDUnit) &
-                      t_Slice (t_Array i32 (mk_usize 256)) &
+                      t_Slice (t_Array i32 (sz 256)) &
                       Core.Result.t_Result Prims.unit Libcrux_ml_dsa.Types.t_VerificationError)
-                    (Prims.unit & (t_Slice (t_Array i32 (mk_usize 256)) & usize)))
-                (t_Slice (t_Array i32 (mk_usize 256)) & usize))
+                    (Prims.unit & (t_Slice (t_Array i32 (sz 256)) & usize)))
+                (t_Slice (t_Array i32 (sz 256)) & usize))
     <:
     Core.Ops.Control_flow.t_ControlFlow
       (t_Slice u8 & t_Slice (Libcrux_ml_dsa.Polynomial.t_PolynomialRingElement v_SIMDUnit) &
-        t_Slice (t_Array i32 (mk_usize 256)) &
+        t_Slice (t_Array i32 (sz 256)) &
         Core.Result.t_Result Prims.unit Libcrux_ml_dsa.Types.t_VerificationError)
-      (t_Slice (t_Array i32 (mk_usize 256)) & usize)
+      (t_Slice (t_Array i32 (sz 256)) & usize)
   with
   | Core.Ops.Control_flow.ControlFlow_Break ret -> ret
   | Core.Ops.Control_flow.ControlFlow_Continue (out_hint, previous_true_hints_seen) ->
@@ -409,7 +404,7 @@
         (fun temp_0_ j ->
             let _:Prims.unit = temp_0_ in
             let j:usize = j in
-            if (hint_serialized.[ j ] <: u8) <>. mk_u8 0 <: bool
+            if (hint_serialized.[ j ] <: u8) <>. 0uy <: bool
             then
               Core.Ops.Control_flow.ControlFlow_Break
               (Core.Ops.Control_flow.ControlFlow_Break
@@ -425,13 +420,13 @@
                   <:
                   (t_Slice u8 &
                     t_Slice (Libcrux_ml_dsa.Polynomial.t_PolynomialRingElement v_SIMDUnit) &
-                    t_Slice (t_Array i32 (mk_usize 256)) &
+                    t_Slice (t_Array i32 (sz 256)) &
                     Core.Result.t_Result Prims.unit Libcrux_ml_dsa.Types.t_VerificationError))
                 <:
                 Core.Ops.Control_flow.t_ControlFlow
                   (t_Slice u8 &
                     t_Slice (Libcrux_ml_dsa.Polynomial.t_PolynomialRingElement v_SIMDUnit) &
-                    t_Slice (t_Array i32 (mk_usize 256)) &
+                    t_Slice (t_Array i32 (sz 256)) &
                     Core.Result.t_Result Prims.unit Libcrux_ml_dsa.Types.t_VerificationError)
                   (Prims.unit & Prims.unit))
               <:
@@ -439,7 +434,7 @@
                 (Core.Ops.Control_flow.t_ControlFlow
                     (t_Slice u8 &
                       t_Slice (Libcrux_ml_dsa.Polynomial.t_PolynomialRingElement v_SIMDUnit) &
-                      t_Slice (t_Array i32 (mk_usize 256)) &
+                      t_Slice (t_Array i32 (sz 256)) &
                       Core.Result.t_Result Prims.unit Libcrux_ml_dsa.Types.t_VerificationError)
                     (Prims.unit & Prims.unit)) Prims.unit
             else
@@ -449,13 +444,13 @@
                 (Core.Ops.Control_flow.t_ControlFlow
                     (t_Slice u8 &
                       t_Slice (Libcrux_ml_dsa.Polynomial.t_PolynomialRingElement v_SIMDUnit) &
-                      t_Slice (t_Array i32 (mk_usize 256)) &
+                      t_Slice (t_Array i32 (sz 256)) &
                       Core.Result.t_Result Prims.unit Libcrux_ml_dsa.Types.t_VerificationError)
                     (Prims.unit & Prims.unit)) Prims.unit)
       <:
       Core.Ops.Control_flow.t_ControlFlow
         (t_Slice u8 & t_Slice (Libcrux_ml_dsa.Polynomial.t_PolynomialRingElement v_SIMDUnit) &
-          t_Slice (t_Array i32 (mk_usize 256)) &
+          t_Slice (t_Array i32 (sz 256)) &
           Core.Result.t_Result Prims.unit Libcrux_ml_dsa.Types.t_VerificationError) Prims.unit
     with
     | Core.Ops.Control_flow.ControlFlow_Break ret -> ret
@@ -468,126 +463,5 @@
       out_commitment_hash, out_signer_response, out_hint, hax_temp_output
       <:
       (t_Slice u8 & t_Slice (Libcrux_ml_dsa.Polynomial.t_PolynomialRingElement v_SIMDUnit) &
-<<<<<<< HEAD
-        t_Slice (t_Array i32 (mk_usize 256)) &
-        Core.Result.t_Result Prims.unit Libcrux_ml_dsa.Types.t_VerificationError)
-
-let serialize
-      (#v_SIMDUnit: Type0)
-      (#[FStar.Tactics.Typeclasses.tcresolve ()]
-          i1:
-          Libcrux_ml_dsa.Simd.Traits.t_Operations v_SIMDUnit)
-      (commitment_hash: t_Slice u8)
-      (signer_response: t_Slice (Libcrux_ml_dsa.Polynomial.t_PolynomialRingElement v_SIMDUnit))
-      (hint: t_Slice (t_Array i32 (mk_usize 256)))
-      (commitment_hash_size columns_in_a rows_in_a gamma1_exponent gamma1_ring_element_size max_ones_in_hint:
-          usize)
-      (signature: t_Slice u8)
-     =
-  let offset:usize = mk_usize 0 in
-  let signature:t_Slice u8 =
-    Rust_primitives.Hax.Monomorphized_update_at.update_at_range signature
-      ({
-          Core.Ops.Range.f_start = offset;
-          Core.Ops.Range.f_end = offset +! commitment_hash_size <: usize
-        }
-        <:
-        Core.Ops.Range.t_Range usize)
-      (Core.Slice.impl__copy_from_slice #u8
-          (signature.[ {
-                Core.Ops.Range.f_start = offset;
-                Core.Ops.Range.f_end = offset +! commitment_hash_size <: usize
-              }
-              <:
-              Core.Ops.Range.t_Range usize ]
-            <:
-            t_Slice u8)
-          commitment_hash
-        <:
-        t_Slice u8)
-  in
-  let offset:usize = offset +! commitment_hash_size in
-  let offset, signature:(usize & t_Slice u8) =
-    Rust_primitives.Hax.Folds.fold_range (mk_usize 0)
-      columns_in_a
-      (fun temp_0_ temp_1_ ->
-          let offset, signature:(usize & t_Slice u8) = temp_0_ in
-          let _:usize = temp_1_ in
-          true)
-      (offset, signature <: (usize & t_Slice u8))
-      (fun temp_0_ i ->
-          let offset, signature:(usize & t_Slice u8) = temp_0_ in
-          let i:usize = i in
-          let signature:t_Slice u8 =
-            Rust_primitives.Hax.Monomorphized_update_at.update_at_range signature
-              ({
-                  Core.Ops.Range.f_start = offset;
-                  Core.Ops.Range.f_end = offset +! gamma1_ring_element_size <: usize
-                }
-                <:
-                Core.Ops.Range.t_Range usize)
-              (Libcrux_ml_dsa.Encoding.Gamma1.serialize #v_SIMDUnit
-                  (signer_response.[ i ]
-                    <:
-                    Libcrux_ml_dsa.Polynomial.t_PolynomialRingElement v_SIMDUnit)
-                  (signature.[ {
-                        Core.Ops.Range.f_start = offset;
-                        Core.Ops.Range.f_end = offset +! gamma1_ring_element_size <: usize
-                      }
-                      <:
-                      Core.Ops.Range.t_Range usize ]
-                    <:
-                    t_Slice u8)
-                  gamma1_exponent
-                <:
-                t_Slice u8)
-          in
-          let offset:usize = offset +! gamma1_ring_element_size in
-          offset, signature <: (usize & t_Slice u8))
-  in
-  let true_hints_seen:usize = mk_usize 0 in
-  let signature, true_hints_seen:(t_Slice u8 & usize) =
-    Rust_primitives.Hax.Folds.fold_range (mk_usize 0)
-      rows_in_a
-      (fun temp_0_ temp_1_ ->
-          let signature, true_hints_seen:(t_Slice u8 & usize) = temp_0_ in
-          let _:usize = temp_1_ in
-          true)
-      (signature, true_hints_seen <: (t_Slice u8 & usize))
-      (fun temp_0_ i ->
-          let signature, true_hints_seen:(t_Slice u8 & usize) = temp_0_ in
-          let i:usize = i in
-          let signature, true_hints_seen:(t_Slice u8 & usize) =
-            Rust_primitives.Hax.Folds.fold_range (mk_usize 0)
-              (Core.Slice.impl__len #i32 (hint.[ i ] <: t_Slice i32) <: usize)
-              (fun temp_0_ temp_1_ ->
-                  let signature, true_hints_seen:(t_Slice u8 & usize) = temp_0_ in
-                  let _:usize = temp_1_ in
-                  true)
-              (signature, true_hints_seen <: (t_Slice u8 & usize))
-              (fun temp_0_ j ->
-                  let signature, true_hints_seen:(t_Slice u8 & usize) = temp_0_ in
-                  let j:usize = j in
-                  if ((hint.[ i ] <: t_Array i32 (mk_usize 256)).[ j ] <: i32) =. mk_i32 1 <: bool
-                  then
-                    let signature:t_Slice u8 =
-                      Rust_primitives.Hax.Monomorphized_update_at.update_at_usize signature
-                        (offset +! true_hints_seen <: usize)
-                        (cast (j <: usize) <: u8)
-                    in
-                    let true_hints_seen:usize = true_hints_seen +! mk_usize 1 in
-                    signature, true_hints_seen <: (t_Slice u8 & usize)
-                  else signature, true_hints_seen <: (t_Slice u8 & usize))
-          in
-          let signature:t_Slice u8 =
-            Rust_primitives.Hax.Monomorphized_update_at.update_at_usize signature
-              ((offset +! max_ones_in_hint <: usize) +! i <: usize)
-              (cast (true_hints_seen <: usize) <: u8)
-          in
-          signature, true_hints_seen <: (t_Slice u8 & usize))
-  in
-  signature
-=======
         t_Slice (t_Array i32 (sz 256)) &
-        Core.Result.t_Result Prims.unit Libcrux_ml_dsa.Types.t_VerificationError)
->>>>>>> a09ba242
+        Core.Result.t_Result Prims.unit Libcrux_ml_dsa.Types.t_VerificationError)