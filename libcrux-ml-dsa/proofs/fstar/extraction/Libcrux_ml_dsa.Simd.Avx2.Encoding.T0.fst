--- conflicted
+++ resolved
@@ -5,158 +5,65 @@
 
 let change_interval (simd_unit: Libcrux_intrinsics.Avx2_extract.t_Vec256) =
   let interval_end:Libcrux_intrinsics.Avx2_extract.t_Vec256 =
-    Libcrux_intrinsics.Avx2_extract.mm256_set1_epi32 (mk_i32 1 <<!
-        (Libcrux_ml_dsa.Constants.v_BITS_IN_LOWER_PART_OF_T -! mk_usize 1 <: usize)
+    Libcrux_intrinsics.Avx2_extract.mm256_set1_epi32 (1l <<!
+        (Libcrux_ml_dsa.Constants.v_BITS_IN_LOWER_PART_OF_T -! sz 1 <: usize)
         <:
         i32)
   in
   Libcrux_intrinsics.Avx2_extract.mm256_sub_epi32 interval_end simd_unit
 
-<<<<<<< HEAD
-let deserialize (serialized: t_Slice u8) (out: Libcrux_intrinsics.Avx2_extract.t_Vec256) =
-  let _:Prims.unit =
-    if true
-    then
-      let _:Prims.unit =
-        match Core.Slice.impl__len #u8 serialized, mk_usize 13 <: (usize & usize) with
-        | left_val, right_val -> Hax_lib.v_assert (left_val =. right_val <: bool)
-      in
-      ()
-  in
-  let serialized_extended:t_Array u8 (mk_usize 16) =
-    Rust_primitives.Hax.repeat (mk_u8 0) (mk_usize 16)
-  in
-  let serialized_extended:t_Array u8 (mk_usize 16) =
-    Rust_primitives.Hax.Monomorphized_update_at.update_at_range serialized_extended
-      ({ Core.Ops.Range.f_start = mk_usize 0; Core.Ops.Range.f_end = mk_usize 13 }
-        <:
-        Core.Ops.Range.t_Range usize)
-      (Core.Slice.impl__copy_from_slice #u8
-          (serialized_extended.[ {
-                Core.Ops.Range.f_start = mk_usize 0;
-                Core.Ops.Range.f_end = mk_usize 13
-              }
-              <:
-              Core.Ops.Range.t_Range usize ]
-            <:
-            t_Slice u8)
-          serialized
-        <:
-        t_Slice u8)
-  in
-  let serialized:Libcrux_intrinsics.Avx2_extract.t_Vec128 =
-    Libcrux_intrinsics.Avx2_extract.mm_loadu_si128 (serialized_extended <: t_Slice u8)
-  in
-  let serialized:Libcrux_intrinsics.Avx2_extract.t_Vec256 =
-    Libcrux_intrinsics.Avx2_extract.mm256_set_m128i serialized serialized
-  in
-  let coefficients:Libcrux_intrinsics.Avx2_extract.t_Vec256 =
-    Libcrux_intrinsics.Avx2_extract.mm256_shuffle_epi8 serialized
-      (Libcrux_intrinsics.Avx2_extract.mm256_set_epi8 (mk_i8 (-1)) (mk_i8 (-1)) (mk_i8 12)
-          (mk_i8 11) (mk_i8 (-1)) (mk_i8 11) (mk_i8 10) (mk_i8 9) (mk_i8 (-1)) (mk_i8 (-1))
-          (mk_i8 9) (mk_i8 8) (mk_i8 (-1)) (mk_i8 8) (mk_i8 7) (mk_i8 6) (mk_i8 (-1)) (mk_i8 6)
-          (mk_i8 5) (mk_i8 4) (mk_i8 (-1)) (mk_i8 (-1)) (mk_i8 4) (mk_i8 3) (mk_i8 (-1)) (mk_i8 3)
-          (mk_i8 2) (mk_i8 1) (mk_i8 (-1)) (mk_i8 (-1)) (mk_i8 1) (mk_i8 0)
-        <:
-        Libcrux_intrinsics.Avx2_extract.t_Vec256)
-  in
-  let coefficients:Libcrux_intrinsics.Avx2_extract.t_Vec256 =
-    Libcrux_intrinsics.Avx2_extract.mm256_srlv_epi32 coefficients
-      (Libcrux_intrinsics.Avx2_extract.mm256_set_epi32 (mk_i32 3)
-          (mk_i32 6)
-          (mk_i32 1)
-          (mk_i32 4)
-          (mk_i32 7)
-          (mk_i32 2)
-          (mk_i32 5)
-          (mk_i32 0)
-        <:
-        Libcrux_intrinsics.Avx2_extract.t_Vec256)
-  in
-  let coefficients:Libcrux_intrinsics.Avx2_extract.t_Vec256 =
-    Libcrux_intrinsics.Avx2_extract.mm256_and_si256 coefficients
-      (Libcrux_intrinsics.Avx2_extract.mm256_set1_epi32 deserialize__COEFFICIENT_MASK
-        <:
-        Libcrux_intrinsics.Avx2_extract.t_Vec256)
-  in
-  let out:Libcrux_intrinsics.Avx2_extract.t_Vec256 = change_interval coefficients in
-  out
-
-=======
->>>>>>> a09ba242
 let serialize (simd_unit: Libcrux_intrinsics.Avx2_extract.t_Vec256) (out: t_Slice u8) =
-  let serialized:t_Array u8 (mk_usize 16) = Rust_primitives.Hax.repeat (mk_u8 0) (mk_usize 16) in
+  let serialized:t_Array u8 (sz 16) = Rust_primitives.Hax.repeat 0uy (sz 16) in
   let simd_unit:Libcrux_intrinsics.Avx2_extract.t_Vec256 = change_interval simd_unit in
   let adjacent_2_combined:Libcrux_intrinsics.Avx2_extract.t_Vec256 =
     Libcrux_intrinsics.Avx2_extract.mm256_sllv_epi32 simd_unit
-      (Libcrux_intrinsics.Avx2_extract.mm256_set_epi32 (mk_i32 0)
-          (mk_i32 19)
-          (mk_i32 0)
-          (mk_i32 19)
-          (mk_i32 0)
-          (mk_i32 19)
-          (mk_i32 0)
-          (mk_i32 19)
+      (Libcrux_intrinsics.Avx2_extract.mm256_set_epi32 0l 19l 0l 19l 0l 19l 0l 19l
         <:
         Libcrux_intrinsics.Avx2_extract.t_Vec256)
   in
   let adjacent_2_combined:Libcrux_intrinsics.Avx2_extract.t_Vec256 =
-    Libcrux_intrinsics.Avx2_extract.mm256_srli_epi64 (mk_i32 19) adjacent_2_combined
+    Libcrux_intrinsics.Avx2_extract.mm256_srli_epi64 19l adjacent_2_combined
   in
   let adjacent_4_combined:Libcrux_intrinsics.Avx2_extract.t_Vec256 =
     Libcrux_intrinsics.Avx2_extract.mm256_permutevar8x32_epi32 adjacent_2_combined
-      (Libcrux_intrinsics.Avx2_extract.mm256_set_epi32 (mk_i32 0)
-          (mk_i32 0)
-          (mk_i32 0)
-          (mk_i32 0)
-          (mk_i32 6)
-          (mk_i32 4)
-          (mk_i32 2)
-          (mk_i32 0)
+      (Libcrux_intrinsics.Avx2_extract.mm256_set_epi32 0l 0l 0l 0l 6l 4l 2l 0l
         <:
         Libcrux_intrinsics.Avx2_extract.t_Vec256)
   in
   let adjacent_4_combined:Libcrux_intrinsics.Avx2_extract.t_Vec256 =
     Libcrux_intrinsics.Avx2_extract.mm256_sllv_epi32 adjacent_4_combined
-      (Libcrux_intrinsics.Avx2_extract.mm256_set_epi32 (mk_i32 0)
-          (mk_i32 6)
-          (mk_i32 0)
-          (mk_i32 6)
-          (mk_i32 0)
-          (mk_i32 6)
-          (mk_i32 0)
-          (mk_i32 6)
+      (Libcrux_intrinsics.Avx2_extract.mm256_set_epi32 0l 6l 0l 6l 0l 6l 0l 6l
         <:
         Libcrux_intrinsics.Avx2_extract.t_Vec256)
   in
   let adjacent_4_combined:Libcrux_intrinsics.Avx2_extract.t_Vec256 =
-    Libcrux_intrinsics.Avx2_extract.mm256_srli_epi64 (mk_i32 6) adjacent_4_combined
+    Libcrux_intrinsics.Avx2_extract.mm256_srli_epi64 6l adjacent_4_combined
   in
   let second_4_combined:Libcrux_intrinsics.Avx2_extract.t_Vec256 =
-    Libcrux_intrinsics.Avx2_extract.mm256_bsrli_epi128 (mk_i32 8) adjacent_4_combined
+    Libcrux_intrinsics.Avx2_extract.mm256_bsrli_epi128 8l adjacent_4_combined
   in
   let least_12_bits_shifted_up:Libcrux_intrinsics.Avx2_extract.t_Vec256 =
-    Libcrux_intrinsics.Avx2_extract.mm256_slli_epi64 (mk_i32 52) second_4_combined
+    Libcrux_intrinsics.Avx2_extract.mm256_slli_epi64 52l second_4_combined
   in
   let bits_sequential:Libcrux_intrinsics.Avx2_extract.t_Vec256 =
     Libcrux_intrinsics.Avx2_extract.mm256_add_epi64 adjacent_4_combined least_12_bits_shifted_up
   in
   let bits_sequential:Libcrux_intrinsics.Avx2_extract.t_Vec256 =
     Libcrux_intrinsics.Avx2_extract.mm256_srlv_epi64 bits_sequential
-      (Libcrux_intrinsics.Avx2_extract.mm256_set_epi64x (mk_i64 0) (mk_i64 0) (mk_i64 12) (mk_i64 0)
+      (Libcrux_intrinsics.Avx2_extract.mm256_set_epi64x 0L 0L 12L 0L
         <:
         Libcrux_intrinsics.Avx2_extract.t_Vec256)
   in
   let bits_sequential:Libcrux_intrinsics.Avx2_extract.t_Vec128 =
     Libcrux_intrinsics.Avx2_extract.mm256_castsi256_si128 bits_sequential
   in
-  let serialized:t_Array u8 (mk_usize 16) =
+  let serialized:t_Array u8 (sz 16) =
     Libcrux_intrinsics.Avx2_extract.mm_storeu_bytes_si128 serialized bits_sequential
   in
   let out:t_Slice u8 =
     Core.Slice.impl__copy_from_slice #u8
       out
-      (serialized.[ { Core.Ops.Range.f_start = mk_usize 0; Core.Ops.Range.f_end = mk_usize 13 }
+      (serialized.[ { Core.Ops.Range.f_start = sz 0; Core.Ops.Range.f_end = sz 13 }
           <:
           Core.Ops.Range.t_Range usize ]
         <:
