module Libcrux_ml_dsa.Simd.Portable.Ntt
#set-options "--fuel 0 --ifuel 1 --z3rlimit 100"
open Core
open FStar.Mul

let simd_unit_ntt_at_layer_0_
      (simd_unit: Libcrux_ml_dsa.Simd.Portable.Vector_type.t_Coefficients)
      (zeta0 zeta1 zeta2 zeta3: i32)
     =
  let t:i32 =
    Libcrux_ml_dsa.Simd.Portable.Arithmetic.montgomery_multiply_fe_by_fer (simd_unit
          .Libcrux_ml_dsa.Simd.Portable.Vector_type.f_values.[ mk_usize 1 ]
        <:
        i32)
      zeta0
  in
  let simd_unit:Libcrux_ml_dsa.Simd.Portable.Vector_type.t_Coefficients =
    {
      simd_unit with
      Libcrux_ml_dsa.Simd.Portable.Vector_type.f_values
      =
      Rust_primitives.Hax.Monomorphized_update_at.update_at_usize simd_unit
          .Libcrux_ml_dsa.Simd.Portable.Vector_type.f_values
        (mk_usize 1)
        ((simd_unit.Libcrux_ml_dsa.Simd.Portable.Vector_type.f_values.[ mk_usize 0 ] <: i32) -! t
          <:
          i32)
    }
    <:
    Libcrux_ml_dsa.Simd.Portable.Vector_type.t_Coefficients
  in
  let simd_unit:Libcrux_ml_dsa.Simd.Portable.Vector_type.t_Coefficients =
    {
      simd_unit with
      Libcrux_ml_dsa.Simd.Portable.Vector_type.f_values
      =
      Rust_primitives.Hax.Monomorphized_update_at.update_at_usize simd_unit
          .Libcrux_ml_dsa.Simd.Portable.Vector_type.f_values
        (mk_usize 0)
        ((simd_unit.Libcrux_ml_dsa.Simd.Portable.Vector_type.f_values.[ mk_usize 0 ] <: i32) +! t
          <:
          i32)
    }
    <:
    Libcrux_ml_dsa.Simd.Portable.Vector_type.t_Coefficients
  in
  let t:i32 =
    Libcrux_ml_dsa.Simd.Portable.Arithmetic.montgomery_multiply_fe_by_fer (simd_unit
          .Libcrux_ml_dsa.Simd.Portable.Vector_type.f_values.[ mk_usize 3 ]
        <:
        i32)
      zeta1
  in
  let simd_unit:Libcrux_ml_dsa.Simd.Portable.Vector_type.t_Coefficients =
    {
      simd_unit with
      Libcrux_ml_dsa.Simd.Portable.Vector_type.f_values
      =
      Rust_primitives.Hax.Monomorphized_update_at.update_at_usize simd_unit
          .Libcrux_ml_dsa.Simd.Portable.Vector_type.f_values
        (mk_usize 3)
        ((simd_unit.Libcrux_ml_dsa.Simd.Portable.Vector_type.f_values.[ mk_usize 2 ] <: i32) -! t
          <:
          i32)
    }
    <:
    Libcrux_ml_dsa.Simd.Portable.Vector_type.t_Coefficients
  in
  let simd_unit:Libcrux_ml_dsa.Simd.Portable.Vector_type.t_Coefficients =
    {
      simd_unit with
      Libcrux_ml_dsa.Simd.Portable.Vector_type.f_values
      =
      Rust_primitives.Hax.Monomorphized_update_at.update_at_usize simd_unit
          .Libcrux_ml_dsa.Simd.Portable.Vector_type.f_values
        (mk_usize 2)
        ((simd_unit.Libcrux_ml_dsa.Simd.Portable.Vector_type.f_values.[ mk_usize 2 ] <: i32) +! t
          <:
          i32)
    }
    <:
    Libcrux_ml_dsa.Simd.Portable.Vector_type.t_Coefficients
  in
  let t:i32 =
    Libcrux_ml_dsa.Simd.Portable.Arithmetic.montgomery_multiply_fe_by_fer (simd_unit
          .Libcrux_ml_dsa.Simd.Portable.Vector_type.f_values.[ mk_usize 5 ]
        <:
        i32)
      zeta2
  in
  let simd_unit:Libcrux_ml_dsa.Simd.Portable.Vector_type.t_Coefficients =
    {
      simd_unit with
      Libcrux_ml_dsa.Simd.Portable.Vector_type.f_values
      =
      Rust_primitives.Hax.Monomorphized_update_at.update_at_usize simd_unit
          .Libcrux_ml_dsa.Simd.Portable.Vector_type.f_values
        (mk_usize 5)
        ((simd_unit.Libcrux_ml_dsa.Simd.Portable.Vector_type.f_values.[ mk_usize 4 ] <: i32) -! t
          <:
          i32)
    }
    <:
    Libcrux_ml_dsa.Simd.Portable.Vector_type.t_Coefficients
  in
  let simd_unit:Libcrux_ml_dsa.Simd.Portable.Vector_type.t_Coefficients =
    {
      simd_unit with
      Libcrux_ml_dsa.Simd.Portable.Vector_type.f_values
      =
      Rust_primitives.Hax.Monomorphized_update_at.update_at_usize simd_unit
          .Libcrux_ml_dsa.Simd.Portable.Vector_type.f_values
        (mk_usize 4)
        ((simd_unit.Libcrux_ml_dsa.Simd.Portable.Vector_type.f_values.[ mk_usize 4 ] <: i32) +! t
          <:
          i32)
    }
    <:
    Libcrux_ml_dsa.Simd.Portable.Vector_type.t_Coefficients
  in
  let t:i32 =
    Libcrux_ml_dsa.Simd.Portable.Arithmetic.montgomery_multiply_fe_by_fer (simd_unit
          .Libcrux_ml_dsa.Simd.Portable.Vector_type.f_values.[ mk_usize 7 ]
        <:
        i32)
      zeta3
  in
  let simd_unit:Libcrux_ml_dsa.Simd.Portable.Vector_type.t_Coefficients =
    {
      simd_unit with
      Libcrux_ml_dsa.Simd.Portable.Vector_type.f_values
      =
      Rust_primitives.Hax.Monomorphized_update_at.update_at_usize simd_unit
          .Libcrux_ml_dsa.Simd.Portable.Vector_type.f_values
        (mk_usize 7)
        ((simd_unit.Libcrux_ml_dsa.Simd.Portable.Vector_type.f_values.[ mk_usize 6 ] <: i32) -! t
          <:
          i32)
    }
    <:
    Libcrux_ml_dsa.Simd.Portable.Vector_type.t_Coefficients
  in
  let simd_unit:Libcrux_ml_dsa.Simd.Portable.Vector_type.t_Coefficients =
    {
      simd_unit with
      Libcrux_ml_dsa.Simd.Portable.Vector_type.f_values
      =
      Rust_primitives.Hax.Monomorphized_update_at.update_at_usize simd_unit
          .Libcrux_ml_dsa.Simd.Portable.Vector_type.f_values
        (mk_usize 6)
        ((simd_unit.Libcrux_ml_dsa.Simd.Portable.Vector_type.f_values.[ mk_usize 6 ] <: i32) +! t
          <:
          i32)
    }
    <:
    Libcrux_ml_dsa.Simd.Portable.Vector_type.t_Coefficients
  in
  simd_unit

<<<<<<< HEAD
let ntt_at_layer_0___round
      (re: t_Array Libcrux_ml_dsa.Simd.Portable.Vector_type.t_Coefficients (mk_usize 32))
      (index: usize)
      (zeta_0_ zeta_1_ zeta_2_ zeta_3_: i32)
     =
  let re:t_Array Libcrux_ml_dsa.Simd.Portable.Vector_type.t_Coefficients (mk_usize 32) =
    Rust_primitives.Hax.Monomorphized_update_at.update_at_usize re
      index
      (simd_unit_ntt_at_layer_0_ (re.[ index ]
            <:
            Libcrux_ml_dsa.Simd.Portable.Vector_type.t_Coefficients)
          zeta_0_
          zeta_1_
          zeta_2_
          zeta_3_
        <:
        Libcrux_ml_dsa.Simd.Portable.Vector_type.t_Coefficients)
  in
  re

let ntt_at_layer_0_
      (re: t_Array Libcrux_ml_dsa.Simd.Portable.Vector_type.t_Coefficients (mk_usize 32))
     =
  let re:t_Array Libcrux_ml_dsa.Simd.Portable.Vector_type.t_Coefficients (mk_usize 32) =
    ntt_at_layer_0___round re
      (mk_usize 0)
      (mk_i32 2091667)
      (mk_i32 3407706)
      (mk_i32 2316500)
      (mk_i32 3817976)
  in
  let re:t_Array Libcrux_ml_dsa.Simd.Portable.Vector_type.t_Coefficients (mk_usize 32) =
    ntt_at_layer_0___round re
      (mk_usize 1)
      (mk_i32 (-3342478))
      (mk_i32 2244091)
      (mk_i32 (-2446433))
      (mk_i32 (-3562462))
  in
  let re:t_Array Libcrux_ml_dsa.Simd.Portable.Vector_type.t_Coefficients (mk_usize 32) =
    ntt_at_layer_0___round re
      (mk_usize 2)
      (mk_i32 266997)
      (mk_i32 2434439)
      (mk_i32 (-1235728))
      (mk_i32 3513181)
  in
  let re:t_Array Libcrux_ml_dsa.Simd.Portable.Vector_type.t_Coefficients (mk_usize 32) =
    ntt_at_layer_0___round re
      (mk_usize 3)
      (mk_i32 (-3520352))
      (mk_i32 (-3759364))
      (mk_i32 (-1197226))
      (mk_i32 (-3193378))
  in
  let re:t_Array Libcrux_ml_dsa.Simd.Portable.Vector_type.t_Coefficients (mk_usize 32) =
    ntt_at_layer_0___round re
      (mk_usize 4)
      (mk_i32 900702)
      (mk_i32 1859098)
      (mk_i32 909542)
      (mk_i32 819034)
  in
  let re:t_Array Libcrux_ml_dsa.Simd.Portable.Vector_type.t_Coefficients (mk_usize 32) =
    ntt_at_layer_0___round re
      (mk_usize 5)
      (mk_i32 495491)
      (mk_i32 (-1613174))
      (mk_i32 (-43260))
      (mk_i32 (-522500))
  in
  let re:t_Array Libcrux_ml_dsa.Simd.Portable.Vector_type.t_Coefficients (mk_usize 32) =
    ntt_at_layer_0___round re
      (mk_usize 6)
      (mk_i32 (-655327))
      (mk_i32 (-3122442))
      (mk_i32 2031748)
      (mk_i32 3207046)
  in
  let re:t_Array Libcrux_ml_dsa.Simd.Portable.Vector_type.t_Coefficients (mk_usize 32) =
    ntt_at_layer_0___round re
      (mk_usize 7)
      (mk_i32 (-3556995))
      (mk_i32 (-525098))
      (mk_i32 (-768622))
      (mk_i32 (-3595838))
  in
  let re:t_Array Libcrux_ml_dsa.Simd.Portable.Vector_type.t_Coefficients (mk_usize 32) =
    ntt_at_layer_0___round re
      (mk_usize 8)
      (mk_i32 342297)
      (mk_i32 286988)
      (mk_i32 (-2437823))
      (mk_i32 4108315)
  in
  let re:t_Array Libcrux_ml_dsa.Simd.Portable.Vector_type.t_Coefficients (mk_usize 32) =
    ntt_at_layer_0___round re
      (mk_usize 9)
      (mk_i32 3437287)
      (mk_i32 (-3342277))
      (mk_i32 1735879)
      (mk_i32 203044)
  in
  let re:t_Array Libcrux_ml_dsa.Simd.Portable.Vector_type.t_Coefficients (mk_usize 32) =
    ntt_at_layer_0___round re
      (mk_usize 10)
      (mk_i32 2842341)
      (mk_i32 2691481)
      (mk_i32 (-2590150))
      (mk_i32 1265009)
  in
  let re:t_Array Libcrux_ml_dsa.Simd.Portable.Vector_type.t_Coefficients (mk_usize 32) =
    ntt_at_layer_0___round re
      (mk_usize 11)
      (mk_i32 4055324)
      (mk_i32 1247620)
      (mk_i32 2486353)
      (mk_i32 1595974)
  in
  let re:t_Array Libcrux_ml_dsa.Simd.Portable.Vector_type.t_Coefficients (mk_usize 32) =
    ntt_at_layer_0___round re
      (mk_usize 12)
      (mk_i32 (-3767016))
      (mk_i32 1250494)
      (mk_i32 2635921)
      (mk_i32 (-3548272))
  in
  let re:t_Array Libcrux_ml_dsa.Simd.Portable.Vector_type.t_Coefficients (mk_usize 32) =
    ntt_at_layer_0___round re
      (mk_usize 13)
      (mk_i32 (-2994039))
      (mk_i32 1869119)
      (mk_i32 1903435)
      (mk_i32 (-1050970))
  in
  let re:t_Array Libcrux_ml_dsa.Simd.Portable.Vector_type.t_Coefficients (mk_usize 32) =
    ntt_at_layer_0___round re
      (mk_usize 14)
      (mk_i32 (-1333058))
      (mk_i32 1237275)
      (mk_i32 (-3318210))
      (mk_i32 (-1430225))
  in
  let re:t_Array Libcrux_ml_dsa.Simd.Portable.Vector_type.t_Coefficients (mk_usize 32) =
    ntt_at_layer_0___round re
      (mk_usize 15)
      (mk_i32 (-451100))
      (mk_i32 1312455)
      (mk_i32 3306115)
      (mk_i32 (-1962642))
  in
  let re:t_Array Libcrux_ml_dsa.Simd.Portable.Vector_type.t_Coefficients (mk_usize 32) =
    ntt_at_layer_0___round re
      (mk_usize 16)
      (mk_i32 (-1279661))
      (mk_i32 1917081)
      (mk_i32 (-2546312))
      (mk_i32 (-1374803))
  in
  let re:t_Array Libcrux_ml_dsa.Simd.Portable.Vector_type.t_Coefficients (mk_usize 32) =
    ntt_at_layer_0___round re
      (mk_usize 17)
      (mk_i32 1500165)
      (mk_i32 777191)
      (mk_i32 2235880)
      (mk_i32 3406031)
  in
  let re:t_Array Libcrux_ml_dsa.Simd.Portable.Vector_type.t_Coefficients (mk_usize 32) =
    ntt_at_layer_0___round re
      (mk_usize 18)
      (mk_i32 (-542412))
      (mk_i32 (-2831860))
      (mk_i32 (-1671176))
      (mk_i32 (-1846953))
  in
  let re:t_Array Libcrux_ml_dsa.Simd.Portable.Vector_type.t_Coefficients (mk_usize 32) =
    ntt_at_layer_0___round re
      (mk_usize 19)
      (mk_i32 (-2584293))
      (mk_i32 (-3724270))
      (mk_i32 594136)
      (mk_i32 (-3776993))
  in
  let re:t_Array Libcrux_ml_dsa.Simd.Portable.Vector_type.t_Coefficients (mk_usize 32) =
    ntt_at_layer_0___round re
      (mk_usize 20)
      (mk_i32 (-2013608))
      (mk_i32 2432395)
      (mk_i32 2454455)
      (mk_i32 (-164721))
  in
  let re:t_Array Libcrux_ml_dsa.Simd.Portable.Vector_type.t_Coefficients (mk_usize 32) =
    ntt_at_layer_0___round re
      (mk_usize 21)
      (mk_i32 1957272)
      (mk_i32 3369112)
      (mk_i32 185531)
      (mk_i32 (-1207385))
  in
  let re:t_Array Libcrux_ml_dsa.Simd.Portable.Vector_type.t_Coefficients (mk_usize 32) =
    ntt_at_layer_0___round re
      (mk_usize 22)
      (mk_i32 (-3183426))
      (mk_i32 162844)
      (mk_i32 1616392)
      (mk_i32 3014001)
  in
  let re:t_Array Libcrux_ml_dsa.Simd.Portable.Vector_type.t_Coefficients (mk_usize 32) =
    ntt_at_layer_0___round re
      (mk_usize 23)
      (mk_i32 810149)
      (mk_i32 1652634)
      (mk_i32 (-3694233))
      (mk_i32 (-1799107))
  in
  let re:t_Array Libcrux_ml_dsa.Simd.Portable.Vector_type.t_Coefficients (mk_usize 32) =
    ntt_at_layer_0___round re
      (mk_usize 24)
      (mk_i32 (-3038916))
      (mk_i32 3523897)
      (mk_i32 3866901)
      (mk_i32 269760)
  in
  let re:t_Array Libcrux_ml_dsa.Simd.Portable.Vector_type.t_Coefficients (mk_usize 32) =
    ntt_at_layer_0___round re
      (mk_usize 25)
      (mk_i32 2213111)
      (mk_i32 (-975884))
      (mk_i32 1717735)
      (mk_i32 472078)
  in
  let re:t_Array Libcrux_ml_dsa.Simd.Portable.Vector_type.t_Coefficients (mk_usize 32) =
    ntt_at_layer_0___round re
      (mk_usize 26)
      (mk_i32 (-426683))
      (mk_i32 1723600)
      (mk_i32 (-1803090))
      (mk_i32 1910376)
  in
  let re:t_Array Libcrux_ml_dsa.Simd.Portable.Vector_type.t_Coefficients (mk_usize 32) =
    ntt_at_layer_0___round re
      (mk_usize 27)
      (mk_i32 (-1667432))
      (mk_i32 (-1104333))
      (mk_i32 (-260646))
      (mk_i32 (-3833893))
  in
  let re:t_Array Libcrux_ml_dsa.Simd.Portable.Vector_type.t_Coefficients (mk_usize 32) =
    ntt_at_layer_0___round re
      (mk_usize 28)
      (mk_i32 (-2939036))
      (mk_i32 (-2235985))
      (mk_i32 (-420899))
      (mk_i32 (-2286327))
  in
  let re:t_Array Libcrux_ml_dsa.Simd.Portable.Vector_type.t_Coefficients (mk_usize 32) =
    ntt_at_layer_0___round re
      (mk_usize 29)
      (mk_i32 183443)
      (mk_i32 (-976891))
      (mk_i32 1612842)
      (mk_i32 (-3545687))
  in
  let re:t_Array Libcrux_ml_dsa.Simd.Portable.Vector_type.t_Coefficients (mk_usize 32) =
    ntt_at_layer_0___round re
      (mk_usize 30)
      (mk_i32 (-554416))
      (mk_i32 3919660)
      (mk_i32 (-48306))
      (mk_i32 (-1362209))
  in
  let re:t_Array Libcrux_ml_dsa.Simd.Portable.Vector_type.t_Coefficients (mk_usize 32) =
    ntt_at_layer_0___round re
      (mk_usize 31)
      (mk_i32 3937738)
      (mk_i32 1400424)
      (mk_i32 (-846154))
      (mk_i32 1976782)
  in
  re

=======
>>>>>>> a09ba242
let simd_unit_ntt_at_layer_1_
      (simd_unit: Libcrux_ml_dsa.Simd.Portable.Vector_type.t_Coefficients)
      (zeta1 zeta2: i32)
     =
  let t:i32 =
    Libcrux_ml_dsa.Simd.Portable.Arithmetic.montgomery_multiply_fe_by_fer (simd_unit
          .Libcrux_ml_dsa.Simd.Portable.Vector_type.f_values.[ mk_usize 2 ]
        <:
        i32)
      zeta1
  in
  let simd_unit:Libcrux_ml_dsa.Simd.Portable.Vector_type.t_Coefficients =
    {
      simd_unit with
      Libcrux_ml_dsa.Simd.Portable.Vector_type.f_values
      =
      Rust_primitives.Hax.Monomorphized_update_at.update_at_usize simd_unit
          .Libcrux_ml_dsa.Simd.Portable.Vector_type.f_values
        (mk_usize 2)
        ((simd_unit.Libcrux_ml_dsa.Simd.Portable.Vector_type.f_values.[ mk_usize 0 ] <: i32) -! t
          <:
          i32)
    }
    <:
    Libcrux_ml_dsa.Simd.Portable.Vector_type.t_Coefficients
  in
  let simd_unit:Libcrux_ml_dsa.Simd.Portable.Vector_type.t_Coefficients =
    {
      simd_unit with
      Libcrux_ml_dsa.Simd.Portable.Vector_type.f_values
      =
      Rust_primitives.Hax.Monomorphized_update_at.update_at_usize simd_unit
          .Libcrux_ml_dsa.Simd.Portable.Vector_type.f_values
        (mk_usize 0)
        ((simd_unit.Libcrux_ml_dsa.Simd.Portable.Vector_type.f_values.[ mk_usize 0 ] <: i32) +! t
          <:
          i32)
    }
    <:
    Libcrux_ml_dsa.Simd.Portable.Vector_type.t_Coefficients
  in
  let t:i32 =
    Libcrux_ml_dsa.Simd.Portable.Arithmetic.montgomery_multiply_fe_by_fer (simd_unit
          .Libcrux_ml_dsa.Simd.Portable.Vector_type.f_values.[ mk_usize 3 ]
        <:
        i32)
      zeta1
  in
  let simd_unit:Libcrux_ml_dsa.Simd.Portable.Vector_type.t_Coefficients =
    {
      simd_unit with
      Libcrux_ml_dsa.Simd.Portable.Vector_type.f_values
      =
      Rust_primitives.Hax.Monomorphized_update_at.update_at_usize simd_unit
          .Libcrux_ml_dsa.Simd.Portable.Vector_type.f_values
        (mk_usize 3)
        ((simd_unit.Libcrux_ml_dsa.Simd.Portable.Vector_type.f_values.[ mk_usize 1 ] <: i32) -! t
          <:
          i32)
    }
    <:
    Libcrux_ml_dsa.Simd.Portable.Vector_type.t_Coefficients
  in
  let simd_unit:Libcrux_ml_dsa.Simd.Portable.Vector_type.t_Coefficients =
    {
      simd_unit with
      Libcrux_ml_dsa.Simd.Portable.Vector_type.f_values
      =
      Rust_primitives.Hax.Monomorphized_update_at.update_at_usize simd_unit
          .Libcrux_ml_dsa.Simd.Portable.Vector_type.f_values
        (mk_usize 1)
        ((simd_unit.Libcrux_ml_dsa.Simd.Portable.Vector_type.f_values.[ mk_usize 1 ] <: i32) +! t
          <:
          i32)
    }
    <:
    Libcrux_ml_dsa.Simd.Portable.Vector_type.t_Coefficients
  in
  let t:i32 =
    Libcrux_ml_dsa.Simd.Portable.Arithmetic.montgomery_multiply_fe_by_fer (simd_unit
          .Libcrux_ml_dsa.Simd.Portable.Vector_type.f_values.[ mk_usize 6 ]
        <:
        i32)
      zeta2
  in
  let simd_unit:Libcrux_ml_dsa.Simd.Portable.Vector_type.t_Coefficients =
    {
      simd_unit with
      Libcrux_ml_dsa.Simd.Portable.Vector_type.f_values
      =
      Rust_primitives.Hax.Monomorphized_update_at.update_at_usize simd_unit
          .Libcrux_ml_dsa.Simd.Portable.Vector_type.f_values
        (mk_usize 6)
        ((simd_unit.Libcrux_ml_dsa.Simd.Portable.Vector_type.f_values.[ mk_usize 4 ] <: i32) -! t
          <:
          i32)
    }
    <:
    Libcrux_ml_dsa.Simd.Portable.Vector_type.t_Coefficients
  in
  let simd_unit:Libcrux_ml_dsa.Simd.Portable.Vector_type.t_Coefficients =
    {
      simd_unit with
      Libcrux_ml_dsa.Simd.Portable.Vector_type.f_values
      =
      Rust_primitives.Hax.Monomorphized_update_at.update_at_usize simd_unit
          .Libcrux_ml_dsa.Simd.Portable.Vector_type.f_values
        (mk_usize 4)
        ((simd_unit.Libcrux_ml_dsa.Simd.Portable.Vector_type.f_values.[ mk_usize 4 ] <: i32) +! t
          <:
          i32)
    }
    <:
    Libcrux_ml_dsa.Simd.Portable.Vector_type.t_Coefficients
  in
  let t:i32 =
    Libcrux_ml_dsa.Simd.Portable.Arithmetic.montgomery_multiply_fe_by_fer (simd_unit
          .Libcrux_ml_dsa.Simd.Portable.Vector_type.f_values.[ mk_usize 7 ]
        <:
        i32)
      zeta2
  in
  let simd_unit:Libcrux_ml_dsa.Simd.Portable.Vector_type.t_Coefficients =
    {
      simd_unit with
      Libcrux_ml_dsa.Simd.Portable.Vector_type.f_values
      =
      Rust_primitives.Hax.Monomorphized_update_at.update_at_usize simd_unit
          .Libcrux_ml_dsa.Simd.Portable.Vector_type.f_values
        (mk_usize 7)
        ((simd_unit.Libcrux_ml_dsa.Simd.Portable.Vector_type.f_values.[ mk_usize 5 ] <: i32) -! t
          <:
          i32)
    }
    <:
    Libcrux_ml_dsa.Simd.Portable.Vector_type.t_Coefficients
  in
  let simd_unit:Libcrux_ml_dsa.Simd.Portable.Vector_type.t_Coefficients =
    {
      simd_unit with
      Libcrux_ml_dsa.Simd.Portable.Vector_type.f_values
      =
      Rust_primitives.Hax.Monomorphized_update_at.update_at_usize simd_unit
          .Libcrux_ml_dsa.Simd.Portable.Vector_type.f_values
        (mk_usize 5)
        ((simd_unit.Libcrux_ml_dsa.Simd.Portable.Vector_type.f_values.[ mk_usize 5 ] <: i32) +! t
          <:
          i32)
    }
    <:
    Libcrux_ml_dsa.Simd.Portable.Vector_type.t_Coefficients
  in
  simd_unit

<<<<<<< HEAD
let ntt_at_layer_1___round
      (re: t_Array Libcrux_ml_dsa.Simd.Portable.Vector_type.t_Coefficients (mk_usize 32))
      (index: usize)
      (zeta_0_ zeta_1_: i32)
     =
  let re:t_Array Libcrux_ml_dsa.Simd.Portable.Vector_type.t_Coefficients (mk_usize 32) =
    Rust_primitives.Hax.Monomorphized_update_at.update_at_usize re
      index
      (simd_unit_ntt_at_layer_1_ (re.[ index ]
            <:
            Libcrux_ml_dsa.Simd.Portable.Vector_type.t_Coefficients)
          zeta_0_
          zeta_1_
        <:
        Libcrux_ml_dsa.Simd.Portable.Vector_type.t_Coefficients)
  in
  re

let ntt_at_layer_1_
      (re: t_Array Libcrux_ml_dsa.Simd.Portable.Vector_type.t_Coefficients (mk_usize 32))
     =
  let re:t_Array Libcrux_ml_dsa.Simd.Portable.Vector_type.t_Coefficients (mk_usize 32) =
    ntt_at_layer_1___round re (mk_usize 0) (mk_i32 (-3930395)) (mk_i32 (-1528703))
  in
  let re:t_Array Libcrux_ml_dsa.Simd.Portable.Vector_type.t_Coefficients (mk_usize 32) =
    ntt_at_layer_1___round re (mk_usize 1) (mk_i32 (-3677745)) (mk_i32 (-3041255))
  in
  let re:t_Array Libcrux_ml_dsa.Simd.Portable.Vector_type.t_Coefficients (mk_usize 32) =
    ntt_at_layer_1___round re (mk_usize 2) (mk_i32 (-1452451)) (mk_i32 3475950)
  in
  let re:t_Array Libcrux_ml_dsa.Simd.Portable.Vector_type.t_Coefficients (mk_usize 32) =
    ntt_at_layer_1___round re (mk_usize 3) (mk_i32 2176455) (mk_i32 (-1585221))
  in
  let re:t_Array Libcrux_ml_dsa.Simd.Portable.Vector_type.t_Coefficients (mk_usize 32) =
    ntt_at_layer_1___round re (mk_usize 4) (mk_i32 (-1257611)) (mk_i32 1939314)
  in
  let re:t_Array Libcrux_ml_dsa.Simd.Portable.Vector_type.t_Coefficients (mk_usize 32) =
    ntt_at_layer_1___round re (mk_usize 5) (mk_i32 (-4083598)) (mk_i32 (-1000202))
  in
  let re:t_Array Libcrux_ml_dsa.Simd.Portable.Vector_type.t_Coefficients (mk_usize 32) =
    ntt_at_layer_1___round re (mk_usize 6) (mk_i32 (-3190144)) (mk_i32 (-3157330))
  in
  let re:t_Array Libcrux_ml_dsa.Simd.Portable.Vector_type.t_Coefficients (mk_usize 32) =
    ntt_at_layer_1___round re (mk_usize 7) (mk_i32 (-3632928)) (mk_i32 126922)
  in
  let re:t_Array Libcrux_ml_dsa.Simd.Portable.Vector_type.t_Coefficients (mk_usize 32) =
    ntt_at_layer_1___round re (mk_usize 8) (mk_i32 3412210) (mk_i32 (-983419))
  in
  let re:t_Array Libcrux_ml_dsa.Simd.Portable.Vector_type.t_Coefficients (mk_usize 32) =
    ntt_at_layer_1___round re (mk_usize 9) (mk_i32 2147896) (mk_i32 2715295)
  in
  let re:t_Array Libcrux_ml_dsa.Simd.Portable.Vector_type.t_Coefficients (mk_usize 32) =
    ntt_at_layer_1___round re (mk_usize 10) (mk_i32 (-2967645)) (mk_i32 (-3693493))
  in
  let re:t_Array Libcrux_ml_dsa.Simd.Portable.Vector_type.t_Coefficients (mk_usize 32) =
    ntt_at_layer_1___round re (mk_usize 11) (mk_i32 (-411027)) (mk_i32 (-2477047))
  in
  let re:t_Array Libcrux_ml_dsa.Simd.Portable.Vector_type.t_Coefficients (mk_usize 32) =
    ntt_at_layer_1___round re (mk_usize 12) (mk_i32 (-671102)) (mk_i32 (-1228525))
  in
  let re:t_Array Libcrux_ml_dsa.Simd.Portable.Vector_type.t_Coefficients (mk_usize 32) =
    ntt_at_layer_1___round re (mk_usize 13) (mk_i32 (-22981)) (mk_i32 (-1308169))
  in
  let re:t_Array Libcrux_ml_dsa.Simd.Portable.Vector_type.t_Coefficients (mk_usize 32) =
    ntt_at_layer_1___round re (mk_usize 14) (mk_i32 (-381987)) (mk_i32 1349076)
  in
  let re:t_Array Libcrux_ml_dsa.Simd.Portable.Vector_type.t_Coefficients (mk_usize 32) =
    ntt_at_layer_1___round re (mk_usize 15) (mk_i32 1852771) (mk_i32 (-1430430))
  in
  let re:t_Array Libcrux_ml_dsa.Simd.Portable.Vector_type.t_Coefficients (mk_usize 32) =
    ntt_at_layer_1___round re (mk_usize 16) (mk_i32 (-3343383)) (mk_i32 264944)
  in
  let re:t_Array Libcrux_ml_dsa.Simd.Portable.Vector_type.t_Coefficients (mk_usize 32) =
    ntt_at_layer_1___round re (mk_usize 17) (mk_i32 508951) (mk_i32 3097992)
  in
  let re:t_Array Libcrux_ml_dsa.Simd.Portable.Vector_type.t_Coefficients (mk_usize 32) =
    ntt_at_layer_1___round re (mk_usize 18) (mk_i32 44288) (mk_i32 (-1100098))
  in
  let re:t_Array Libcrux_ml_dsa.Simd.Portable.Vector_type.t_Coefficients (mk_usize 32) =
    ntt_at_layer_1___round re (mk_usize 19) (mk_i32 904516) (mk_i32 3958618)
  in
  let re:t_Array Libcrux_ml_dsa.Simd.Portable.Vector_type.t_Coefficients (mk_usize 32) =
    ntt_at_layer_1___round re (mk_usize 20) (mk_i32 (-3724342)) (mk_i32 (-8578))
  in
  let re:t_Array Libcrux_ml_dsa.Simd.Portable.Vector_type.t_Coefficients (mk_usize 32) =
    ntt_at_layer_1___round re (mk_usize 21) (mk_i32 1653064) (mk_i32 (-3249728))
  in
  let re:t_Array Libcrux_ml_dsa.Simd.Portable.Vector_type.t_Coefficients (mk_usize 32) =
    ntt_at_layer_1___round re (mk_usize 22) (mk_i32 2389356) (mk_i32 (-210977))
  in
  let re:t_Array Libcrux_ml_dsa.Simd.Portable.Vector_type.t_Coefficients (mk_usize 32) =
    ntt_at_layer_1___round re (mk_usize 23) (mk_i32 759969) (mk_i32 (-1316856))
  in
  let re:t_Array Libcrux_ml_dsa.Simd.Portable.Vector_type.t_Coefficients (mk_usize 32) =
    ntt_at_layer_1___round re (mk_usize 24) (mk_i32 189548) (mk_i32 (-3553272))
  in
  let re:t_Array Libcrux_ml_dsa.Simd.Portable.Vector_type.t_Coefficients (mk_usize 32) =
    ntt_at_layer_1___round re (mk_usize 25) (mk_i32 3159746) (mk_i32 (-1851402))
  in
  let re:t_Array Libcrux_ml_dsa.Simd.Portable.Vector_type.t_Coefficients (mk_usize 32) =
    ntt_at_layer_1___round re (mk_usize 26) (mk_i32 (-2409325)) (mk_i32 (-177440))
  in
  let re:t_Array Libcrux_ml_dsa.Simd.Portable.Vector_type.t_Coefficients (mk_usize 32) =
    ntt_at_layer_1___round re (mk_usize 27) (mk_i32 1315589) (mk_i32 1341330)
  in
  let re:t_Array Libcrux_ml_dsa.Simd.Portable.Vector_type.t_Coefficients (mk_usize 32) =
    ntt_at_layer_1___round re (mk_usize 28) (mk_i32 1285669) (mk_i32 (-1584928))
  in
  let re:t_Array Libcrux_ml_dsa.Simd.Portable.Vector_type.t_Coefficients (mk_usize 32) =
    ntt_at_layer_1___round re (mk_usize 29) (mk_i32 (-812732)) (mk_i32 (-1439742))
  in
  let re:t_Array Libcrux_ml_dsa.Simd.Portable.Vector_type.t_Coefficients (mk_usize 32) =
    ntt_at_layer_1___round re (mk_usize 30) (mk_i32 (-3019102)) (mk_i32 (-3881060))
  in
  let re:t_Array Libcrux_ml_dsa.Simd.Portable.Vector_type.t_Coefficients (mk_usize 32) =
    ntt_at_layer_1___round re (mk_usize 31) (mk_i32 (-3628969)) (mk_i32 3839961)
  in
  re

=======
>>>>>>> a09ba242
let simd_unit_ntt_at_layer_2_
      (simd_unit: Libcrux_ml_dsa.Simd.Portable.Vector_type.t_Coefficients)
      (zeta: i32)
     =
  let t:i32 =
    Libcrux_ml_dsa.Simd.Portable.Arithmetic.montgomery_multiply_fe_by_fer (simd_unit
          .Libcrux_ml_dsa.Simd.Portable.Vector_type.f_values.[ mk_usize 4 ]
        <:
        i32)
      zeta
  in
  let simd_unit:Libcrux_ml_dsa.Simd.Portable.Vector_type.t_Coefficients =
    {
      simd_unit with
      Libcrux_ml_dsa.Simd.Portable.Vector_type.f_values
      =
      Rust_primitives.Hax.Monomorphized_update_at.update_at_usize simd_unit
          .Libcrux_ml_dsa.Simd.Portable.Vector_type.f_values
        (mk_usize 4)
        ((simd_unit.Libcrux_ml_dsa.Simd.Portable.Vector_type.f_values.[ mk_usize 0 ] <: i32) -! t
          <:
          i32)
    }
    <:
    Libcrux_ml_dsa.Simd.Portable.Vector_type.t_Coefficients
  in
  let simd_unit:Libcrux_ml_dsa.Simd.Portable.Vector_type.t_Coefficients =
    {
      simd_unit with
      Libcrux_ml_dsa.Simd.Portable.Vector_type.f_values
      =
      Rust_primitives.Hax.Monomorphized_update_at.update_at_usize simd_unit
          .Libcrux_ml_dsa.Simd.Portable.Vector_type.f_values
        (mk_usize 0)
        ((simd_unit.Libcrux_ml_dsa.Simd.Portable.Vector_type.f_values.[ mk_usize 0 ] <: i32) +! t
          <:
          i32)
    }
    <:
    Libcrux_ml_dsa.Simd.Portable.Vector_type.t_Coefficients
  in
  let t:i32 =
    Libcrux_ml_dsa.Simd.Portable.Arithmetic.montgomery_multiply_fe_by_fer (simd_unit
          .Libcrux_ml_dsa.Simd.Portable.Vector_type.f_values.[ mk_usize 5 ]
        <:
        i32)
      zeta
  in
  let simd_unit:Libcrux_ml_dsa.Simd.Portable.Vector_type.t_Coefficients =
    {
      simd_unit with
      Libcrux_ml_dsa.Simd.Portable.Vector_type.f_values
      =
      Rust_primitives.Hax.Monomorphized_update_at.update_at_usize simd_unit
          .Libcrux_ml_dsa.Simd.Portable.Vector_type.f_values
        (mk_usize 5)
        ((simd_unit.Libcrux_ml_dsa.Simd.Portable.Vector_type.f_values.[ mk_usize 1 ] <: i32) -! t
          <:
          i32)
    }
    <:
    Libcrux_ml_dsa.Simd.Portable.Vector_type.t_Coefficients
  in
  let simd_unit:Libcrux_ml_dsa.Simd.Portable.Vector_type.t_Coefficients =
    {
      simd_unit with
      Libcrux_ml_dsa.Simd.Portable.Vector_type.f_values
      =
      Rust_primitives.Hax.Monomorphized_update_at.update_at_usize simd_unit
          .Libcrux_ml_dsa.Simd.Portable.Vector_type.f_values
        (mk_usize 1)
        ((simd_unit.Libcrux_ml_dsa.Simd.Portable.Vector_type.f_values.[ mk_usize 1 ] <: i32) +! t
          <:
          i32)
    }
    <:
    Libcrux_ml_dsa.Simd.Portable.Vector_type.t_Coefficients
  in
  let t:i32 =
    Libcrux_ml_dsa.Simd.Portable.Arithmetic.montgomery_multiply_fe_by_fer (simd_unit
          .Libcrux_ml_dsa.Simd.Portable.Vector_type.f_values.[ mk_usize 6 ]
        <:
        i32)
      zeta
  in
  let simd_unit:Libcrux_ml_dsa.Simd.Portable.Vector_type.t_Coefficients =
    {
      simd_unit with
      Libcrux_ml_dsa.Simd.Portable.Vector_type.f_values
      =
      Rust_primitives.Hax.Monomorphized_update_at.update_at_usize simd_unit
          .Libcrux_ml_dsa.Simd.Portable.Vector_type.f_values
        (mk_usize 6)
        ((simd_unit.Libcrux_ml_dsa.Simd.Portable.Vector_type.f_values.[ mk_usize 2 ] <: i32) -! t
          <:
          i32)
    }
    <:
    Libcrux_ml_dsa.Simd.Portable.Vector_type.t_Coefficients
  in
  let simd_unit:Libcrux_ml_dsa.Simd.Portable.Vector_type.t_Coefficients =
    {
      simd_unit with
      Libcrux_ml_dsa.Simd.Portable.Vector_type.f_values
      =
      Rust_primitives.Hax.Monomorphized_update_at.update_at_usize simd_unit
          .Libcrux_ml_dsa.Simd.Portable.Vector_type.f_values
        (mk_usize 2)
        ((simd_unit.Libcrux_ml_dsa.Simd.Portable.Vector_type.f_values.[ mk_usize 2 ] <: i32) +! t
          <:
          i32)
    }
    <:
    Libcrux_ml_dsa.Simd.Portable.Vector_type.t_Coefficients
  in
  let t:i32 =
    Libcrux_ml_dsa.Simd.Portable.Arithmetic.montgomery_multiply_fe_by_fer (simd_unit
          .Libcrux_ml_dsa.Simd.Portable.Vector_type.f_values.[ mk_usize 7 ]
        <:
        i32)
      zeta
  in
  let simd_unit:Libcrux_ml_dsa.Simd.Portable.Vector_type.t_Coefficients =
    {
      simd_unit with
      Libcrux_ml_dsa.Simd.Portable.Vector_type.f_values
      =
      Rust_primitives.Hax.Monomorphized_update_at.update_at_usize simd_unit
          .Libcrux_ml_dsa.Simd.Portable.Vector_type.f_values
        (mk_usize 7)
        ((simd_unit.Libcrux_ml_dsa.Simd.Portable.Vector_type.f_values.[ mk_usize 3 ] <: i32) -! t
          <:
          i32)
    }
    <:
    Libcrux_ml_dsa.Simd.Portable.Vector_type.t_Coefficients
  in
  let simd_unit:Libcrux_ml_dsa.Simd.Portable.Vector_type.t_Coefficients =
    {
      simd_unit with
      Libcrux_ml_dsa.Simd.Portable.Vector_type.f_values
      =
      Rust_primitives.Hax.Monomorphized_update_at.update_at_usize simd_unit
          .Libcrux_ml_dsa.Simd.Portable.Vector_type.f_values
        (mk_usize 3)
        ((simd_unit.Libcrux_ml_dsa.Simd.Portable.Vector_type.f_values.[ mk_usize 3 ] <: i32) +! t
          <:
          i32)
    }
    <:
    Libcrux_ml_dsa.Simd.Portable.Vector_type.t_Coefficients
  in
  simd_unit

let ntt_at_layer_0___round
      (re: t_Array Libcrux_ml_dsa.Simd.Portable.Vector_type.t_Coefficients (sz 32))
      (index: usize)
      (zeta_0_ zeta_1_ zeta_2_ zeta_3_: i32)
     =
  let re:t_Array Libcrux_ml_dsa.Simd.Portable.Vector_type.t_Coefficients (sz 32) =
    Rust_primitives.Hax.Monomorphized_update_at.update_at_usize re
      index
      (simd_unit_ntt_at_layer_0_ (re.[ index ]
            <:
            Libcrux_ml_dsa.Simd.Portable.Vector_type.t_Coefficients)
          zeta_0_
          zeta_1_
          zeta_2_
          zeta_3_
        <:
        Libcrux_ml_dsa.Simd.Portable.Vector_type.t_Coefficients)
  in
  re

let ntt_at_layer_0_ (re: t_Array Libcrux_ml_dsa.Simd.Portable.Vector_type.t_Coefficients (sz 32)) =
  let re:t_Array Libcrux_ml_dsa.Simd.Portable.Vector_type.t_Coefficients (sz 32) =
    ntt_at_layer_0___round re (sz 0) 2091667l 3407706l 2316500l 3817976l
  in
  let re:t_Array Libcrux_ml_dsa.Simd.Portable.Vector_type.t_Coefficients (sz 32) =
    ntt_at_layer_0___round re (sz 1) (-3342478l) 2244091l (-2446433l) (-3562462l)
  in
  let re:t_Array Libcrux_ml_dsa.Simd.Portable.Vector_type.t_Coefficients (sz 32) =
    ntt_at_layer_0___round re (sz 2) 266997l 2434439l (-1235728l) 3513181l
  in
  let re:t_Array Libcrux_ml_dsa.Simd.Portable.Vector_type.t_Coefficients (sz 32) =
    ntt_at_layer_0___round re (sz 3) (-3520352l) (-3759364l) (-1197226l) (-3193378l)
  in
  let re:t_Array Libcrux_ml_dsa.Simd.Portable.Vector_type.t_Coefficients (sz 32) =
    ntt_at_layer_0___round re (sz 4) 900702l 1859098l 909542l 819034l
  in
  let re:t_Array Libcrux_ml_dsa.Simd.Portable.Vector_type.t_Coefficients (sz 32) =
    ntt_at_layer_0___round re (sz 5) 495491l (-1613174l) (-43260l) (-522500l)
  in
  let re:t_Array Libcrux_ml_dsa.Simd.Portable.Vector_type.t_Coefficients (sz 32) =
    ntt_at_layer_0___round re (sz 6) (-655327l) (-3122442l) 2031748l 3207046l
  in
  let re:t_Array Libcrux_ml_dsa.Simd.Portable.Vector_type.t_Coefficients (sz 32) =
    ntt_at_layer_0___round re (sz 7) (-3556995l) (-525098l) (-768622l) (-3595838l)
  in
  let re:t_Array Libcrux_ml_dsa.Simd.Portable.Vector_type.t_Coefficients (sz 32) =
    ntt_at_layer_0___round re (sz 8) 342297l 286988l (-2437823l) 4108315l
  in
  let re:t_Array Libcrux_ml_dsa.Simd.Portable.Vector_type.t_Coefficients (sz 32) =
    ntt_at_layer_0___round re (sz 9) 3437287l (-3342277l) 1735879l 203044l
  in
  let re:t_Array Libcrux_ml_dsa.Simd.Portable.Vector_type.t_Coefficients (sz 32) =
    ntt_at_layer_0___round re (sz 10) 2842341l 2691481l (-2590150l) 1265009l
  in
  let re:t_Array Libcrux_ml_dsa.Simd.Portable.Vector_type.t_Coefficients (sz 32) =
    ntt_at_layer_0___round re (sz 11) 4055324l 1247620l 2486353l 1595974l
  in
  let re:t_Array Libcrux_ml_dsa.Simd.Portable.Vector_type.t_Coefficients (sz 32) =
    ntt_at_layer_0___round re (sz 12) (-3767016l) 1250494l 2635921l (-3548272l)
  in
  let re:t_Array Libcrux_ml_dsa.Simd.Portable.Vector_type.t_Coefficients (sz 32) =
    ntt_at_layer_0___round re (sz 13) (-2994039l) 1869119l 1903435l (-1050970l)
  in
  let re:t_Array Libcrux_ml_dsa.Simd.Portable.Vector_type.t_Coefficients (sz 32) =
    ntt_at_layer_0___round re (sz 14) (-1333058l) 1237275l (-3318210l) (-1430225l)
  in
  let re:t_Array Libcrux_ml_dsa.Simd.Portable.Vector_type.t_Coefficients (sz 32) =
    ntt_at_layer_0___round re (sz 15) (-451100l) 1312455l 3306115l (-1962642l)
  in
  let re:t_Array Libcrux_ml_dsa.Simd.Portable.Vector_type.t_Coefficients (sz 32) =
    ntt_at_layer_0___round re (sz 16) (-1279661l) 1917081l (-2546312l) (-1374803l)
  in
  let re:t_Array Libcrux_ml_dsa.Simd.Portable.Vector_type.t_Coefficients (sz 32) =
    ntt_at_layer_0___round re (sz 17) 1500165l 777191l 2235880l 3406031l
  in
  let re:t_Array Libcrux_ml_dsa.Simd.Portable.Vector_type.t_Coefficients (sz 32) =
    ntt_at_layer_0___round re (sz 18) (-542412l) (-2831860l) (-1671176l) (-1846953l)
  in
  let re:t_Array Libcrux_ml_dsa.Simd.Portable.Vector_type.t_Coefficients (sz 32) =
    ntt_at_layer_0___round re (sz 19) (-2584293l) (-3724270l) 594136l (-3776993l)
  in
  let re:t_Array Libcrux_ml_dsa.Simd.Portable.Vector_type.t_Coefficients (sz 32) =
    ntt_at_layer_0___round re (sz 20) (-2013608l) 2432395l 2454455l (-164721l)
  in
  let re:t_Array Libcrux_ml_dsa.Simd.Portable.Vector_type.t_Coefficients (sz 32) =
    ntt_at_layer_0___round re (sz 21) 1957272l 3369112l 185531l (-1207385l)
  in
  let re:t_Array Libcrux_ml_dsa.Simd.Portable.Vector_type.t_Coefficients (sz 32) =
    ntt_at_layer_0___round re (sz 22) (-3183426l) 162844l 1616392l 3014001l
  in
  let re:t_Array Libcrux_ml_dsa.Simd.Portable.Vector_type.t_Coefficients (sz 32) =
    ntt_at_layer_0___round re (sz 23) 810149l 1652634l (-3694233l) (-1799107l)
  in
  let re:t_Array Libcrux_ml_dsa.Simd.Portable.Vector_type.t_Coefficients (sz 32) =
    ntt_at_layer_0___round re (sz 24) (-3038916l) 3523897l 3866901l 269760l
  in
  let re:t_Array Libcrux_ml_dsa.Simd.Portable.Vector_type.t_Coefficients (sz 32) =
    ntt_at_layer_0___round re (sz 25) 2213111l (-975884l) 1717735l 472078l
  in
  let re:t_Array Libcrux_ml_dsa.Simd.Portable.Vector_type.t_Coefficients (sz 32) =
    ntt_at_layer_0___round re (sz 26) (-426683l) 1723600l (-1803090l) 1910376l
  in
  let re:t_Array Libcrux_ml_dsa.Simd.Portable.Vector_type.t_Coefficients (sz 32) =
    ntt_at_layer_0___round re (sz 27) (-1667432l) (-1104333l) (-260646l) (-3833893l)
  in
  let re:t_Array Libcrux_ml_dsa.Simd.Portable.Vector_type.t_Coefficients (sz 32) =
    ntt_at_layer_0___round re (sz 28) (-2939036l) (-2235985l) (-420899l) (-2286327l)
  in
  let re:t_Array Libcrux_ml_dsa.Simd.Portable.Vector_type.t_Coefficients (sz 32) =
    ntt_at_layer_0___round re (sz 29) 183443l (-976891l) 1612842l (-3545687l)
  in
  let re:t_Array Libcrux_ml_dsa.Simd.Portable.Vector_type.t_Coefficients (sz 32) =
    ntt_at_layer_0___round re (sz 30) (-554416l) 3919660l (-48306l) (-1362209l)
  in
  let re:t_Array Libcrux_ml_dsa.Simd.Portable.Vector_type.t_Coefficients (sz 32) =
    ntt_at_layer_0___round re (sz 31) 3937738l 1400424l (-846154l) 1976782l
  in
  re

let ntt_at_layer_1___round
      (re: t_Array Libcrux_ml_dsa.Simd.Portable.Vector_type.t_Coefficients (sz 32))
      (index: usize)
      (zeta_0_ zeta_1_: i32)
     =
  let re:t_Array Libcrux_ml_dsa.Simd.Portable.Vector_type.t_Coefficients (sz 32) =
    Rust_primitives.Hax.Monomorphized_update_at.update_at_usize re
      index
      (simd_unit_ntt_at_layer_1_ (re.[ index ]
            <:
            Libcrux_ml_dsa.Simd.Portable.Vector_type.t_Coefficients)
          zeta_0_
          zeta_1_
        <:
        Libcrux_ml_dsa.Simd.Portable.Vector_type.t_Coefficients)
  in
  re

let ntt_at_layer_1_ (re: t_Array Libcrux_ml_dsa.Simd.Portable.Vector_type.t_Coefficients (sz 32)) =
  let re:t_Array Libcrux_ml_dsa.Simd.Portable.Vector_type.t_Coefficients (sz 32) =
    ntt_at_layer_1___round re (sz 0) (-3930395l) (-1528703l)
  in
  let re:t_Array Libcrux_ml_dsa.Simd.Portable.Vector_type.t_Coefficients (sz 32) =
    ntt_at_layer_1___round re (sz 1) (-3677745l) (-3041255l)
  in
  let re:t_Array Libcrux_ml_dsa.Simd.Portable.Vector_type.t_Coefficients (sz 32) =
    ntt_at_layer_1___round re (sz 2) (-1452451l) 3475950l
  in
  let re:t_Array Libcrux_ml_dsa.Simd.Portable.Vector_type.t_Coefficients (sz 32) =
    ntt_at_layer_1___round re (sz 3) 2176455l (-1585221l)
  in
  let re:t_Array Libcrux_ml_dsa.Simd.Portable.Vector_type.t_Coefficients (sz 32) =
    ntt_at_layer_1___round re (sz 4) (-1257611l) 1939314l
  in
  let re:t_Array Libcrux_ml_dsa.Simd.Portable.Vector_type.t_Coefficients (sz 32) =
    ntt_at_layer_1___round re (sz 5) (-4083598l) (-1000202l)
  in
  let re:t_Array Libcrux_ml_dsa.Simd.Portable.Vector_type.t_Coefficients (sz 32) =
    ntt_at_layer_1___round re (sz 6) (-3190144l) (-3157330l)
  in
  let re:t_Array Libcrux_ml_dsa.Simd.Portable.Vector_type.t_Coefficients (sz 32) =
    ntt_at_layer_1___round re (sz 7) (-3632928l) 126922l
  in
  let re:t_Array Libcrux_ml_dsa.Simd.Portable.Vector_type.t_Coefficients (sz 32) =
    ntt_at_layer_1___round re (sz 8) 3412210l (-983419l)
  in
  let re:t_Array Libcrux_ml_dsa.Simd.Portable.Vector_type.t_Coefficients (sz 32) =
    ntt_at_layer_1___round re (sz 9) 2147896l 2715295l
  in
  let re:t_Array Libcrux_ml_dsa.Simd.Portable.Vector_type.t_Coefficients (sz 32) =
    ntt_at_layer_1___round re (sz 10) (-2967645l) (-3693493l)
  in
  let re:t_Array Libcrux_ml_dsa.Simd.Portable.Vector_type.t_Coefficients (sz 32) =
    ntt_at_layer_1___round re (sz 11) (-411027l) (-2477047l)
  in
  let re:t_Array Libcrux_ml_dsa.Simd.Portable.Vector_type.t_Coefficients (sz 32) =
    ntt_at_layer_1___round re (sz 12) (-671102l) (-1228525l)
  in
  let re:t_Array Libcrux_ml_dsa.Simd.Portable.Vector_type.t_Coefficients (sz 32) =
    ntt_at_layer_1___round re (sz 13) (-22981l) (-1308169l)
  in
  let re:t_Array Libcrux_ml_dsa.Simd.Portable.Vector_type.t_Coefficients (sz 32) =
    ntt_at_layer_1___round re (sz 14) (-381987l) 1349076l
  in
  let re:t_Array Libcrux_ml_dsa.Simd.Portable.Vector_type.t_Coefficients (sz 32) =
    ntt_at_layer_1___round re (sz 15) 1852771l (-1430430l)
  in
  let re:t_Array Libcrux_ml_dsa.Simd.Portable.Vector_type.t_Coefficients (sz 32) =
    ntt_at_layer_1___round re (sz 16) (-3343383l) 264944l
  in
  let re:t_Array Libcrux_ml_dsa.Simd.Portable.Vector_type.t_Coefficients (sz 32) =
    ntt_at_layer_1___round re (sz 17) 508951l 3097992l
  in
  let re:t_Array Libcrux_ml_dsa.Simd.Portable.Vector_type.t_Coefficients (sz 32) =
    ntt_at_layer_1___round re (sz 18) 44288l (-1100098l)
  in
  let re:t_Array Libcrux_ml_dsa.Simd.Portable.Vector_type.t_Coefficients (sz 32) =
    ntt_at_layer_1___round re (sz 19) 904516l 3958618l
  in
  let re:t_Array Libcrux_ml_dsa.Simd.Portable.Vector_type.t_Coefficients (sz 32) =
    ntt_at_layer_1___round re (sz 20) (-3724342l) (-8578l)
  in
  let re:t_Array Libcrux_ml_dsa.Simd.Portable.Vector_type.t_Coefficients (sz 32) =
    ntt_at_layer_1___round re (sz 21) 1653064l (-3249728l)
  in
  let re:t_Array Libcrux_ml_dsa.Simd.Portable.Vector_type.t_Coefficients (sz 32) =
    ntt_at_layer_1___round re (sz 22) 2389356l (-210977l)
  in
  let re:t_Array Libcrux_ml_dsa.Simd.Portable.Vector_type.t_Coefficients (sz 32) =
    ntt_at_layer_1___round re (sz 23) 759969l (-1316856l)
  in
  let re:t_Array Libcrux_ml_dsa.Simd.Portable.Vector_type.t_Coefficients (sz 32) =
    ntt_at_layer_1___round re (sz 24) 189548l (-3553272l)
  in
  let re:t_Array Libcrux_ml_dsa.Simd.Portable.Vector_type.t_Coefficients (sz 32) =
    ntt_at_layer_1___round re (sz 25) 3159746l (-1851402l)
  in
  let re:t_Array Libcrux_ml_dsa.Simd.Portable.Vector_type.t_Coefficients (sz 32) =
    ntt_at_layer_1___round re (sz 26) (-2409325l) (-177440l)
  in
  let re:t_Array Libcrux_ml_dsa.Simd.Portable.Vector_type.t_Coefficients (sz 32) =
    ntt_at_layer_1___round re (sz 27) 1315589l 1341330l
  in
  let re:t_Array Libcrux_ml_dsa.Simd.Portable.Vector_type.t_Coefficients (sz 32) =
    ntt_at_layer_1___round re (sz 28) 1285669l (-1584928l)
  in
  let re:t_Array Libcrux_ml_dsa.Simd.Portable.Vector_type.t_Coefficients (sz 32) =
    ntt_at_layer_1___round re (sz 29) (-812732l) (-1439742l)
  in
  let re:t_Array Libcrux_ml_dsa.Simd.Portable.Vector_type.t_Coefficients (sz 32) =
    ntt_at_layer_1___round re (sz 30) (-3019102l) (-3881060l)
  in
  let re:t_Array Libcrux_ml_dsa.Simd.Portable.Vector_type.t_Coefficients (sz 32) =
    ntt_at_layer_1___round re (sz 31) (-3628969l) 3839961l
  in
  re

let ntt_at_layer_2___round
      (re: t_Array Libcrux_ml_dsa.Simd.Portable.Vector_type.t_Coefficients (mk_usize 32))
      (index: usize)
      (zeta: i32)
     =
  let re:t_Array Libcrux_ml_dsa.Simd.Portable.Vector_type.t_Coefficients (mk_usize 32) =
    Rust_primitives.Hax.Monomorphized_update_at.update_at_usize re
      index
      (simd_unit_ntt_at_layer_2_ (re.[ index ]
            <:
            Libcrux_ml_dsa.Simd.Portable.Vector_type.t_Coefficients)
          zeta
        <:
        Libcrux_ml_dsa.Simd.Portable.Vector_type.t_Coefficients)
  in
  re

let ntt_at_layer_2_
      (re: t_Array Libcrux_ml_dsa.Simd.Portable.Vector_type.t_Coefficients (mk_usize 32))
     =
  let re:t_Array Libcrux_ml_dsa.Simd.Portable.Vector_type.t_Coefficients (mk_usize 32) =
    ntt_at_layer_2___round re (mk_usize 0) (mk_i32 2706023)
  in
  let re:t_Array Libcrux_ml_dsa.Simd.Portable.Vector_type.t_Coefficients (mk_usize 32) =
    ntt_at_layer_2___round re (mk_usize 1) (mk_i32 95776)
  in
  let re:t_Array Libcrux_ml_dsa.Simd.Portable.Vector_type.t_Coefficients (mk_usize 32) =
    ntt_at_layer_2___round re (mk_usize 2) (mk_i32 3077325)
  in
  let re:t_Array Libcrux_ml_dsa.Simd.Portable.Vector_type.t_Coefficients (mk_usize 32) =
    ntt_at_layer_2___round re (mk_usize 3) (mk_i32 3530437)
  in
  let re:t_Array Libcrux_ml_dsa.Simd.Portable.Vector_type.t_Coefficients (mk_usize 32) =
    ntt_at_layer_2___round re (mk_usize 4) (mk_i32 (-1661693))
  in
  let re:t_Array Libcrux_ml_dsa.Simd.Portable.Vector_type.t_Coefficients (mk_usize 32) =
    ntt_at_layer_2___round re (mk_usize 5) (mk_i32 (-3592148))
  in
  let re:t_Array Libcrux_ml_dsa.Simd.Portable.Vector_type.t_Coefficients (mk_usize 32) =
    ntt_at_layer_2___round re (mk_usize 6) (mk_i32 (-2537516))
  in
  let re:t_Array Libcrux_ml_dsa.Simd.Portable.Vector_type.t_Coefficients (mk_usize 32) =
    ntt_at_layer_2___round re (mk_usize 7) (mk_i32 3915439)
  in
  let re:t_Array Libcrux_ml_dsa.Simd.Portable.Vector_type.t_Coefficients (mk_usize 32) =
    ntt_at_layer_2___round re (mk_usize 8) (mk_i32 (-3861115))
  in
  let re:t_Array Libcrux_ml_dsa.Simd.Portable.Vector_type.t_Coefficients (mk_usize 32) =
    ntt_at_layer_2___round re (mk_usize 9) (mk_i32 (-3043716))
  in
  let re:t_Array Libcrux_ml_dsa.Simd.Portable.Vector_type.t_Coefficients (mk_usize 32) =
    ntt_at_layer_2___round re (mk_usize 10) (mk_i32 3574422)
  in
  let re:t_Array Libcrux_ml_dsa.Simd.Portable.Vector_type.t_Coefficients (mk_usize 32) =
    ntt_at_layer_2___round re (mk_usize 11) (mk_i32 (-2867647))
  in
  let re:t_Array Libcrux_ml_dsa.Simd.Portable.Vector_type.t_Coefficients (mk_usize 32) =
    ntt_at_layer_2___round re (mk_usize 12) (mk_i32 3539968)
  in
  let re:t_Array Libcrux_ml_dsa.Simd.Portable.Vector_type.t_Coefficients (mk_usize 32) =
    ntt_at_layer_2___round re (mk_usize 13) (mk_i32 (-300467))
  in
  let re:t_Array Libcrux_ml_dsa.Simd.Portable.Vector_type.t_Coefficients (mk_usize 32) =
    ntt_at_layer_2___round re (mk_usize 14) (mk_i32 2348700)
  in
  let re:t_Array Libcrux_ml_dsa.Simd.Portable.Vector_type.t_Coefficients (mk_usize 32) =
    ntt_at_layer_2___round re (mk_usize 15) (mk_i32 (-539299))
  in
  let re:t_Array Libcrux_ml_dsa.Simd.Portable.Vector_type.t_Coefficients (mk_usize 32) =
    ntt_at_layer_2___round re (mk_usize 16) (mk_i32 (-1699267))
  in
  let re:t_Array Libcrux_ml_dsa.Simd.Portable.Vector_type.t_Coefficients (mk_usize 32) =
    ntt_at_layer_2___round re (mk_usize 17) (mk_i32 (-1643818))
  in
  let re:t_Array Libcrux_ml_dsa.Simd.Portable.Vector_type.t_Coefficients (mk_usize 32) =
    ntt_at_layer_2___round re (mk_usize 18) (mk_i32 3505694)
  in
  let re:t_Array Libcrux_ml_dsa.Simd.Portable.Vector_type.t_Coefficients (mk_usize 32) =
    ntt_at_layer_2___round re (mk_usize 19) (mk_i32 (-3821735))
  in
  let re:t_Array Libcrux_ml_dsa.Simd.Portable.Vector_type.t_Coefficients (mk_usize 32) =
    ntt_at_layer_2___round re (mk_usize 20) (mk_i32 3507263)
  in
  let re:t_Array Libcrux_ml_dsa.Simd.Portable.Vector_type.t_Coefficients (mk_usize 32) =
    ntt_at_layer_2___round re (mk_usize 21) (mk_i32 (-2140649))
  in
  let re:t_Array Libcrux_ml_dsa.Simd.Portable.Vector_type.t_Coefficients (mk_usize 32) =
    ntt_at_layer_2___round re (mk_usize 22) (mk_i32 (-1600420))
  in
  let re:t_Array Libcrux_ml_dsa.Simd.Portable.Vector_type.t_Coefficients (mk_usize 32) =
    ntt_at_layer_2___round re (mk_usize 23) (mk_i32 3699596)
  in
  let re:t_Array Libcrux_ml_dsa.Simd.Portable.Vector_type.t_Coefficients (mk_usize 32) =
    ntt_at_layer_2___round re (mk_usize 24) (mk_i32 811944)
  in
  let re:t_Array Libcrux_ml_dsa.Simd.Portable.Vector_type.t_Coefficients (mk_usize 32) =
    ntt_at_layer_2___round re (mk_usize 25) (mk_i32 531354)
  in
  let re:t_Array Libcrux_ml_dsa.Simd.Portable.Vector_type.t_Coefficients (mk_usize 32) =
    ntt_at_layer_2___round re (mk_usize 26) (mk_i32 954230)
  in
  let re:t_Array Libcrux_ml_dsa.Simd.Portable.Vector_type.t_Coefficients (mk_usize 32) =
    ntt_at_layer_2___round re (mk_usize 27) (mk_i32 3881043)
  in
  let re:t_Array Libcrux_ml_dsa.Simd.Portable.Vector_type.t_Coefficients (mk_usize 32) =
    ntt_at_layer_2___round re (mk_usize 28) (mk_i32 3900724)
  in
  let re:t_Array Libcrux_ml_dsa.Simd.Portable.Vector_type.t_Coefficients (mk_usize 32) =
    ntt_at_layer_2___round re (mk_usize 29) (mk_i32 (-2556880))
  in
  let re:t_Array Libcrux_ml_dsa.Simd.Portable.Vector_type.t_Coefficients (mk_usize 32) =
    ntt_at_layer_2___round re (mk_usize 30) (mk_i32 2071892)
  in
  let re:t_Array Libcrux_ml_dsa.Simd.Portable.Vector_type.t_Coefficients (mk_usize 32) =
    ntt_at_layer_2___round re (mk_usize 31) (mk_i32 (-2797779))
  in
  re

let outer_3_plus
      (v_OFFSET v_STEP_BY: usize)
      (v_ZETA: i32)
      (re: t_Array Libcrux_ml_dsa.Simd.Portable.Vector_type.t_Coefficients (mk_usize 32))
     =
  let re:t_Array Libcrux_ml_dsa.Simd.Portable.Vector_type.t_Coefficients (mk_usize 32) =
    Rust_primitives.Hax.Folds.fold_range v_OFFSET
      (v_OFFSET +! v_STEP_BY <: usize)
      (fun re temp_1_ ->
          let re:t_Array Libcrux_ml_dsa.Simd.Portable.Vector_type.t_Coefficients (mk_usize 32) =
            re
          in
          let _:usize = temp_1_ in
          true)
      re
      (fun re j ->
          let re:t_Array Libcrux_ml_dsa.Simd.Portable.Vector_type.t_Coefficients (mk_usize 32) =
            re
          in
          let j:usize = j in
          let tmp:Libcrux_ml_dsa.Simd.Portable.Vector_type.t_Coefficients =
            re.[ j +! v_STEP_BY <: usize ]
          in
          let tmp:Libcrux_ml_dsa.Simd.Portable.Vector_type.t_Coefficients =
            Libcrux_ml_dsa.Simd.Portable.Arithmetic.montgomery_multiply_by_constant tmp v_ZETA
          in
          let re:t_Array Libcrux_ml_dsa.Simd.Portable.Vector_type.t_Coefficients (mk_usize 32) =
            Rust_primitives.Hax.Monomorphized_update_at.update_at_usize re
              (j +! v_STEP_BY <: usize)
              (re.[ j ] <: Libcrux_ml_dsa.Simd.Portable.Vector_type.t_Coefficients)
          in
          let re:t_Array Libcrux_ml_dsa.Simd.Portable.Vector_type.t_Coefficients (mk_usize 32) =
            Rust_primitives.Hax.Monomorphized_update_at.update_at_usize re
              (j +! v_STEP_BY <: usize)
              (Libcrux_ml_dsa.Simd.Portable.Arithmetic.subtract (re.[ j +! v_STEP_BY <: usize ]
                    <:
                    Libcrux_ml_dsa.Simd.Portable.Vector_type.t_Coefficients)
                  tmp
                <:
                Libcrux_ml_dsa.Simd.Portable.Vector_type.t_Coefficients)
          in
          let re:t_Array Libcrux_ml_dsa.Simd.Portable.Vector_type.t_Coefficients (mk_usize 32) =
            Rust_primitives.Hax.Monomorphized_update_at.update_at_usize re
              j
              (Libcrux_ml_dsa.Simd.Portable.Arithmetic.add (re.[ j ]
                    <:
                    Libcrux_ml_dsa.Simd.Portable.Vector_type.t_Coefficients)
                  tmp
                <:
                Libcrux_ml_dsa.Simd.Portable.Vector_type.t_Coefficients)
          in
          re)
  in
  re

let ntt_at_layer_3_
      (re: t_Array Libcrux_ml_dsa.Simd.Portable.Vector_type.t_Coefficients (mk_usize 32))
     =
  let re:t_Array Libcrux_ml_dsa.Simd.Portable.Vector_type.t_Coefficients (mk_usize 32) =
    outer_3_plus (mk_usize 0) (mk_usize 1) (mk_i32 2725464) re
  in
  let re:t_Array Libcrux_ml_dsa.Simd.Portable.Vector_type.t_Coefficients (mk_usize 32) =
    outer_3_plus (mk_usize 2) (mk_usize 1) (mk_i32 1024112) re
  in
  let re:t_Array Libcrux_ml_dsa.Simd.Portable.Vector_type.t_Coefficients (mk_usize 32) =
    outer_3_plus (mk_usize 4) (mk_usize 1) (mk_i32 (-1079900)) re
  in
  let re:t_Array Libcrux_ml_dsa.Simd.Portable.Vector_type.t_Coefficients (mk_usize 32) =
    outer_3_plus (mk_usize 6) (mk_usize 1) (mk_i32 3585928) re
  in
  let re:t_Array Libcrux_ml_dsa.Simd.Portable.Vector_type.t_Coefficients (mk_usize 32) =
    outer_3_plus (mk_usize 8) (mk_usize 1) (mk_i32 (-549488)) re
  in
  let re:t_Array Libcrux_ml_dsa.Simd.Portable.Vector_type.t_Coefficients (mk_usize 32) =
    outer_3_plus (mk_usize 10) (mk_usize 1) (mk_i32 (-1119584)) re
  in
  let re:t_Array Libcrux_ml_dsa.Simd.Portable.Vector_type.t_Coefficients (mk_usize 32) =
    outer_3_plus (mk_usize 12) (mk_usize 1) (mk_i32 2619752) re
  in
  let re:t_Array Libcrux_ml_dsa.Simd.Portable.Vector_type.t_Coefficients (mk_usize 32) =
    outer_3_plus (mk_usize 14) (mk_usize 1) (mk_i32 (-2108549)) re
  in
  let re:t_Array Libcrux_ml_dsa.Simd.Portable.Vector_type.t_Coefficients (mk_usize 32) =
    outer_3_plus (mk_usize 16) (mk_usize 1) (mk_i32 (-2118186)) re
  in
  let re:t_Array Libcrux_ml_dsa.Simd.Portable.Vector_type.t_Coefficients (mk_usize 32) =
    outer_3_plus (mk_usize 18) (mk_usize 1) (mk_i32 (-3859737)) re
  in
  let re:t_Array Libcrux_ml_dsa.Simd.Portable.Vector_type.t_Coefficients (mk_usize 32) =
    outer_3_plus (mk_usize 20) (mk_usize 1) (mk_i32 (-1399561)) re
  in
  let re:t_Array Libcrux_ml_dsa.Simd.Portable.Vector_type.t_Coefficients (mk_usize 32) =
    outer_3_plus (mk_usize 22) (mk_usize 1) (mk_i32 (-3277672)) re
  in
  let re:t_Array Libcrux_ml_dsa.Simd.Portable.Vector_type.t_Coefficients (mk_usize 32) =
    outer_3_plus (mk_usize 24) (mk_usize 1) (mk_i32 1757237) re
  in
  let re:t_Array Libcrux_ml_dsa.Simd.Portable.Vector_type.t_Coefficients (mk_usize 32) =
    outer_3_plus (mk_usize 26) (mk_usize 1) (mk_i32 (-19422)) re
  in
  let re:t_Array Libcrux_ml_dsa.Simd.Portable.Vector_type.t_Coefficients (mk_usize 32) =
    outer_3_plus (mk_usize 28) (mk_usize 1) (mk_i32 4010497) re
  in
  let re:t_Array Libcrux_ml_dsa.Simd.Portable.Vector_type.t_Coefficients (mk_usize 32) =
    outer_3_plus (mk_usize 30) (mk_usize 1) (mk_i32 280005) re
  in
  re

let ntt_at_layer_4_
      (re: t_Array Libcrux_ml_dsa.Simd.Portable.Vector_type.t_Coefficients (mk_usize 32))
     =
  let re:t_Array Libcrux_ml_dsa.Simd.Portable.Vector_type.t_Coefficients (mk_usize 32) =
    outer_3_plus (mk_usize 0) (mk_usize 2) (mk_i32 1826347) re
  in
  let re:t_Array Libcrux_ml_dsa.Simd.Portable.Vector_type.t_Coefficients (mk_usize 32) =
    outer_3_plus (mk_usize 4) (mk_usize 2) (mk_i32 2353451) re
  in
  let re:t_Array Libcrux_ml_dsa.Simd.Portable.Vector_type.t_Coefficients (mk_usize 32) =
    outer_3_plus (mk_usize 8) (mk_usize 2) (mk_i32 (-359251)) re
  in
  let re:t_Array Libcrux_ml_dsa.Simd.Portable.Vector_type.t_Coefficients (mk_usize 32) =
    outer_3_plus (mk_usize 12) (mk_usize 2) (mk_i32 (-2091905)) re
  in
  let re:t_Array Libcrux_ml_dsa.Simd.Portable.Vector_type.t_Coefficients (mk_usize 32) =
    outer_3_plus (mk_usize 16) (mk_usize 2) (mk_i32 3119733) re
  in
  let re:t_Array Libcrux_ml_dsa.Simd.Portable.Vector_type.t_Coefficients (mk_usize 32) =
    outer_3_plus (mk_usize 20) (mk_usize 2) (mk_i32 (-2884855)) re
  in
  let re:t_Array Libcrux_ml_dsa.Simd.Portable.Vector_type.t_Coefficients (mk_usize 32) =
    outer_3_plus (mk_usize 24) (mk_usize 2) (mk_i32 3111497) re
  in
  let re:t_Array Libcrux_ml_dsa.Simd.Portable.Vector_type.t_Coefficients (mk_usize 32) =
    outer_3_plus (mk_usize 28) (mk_usize 2) (mk_i32 2680103) re
  in
  re

let ntt_at_layer_5_
      (re: t_Array Libcrux_ml_dsa.Simd.Portable.Vector_type.t_Coefficients (mk_usize 32))
     =
  let re:t_Array Libcrux_ml_dsa.Simd.Portable.Vector_type.t_Coefficients (mk_usize 32) =
    outer_3_plus (mk_usize 0) (mk_usize 4) (mk_i32 237124) re
  in
  let re:t_Array Libcrux_ml_dsa.Simd.Portable.Vector_type.t_Coefficients (mk_usize 32) =
    outer_3_plus (mk_usize 8) (mk_usize 4) (mk_i32 (-777960)) re
  in
  let re:t_Array Libcrux_ml_dsa.Simd.Portable.Vector_type.t_Coefficients (mk_usize 32) =
    outer_3_plus (mk_usize 16) (mk_usize 4) (mk_i32 (-876248)) re
  in
  let re:t_Array Libcrux_ml_dsa.Simd.Portable.Vector_type.t_Coefficients (mk_usize 32) =
    outer_3_plus (mk_usize 24) (mk_usize 4) (mk_i32 466468) re
  in
  re

let ntt_at_layer_6_
      (re: t_Array Libcrux_ml_dsa.Simd.Portable.Vector_type.t_Coefficients (mk_usize 32))
     =
  let re:t_Array Libcrux_ml_dsa.Simd.Portable.Vector_type.t_Coefficients (mk_usize 32) =
    outer_3_plus (mk_usize 0) (mk_usize 8) (mk_i32 (-2608894)) re
  in
  let re:t_Array Libcrux_ml_dsa.Simd.Portable.Vector_type.t_Coefficients (mk_usize 32) =
    outer_3_plus (mk_usize 16) (mk_usize 8) (mk_i32 (-518909)) re
  in
  re

let ntt_at_layer_7_
      (re: t_Array Libcrux_ml_dsa.Simd.Portable.Vector_type.t_Coefficients (mk_usize 32))
     =
  let re:t_Array Libcrux_ml_dsa.Simd.Portable.Vector_type.t_Coefficients (mk_usize 32) =
    outer_3_plus (mk_usize 0) (mk_usize 16) (mk_i32 25847) re
  in
  re

let ntt (re: t_Array Libcrux_ml_dsa.Simd.Portable.Vector_type.t_Coefficients (mk_usize 32)) =
  let re:t_Array Libcrux_ml_dsa.Simd.Portable.Vector_type.t_Coefficients (mk_usize 32) =
    ntt_at_layer_7_ re
  in
  let re:t_Array Libcrux_ml_dsa.Simd.Portable.Vector_type.t_Coefficients (mk_usize 32) =
    ntt_at_layer_6_ re
  in
  let re:t_Array Libcrux_ml_dsa.Simd.Portable.Vector_type.t_Coefficients (mk_usize 32) =
    ntt_at_layer_5_ re
  in
  let re:t_Array Libcrux_ml_dsa.Simd.Portable.Vector_type.t_Coefficients (mk_usize 32) =
    ntt_at_layer_4_ re
  in
  let re:t_Array Libcrux_ml_dsa.Simd.Portable.Vector_type.t_Coefficients (mk_usize 32) =
    ntt_at_layer_3_ re
  in
  let re:t_Array Libcrux_ml_dsa.Simd.Portable.Vector_type.t_Coefficients (mk_usize 32) =
    ntt_at_layer_2_ re
  in
  let re:t_Array Libcrux_ml_dsa.Simd.Portable.Vector_type.t_Coefficients (mk_usize 32) =
    ntt_at_layer_1_ re
  in
  let re:t_Array Libcrux_ml_dsa.Simd.Portable.Vector_type.t_Coefficients (mk_usize 32) =
    ntt_at_layer_0_ re
  in
  re<|MERGE_RESOLUTION|>--- conflicted
+++ resolved
@@ -9,7 +9,7 @@
      =
   let t:i32 =
     Libcrux_ml_dsa.Simd.Portable.Arithmetic.montgomery_multiply_fe_by_fer (simd_unit
-          .Libcrux_ml_dsa.Simd.Portable.Vector_type.f_values.[ mk_usize 1 ]
+          .Libcrux_ml_dsa.Simd.Portable.Vector_type.f_values.[ sz 1 ]
         <:
         i32)
       zeta0
@@ -21,32 +21,28 @@
       =
       Rust_primitives.Hax.Monomorphized_update_at.update_at_usize simd_unit
           .Libcrux_ml_dsa.Simd.Portable.Vector_type.f_values
-        (mk_usize 1)
-        ((simd_unit.Libcrux_ml_dsa.Simd.Portable.Vector_type.f_values.[ mk_usize 0 ] <: i32) -! t
-          <:
-          i32)
-    }
-    <:
-    Libcrux_ml_dsa.Simd.Portable.Vector_type.t_Coefficients
-  in
-  let simd_unit:Libcrux_ml_dsa.Simd.Portable.Vector_type.t_Coefficients =
-    {
-      simd_unit with
-      Libcrux_ml_dsa.Simd.Portable.Vector_type.f_values
-      =
-      Rust_primitives.Hax.Monomorphized_update_at.update_at_usize simd_unit
-          .Libcrux_ml_dsa.Simd.Portable.Vector_type.f_values
-        (mk_usize 0)
-        ((simd_unit.Libcrux_ml_dsa.Simd.Portable.Vector_type.f_values.[ mk_usize 0 ] <: i32) +! t
-          <:
-          i32)
-    }
-    <:
-    Libcrux_ml_dsa.Simd.Portable.Vector_type.t_Coefficients
-  in
-  let t:i32 =
-    Libcrux_ml_dsa.Simd.Portable.Arithmetic.montgomery_multiply_fe_by_fer (simd_unit
-          .Libcrux_ml_dsa.Simd.Portable.Vector_type.f_values.[ mk_usize 3 ]
+        (sz 1)
+        ((simd_unit.Libcrux_ml_dsa.Simd.Portable.Vector_type.f_values.[ sz 0 ] <: i32) -! t <: i32)
+    }
+    <:
+    Libcrux_ml_dsa.Simd.Portable.Vector_type.t_Coefficients
+  in
+  let simd_unit:Libcrux_ml_dsa.Simd.Portable.Vector_type.t_Coefficients =
+    {
+      simd_unit with
+      Libcrux_ml_dsa.Simd.Portable.Vector_type.f_values
+      =
+      Rust_primitives.Hax.Monomorphized_update_at.update_at_usize simd_unit
+          .Libcrux_ml_dsa.Simd.Portable.Vector_type.f_values
+        (sz 0)
+        ((simd_unit.Libcrux_ml_dsa.Simd.Portable.Vector_type.f_values.[ sz 0 ] <: i32) +! t <: i32)
+    }
+    <:
+    Libcrux_ml_dsa.Simd.Portable.Vector_type.t_Coefficients
+  in
+  let t:i32 =
+    Libcrux_ml_dsa.Simd.Portable.Arithmetic.montgomery_multiply_fe_by_fer (simd_unit
+          .Libcrux_ml_dsa.Simd.Portable.Vector_type.f_values.[ sz 3 ]
         <:
         i32)
       zeta1
@@ -58,32 +54,28 @@
       =
       Rust_primitives.Hax.Monomorphized_update_at.update_at_usize simd_unit
           .Libcrux_ml_dsa.Simd.Portable.Vector_type.f_values
-        (mk_usize 3)
-        ((simd_unit.Libcrux_ml_dsa.Simd.Portable.Vector_type.f_values.[ mk_usize 2 ] <: i32) -! t
-          <:
-          i32)
-    }
-    <:
-    Libcrux_ml_dsa.Simd.Portable.Vector_type.t_Coefficients
-  in
-  let simd_unit:Libcrux_ml_dsa.Simd.Portable.Vector_type.t_Coefficients =
-    {
-      simd_unit with
-      Libcrux_ml_dsa.Simd.Portable.Vector_type.f_values
-      =
-      Rust_primitives.Hax.Monomorphized_update_at.update_at_usize simd_unit
-          .Libcrux_ml_dsa.Simd.Portable.Vector_type.f_values
-        (mk_usize 2)
-        ((simd_unit.Libcrux_ml_dsa.Simd.Portable.Vector_type.f_values.[ mk_usize 2 ] <: i32) +! t
-          <:
-          i32)
-    }
-    <:
-    Libcrux_ml_dsa.Simd.Portable.Vector_type.t_Coefficients
-  in
-  let t:i32 =
-    Libcrux_ml_dsa.Simd.Portable.Arithmetic.montgomery_multiply_fe_by_fer (simd_unit
-          .Libcrux_ml_dsa.Simd.Portable.Vector_type.f_values.[ mk_usize 5 ]
+        (sz 3)
+        ((simd_unit.Libcrux_ml_dsa.Simd.Portable.Vector_type.f_values.[ sz 2 ] <: i32) -! t <: i32)
+    }
+    <:
+    Libcrux_ml_dsa.Simd.Portable.Vector_type.t_Coefficients
+  in
+  let simd_unit:Libcrux_ml_dsa.Simd.Portable.Vector_type.t_Coefficients =
+    {
+      simd_unit with
+      Libcrux_ml_dsa.Simd.Portable.Vector_type.f_values
+      =
+      Rust_primitives.Hax.Monomorphized_update_at.update_at_usize simd_unit
+          .Libcrux_ml_dsa.Simd.Portable.Vector_type.f_values
+        (sz 2)
+        ((simd_unit.Libcrux_ml_dsa.Simd.Portable.Vector_type.f_values.[ sz 2 ] <: i32) +! t <: i32)
+    }
+    <:
+    Libcrux_ml_dsa.Simd.Portable.Vector_type.t_Coefficients
+  in
+  let t:i32 =
+    Libcrux_ml_dsa.Simd.Portable.Arithmetic.montgomery_multiply_fe_by_fer (simd_unit
+          .Libcrux_ml_dsa.Simd.Portable.Vector_type.f_values.[ sz 5 ]
         <:
         i32)
       zeta2
@@ -95,32 +87,28 @@
       =
       Rust_primitives.Hax.Monomorphized_update_at.update_at_usize simd_unit
           .Libcrux_ml_dsa.Simd.Portable.Vector_type.f_values
-        (mk_usize 5)
-        ((simd_unit.Libcrux_ml_dsa.Simd.Portable.Vector_type.f_values.[ mk_usize 4 ] <: i32) -! t
-          <:
-          i32)
-    }
-    <:
-    Libcrux_ml_dsa.Simd.Portable.Vector_type.t_Coefficients
-  in
-  let simd_unit:Libcrux_ml_dsa.Simd.Portable.Vector_type.t_Coefficients =
-    {
-      simd_unit with
-      Libcrux_ml_dsa.Simd.Portable.Vector_type.f_values
-      =
-      Rust_primitives.Hax.Monomorphized_update_at.update_at_usize simd_unit
-          .Libcrux_ml_dsa.Simd.Portable.Vector_type.f_values
-        (mk_usize 4)
-        ((simd_unit.Libcrux_ml_dsa.Simd.Portable.Vector_type.f_values.[ mk_usize 4 ] <: i32) +! t
-          <:
-          i32)
-    }
-    <:
-    Libcrux_ml_dsa.Simd.Portable.Vector_type.t_Coefficients
-  in
-  let t:i32 =
-    Libcrux_ml_dsa.Simd.Portable.Arithmetic.montgomery_multiply_fe_by_fer (simd_unit
-          .Libcrux_ml_dsa.Simd.Portable.Vector_type.f_values.[ mk_usize 7 ]
+        (sz 5)
+        ((simd_unit.Libcrux_ml_dsa.Simd.Portable.Vector_type.f_values.[ sz 4 ] <: i32) -! t <: i32)
+    }
+    <:
+    Libcrux_ml_dsa.Simd.Portable.Vector_type.t_Coefficients
+  in
+  let simd_unit:Libcrux_ml_dsa.Simd.Portable.Vector_type.t_Coefficients =
+    {
+      simd_unit with
+      Libcrux_ml_dsa.Simd.Portable.Vector_type.f_values
+      =
+      Rust_primitives.Hax.Monomorphized_update_at.update_at_usize simd_unit
+          .Libcrux_ml_dsa.Simd.Portable.Vector_type.f_values
+        (sz 4)
+        ((simd_unit.Libcrux_ml_dsa.Simd.Portable.Vector_type.f_values.[ sz 4 ] <: i32) +! t <: i32)
+    }
+    <:
+    Libcrux_ml_dsa.Simd.Portable.Vector_type.t_Coefficients
+  in
+  let t:i32 =
+    Libcrux_ml_dsa.Simd.Portable.Arithmetic.montgomery_multiply_fe_by_fer (simd_unit
+          .Libcrux_ml_dsa.Simd.Portable.Vector_type.f_values.[ sz 7 ]
         <:
         i32)
       zeta3
@@ -132,38 +120,309 @@
       =
       Rust_primitives.Hax.Monomorphized_update_at.update_at_usize simd_unit
           .Libcrux_ml_dsa.Simd.Portable.Vector_type.f_values
-        (mk_usize 7)
-        ((simd_unit.Libcrux_ml_dsa.Simd.Portable.Vector_type.f_values.[ mk_usize 6 ] <: i32) -! t
-          <:
-          i32)
-    }
-    <:
-    Libcrux_ml_dsa.Simd.Portable.Vector_type.t_Coefficients
-  in
-  let simd_unit:Libcrux_ml_dsa.Simd.Portable.Vector_type.t_Coefficients =
-    {
-      simd_unit with
-      Libcrux_ml_dsa.Simd.Portable.Vector_type.f_values
-      =
-      Rust_primitives.Hax.Monomorphized_update_at.update_at_usize simd_unit
-          .Libcrux_ml_dsa.Simd.Portable.Vector_type.f_values
-        (mk_usize 6)
-        ((simd_unit.Libcrux_ml_dsa.Simd.Portable.Vector_type.f_values.[ mk_usize 6 ] <: i32) +! t
-          <:
-          i32)
+        (sz 7)
+        ((simd_unit.Libcrux_ml_dsa.Simd.Portable.Vector_type.f_values.[ sz 6 ] <: i32) -! t <: i32)
+    }
+    <:
+    Libcrux_ml_dsa.Simd.Portable.Vector_type.t_Coefficients
+  in
+  let simd_unit:Libcrux_ml_dsa.Simd.Portable.Vector_type.t_Coefficients =
+    {
+      simd_unit with
+      Libcrux_ml_dsa.Simd.Portable.Vector_type.f_values
+      =
+      Rust_primitives.Hax.Monomorphized_update_at.update_at_usize simd_unit
+          .Libcrux_ml_dsa.Simd.Portable.Vector_type.f_values
+        (sz 6)
+        ((simd_unit.Libcrux_ml_dsa.Simd.Portable.Vector_type.f_values.[ sz 6 ] <: i32) +! t <: i32)
     }
     <:
     Libcrux_ml_dsa.Simd.Portable.Vector_type.t_Coefficients
   in
   simd_unit
 
-<<<<<<< HEAD
+let simd_unit_ntt_at_layer_1_
+      (simd_unit: Libcrux_ml_dsa.Simd.Portable.Vector_type.t_Coefficients)
+      (zeta1 zeta2: i32)
+     =
+  let t:i32 =
+    Libcrux_ml_dsa.Simd.Portable.Arithmetic.montgomery_multiply_fe_by_fer (simd_unit
+          .Libcrux_ml_dsa.Simd.Portable.Vector_type.f_values.[ sz 2 ]
+        <:
+        i32)
+      zeta1
+  in
+  let simd_unit:Libcrux_ml_dsa.Simd.Portable.Vector_type.t_Coefficients =
+    {
+      simd_unit with
+      Libcrux_ml_dsa.Simd.Portable.Vector_type.f_values
+      =
+      Rust_primitives.Hax.Monomorphized_update_at.update_at_usize simd_unit
+          .Libcrux_ml_dsa.Simd.Portable.Vector_type.f_values
+        (sz 2)
+        ((simd_unit.Libcrux_ml_dsa.Simd.Portable.Vector_type.f_values.[ sz 0 ] <: i32) -! t <: i32)
+    }
+    <:
+    Libcrux_ml_dsa.Simd.Portable.Vector_type.t_Coefficients
+  in
+  let simd_unit:Libcrux_ml_dsa.Simd.Portable.Vector_type.t_Coefficients =
+    {
+      simd_unit with
+      Libcrux_ml_dsa.Simd.Portable.Vector_type.f_values
+      =
+      Rust_primitives.Hax.Monomorphized_update_at.update_at_usize simd_unit
+          .Libcrux_ml_dsa.Simd.Portable.Vector_type.f_values
+        (sz 0)
+        ((simd_unit.Libcrux_ml_dsa.Simd.Portable.Vector_type.f_values.[ sz 0 ] <: i32) +! t <: i32)
+    }
+    <:
+    Libcrux_ml_dsa.Simd.Portable.Vector_type.t_Coefficients
+  in
+  let t:i32 =
+    Libcrux_ml_dsa.Simd.Portable.Arithmetic.montgomery_multiply_fe_by_fer (simd_unit
+          .Libcrux_ml_dsa.Simd.Portable.Vector_type.f_values.[ sz 3 ]
+        <:
+        i32)
+      zeta1
+  in
+  let simd_unit:Libcrux_ml_dsa.Simd.Portable.Vector_type.t_Coefficients =
+    {
+      simd_unit with
+      Libcrux_ml_dsa.Simd.Portable.Vector_type.f_values
+      =
+      Rust_primitives.Hax.Monomorphized_update_at.update_at_usize simd_unit
+          .Libcrux_ml_dsa.Simd.Portable.Vector_type.f_values
+        (sz 3)
+        ((simd_unit.Libcrux_ml_dsa.Simd.Portable.Vector_type.f_values.[ sz 1 ] <: i32) -! t <: i32)
+    }
+    <:
+    Libcrux_ml_dsa.Simd.Portable.Vector_type.t_Coefficients
+  in
+  let simd_unit:Libcrux_ml_dsa.Simd.Portable.Vector_type.t_Coefficients =
+    {
+      simd_unit with
+      Libcrux_ml_dsa.Simd.Portable.Vector_type.f_values
+      =
+      Rust_primitives.Hax.Monomorphized_update_at.update_at_usize simd_unit
+          .Libcrux_ml_dsa.Simd.Portable.Vector_type.f_values
+        (sz 1)
+        ((simd_unit.Libcrux_ml_dsa.Simd.Portable.Vector_type.f_values.[ sz 1 ] <: i32) +! t <: i32)
+    }
+    <:
+    Libcrux_ml_dsa.Simd.Portable.Vector_type.t_Coefficients
+  in
+  let t:i32 =
+    Libcrux_ml_dsa.Simd.Portable.Arithmetic.montgomery_multiply_fe_by_fer (simd_unit
+          .Libcrux_ml_dsa.Simd.Portable.Vector_type.f_values.[ sz 6 ]
+        <:
+        i32)
+      zeta2
+  in
+  let simd_unit:Libcrux_ml_dsa.Simd.Portable.Vector_type.t_Coefficients =
+    {
+      simd_unit with
+      Libcrux_ml_dsa.Simd.Portable.Vector_type.f_values
+      =
+      Rust_primitives.Hax.Monomorphized_update_at.update_at_usize simd_unit
+          .Libcrux_ml_dsa.Simd.Portable.Vector_type.f_values
+        (sz 6)
+        ((simd_unit.Libcrux_ml_dsa.Simd.Portable.Vector_type.f_values.[ sz 4 ] <: i32) -! t <: i32)
+    }
+    <:
+    Libcrux_ml_dsa.Simd.Portable.Vector_type.t_Coefficients
+  in
+  let simd_unit:Libcrux_ml_dsa.Simd.Portable.Vector_type.t_Coefficients =
+    {
+      simd_unit with
+      Libcrux_ml_dsa.Simd.Portable.Vector_type.f_values
+      =
+      Rust_primitives.Hax.Monomorphized_update_at.update_at_usize simd_unit
+          .Libcrux_ml_dsa.Simd.Portable.Vector_type.f_values
+        (sz 4)
+        ((simd_unit.Libcrux_ml_dsa.Simd.Portable.Vector_type.f_values.[ sz 4 ] <: i32) +! t <: i32)
+    }
+    <:
+    Libcrux_ml_dsa.Simd.Portable.Vector_type.t_Coefficients
+  in
+  let t:i32 =
+    Libcrux_ml_dsa.Simd.Portable.Arithmetic.montgomery_multiply_fe_by_fer (simd_unit
+          .Libcrux_ml_dsa.Simd.Portable.Vector_type.f_values.[ sz 7 ]
+        <:
+        i32)
+      zeta2
+  in
+  let simd_unit:Libcrux_ml_dsa.Simd.Portable.Vector_type.t_Coefficients =
+    {
+      simd_unit with
+      Libcrux_ml_dsa.Simd.Portable.Vector_type.f_values
+      =
+      Rust_primitives.Hax.Monomorphized_update_at.update_at_usize simd_unit
+          .Libcrux_ml_dsa.Simd.Portable.Vector_type.f_values
+        (sz 7)
+        ((simd_unit.Libcrux_ml_dsa.Simd.Portable.Vector_type.f_values.[ sz 5 ] <: i32) -! t <: i32)
+    }
+    <:
+    Libcrux_ml_dsa.Simd.Portable.Vector_type.t_Coefficients
+  in
+  let simd_unit:Libcrux_ml_dsa.Simd.Portable.Vector_type.t_Coefficients =
+    {
+      simd_unit with
+      Libcrux_ml_dsa.Simd.Portable.Vector_type.f_values
+      =
+      Rust_primitives.Hax.Monomorphized_update_at.update_at_usize simd_unit
+          .Libcrux_ml_dsa.Simd.Portable.Vector_type.f_values
+        (sz 5)
+        ((simd_unit.Libcrux_ml_dsa.Simd.Portable.Vector_type.f_values.[ sz 5 ] <: i32) +! t <: i32)
+    }
+    <:
+    Libcrux_ml_dsa.Simd.Portable.Vector_type.t_Coefficients
+  in
+  simd_unit
+
+let simd_unit_ntt_at_layer_2_
+      (simd_unit: Libcrux_ml_dsa.Simd.Portable.Vector_type.t_Coefficients)
+      (zeta: i32)
+     =
+  let t:i32 =
+    Libcrux_ml_dsa.Simd.Portable.Arithmetic.montgomery_multiply_fe_by_fer (simd_unit
+          .Libcrux_ml_dsa.Simd.Portable.Vector_type.f_values.[ sz 4 ]
+        <:
+        i32)
+      zeta
+  in
+  let simd_unit:Libcrux_ml_dsa.Simd.Portable.Vector_type.t_Coefficients =
+    {
+      simd_unit with
+      Libcrux_ml_dsa.Simd.Portable.Vector_type.f_values
+      =
+      Rust_primitives.Hax.Monomorphized_update_at.update_at_usize simd_unit
+          .Libcrux_ml_dsa.Simd.Portable.Vector_type.f_values
+        (sz 4)
+        ((simd_unit.Libcrux_ml_dsa.Simd.Portable.Vector_type.f_values.[ sz 0 ] <: i32) -! t <: i32)
+    }
+    <:
+    Libcrux_ml_dsa.Simd.Portable.Vector_type.t_Coefficients
+  in
+  let simd_unit:Libcrux_ml_dsa.Simd.Portable.Vector_type.t_Coefficients =
+    {
+      simd_unit with
+      Libcrux_ml_dsa.Simd.Portable.Vector_type.f_values
+      =
+      Rust_primitives.Hax.Monomorphized_update_at.update_at_usize simd_unit
+          .Libcrux_ml_dsa.Simd.Portable.Vector_type.f_values
+        (sz 0)
+        ((simd_unit.Libcrux_ml_dsa.Simd.Portable.Vector_type.f_values.[ sz 0 ] <: i32) +! t <: i32)
+    }
+    <:
+    Libcrux_ml_dsa.Simd.Portable.Vector_type.t_Coefficients
+  in
+  let t:i32 =
+    Libcrux_ml_dsa.Simd.Portable.Arithmetic.montgomery_multiply_fe_by_fer (simd_unit
+          .Libcrux_ml_dsa.Simd.Portable.Vector_type.f_values.[ sz 5 ]
+        <:
+        i32)
+      zeta
+  in
+  let simd_unit:Libcrux_ml_dsa.Simd.Portable.Vector_type.t_Coefficients =
+    {
+      simd_unit with
+      Libcrux_ml_dsa.Simd.Portable.Vector_type.f_values
+      =
+      Rust_primitives.Hax.Monomorphized_update_at.update_at_usize simd_unit
+          .Libcrux_ml_dsa.Simd.Portable.Vector_type.f_values
+        (sz 5)
+        ((simd_unit.Libcrux_ml_dsa.Simd.Portable.Vector_type.f_values.[ sz 1 ] <: i32) -! t <: i32)
+    }
+    <:
+    Libcrux_ml_dsa.Simd.Portable.Vector_type.t_Coefficients
+  in
+  let simd_unit:Libcrux_ml_dsa.Simd.Portable.Vector_type.t_Coefficients =
+    {
+      simd_unit with
+      Libcrux_ml_dsa.Simd.Portable.Vector_type.f_values
+      =
+      Rust_primitives.Hax.Monomorphized_update_at.update_at_usize simd_unit
+          .Libcrux_ml_dsa.Simd.Portable.Vector_type.f_values
+        (sz 1)
+        ((simd_unit.Libcrux_ml_dsa.Simd.Portable.Vector_type.f_values.[ sz 1 ] <: i32) +! t <: i32)
+    }
+    <:
+    Libcrux_ml_dsa.Simd.Portable.Vector_type.t_Coefficients
+  in
+  let t:i32 =
+    Libcrux_ml_dsa.Simd.Portable.Arithmetic.montgomery_multiply_fe_by_fer (simd_unit
+          .Libcrux_ml_dsa.Simd.Portable.Vector_type.f_values.[ sz 6 ]
+        <:
+        i32)
+      zeta
+  in
+  let simd_unit:Libcrux_ml_dsa.Simd.Portable.Vector_type.t_Coefficients =
+    {
+      simd_unit with
+      Libcrux_ml_dsa.Simd.Portable.Vector_type.f_values
+      =
+      Rust_primitives.Hax.Monomorphized_update_at.update_at_usize simd_unit
+          .Libcrux_ml_dsa.Simd.Portable.Vector_type.f_values
+        (sz 6)
+        ((simd_unit.Libcrux_ml_dsa.Simd.Portable.Vector_type.f_values.[ sz 2 ] <: i32) -! t <: i32)
+    }
+    <:
+    Libcrux_ml_dsa.Simd.Portable.Vector_type.t_Coefficients
+  in
+  let simd_unit:Libcrux_ml_dsa.Simd.Portable.Vector_type.t_Coefficients =
+    {
+      simd_unit with
+      Libcrux_ml_dsa.Simd.Portable.Vector_type.f_values
+      =
+      Rust_primitives.Hax.Monomorphized_update_at.update_at_usize simd_unit
+          .Libcrux_ml_dsa.Simd.Portable.Vector_type.f_values
+        (sz 2)
+        ((simd_unit.Libcrux_ml_dsa.Simd.Portable.Vector_type.f_values.[ sz 2 ] <: i32) +! t <: i32)
+    }
+    <:
+    Libcrux_ml_dsa.Simd.Portable.Vector_type.t_Coefficients
+  in
+  let t:i32 =
+    Libcrux_ml_dsa.Simd.Portable.Arithmetic.montgomery_multiply_fe_by_fer (simd_unit
+          .Libcrux_ml_dsa.Simd.Portable.Vector_type.f_values.[ sz 7 ]
+        <:
+        i32)
+      zeta
+  in
+  let simd_unit:Libcrux_ml_dsa.Simd.Portable.Vector_type.t_Coefficients =
+    {
+      simd_unit with
+      Libcrux_ml_dsa.Simd.Portable.Vector_type.f_values
+      =
+      Rust_primitives.Hax.Monomorphized_update_at.update_at_usize simd_unit
+          .Libcrux_ml_dsa.Simd.Portable.Vector_type.f_values
+        (sz 7)
+        ((simd_unit.Libcrux_ml_dsa.Simd.Portable.Vector_type.f_values.[ sz 3 ] <: i32) -! t <: i32)
+    }
+    <:
+    Libcrux_ml_dsa.Simd.Portable.Vector_type.t_Coefficients
+  in
+  let simd_unit:Libcrux_ml_dsa.Simd.Portable.Vector_type.t_Coefficients =
+    {
+      simd_unit with
+      Libcrux_ml_dsa.Simd.Portable.Vector_type.f_values
+      =
+      Rust_primitives.Hax.Monomorphized_update_at.update_at_usize simd_unit
+          .Libcrux_ml_dsa.Simd.Portable.Vector_type.f_values
+        (sz 3)
+        ((simd_unit.Libcrux_ml_dsa.Simd.Portable.Vector_type.f_values.[ sz 3 ] <: i32) +! t <: i32)
+    }
+    <:
+    Libcrux_ml_dsa.Simd.Portable.Vector_type.t_Coefficients
+  in
+  simd_unit
+
 let ntt_at_layer_0___round
-      (re: t_Array Libcrux_ml_dsa.Simd.Portable.Vector_type.t_Coefficients (mk_usize 32))
+      (re: t_Array Libcrux_ml_dsa.Simd.Portable.Vector_type.t_Coefficients (sz 32))
       (index: usize)
       (zeta_0_ zeta_1_ zeta_2_ zeta_3_: i32)
      =
-  let re:t_Array Libcrux_ml_dsa.Simd.Portable.Vector_type.t_Coefficients (mk_usize 32) =
+  let re:t_Array Libcrux_ml_dsa.Simd.Portable.Vector_type.t_Coefficients (sz 32) =
     Rust_primitives.Hax.Monomorphized_update_at.update_at_usize re
       index
       (simd_unit_ntt_at_layer_0_ (re.[ index ]
@@ -178,430 +437,111 @@
   in
   re
 
-let ntt_at_layer_0_
-      (re: t_Array Libcrux_ml_dsa.Simd.Portable.Vector_type.t_Coefficients (mk_usize 32))
-     =
-  let re:t_Array Libcrux_ml_dsa.Simd.Portable.Vector_type.t_Coefficients (mk_usize 32) =
-    ntt_at_layer_0___round re
-      (mk_usize 0)
-      (mk_i32 2091667)
-      (mk_i32 3407706)
-      (mk_i32 2316500)
-      (mk_i32 3817976)
-  in
-  let re:t_Array Libcrux_ml_dsa.Simd.Portable.Vector_type.t_Coefficients (mk_usize 32) =
-    ntt_at_layer_0___round re
-      (mk_usize 1)
-      (mk_i32 (-3342478))
-      (mk_i32 2244091)
-      (mk_i32 (-2446433))
-      (mk_i32 (-3562462))
-  in
-  let re:t_Array Libcrux_ml_dsa.Simd.Portable.Vector_type.t_Coefficients (mk_usize 32) =
-    ntt_at_layer_0___round re
-      (mk_usize 2)
-      (mk_i32 266997)
-      (mk_i32 2434439)
-      (mk_i32 (-1235728))
-      (mk_i32 3513181)
-  in
-  let re:t_Array Libcrux_ml_dsa.Simd.Portable.Vector_type.t_Coefficients (mk_usize 32) =
-    ntt_at_layer_0___round re
-      (mk_usize 3)
-      (mk_i32 (-3520352))
-      (mk_i32 (-3759364))
-      (mk_i32 (-1197226))
-      (mk_i32 (-3193378))
-  in
-  let re:t_Array Libcrux_ml_dsa.Simd.Portable.Vector_type.t_Coefficients (mk_usize 32) =
-    ntt_at_layer_0___round re
-      (mk_usize 4)
-      (mk_i32 900702)
-      (mk_i32 1859098)
-      (mk_i32 909542)
-      (mk_i32 819034)
-  in
-  let re:t_Array Libcrux_ml_dsa.Simd.Portable.Vector_type.t_Coefficients (mk_usize 32) =
-    ntt_at_layer_0___round re
-      (mk_usize 5)
-      (mk_i32 495491)
-      (mk_i32 (-1613174))
-      (mk_i32 (-43260))
-      (mk_i32 (-522500))
-  in
-  let re:t_Array Libcrux_ml_dsa.Simd.Portable.Vector_type.t_Coefficients (mk_usize 32) =
-    ntt_at_layer_0___round re
-      (mk_usize 6)
-      (mk_i32 (-655327))
-      (mk_i32 (-3122442))
-      (mk_i32 2031748)
-      (mk_i32 3207046)
-  in
-  let re:t_Array Libcrux_ml_dsa.Simd.Portable.Vector_type.t_Coefficients (mk_usize 32) =
-    ntt_at_layer_0___round re
-      (mk_usize 7)
-      (mk_i32 (-3556995))
-      (mk_i32 (-525098))
-      (mk_i32 (-768622))
-      (mk_i32 (-3595838))
-  in
-  let re:t_Array Libcrux_ml_dsa.Simd.Portable.Vector_type.t_Coefficients (mk_usize 32) =
-    ntt_at_layer_0___round re
-      (mk_usize 8)
-      (mk_i32 342297)
-      (mk_i32 286988)
-      (mk_i32 (-2437823))
-      (mk_i32 4108315)
-  in
-  let re:t_Array Libcrux_ml_dsa.Simd.Portable.Vector_type.t_Coefficients (mk_usize 32) =
-    ntt_at_layer_0___round re
-      (mk_usize 9)
-      (mk_i32 3437287)
-      (mk_i32 (-3342277))
-      (mk_i32 1735879)
-      (mk_i32 203044)
-  in
-  let re:t_Array Libcrux_ml_dsa.Simd.Portable.Vector_type.t_Coefficients (mk_usize 32) =
-    ntt_at_layer_0___round re
-      (mk_usize 10)
-      (mk_i32 2842341)
-      (mk_i32 2691481)
-      (mk_i32 (-2590150))
-      (mk_i32 1265009)
-  in
-  let re:t_Array Libcrux_ml_dsa.Simd.Portable.Vector_type.t_Coefficients (mk_usize 32) =
-    ntt_at_layer_0___round re
-      (mk_usize 11)
-      (mk_i32 4055324)
-      (mk_i32 1247620)
-      (mk_i32 2486353)
-      (mk_i32 1595974)
-  in
-  let re:t_Array Libcrux_ml_dsa.Simd.Portable.Vector_type.t_Coefficients (mk_usize 32) =
-    ntt_at_layer_0___round re
-      (mk_usize 12)
-      (mk_i32 (-3767016))
-      (mk_i32 1250494)
-      (mk_i32 2635921)
-      (mk_i32 (-3548272))
-  in
-  let re:t_Array Libcrux_ml_dsa.Simd.Portable.Vector_type.t_Coefficients (mk_usize 32) =
-    ntt_at_layer_0___round re
-      (mk_usize 13)
-      (mk_i32 (-2994039))
-      (mk_i32 1869119)
-      (mk_i32 1903435)
-      (mk_i32 (-1050970))
-  in
-  let re:t_Array Libcrux_ml_dsa.Simd.Portable.Vector_type.t_Coefficients (mk_usize 32) =
-    ntt_at_layer_0___round re
-      (mk_usize 14)
-      (mk_i32 (-1333058))
-      (mk_i32 1237275)
-      (mk_i32 (-3318210))
-      (mk_i32 (-1430225))
-  in
-  let re:t_Array Libcrux_ml_dsa.Simd.Portable.Vector_type.t_Coefficients (mk_usize 32) =
-    ntt_at_layer_0___round re
-      (mk_usize 15)
-      (mk_i32 (-451100))
-      (mk_i32 1312455)
-      (mk_i32 3306115)
-      (mk_i32 (-1962642))
-  in
-  let re:t_Array Libcrux_ml_dsa.Simd.Portable.Vector_type.t_Coefficients (mk_usize 32) =
-    ntt_at_layer_0___round re
-      (mk_usize 16)
-      (mk_i32 (-1279661))
-      (mk_i32 1917081)
-      (mk_i32 (-2546312))
-      (mk_i32 (-1374803))
-  in
-  let re:t_Array Libcrux_ml_dsa.Simd.Portable.Vector_type.t_Coefficients (mk_usize 32) =
-    ntt_at_layer_0___round re
-      (mk_usize 17)
-      (mk_i32 1500165)
-      (mk_i32 777191)
-      (mk_i32 2235880)
-      (mk_i32 3406031)
-  in
-  let re:t_Array Libcrux_ml_dsa.Simd.Portable.Vector_type.t_Coefficients (mk_usize 32) =
-    ntt_at_layer_0___round re
-      (mk_usize 18)
-      (mk_i32 (-542412))
-      (mk_i32 (-2831860))
-      (mk_i32 (-1671176))
-      (mk_i32 (-1846953))
-  in
-  let re:t_Array Libcrux_ml_dsa.Simd.Portable.Vector_type.t_Coefficients (mk_usize 32) =
-    ntt_at_layer_0___round re
-      (mk_usize 19)
-      (mk_i32 (-2584293))
-      (mk_i32 (-3724270))
-      (mk_i32 594136)
-      (mk_i32 (-3776993))
-  in
-  let re:t_Array Libcrux_ml_dsa.Simd.Portable.Vector_type.t_Coefficients (mk_usize 32) =
-    ntt_at_layer_0___round re
-      (mk_usize 20)
-      (mk_i32 (-2013608))
-      (mk_i32 2432395)
-      (mk_i32 2454455)
-      (mk_i32 (-164721))
-  in
-  let re:t_Array Libcrux_ml_dsa.Simd.Portable.Vector_type.t_Coefficients (mk_usize 32) =
-    ntt_at_layer_0___round re
-      (mk_usize 21)
-      (mk_i32 1957272)
-      (mk_i32 3369112)
-      (mk_i32 185531)
-      (mk_i32 (-1207385))
-  in
-  let re:t_Array Libcrux_ml_dsa.Simd.Portable.Vector_type.t_Coefficients (mk_usize 32) =
-    ntt_at_layer_0___round re
-      (mk_usize 22)
-      (mk_i32 (-3183426))
-      (mk_i32 162844)
-      (mk_i32 1616392)
-      (mk_i32 3014001)
-  in
-  let re:t_Array Libcrux_ml_dsa.Simd.Portable.Vector_type.t_Coefficients (mk_usize 32) =
-    ntt_at_layer_0___round re
-      (mk_usize 23)
-      (mk_i32 810149)
-      (mk_i32 1652634)
-      (mk_i32 (-3694233))
-      (mk_i32 (-1799107))
-  in
-  let re:t_Array Libcrux_ml_dsa.Simd.Portable.Vector_type.t_Coefficients (mk_usize 32) =
-    ntt_at_layer_0___round re
-      (mk_usize 24)
-      (mk_i32 (-3038916))
-      (mk_i32 3523897)
-      (mk_i32 3866901)
-      (mk_i32 269760)
-  in
-  let re:t_Array Libcrux_ml_dsa.Simd.Portable.Vector_type.t_Coefficients (mk_usize 32) =
-    ntt_at_layer_0___round re
-      (mk_usize 25)
-      (mk_i32 2213111)
-      (mk_i32 (-975884))
-      (mk_i32 1717735)
-      (mk_i32 472078)
-  in
-  let re:t_Array Libcrux_ml_dsa.Simd.Portable.Vector_type.t_Coefficients (mk_usize 32) =
-    ntt_at_layer_0___round re
-      (mk_usize 26)
-      (mk_i32 (-426683))
-      (mk_i32 1723600)
-      (mk_i32 (-1803090))
-      (mk_i32 1910376)
-  in
-  let re:t_Array Libcrux_ml_dsa.Simd.Portable.Vector_type.t_Coefficients (mk_usize 32) =
-    ntt_at_layer_0___round re
-      (mk_usize 27)
-      (mk_i32 (-1667432))
-      (mk_i32 (-1104333))
-      (mk_i32 (-260646))
-      (mk_i32 (-3833893))
-  in
-  let re:t_Array Libcrux_ml_dsa.Simd.Portable.Vector_type.t_Coefficients (mk_usize 32) =
-    ntt_at_layer_0___round re
-      (mk_usize 28)
-      (mk_i32 (-2939036))
-      (mk_i32 (-2235985))
-      (mk_i32 (-420899))
-      (mk_i32 (-2286327))
-  in
-  let re:t_Array Libcrux_ml_dsa.Simd.Portable.Vector_type.t_Coefficients (mk_usize 32) =
-    ntt_at_layer_0___round re
-      (mk_usize 29)
-      (mk_i32 183443)
-      (mk_i32 (-976891))
-      (mk_i32 1612842)
-      (mk_i32 (-3545687))
-  in
-  let re:t_Array Libcrux_ml_dsa.Simd.Portable.Vector_type.t_Coefficients (mk_usize 32) =
-    ntt_at_layer_0___round re
-      (mk_usize 30)
-      (mk_i32 (-554416))
-      (mk_i32 3919660)
-      (mk_i32 (-48306))
-      (mk_i32 (-1362209))
-  in
-  let re:t_Array Libcrux_ml_dsa.Simd.Portable.Vector_type.t_Coefficients (mk_usize 32) =
-    ntt_at_layer_0___round re
-      (mk_usize 31)
-      (mk_i32 3937738)
-      (mk_i32 1400424)
-      (mk_i32 (-846154))
-      (mk_i32 1976782)
-  in
-  re
-
-=======
->>>>>>> a09ba242
-let simd_unit_ntt_at_layer_1_
-      (simd_unit: Libcrux_ml_dsa.Simd.Portable.Vector_type.t_Coefficients)
-      (zeta1 zeta2: i32)
-     =
-  let t:i32 =
-    Libcrux_ml_dsa.Simd.Portable.Arithmetic.montgomery_multiply_fe_by_fer (simd_unit
-          .Libcrux_ml_dsa.Simd.Portable.Vector_type.f_values.[ mk_usize 2 ]
-        <:
-        i32)
-      zeta1
-  in
-  let simd_unit:Libcrux_ml_dsa.Simd.Portable.Vector_type.t_Coefficients =
-    {
-      simd_unit with
-      Libcrux_ml_dsa.Simd.Portable.Vector_type.f_values
-      =
-      Rust_primitives.Hax.Monomorphized_update_at.update_at_usize simd_unit
-          .Libcrux_ml_dsa.Simd.Portable.Vector_type.f_values
-        (mk_usize 2)
-        ((simd_unit.Libcrux_ml_dsa.Simd.Portable.Vector_type.f_values.[ mk_usize 0 ] <: i32) -! t
-          <:
-          i32)
-    }
-    <:
-    Libcrux_ml_dsa.Simd.Portable.Vector_type.t_Coefficients
-  in
-  let simd_unit:Libcrux_ml_dsa.Simd.Portable.Vector_type.t_Coefficients =
-    {
-      simd_unit with
-      Libcrux_ml_dsa.Simd.Portable.Vector_type.f_values
-      =
-      Rust_primitives.Hax.Monomorphized_update_at.update_at_usize simd_unit
-          .Libcrux_ml_dsa.Simd.Portable.Vector_type.f_values
-        (mk_usize 0)
-        ((simd_unit.Libcrux_ml_dsa.Simd.Portable.Vector_type.f_values.[ mk_usize 0 ] <: i32) +! t
-          <:
-          i32)
-    }
-    <:
-    Libcrux_ml_dsa.Simd.Portable.Vector_type.t_Coefficients
-  in
-  let t:i32 =
-    Libcrux_ml_dsa.Simd.Portable.Arithmetic.montgomery_multiply_fe_by_fer (simd_unit
-          .Libcrux_ml_dsa.Simd.Portable.Vector_type.f_values.[ mk_usize 3 ]
-        <:
-        i32)
-      zeta1
-  in
-  let simd_unit:Libcrux_ml_dsa.Simd.Portable.Vector_type.t_Coefficients =
-    {
-      simd_unit with
-      Libcrux_ml_dsa.Simd.Portable.Vector_type.f_values
-      =
-      Rust_primitives.Hax.Monomorphized_update_at.update_at_usize simd_unit
-          .Libcrux_ml_dsa.Simd.Portable.Vector_type.f_values
-        (mk_usize 3)
-        ((simd_unit.Libcrux_ml_dsa.Simd.Portable.Vector_type.f_values.[ mk_usize 1 ] <: i32) -! t
-          <:
-          i32)
-    }
-    <:
-    Libcrux_ml_dsa.Simd.Portable.Vector_type.t_Coefficients
-  in
-  let simd_unit:Libcrux_ml_dsa.Simd.Portable.Vector_type.t_Coefficients =
-    {
-      simd_unit with
-      Libcrux_ml_dsa.Simd.Portable.Vector_type.f_values
-      =
-      Rust_primitives.Hax.Monomorphized_update_at.update_at_usize simd_unit
-          .Libcrux_ml_dsa.Simd.Portable.Vector_type.f_values
-        (mk_usize 1)
-        ((simd_unit.Libcrux_ml_dsa.Simd.Portable.Vector_type.f_values.[ mk_usize 1 ] <: i32) +! t
-          <:
-          i32)
-    }
-    <:
-    Libcrux_ml_dsa.Simd.Portable.Vector_type.t_Coefficients
-  in
-  let t:i32 =
-    Libcrux_ml_dsa.Simd.Portable.Arithmetic.montgomery_multiply_fe_by_fer (simd_unit
-          .Libcrux_ml_dsa.Simd.Portable.Vector_type.f_values.[ mk_usize 6 ]
-        <:
-        i32)
-      zeta2
-  in
-  let simd_unit:Libcrux_ml_dsa.Simd.Portable.Vector_type.t_Coefficients =
-    {
-      simd_unit with
-      Libcrux_ml_dsa.Simd.Portable.Vector_type.f_values
-      =
-      Rust_primitives.Hax.Monomorphized_update_at.update_at_usize simd_unit
-          .Libcrux_ml_dsa.Simd.Portable.Vector_type.f_values
-        (mk_usize 6)
-        ((simd_unit.Libcrux_ml_dsa.Simd.Portable.Vector_type.f_values.[ mk_usize 4 ] <: i32) -! t
-          <:
-          i32)
-    }
-    <:
-    Libcrux_ml_dsa.Simd.Portable.Vector_type.t_Coefficients
-  in
-  let simd_unit:Libcrux_ml_dsa.Simd.Portable.Vector_type.t_Coefficients =
-    {
-      simd_unit with
-      Libcrux_ml_dsa.Simd.Portable.Vector_type.f_values
-      =
-      Rust_primitives.Hax.Monomorphized_update_at.update_at_usize simd_unit
-          .Libcrux_ml_dsa.Simd.Portable.Vector_type.f_values
-        (mk_usize 4)
-        ((simd_unit.Libcrux_ml_dsa.Simd.Portable.Vector_type.f_values.[ mk_usize 4 ] <: i32) +! t
-          <:
-          i32)
-    }
-    <:
-    Libcrux_ml_dsa.Simd.Portable.Vector_type.t_Coefficients
-  in
-  let t:i32 =
-    Libcrux_ml_dsa.Simd.Portable.Arithmetic.montgomery_multiply_fe_by_fer (simd_unit
-          .Libcrux_ml_dsa.Simd.Portable.Vector_type.f_values.[ mk_usize 7 ]
-        <:
-        i32)
-      zeta2
-  in
-  let simd_unit:Libcrux_ml_dsa.Simd.Portable.Vector_type.t_Coefficients =
-    {
-      simd_unit with
-      Libcrux_ml_dsa.Simd.Portable.Vector_type.f_values
-      =
-      Rust_primitives.Hax.Monomorphized_update_at.update_at_usize simd_unit
-          .Libcrux_ml_dsa.Simd.Portable.Vector_type.f_values
-        (mk_usize 7)
-        ((simd_unit.Libcrux_ml_dsa.Simd.Portable.Vector_type.f_values.[ mk_usize 5 ] <: i32) -! t
-          <:
-          i32)
-    }
-    <:
-    Libcrux_ml_dsa.Simd.Portable.Vector_type.t_Coefficients
-  in
-  let simd_unit:Libcrux_ml_dsa.Simd.Portable.Vector_type.t_Coefficients =
-    {
-      simd_unit with
-      Libcrux_ml_dsa.Simd.Portable.Vector_type.f_values
-      =
-      Rust_primitives.Hax.Monomorphized_update_at.update_at_usize simd_unit
-          .Libcrux_ml_dsa.Simd.Portable.Vector_type.f_values
-        (mk_usize 5)
-        ((simd_unit.Libcrux_ml_dsa.Simd.Portable.Vector_type.f_values.[ mk_usize 5 ] <: i32) +! t
-          <:
-          i32)
-    }
-    <:
-    Libcrux_ml_dsa.Simd.Portable.Vector_type.t_Coefficients
-  in
-  simd_unit
-
-<<<<<<< HEAD
+let ntt_at_layer_0_ (re: t_Array Libcrux_ml_dsa.Simd.Portable.Vector_type.t_Coefficients (sz 32)) =
+  let re:t_Array Libcrux_ml_dsa.Simd.Portable.Vector_type.t_Coefficients (sz 32) =
+    ntt_at_layer_0___round re (sz 0) 2091667l 3407706l 2316500l 3817976l
+  in
+  let re:t_Array Libcrux_ml_dsa.Simd.Portable.Vector_type.t_Coefficients (sz 32) =
+    ntt_at_layer_0___round re (sz 1) (-3342478l) 2244091l (-2446433l) (-3562462l)
+  in
+  let re:t_Array Libcrux_ml_dsa.Simd.Portable.Vector_type.t_Coefficients (sz 32) =
+    ntt_at_layer_0___round re (sz 2) 266997l 2434439l (-1235728l) 3513181l
+  in
+  let re:t_Array Libcrux_ml_dsa.Simd.Portable.Vector_type.t_Coefficients (sz 32) =
+    ntt_at_layer_0___round re (sz 3) (-3520352l) (-3759364l) (-1197226l) (-3193378l)
+  in
+  let re:t_Array Libcrux_ml_dsa.Simd.Portable.Vector_type.t_Coefficients (sz 32) =
+    ntt_at_layer_0___round re (sz 4) 900702l 1859098l 909542l 819034l
+  in
+  let re:t_Array Libcrux_ml_dsa.Simd.Portable.Vector_type.t_Coefficients (sz 32) =
+    ntt_at_layer_0___round re (sz 5) 495491l (-1613174l) (-43260l) (-522500l)
+  in
+  let re:t_Array Libcrux_ml_dsa.Simd.Portable.Vector_type.t_Coefficients (sz 32) =
+    ntt_at_layer_0___round re (sz 6) (-655327l) (-3122442l) 2031748l 3207046l
+  in
+  let re:t_Array Libcrux_ml_dsa.Simd.Portable.Vector_type.t_Coefficients (sz 32) =
+    ntt_at_layer_0___round re (sz 7) (-3556995l) (-525098l) (-768622l) (-3595838l)
+  in
+  let re:t_Array Libcrux_ml_dsa.Simd.Portable.Vector_type.t_Coefficients (sz 32) =
+    ntt_at_layer_0___round re (sz 8) 342297l 286988l (-2437823l) 4108315l
+  in
+  let re:t_Array Libcrux_ml_dsa.Simd.Portable.Vector_type.t_Coefficients (sz 32) =
+    ntt_at_layer_0___round re (sz 9) 3437287l (-3342277l) 1735879l 203044l
+  in
+  let re:t_Array Libcrux_ml_dsa.Simd.Portable.Vector_type.t_Coefficients (sz 32) =
+    ntt_at_layer_0___round re (sz 10) 2842341l 2691481l (-2590150l) 1265009l
+  in
+  let re:t_Array Libcrux_ml_dsa.Simd.Portable.Vector_type.t_Coefficients (sz 32) =
+    ntt_at_layer_0___round re (sz 11) 4055324l 1247620l 2486353l 1595974l
+  in
+  let re:t_Array Libcrux_ml_dsa.Simd.Portable.Vector_type.t_Coefficients (sz 32) =
+    ntt_at_layer_0___round re (sz 12) (-3767016l) 1250494l 2635921l (-3548272l)
+  in
+  let re:t_Array Libcrux_ml_dsa.Simd.Portable.Vector_type.t_Coefficients (sz 32) =
+    ntt_at_layer_0___round re (sz 13) (-2994039l) 1869119l 1903435l (-1050970l)
+  in
+  let re:t_Array Libcrux_ml_dsa.Simd.Portable.Vector_type.t_Coefficients (sz 32) =
+    ntt_at_layer_0___round re (sz 14) (-1333058l) 1237275l (-3318210l) (-1430225l)
+  in
+  let re:t_Array Libcrux_ml_dsa.Simd.Portable.Vector_type.t_Coefficients (sz 32) =
+    ntt_at_layer_0___round re (sz 15) (-451100l) 1312455l 3306115l (-1962642l)
+  in
+  let re:t_Array Libcrux_ml_dsa.Simd.Portable.Vector_type.t_Coefficients (sz 32) =
+    ntt_at_layer_0___round re (sz 16) (-1279661l) 1917081l (-2546312l) (-1374803l)
+  in
+  let re:t_Array Libcrux_ml_dsa.Simd.Portable.Vector_type.t_Coefficients (sz 32) =
+    ntt_at_layer_0___round re (sz 17) 1500165l 777191l 2235880l 3406031l
+  in
+  let re:t_Array Libcrux_ml_dsa.Simd.Portable.Vector_type.t_Coefficients (sz 32) =
+    ntt_at_layer_0___round re (sz 18) (-542412l) (-2831860l) (-1671176l) (-1846953l)
+  in
+  let re:t_Array Libcrux_ml_dsa.Simd.Portable.Vector_type.t_Coefficients (sz 32) =
+    ntt_at_layer_0___round re (sz 19) (-2584293l) (-3724270l) 594136l (-3776993l)
+  in
+  let re:t_Array Libcrux_ml_dsa.Simd.Portable.Vector_type.t_Coefficients (sz 32) =
+    ntt_at_layer_0___round re (sz 20) (-2013608l) 2432395l 2454455l (-164721l)
+  in
+  let re:t_Array Libcrux_ml_dsa.Simd.Portable.Vector_type.t_Coefficients (sz 32) =
+    ntt_at_layer_0___round re (sz 21) 1957272l 3369112l 185531l (-1207385l)
+  in
+  let re:t_Array Libcrux_ml_dsa.Simd.Portable.Vector_type.t_Coefficients (sz 32) =
+    ntt_at_layer_0___round re (sz 22) (-3183426l) 162844l 1616392l 3014001l
+  in
+  let re:t_Array Libcrux_ml_dsa.Simd.Portable.Vector_type.t_Coefficients (sz 32) =
+    ntt_at_layer_0___round re (sz 23) 810149l 1652634l (-3694233l) (-1799107l)
+  in
+  let re:t_Array Libcrux_ml_dsa.Simd.Portable.Vector_type.t_Coefficients (sz 32) =
+    ntt_at_layer_0___round re (sz 24) (-3038916l) 3523897l 3866901l 269760l
+  in
+  let re:t_Array Libcrux_ml_dsa.Simd.Portable.Vector_type.t_Coefficients (sz 32) =
+    ntt_at_layer_0___round re (sz 25) 2213111l (-975884l) 1717735l 472078l
+  in
+  let re:t_Array Libcrux_ml_dsa.Simd.Portable.Vector_type.t_Coefficients (sz 32) =
+    ntt_at_layer_0___round re (sz 26) (-426683l) 1723600l (-1803090l) 1910376l
+  in
+  let re:t_Array Libcrux_ml_dsa.Simd.Portable.Vector_type.t_Coefficients (sz 32) =
+    ntt_at_layer_0___round re (sz 27) (-1667432l) (-1104333l) (-260646l) (-3833893l)
+  in
+  let re:t_Array Libcrux_ml_dsa.Simd.Portable.Vector_type.t_Coefficients (sz 32) =
+    ntt_at_layer_0___round re (sz 28) (-2939036l) (-2235985l) (-420899l) (-2286327l)
+  in
+  let re:t_Array Libcrux_ml_dsa.Simd.Portable.Vector_type.t_Coefficients (sz 32) =
+    ntt_at_layer_0___round re (sz 29) 183443l (-976891l) 1612842l (-3545687l)
+  in
+  let re:t_Array Libcrux_ml_dsa.Simd.Portable.Vector_type.t_Coefficients (sz 32) =
+    ntt_at_layer_0___round re (sz 30) (-554416l) 3919660l (-48306l) (-1362209l)
+  in
+  let re:t_Array Libcrux_ml_dsa.Simd.Portable.Vector_type.t_Coefficients (sz 32) =
+    ntt_at_layer_0___round re (sz 31) 3937738l 1400424l (-846154l) 1976782l
+  in
+  re
+
 let ntt_at_layer_1___round
-      (re: t_Array Libcrux_ml_dsa.Simd.Portable.Vector_type.t_Coefficients (mk_usize 32))
+      (re: t_Array Libcrux_ml_dsa.Simd.Portable.Vector_type.t_Coefficients (sz 32))
       (index: usize)
       (zeta_0_ zeta_1_: i32)
      =
-  let re:t_Array Libcrux_ml_dsa.Simd.Portable.Vector_type.t_Coefficients (mk_usize 32) =
+  let re:t_Array Libcrux_ml_dsa.Simd.Portable.Vector_type.t_Coefficients (sz 32) =
     Rust_primitives.Hax.Monomorphized_update_at.update_at_usize re
       index
       (simd_unit_ntt_at_layer_1_ (re.[ index ]
@@ -614,505 +554,111 @@
   in
   re
 
-let ntt_at_layer_1_
-      (re: t_Array Libcrux_ml_dsa.Simd.Portable.Vector_type.t_Coefficients (mk_usize 32))
-     =
-  let re:t_Array Libcrux_ml_dsa.Simd.Portable.Vector_type.t_Coefficients (mk_usize 32) =
-    ntt_at_layer_1___round re (mk_usize 0) (mk_i32 (-3930395)) (mk_i32 (-1528703))
-  in
-  let re:t_Array Libcrux_ml_dsa.Simd.Portable.Vector_type.t_Coefficients (mk_usize 32) =
-    ntt_at_layer_1___round re (mk_usize 1) (mk_i32 (-3677745)) (mk_i32 (-3041255))
-  in
-  let re:t_Array Libcrux_ml_dsa.Simd.Portable.Vector_type.t_Coefficients (mk_usize 32) =
-    ntt_at_layer_1___round re (mk_usize 2) (mk_i32 (-1452451)) (mk_i32 3475950)
-  in
-  let re:t_Array Libcrux_ml_dsa.Simd.Portable.Vector_type.t_Coefficients (mk_usize 32) =
-    ntt_at_layer_1___round re (mk_usize 3) (mk_i32 2176455) (mk_i32 (-1585221))
-  in
-  let re:t_Array Libcrux_ml_dsa.Simd.Portable.Vector_type.t_Coefficients (mk_usize 32) =
-    ntt_at_layer_1___round re (mk_usize 4) (mk_i32 (-1257611)) (mk_i32 1939314)
-  in
-  let re:t_Array Libcrux_ml_dsa.Simd.Portable.Vector_type.t_Coefficients (mk_usize 32) =
-    ntt_at_layer_1___round re (mk_usize 5) (mk_i32 (-4083598)) (mk_i32 (-1000202))
-  in
-  let re:t_Array Libcrux_ml_dsa.Simd.Portable.Vector_type.t_Coefficients (mk_usize 32) =
-    ntt_at_layer_1___round re (mk_usize 6) (mk_i32 (-3190144)) (mk_i32 (-3157330))
-  in
-  let re:t_Array Libcrux_ml_dsa.Simd.Portable.Vector_type.t_Coefficients (mk_usize 32) =
-    ntt_at_layer_1___round re (mk_usize 7) (mk_i32 (-3632928)) (mk_i32 126922)
-  in
-  let re:t_Array Libcrux_ml_dsa.Simd.Portable.Vector_type.t_Coefficients (mk_usize 32) =
-    ntt_at_layer_1___round re (mk_usize 8) (mk_i32 3412210) (mk_i32 (-983419))
-  in
-  let re:t_Array Libcrux_ml_dsa.Simd.Portable.Vector_type.t_Coefficients (mk_usize 32) =
-    ntt_at_layer_1___round re (mk_usize 9) (mk_i32 2147896) (mk_i32 2715295)
-  in
-  let re:t_Array Libcrux_ml_dsa.Simd.Portable.Vector_type.t_Coefficients (mk_usize 32) =
-    ntt_at_layer_1___round re (mk_usize 10) (mk_i32 (-2967645)) (mk_i32 (-3693493))
-  in
-  let re:t_Array Libcrux_ml_dsa.Simd.Portable.Vector_type.t_Coefficients (mk_usize 32) =
-    ntt_at_layer_1___round re (mk_usize 11) (mk_i32 (-411027)) (mk_i32 (-2477047))
-  in
-  let re:t_Array Libcrux_ml_dsa.Simd.Portable.Vector_type.t_Coefficients (mk_usize 32) =
-    ntt_at_layer_1___round re (mk_usize 12) (mk_i32 (-671102)) (mk_i32 (-1228525))
-  in
-  let re:t_Array Libcrux_ml_dsa.Simd.Portable.Vector_type.t_Coefficients (mk_usize 32) =
-    ntt_at_layer_1___round re (mk_usize 13) (mk_i32 (-22981)) (mk_i32 (-1308169))
-  in
-  let re:t_Array Libcrux_ml_dsa.Simd.Portable.Vector_type.t_Coefficients (mk_usize 32) =
-    ntt_at_layer_1___round re (mk_usize 14) (mk_i32 (-381987)) (mk_i32 1349076)
-  in
-  let re:t_Array Libcrux_ml_dsa.Simd.Portable.Vector_type.t_Coefficients (mk_usize 32) =
-    ntt_at_layer_1___round re (mk_usize 15) (mk_i32 1852771) (mk_i32 (-1430430))
-  in
-  let re:t_Array Libcrux_ml_dsa.Simd.Portable.Vector_type.t_Coefficients (mk_usize 32) =
-    ntt_at_layer_1___round re (mk_usize 16) (mk_i32 (-3343383)) (mk_i32 264944)
-  in
-  let re:t_Array Libcrux_ml_dsa.Simd.Portable.Vector_type.t_Coefficients (mk_usize 32) =
-    ntt_at_layer_1___round re (mk_usize 17) (mk_i32 508951) (mk_i32 3097992)
-  in
-  let re:t_Array Libcrux_ml_dsa.Simd.Portable.Vector_type.t_Coefficients (mk_usize 32) =
-    ntt_at_layer_1___round re (mk_usize 18) (mk_i32 44288) (mk_i32 (-1100098))
-  in
-  let re:t_Array Libcrux_ml_dsa.Simd.Portable.Vector_type.t_Coefficients (mk_usize 32) =
-    ntt_at_layer_1___round re (mk_usize 19) (mk_i32 904516) (mk_i32 3958618)
-  in
-  let re:t_Array Libcrux_ml_dsa.Simd.Portable.Vector_type.t_Coefficients (mk_usize 32) =
-    ntt_at_layer_1___round re (mk_usize 20) (mk_i32 (-3724342)) (mk_i32 (-8578))
-  in
-  let re:t_Array Libcrux_ml_dsa.Simd.Portable.Vector_type.t_Coefficients (mk_usize 32) =
-    ntt_at_layer_1___round re (mk_usize 21) (mk_i32 1653064) (mk_i32 (-3249728))
-  in
-  let re:t_Array Libcrux_ml_dsa.Simd.Portable.Vector_type.t_Coefficients (mk_usize 32) =
-    ntt_at_layer_1___round re (mk_usize 22) (mk_i32 2389356) (mk_i32 (-210977))
-  in
-  let re:t_Array Libcrux_ml_dsa.Simd.Portable.Vector_type.t_Coefficients (mk_usize 32) =
-    ntt_at_layer_1___round re (mk_usize 23) (mk_i32 759969) (mk_i32 (-1316856))
-  in
-  let re:t_Array Libcrux_ml_dsa.Simd.Portable.Vector_type.t_Coefficients (mk_usize 32) =
-    ntt_at_layer_1___round re (mk_usize 24) (mk_i32 189548) (mk_i32 (-3553272))
-  in
-  let re:t_Array Libcrux_ml_dsa.Simd.Portable.Vector_type.t_Coefficients (mk_usize 32) =
-    ntt_at_layer_1___round re (mk_usize 25) (mk_i32 3159746) (mk_i32 (-1851402))
-  in
-  let re:t_Array Libcrux_ml_dsa.Simd.Portable.Vector_type.t_Coefficients (mk_usize 32) =
-    ntt_at_layer_1___round re (mk_usize 26) (mk_i32 (-2409325)) (mk_i32 (-177440))
-  in
-  let re:t_Array Libcrux_ml_dsa.Simd.Portable.Vector_type.t_Coefficients (mk_usize 32) =
-    ntt_at_layer_1___round re (mk_usize 27) (mk_i32 1315589) (mk_i32 1341330)
-  in
-  let re:t_Array Libcrux_ml_dsa.Simd.Portable.Vector_type.t_Coefficients (mk_usize 32) =
-    ntt_at_layer_1___round re (mk_usize 28) (mk_i32 1285669) (mk_i32 (-1584928))
-  in
-  let re:t_Array Libcrux_ml_dsa.Simd.Portable.Vector_type.t_Coefficients (mk_usize 32) =
-    ntt_at_layer_1___round re (mk_usize 29) (mk_i32 (-812732)) (mk_i32 (-1439742))
-  in
-  let re:t_Array Libcrux_ml_dsa.Simd.Portable.Vector_type.t_Coefficients (mk_usize 32) =
-    ntt_at_layer_1___round re (mk_usize 30) (mk_i32 (-3019102)) (mk_i32 (-3881060))
-  in
-  let re:t_Array Libcrux_ml_dsa.Simd.Portable.Vector_type.t_Coefficients (mk_usize 32) =
-    ntt_at_layer_1___round re (mk_usize 31) (mk_i32 (-3628969)) (mk_i32 3839961)
-  in
-  re
-
-=======
->>>>>>> a09ba242
-let simd_unit_ntt_at_layer_2_
-      (simd_unit: Libcrux_ml_dsa.Simd.Portable.Vector_type.t_Coefficients)
-      (zeta: i32)
-     =
-  let t:i32 =
-    Libcrux_ml_dsa.Simd.Portable.Arithmetic.montgomery_multiply_fe_by_fer (simd_unit
-          .Libcrux_ml_dsa.Simd.Portable.Vector_type.f_values.[ mk_usize 4 ]
-        <:
-        i32)
-      zeta
-  in
-  let simd_unit:Libcrux_ml_dsa.Simd.Portable.Vector_type.t_Coefficients =
-    {
-      simd_unit with
-      Libcrux_ml_dsa.Simd.Portable.Vector_type.f_values
-      =
-      Rust_primitives.Hax.Monomorphized_update_at.update_at_usize simd_unit
-          .Libcrux_ml_dsa.Simd.Portable.Vector_type.f_values
-        (mk_usize 4)
-        ((simd_unit.Libcrux_ml_dsa.Simd.Portable.Vector_type.f_values.[ mk_usize 0 ] <: i32) -! t
-          <:
-          i32)
-    }
-    <:
-    Libcrux_ml_dsa.Simd.Portable.Vector_type.t_Coefficients
-  in
-  let simd_unit:Libcrux_ml_dsa.Simd.Portable.Vector_type.t_Coefficients =
-    {
-      simd_unit with
-      Libcrux_ml_dsa.Simd.Portable.Vector_type.f_values
-      =
-      Rust_primitives.Hax.Monomorphized_update_at.update_at_usize simd_unit
-          .Libcrux_ml_dsa.Simd.Portable.Vector_type.f_values
-        (mk_usize 0)
-        ((simd_unit.Libcrux_ml_dsa.Simd.Portable.Vector_type.f_values.[ mk_usize 0 ] <: i32) +! t
-          <:
-          i32)
-    }
-    <:
-    Libcrux_ml_dsa.Simd.Portable.Vector_type.t_Coefficients
-  in
-  let t:i32 =
-    Libcrux_ml_dsa.Simd.Portable.Arithmetic.montgomery_multiply_fe_by_fer (simd_unit
-          .Libcrux_ml_dsa.Simd.Portable.Vector_type.f_values.[ mk_usize 5 ]
-        <:
-        i32)
-      zeta
-  in
-  let simd_unit:Libcrux_ml_dsa.Simd.Portable.Vector_type.t_Coefficients =
-    {
-      simd_unit with
-      Libcrux_ml_dsa.Simd.Portable.Vector_type.f_values
-      =
-      Rust_primitives.Hax.Monomorphized_update_at.update_at_usize simd_unit
-          .Libcrux_ml_dsa.Simd.Portable.Vector_type.f_values
-        (mk_usize 5)
-        ((simd_unit.Libcrux_ml_dsa.Simd.Portable.Vector_type.f_values.[ mk_usize 1 ] <: i32) -! t
-          <:
-          i32)
-    }
-    <:
-    Libcrux_ml_dsa.Simd.Portable.Vector_type.t_Coefficients
-  in
-  let simd_unit:Libcrux_ml_dsa.Simd.Portable.Vector_type.t_Coefficients =
-    {
-      simd_unit with
-      Libcrux_ml_dsa.Simd.Portable.Vector_type.f_values
-      =
-      Rust_primitives.Hax.Monomorphized_update_at.update_at_usize simd_unit
-          .Libcrux_ml_dsa.Simd.Portable.Vector_type.f_values
-        (mk_usize 1)
-        ((simd_unit.Libcrux_ml_dsa.Simd.Portable.Vector_type.f_values.[ mk_usize 1 ] <: i32) +! t
-          <:
-          i32)
-    }
-    <:
-    Libcrux_ml_dsa.Simd.Portable.Vector_type.t_Coefficients
-  in
-  let t:i32 =
-    Libcrux_ml_dsa.Simd.Portable.Arithmetic.montgomery_multiply_fe_by_fer (simd_unit
-          .Libcrux_ml_dsa.Simd.Portable.Vector_type.f_values.[ mk_usize 6 ]
-        <:
-        i32)
-      zeta
-  in
-  let simd_unit:Libcrux_ml_dsa.Simd.Portable.Vector_type.t_Coefficients =
-    {
-      simd_unit with
-      Libcrux_ml_dsa.Simd.Portable.Vector_type.f_values
-      =
-      Rust_primitives.Hax.Monomorphized_update_at.update_at_usize simd_unit
-          .Libcrux_ml_dsa.Simd.Portable.Vector_type.f_values
-        (mk_usize 6)
-        ((simd_unit.Libcrux_ml_dsa.Simd.Portable.Vector_type.f_values.[ mk_usize 2 ] <: i32) -! t
-          <:
-          i32)
-    }
-    <:
-    Libcrux_ml_dsa.Simd.Portable.Vector_type.t_Coefficients
-  in
-  let simd_unit:Libcrux_ml_dsa.Simd.Portable.Vector_type.t_Coefficients =
-    {
-      simd_unit with
-      Libcrux_ml_dsa.Simd.Portable.Vector_type.f_values
-      =
-      Rust_primitives.Hax.Monomorphized_update_at.update_at_usize simd_unit
-          .Libcrux_ml_dsa.Simd.Portable.Vector_type.f_values
-        (mk_usize 2)
-        ((simd_unit.Libcrux_ml_dsa.Simd.Portable.Vector_type.f_values.[ mk_usize 2 ] <: i32) +! t
-          <:
-          i32)
-    }
-    <:
-    Libcrux_ml_dsa.Simd.Portable.Vector_type.t_Coefficients
-  in
-  let t:i32 =
-    Libcrux_ml_dsa.Simd.Portable.Arithmetic.montgomery_multiply_fe_by_fer (simd_unit
-          .Libcrux_ml_dsa.Simd.Portable.Vector_type.f_values.[ mk_usize 7 ]
-        <:
-        i32)
-      zeta
-  in
-  let simd_unit:Libcrux_ml_dsa.Simd.Portable.Vector_type.t_Coefficients =
-    {
-      simd_unit with
-      Libcrux_ml_dsa.Simd.Portable.Vector_type.f_values
-      =
-      Rust_primitives.Hax.Monomorphized_update_at.update_at_usize simd_unit
-          .Libcrux_ml_dsa.Simd.Portable.Vector_type.f_values
-        (mk_usize 7)
-        ((simd_unit.Libcrux_ml_dsa.Simd.Portable.Vector_type.f_values.[ mk_usize 3 ] <: i32) -! t
-          <:
-          i32)
-    }
-    <:
-    Libcrux_ml_dsa.Simd.Portable.Vector_type.t_Coefficients
-  in
-  let simd_unit:Libcrux_ml_dsa.Simd.Portable.Vector_type.t_Coefficients =
-    {
-      simd_unit with
-      Libcrux_ml_dsa.Simd.Portable.Vector_type.f_values
-      =
-      Rust_primitives.Hax.Monomorphized_update_at.update_at_usize simd_unit
-          .Libcrux_ml_dsa.Simd.Portable.Vector_type.f_values
-        (mk_usize 3)
-        ((simd_unit.Libcrux_ml_dsa.Simd.Portable.Vector_type.f_values.[ mk_usize 3 ] <: i32) +! t
-          <:
-          i32)
-    }
-    <:
-    Libcrux_ml_dsa.Simd.Portable.Vector_type.t_Coefficients
-  in
-  simd_unit
-
-let ntt_at_layer_0___round
+let ntt_at_layer_1_ (re: t_Array Libcrux_ml_dsa.Simd.Portable.Vector_type.t_Coefficients (sz 32)) =
+  let re:t_Array Libcrux_ml_dsa.Simd.Portable.Vector_type.t_Coefficients (sz 32) =
+    ntt_at_layer_1___round re (sz 0) (-3930395l) (-1528703l)
+  in
+  let re:t_Array Libcrux_ml_dsa.Simd.Portable.Vector_type.t_Coefficients (sz 32) =
+    ntt_at_layer_1___round re (sz 1) (-3677745l) (-3041255l)
+  in
+  let re:t_Array Libcrux_ml_dsa.Simd.Portable.Vector_type.t_Coefficients (sz 32) =
+    ntt_at_layer_1___round re (sz 2) (-1452451l) 3475950l
+  in
+  let re:t_Array Libcrux_ml_dsa.Simd.Portable.Vector_type.t_Coefficients (sz 32) =
+    ntt_at_layer_1___round re (sz 3) 2176455l (-1585221l)
+  in
+  let re:t_Array Libcrux_ml_dsa.Simd.Portable.Vector_type.t_Coefficients (sz 32) =
+    ntt_at_layer_1___round re (sz 4) (-1257611l) 1939314l
+  in
+  let re:t_Array Libcrux_ml_dsa.Simd.Portable.Vector_type.t_Coefficients (sz 32) =
+    ntt_at_layer_1___round re (sz 5) (-4083598l) (-1000202l)
+  in
+  let re:t_Array Libcrux_ml_dsa.Simd.Portable.Vector_type.t_Coefficients (sz 32) =
+    ntt_at_layer_1___round re (sz 6) (-3190144l) (-3157330l)
+  in
+  let re:t_Array Libcrux_ml_dsa.Simd.Portable.Vector_type.t_Coefficients (sz 32) =
+    ntt_at_layer_1___round re (sz 7) (-3632928l) 126922l
+  in
+  let re:t_Array Libcrux_ml_dsa.Simd.Portable.Vector_type.t_Coefficients (sz 32) =
+    ntt_at_layer_1___round re (sz 8) 3412210l (-983419l)
+  in
+  let re:t_Array Libcrux_ml_dsa.Simd.Portable.Vector_type.t_Coefficients (sz 32) =
+    ntt_at_layer_1___round re (sz 9) 2147896l 2715295l
+  in
+  let re:t_Array Libcrux_ml_dsa.Simd.Portable.Vector_type.t_Coefficients (sz 32) =
+    ntt_at_layer_1___round re (sz 10) (-2967645l) (-3693493l)
+  in
+  let re:t_Array Libcrux_ml_dsa.Simd.Portable.Vector_type.t_Coefficients (sz 32) =
+    ntt_at_layer_1___round re (sz 11) (-411027l) (-2477047l)
+  in
+  let re:t_Array Libcrux_ml_dsa.Simd.Portable.Vector_type.t_Coefficients (sz 32) =
+    ntt_at_layer_1___round re (sz 12) (-671102l) (-1228525l)
+  in
+  let re:t_Array Libcrux_ml_dsa.Simd.Portable.Vector_type.t_Coefficients (sz 32) =
+    ntt_at_layer_1___round re (sz 13) (-22981l) (-1308169l)
+  in
+  let re:t_Array Libcrux_ml_dsa.Simd.Portable.Vector_type.t_Coefficients (sz 32) =
+    ntt_at_layer_1___round re (sz 14) (-381987l) 1349076l
+  in
+  let re:t_Array Libcrux_ml_dsa.Simd.Portable.Vector_type.t_Coefficients (sz 32) =
+    ntt_at_layer_1___round re (sz 15) 1852771l (-1430430l)
+  in
+  let re:t_Array Libcrux_ml_dsa.Simd.Portable.Vector_type.t_Coefficients (sz 32) =
+    ntt_at_layer_1___round re (sz 16) (-3343383l) 264944l
+  in
+  let re:t_Array Libcrux_ml_dsa.Simd.Portable.Vector_type.t_Coefficients (sz 32) =
+    ntt_at_layer_1___round re (sz 17) 508951l 3097992l
+  in
+  let re:t_Array Libcrux_ml_dsa.Simd.Portable.Vector_type.t_Coefficients (sz 32) =
+    ntt_at_layer_1___round re (sz 18) 44288l (-1100098l)
+  in
+  let re:t_Array Libcrux_ml_dsa.Simd.Portable.Vector_type.t_Coefficients (sz 32) =
+    ntt_at_layer_1___round re (sz 19) 904516l 3958618l
+  in
+  let re:t_Array Libcrux_ml_dsa.Simd.Portable.Vector_type.t_Coefficients (sz 32) =
+    ntt_at_layer_1___round re (sz 20) (-3724342l) (-8578l)
+  in
+  let re:t_Array Libcrux_ml_dsa.Simd.Portable.Vector_type.t_Coefficients (sz 32) =
+    ntt_at_layer_1___round re (sz 21) 1653064l (-3249728l)
+  in
+  let re:t_Array Libcrux_ml_dsa.Simd.Portable.Vector_type.t_Coefficients (sz 32) =
+    ntt_at_layer_1___round re (sz 22) 2389356l (-210977l)
+  in
+  let re:t_Array Libcrux_ml_dsa.Simd.Portable.Vector_type.t_Coefficients (sz 32) =
+    ntt_at_layer_1___round re (sz 23) 759969l (-1316856l)
+  in
+  let re:t_Array Libcrux_ml_dsa.Simd.Portable.Vector_type.t_Coefficients (sz 32) =
+    ntt_at_layer_1___round re (sz 24) 189548l (-3553272l)
+  in
+  let re:t_Array Libcrux_ml_dsa.Simd.Portable.Vector_type.t_Coefficients (sz 32) =
+    ntt_at_layer_1___round re (sz 25) 3159746l (-1851402l)
+  in
+  let re:t_Array Libcrux_ml_dsa.Simd.Portable.Vector_type.t_Coefficients (sz 32) =
+    ntt_at_layer_1___round re (sz 26) (-2409325l) (-177440l)
+  in
+  let re:t_Array Libcrux_ml_dsa.Simd.Portable.Vector_type.t_Coefficients (sz 32) =
+    ntt_at_layer_1___round re (sz 27) 1315589l 1341330l
+  in
+  let re:t_Array Libcrux_ml_dsa.Simd.Portable.Vector_type.t_Coefficients (sz 32) =
+    ntt_at_layer_1___round re (sz 28) 1285669l (-1584928l)
+  in
+  let re:t_Array Libcrux_ml_dsa.Simd.Portable.Vector_type.t_Coefficients (sz 32) =
+    ntt_at_layer_1___round re (sz 29) (-812732l) (-1439742l)
+  in
+  let re:t_Array Libcrux_ml_dsa.Simd.Portable.Vector_type.t_Coefficients (sz 32) =
+    ntt_at_layer_1___round re (sz 30) (-3019102l) (-3881060l)
+  in
+  let re:t_Array Libcrux_ml_dsa.Simd.Portable.Vector_type.t_Coefficients (sz 32) =
+    ntt_at_layer_1___round re (sz 31) (-3628969l) 3839961l
+  in
+  re
+
+let ntt_at_layer_2___round
       (re: t_Array Libcrux_ml_dsa.Simd.Portable.Vector_type.t_Coefficients (sz 32))
-      (index: usize)
-      (zeta_0_ zeta_1_ zeta_2_ zeta_3_: i32)
-     =
-  let re:t_Array Libcrux_ml_dsa.Simd.Portable.Vector_type.t_Coefficients (sz 32) =
-    Rust_primitives.Hax.Monomorphized_update_at.update_at_usize re
-      index
-      (simd_unit_ntt_at_layer_0_ (re.[ index ]
-            <:
-            Libcrux_ml_dsa.Simd.Portable.Vector_type.t_Coefficients)
-          zeta_0_
-          zeta_1_
-          zeta_2_
-          zeta_3_
-        <:
-        Libcrux_ml_dsa.Simd.Portable.Vector_type.t_Coefficients)
-  in
-  re
-
-let ntt_at_layer_0_ (re: t_Array Libcrux_ml_dsa.Simd.Portable.Vector_type.t_Coefficients (sz 32)) =
-  let re:t_Array Libcrux_ml_dsa.Simd.Portable.Vector_type.t_Coefficients (sz 32) =
-    ntt_at_layer_0___round re (sz 0) 2091667l 3407706l 2316500l 3817976l
-  in
-  let re:t_Array Libcrux_ml_dsa.Simd.Portable.Vector_type.t_Coefficients (sz 32) =
-    ntt_at_layer_0___round re (sz 1) (-3342478l) 2244091l (-2446433l) (-3562462l)
-  in
-  let re:t_Array Libcrux_ml_dsa.Simd.Portable.Vector_type.t_Coefficients (sz 32) =
-    ntt_at_layer_0___round re (sz 2) 266997l 2434439l (-1235728l) 3513181l
-  in
-  let re:t_Array Libcrux_ml_dsa.Simd.Portable.Vector_type.t_Coefficients (sz 32) =
-    ntt_at_layer_0___round re (sz 3) (-3520352l) (-3759364l) (-1197226l) (-3193378l)
-  in
-  let re:t_Array Libcrux_ml_dsa.Simd.Portable.Vector_type.t_Coefficients (sz 32) =
-    ntt_at_layer_0___round re (sz 4) 900702l 1859098l 909542l 819034l
-  in
-  let re:t_Array Libcrux_ml_dsa.Simd.Portable.Vector_type.t_Coefficients (sz 32) =
-    ntt_at_layer_0___round re (sz 5) 495491l (-1613174l) (-43260l) (-522500l)
-  in
-  let re:t_Array Libcrux_ml_dsa.Simd.Portable.Vector_type.t_Coefficients (sz 32) =
-    ntt_at_layer_0___round re (sz 6) (-655327l) (-3122442l) 2031748l 3207046l
-  in
-  let re:t_Array Libcrux_ml_dsa.Simd.Portable.Vector_type.t_Coefficients (sz 32) =
-    ntt_at_layer_0___round re (sz 7) (-3556995l) (-525098l) (-768622l) (-3595838l)
-  in
-  let re:t_Array Libcrux_ml_dsa.Simd.Portable.Vector_type.t_Coefficients (sz 32) =
-    ntt_at_layer_0___round re (sz 8) 342297l 286988l (-2437823l) 4108315l
-  in
-  let re:t_Array Libcrux_ml_dsa.Simd.Portable.Vector_type.t_Coefficients (sz 32) =
-    ntt_at_layer_0___round re (sz 9) 3437287l (-3342277l) 1735879l 203044l
-  in
-  let re:t_Array Libcrux_ml_dsa.Simd.Portable.Vector_type.t_Coefficients (sz 32) =
-    ntt_at_layer_0___round re (sz 10) 2842341l 2691481l (-2590150l) 1265009l
-  in
-  let re:t_Array Libcrux_ml_dsa.Simd.Portable.Vector_type.t_Coefficients (sz 32) =
-    ntt_at_layer_0___round re (sz 11) 4055324l 1247620l 2486353l 1595974l
-  in
-  let re:t_Array Libcrux_ml_dsa.Simd.Portable.Vector_type.t_Coefficients (sz 32) =
-    ntt_at_layer_0___round re (sz 12) (-3767016l) 1250494l 2635921l (-3548272l)
-  in
-  let re:t_Array Libcrux_ml_dsa.Simd.Portable.Vector_type.t_Coefficients (sz 32) =
-    ntt_at_layer_0___round re (sz 13) (-2994039l) 1869119l 1903435l (-1050970l)
-  in
-  let re:t_Array Libcrux_ml_dsa.Simd.Portable.Vector_type.t_Coefficients (sz 32) =
-    ntt_at_layer_0___round re (sz 14) (-1333058l) 1237275l (-3318210l) (-1430225l)
-  in
-  let re:t_Array Libcrux_ml_dsa.Simd.Portable.Vector_type.t_Coefficients (sz 32) =
-    ntt_at_layer_0___round re (sz 15) (-451100l) 1312455l 3306115l (-1962642l)
-  in
-  let re:t_Array Libcrux_ml_dsa.Simd.Portable.Vector_type.t_Coefficients (sz 32) =
-    ntt_at_layer_0___round re (sz 16) (-1279661l) 1917081l (-2546312l) (-1374803l)
-  in
-  let re:t_Array Libcrux_ml_dsa.Simd.Portable.Vector_type.t_Coefficients (sz 32) =
-    ntt_at_layer_0___round re (sz 17) 1500165l 777191l 2235880l 3406031l
-  in
-  let re:t_Array Libcrux_ml_dsa.Simd.Portable.Vector_type.t_Coefficients (sz 32) =
-    ntt_at_layer_0___round re (sz 18) (-542412l) (-2831860l) (-1671176l) (-1846953l)
-  in
-  let re:t_Array Libcrux_ml_dsa.Simd.Portable.Vector_type.t_Coefficients (sz 32) =
-    ntt_at_layer_0___round re (sz 19) (-2584293l) (-3724270l) 594136l (-3776993l)
-  in
-  let re:t_Array Libcrux_ml_dsa.Simd.Portable.Vector_type.t_Coefficients (sz 32) =
-    ntt_at_layer_0___round re (sz 20) (-2013608l) 2432395l 2454455l (-164721l)
-  in
-  let re:t_Array Libcrux_ml_dsa.Simd.Portable.Vector_type.t_Coefficients (sz 32) =
-    ntt_at_layer_0___round re (sz 21) 1957272l 3369112l 185531l (-1207385l)
-  in
-  let re:t_Array Libcrux_ml_dsa.Simd.Portable.Vector_type.t_Coefficients (sz 32) =
-    ntt_at_layer_0___round re (sz 22) (-3183426l) 162844l 1616392l 3014001l
-  in
-  let re:t_Array Libcrux_ml_dsa.Simd.Portable.Vector_type.t_Coefficients (sz 32) =
-    ntt_at_layer_0___round re (sz 23) 810149l 1652634l (-3694233l) (-1799107l)
-  in
-  let re:t_Array Libcrux_ml_dsa.Simd.Portable.Vector_type.t_Coefficients (sz 32) =
-    ntt_at_layer_0___round re (sz 24) (-3038916l) 3523897l 3866901l 269760l
-  in
-  let re:t_Array Libcrux_ml_dsa.Simd.Portable.Vector_type.t_Coefficients (sz 32) =
-    ntt_at_layer_0___round re (sz 25) 2213111l (-975884l) 1717735l 472078l
-  in
-  let re:t_Array Libcrux_ml_dsa.Simd.Portable.Vector_type.t_Coefficients (sz 32) =
-    ntt_at_layer_0___round re (sz 26) (-426683l) 1723600l (-1803090l) 1910376l
-  in
-  let re:t_Array Libcrux_ml_dsa.Simd.Portable.Vector_type.t_Coefficients (sz 32) =
-    ntt_at_layer_0___round re (sz 27) (-1667432l) (-1104333l) (-260646l) (-3833893l)
-  in
-  let re:t_Array Libcrux_ml_dsa.Simd.Portable.Vector_type.t_Coefficients (sz 32) =
-    ntt_at_layer_0___round re (sz 28) (-2939036l) (-2235985l) (-420899l) (-2286327l)
-  in
-  let re:t_Array Libcrux_ml_dsa.Simd.Portable.Vector_type.t_Coefficients (sz 32) =
-    ntt_at_layer_0___round re (sz 29) 183443l (-976891l) 1612842l (-3545687l)
-  in
-  let re:t_Array Libcrux_ml_dsa.Simd.Portable.Vector_type.t_Coefficients (sz 32) =
-    ntt_at_layer_0___round re (sz 30) (-554416l) 3919660l (-48306l) (-1362209l)
-  in
-  let re:t_Array Libcrux_ml_dsa.Simd.Portable.Vector_type.t_Coefficients (sz 32) =
-    ntt_at_layer_0___round re (sz 31) 3937738l 1400424l (-846154l) 1976782l
-  in
-  re
-
-let ntt_at_layer_1___round
-      (re: t_Array Libcrux_ml_dsa.Simd.Portable.Vector_type.t_Coefficients (sz 32))
-      (index: usize)
-      (zeta_0_ zeta_1_: i32)
-     =
-  let re:t_Array Libcrux_ml_dsa.Simd.Portable.Vector_type.t_Coefficients (sz 32) =
-    Rust_primitives.Hax.Monomorphized_update_at.update_at_usize re
-      index
-      (simd_unit_ntt_at_layer_1_ (re.[ index ]
-            <:
-            Libcrux_ml_dsa.Simd.Portable.Vector_type.t_Coefficients)
-          zeta_0_
-          zeta_1_
-        <:
-        Libcrux_ml_dsa.Simd.Portable.Vector_type.t_Coefficients)
-  in
-  re
-
-let ntt_at_layer_1_ (re: t_Array Libcrux_ml_dsa.Simd.Portable.Vector_type.t_Coefficients (sz 32)) =
-  let re:t_Array Libcrux_ml_dsa.Simd.Portable.Vector_type.t_Coefficients (sz 32) =
-    ntt_at_layer_1___round re (sz 0) (-3930395l) (-1528703l)
-  in
-  let re:t_Array Libcrux_ml_dsa.Simd.Portable.Vector_type.t_Coefficients (sz 32) =
-    ntt_at_layer_1___round re (sz 1) (-3677745l) (-3041255l)
-  in
-  let re:t_Array Libcrux_ml_dsa.Simd.Portable.Vector_type.t_Coefficients (sz 32) =
-    ntt_at_layer_1___round re (sz 2) (-1452451l) 3475950l
-  in
-  let re:t_Array Libcrux_ml_dsa.Simd.Portable.Vector_type.t_Coefficients (sz 32) =
-    ntt_at_layer_1___round re (sz 3) 2176455l (-1585221l)
-  in
-  let re:t_Array Libcrux_ml_dsa.Simd.Portable.Vector_type.t_Coefficients (sz 32) =
-    ntt_at_layer_1___round re (sz 4) (-1257611l) 1939314l
-  in
-  let re:t_Array Libcrux_ml_dsa.Simd.Portable.Vector_type.t_Coefficients (sz 32) =
-    ntt_at_layer_1___round re (sz 5) (-4083598l) (-1000202l)
-  in
-  let re:t_Array Libcrux_ml_dsa.Simd.Portable.Vector_type.t_Coefficients (sz 32) =
-    ntt_at_layer_1___round re (sz 6) (-3190144l) (-3157330l)
-  in
-  let re:t_Array Libcrux_ml_dsa.Simd.Portable.Vector_type.t_Coefficients (sz 32) =
-    ntt_at_layer_1___round re (sz 7) (-3632928l) 126922l
-  in
-  let re:t_Array Libcrux_ml_dsa.Simd.Portable.Vector_type.t_Coefficients (sz 32) =
-    ntt_at_layer_1___round re (sz 8) 3412210l (-983419l)
-  in
-  let re:t_Array Libcrux_ml_dsa.Simd.Portable.Vector_type.t_Coefficients (sz 32) =
-    ntt_at_layer_1___round re (sz 9) 2147896l 2715295l
-  in
-  let re:t_Array Libcrux_ml_dsa.Simd.Portable.Vector_type.t_Coefficients (sz 32) =
-    ntt_at_layer_1___round re (sz 10) (-2967645l) (-3693493l)
-  in
-  let re:t_Array Libcrux_ml_dsa.Simd.Portable.Vector_type.t_Coefficients (sz 32) =
-    ntt_at_layer_1___round re (sz 11) (-411027l) (-2477047l)
-  in
-  let re:t_Array Libcrux_ml_dsa.Simd.Portable.Vector_type.t_Coefficients (sz 32) =
-    ntt_at_layer_1___round re (sz 12) (-671102l) (-1228525l)
-  in
-  let re:t_Array Libcrux_ml_dsa.Simd.Portable.Vector_type.t_Coefficients (sz 32) =
-    ntt_at_layer_1___round re (sz 13) (-22981l) (-1308169l)
-  in
-  let re:t_Array Libcrux_ml_dsa.Simd.Portable.Vector_type.t_Coefficients (sz 32) =
-    ntt_at_layer_1___round re (sz 14) (-381987l) 1349076l
-  in
-  let re:t_Array Libcrux_ml_dsa.Simd.Portable.Vector_type.t_Coefficients (sz 32) =
-    ntt_at_layer_1___round re (sz 15) 1852771l (-1430430l)
-  in
-  let re:t_Array Libcrux_ml_dsa.Simd.Portable.Vector_type.t_Coefficients (sz 32) =
-    ntt_at_layer_1___round re (sz 16) (-3343383l) 264944l
-  in
-  let re:t_Array Libcrux_ml_dsa.Simd.Portable.Vector_type.t_Coefficients (sz 32) =
-    ntt_at_layer_1___round re (sz 17) 508951l 3097992l
-  in
-  let re:t_Array Libcrux_ml_dsa.Simd.Portable.Vector_type.t_Coefficients (sz 32) =
-    ntt_at_layer_1___round re (sz 18) 44288l (-1100098l)
-  in
-  let re:t_Array Libcrux_ml_dsa.Simd.Portable.Vector_type.t_Coefficients (sz 32) =
-    ntt_at_layer_1___round re (sz 19) 904516l 3958618l
-  in
-  let re:t_Array Libcrux_ml_dsa.Simd.Portable.Vector_type.t_Coefficients (sz 32) =
-    ntt_at_layer_1___round re (sz 20) (-3724342l) (-8578l)
-  in
-  let re:t_Array Libcrux_ml_dsa.Simd.Portable.Vector_type.t_Coefficients (sz 32) =
-    ntt_at_layer_1___round re (sz 21) 1653064l (-3249728l)
-  in
-  let re:t_Array Libcrux_ml_dsa.Simd.Portable.Vector_type.t_Coefficients (sz 32) =
-    ntt_at_layer_1___round re (sz 22) 2389356l (-210977l)
-  in
-  let re:t_Array Libcrux_ml_dsa.Simd.Portable.Vector_type.t_Coefficients (sz 32) =
-    ntt_at_layer_1___round re (sz 23) 759969l (-1316856l)
-  in
-  let re:t_Array Libcrux_ml_dsa.Simd.Portable.Vector_type.t_Coefficients (sz 32) =
-    ntt_at_layer_1___round re (sz 24) 189548l (-3553272l)
-  in
-  let re:t_Array Libcrux_ml_dsa.Simd.Portable.Vector_type.t_Coefficients (sz 32) =
-    ntt_at_layer_1___round re (sz 25) 3159746l (-1851402l)
-  in
-  let re:t_Array Libcrux_ml_dsa.Simd.Portable.Vector_type.t_Coefficients (sz 32) =
-    ntt_at_layer_1___round re (sz 26) (-2409325l) (-177440l)
-  in
-  let re:t_Array Libcrux_ml_dsa.Simd.Portable.Vector_type.t_Coefficients (sz 32) =
-    ntt_at_layer_1___round re (sz 27) 1315589l 1341330l
-  in
-  let re:t_Array Libcrux_ml_dsa.Simd.Portable.Vector_type.t_Coefficients (sz 32) =
-    ntt_at_layer_1___round re (sz 28) 1285669l (-1584928l)
-  in
-  let re:t_Array Libcrux_ml_dsa.Simd.Portable.Vector_type.t_Coefficients (sz 32) =
-    ntt_at_layer_1___round re (sz 29) (-812732l) (-1439742l)
-  in
-  let re:t_Array Libcrux_ml_dsa.Simd.Portable.Vector_type.t_Coefficients (sz 32) =
-    ntt_at_layer_1___round re (sz 30) (-3019102l) (-3881060l)
-  in
-  let re:t_Array Libcrux_ml_dsa.Simd.Portable.Vector_type.t_Coefficients (sz 32) =
-    ntt_at_layer_1___round re (sz 31) (-3628969l) 3839961l
-  in
-  re
-
-let ntt_at_layer_2___round
-      (re: t_Array Libcrux_ml_dsa.Simd.Portable.Vector_type.t_Coefficients (mk_usize 32))
       (index: usize)
       (zeta: i32)
      =
-  let re:t_Array Libcrux_ml_dsa.Simd.Portable.Vector_type.t_Coefficients (mk_usize 32) =
+  let re:t_Array Libcrux_ml_dsa.Simd.Portable.Vector_type.t_Coefficients (sz 32) =
     Rust_primitives.Hax.Monomorphized_update_at.update_at_usize re
       index
       (simd_unit_ntt_at_layer_2_ (re.[ index ]
@@ -1124,126 +670,120 @@
   in
   re
 
-let ntt_at_layer_2_
-      (re: t_Array Libcrux_ml_dsa.Simd.Portable.Vector_type.t_Coefficients (mk_usize 32))
-     =
-  let re:t_Array Libcrux_ml_dsa.Simd.Portable.Vector_type.t_Coefficients (mk_usize 32) =
-    ntt_at_layer_2___round re (mk_usize 0) (mk_i32 2706023)
-  in
-  let re:t_Array Libcrux_ml_dsa.Simd.Portable.Vector_type.t_Coefficients (mk_usize 32) =
-    ntt_at_layer_2___round re (mk_usize 1) (mk_i32 95776)
-  in
-  let re:t_Array Libcrux_ml_dsa.Simd.Portable.Vector_type.t_Coefficients (mk_usize 32) =
-    ntt_at_layer_2___round re (mk_usize 2) (mk_i32 3077325)
-  in
-  let re:t_Array Libcrux_ml_dsa.Simd.Portable.Vector_type.t_Coefficients (mk_usize 32) =
-    ntt_at_layer_2___round re (mk_usize 3) (mk_i32 3530437)
-  in
-  let re:t_Array Libcrux_ml_dsa.Simd.Portable.Vector_type.t_Coefficients (mk_usize 32) =
-    ntt_at_layer_2___round re (mk_usize 4) (mk_i32 (-1661693))
-  in
-  let re:t_Array Libcrux_ml_dsa.Simd.Portable.Vector_type.t_Coefficients (mk_usize 32) =
-    ntt_at_layer_2___round re (mk_usize 5) (mk_i32 (-3592148))
-  in
-  let re:t_Array Libcrux_ml_dsa.Simd.Portable.Vector_type.t_Coefficients (mk_usize 32) =
-    ntt_at_layer_2___round re (mk_usize 6) (mk_i32 (-2537516))
-  in
-  let re:t_Array Libcrux_ml_dsa.Simd.Portable.Vector_type.t_Coefficients (mk_usize 32) =
-    ntt_at_layer_2___round re (mk_usize 7) (mk_i32 3915439)
-  in
-  let re:t_Array Libcrux_ml_dsa.Simd.Portable.Vector_type.t_Coefficients (mk_usize 32) =
-    ntt_at_layer_2___round re (mk_usize 8) (mk_i32 (-3861115))
-  in
-  let re:t_Array Libcrux_ml_dsa.Simd.Portable.Vector_type.t_Coefficients (mk_usize 32) =
-    ntt_at_layer_2___round re (mk_usize 9) (mk_i32 (-3043716))
-  in
-  let re:t_Array Libcrux_ml_dsa.Simd.Portable.Vector_type.t_Coefficients (mk_usize 32) =
-    ntt_at_layer_2___round re (mk_usize 10) (mk_i32 3574422)
-  in
-  let re:t_Array Libcrux_ml_dsa.Simd.Portable.Vector_type.t_Coefficients (mk_usize 32) =
-    ntt_at_layer_2___round re (mk_usize 11) (mk_i32 (-2867647))
-  in
-  let re:t_Array Libcrux_ml_dsa.Simd.Portable.Vector_type.t_Coefficients (mk_usize 32) =
-    ntt_at_layer_2___round re (mk_usize 12) (mk_i32 3539968)
-  in
-  let re:t_Array Libcrux_ml_dsa.Simd.Portable.Vector_type.t_Coefficients (mk_usize 32) =
-    ntt_at_layer_2___round re (mk_usize 13) (mk_i32 (-300467))
-  in
-  let re:t_Array Libcrux_ml_dsa.Simd.Portable.Vector_type.t_Coefficients (mk_usize 32) =
-    ntt_at_layer_2___round re (mk_usize 14) (mk_i32 2348700)
-  in
-  let re:t_Array Libcrux_ml_dsa.Simd.Portable.Vector_type.t_Coefficients (mk_usize 32) =
-    ntt_at_layer_2___round re (mk_usize 15) (mk_i32 (-539299))
-  in
-  let re:t_Array Libcrux_ml_dsa.Simd.Portable.Vector_type.t_Coefficients (mk_usize 32) =
-    ntt_at_layer_2___round re (mk_usize 16) (mk_i32 (-1699267))
-  in
-  let re:t_Array Libcrux_ml_dsa.Simd.Portable.Vector_type.t_Coefficients (mk_usize 32) =
-    ntt_at_layer_2___round re (mk_usize 17) (mk_i32 (-1643818))
-  in
-  let re:t_Array Libcrux_ml_dsa.Simd.Portable.Vector_type.t_Coefficients (mk_usize 32) =
-    ntt_at_layer_2___round re (mk_usize 18) (mk_i32 3505694)
-  in
-  let re:t_Array Libcrux_ml_dsa.Simd.Portable.Vector_type.t_Coefficients (mk_usize 32) =
-    ntt_at_layer_2___round re (mk_usize 19) (mk_i32 (-3821735))
-  in
-  let re:t_Array Libcrux_ml_dsa.Simd.Portable.Vector_type.t_Coefficients (mk_usize 32) =
-    ntt_at_layer_2___round re (mk_usize 20) (mk_i32 3507263)
-  in
-  let re:t_Array Libcrux_ml_dsa.Simd.Portable.Vector_type.t_Coefficients (mk_usize 32) =
-    ntt_at_layer_2___round re (mk_usize 21) (mk_i32 (-2140649))
-  in
-  let re:t_Array Libcrux_ml_dsa.Simd.Portable.Vector_type.t_Coefficients (mk_usize 32) =
-    ntt_at_layer_2___round re (mk_usize 22) (mk_i32 (-1600420))
-  in
-  let re:t_Array Libcrux_ml_dsa.Simd.Portable.Vector_type.t_Coefficients (mk_usize 32) =
-    ntt_at_layer_2___round re (mk_usize 23) (mk_i32 3699596)
-  in
-  let re:t_Array Libcrux_ml_dsa.Simd.Portable.Vector_type.t_Coefficients (mk_usize 32) =
-    ntt_at_layer_2___round re (mk_usize 24) (mk_i32 811944)
-  in
-  let re:t_Array Libcrux_ml_dsa.Simd.Portable.Vector_type.t_Coefficients (mk_usize 32) =
-    ntt_at_layer_2___round re (mk_usize 25) (mk_i32 531354)
-  in
-  let re:t_Array Libcrux_ml_dsa.Simd.Portable.Vector_type.t_Coefficients (mk_usize 32) =
-    ntt_at_layer_2___round re (mk_usize 26) (mk_i32 954230)
-  in
-  let re:t_Array Libcrux_ml_dsa.Simd.Portable.Vector_type.t_Coefficients (mk_usize 32) =
-    ntt_at_layer_2___round re (mk_usize 27) (mk_i32 3881043)
-  in
-  let re:t_Array Libcrux_ml_dsa.Simd.Portable.Vector_type.t_Coefficients (mk_usize 32) =
-    ntt_at_layer_2___round re (mk_usize 28) (mk_i32 3900724)
-  in
-  let re:t_Array Libcrux_ml_dsa.Simd.Portable.Vector_type.t_Coefficients (mk_usize 32) =
-    ntt_at_layer_2___round re (mk_usize 29) (mk_i32 (-2556880))
-  in
-  let re:t_Array Libcrux_ml_dsa.Simd.Portable.Vector_type.t_Coefficients (mk_usize 32) =
-    ntt_at_layer_2___round re (mk_usize 30) (mk_i32 2071892)
-  in
-  let re:t_Array Libcrux_ml_dsa.Simd.Portable.Vector_type.t_Coefficients (mk_usize 32) =
-    ntt_at_layer_2___round re (mk_usize 31) (mk_i32 (-2797779))
+let ntt_at_layer_2_ (re: t_Array Libcrux_ml_dsa.Simd.Portable.Vector_type.t_Coefficients (sz 32)) =
+  let re:t_Array Libcrux_ml_dsa.Simd.Portable.Vector_type.t_Coefficients (sz 32) =
+    ntt_at_layer_2___round re (sz 0) 2706023l
+  in
+  let re:t_Array Libcrux_ml_dsa.Simd.Portable.Vector_type.t_Coefficients (sz 32) =
+    ntt_at_layer_2___round re (sz 1) 95776l
+  in
+  let re:t_Array Libcrux_ml_dsa.Simd.Portable.Vector_type.t_Coefficients (sz 32) =
+    ntt_at_layer_2___round re (sz 2) 3077325l
+  in
+  let re:t_Array Libcrux_ml_dsa.Simd.Portable.Vector_type.t_Coefficients (sz 32) =
+    ntt_at_layer_2___round re (sz 3) 3530437l
+  in
+  let re:t_Array Libcrux_ml_dsa.Simd.Portable.Vector_type.t_Coefficients (sz 32) =
+    ntt_at_layer_2___round re (sz 4) (-1661693l)
+  in
+  let re:t_Array Libcrux_ml_dsa.Simd.Portable.Vector_type.t_Coefficients (sz 32) =
+    ntt_at_layer_2___round re (sz 5) (-3592148l)
+  in
+  let re:t_Array Libcrux_ml_dsa.Simd.Portable.Vector_type.t_Coefficients (sz 32) =
+    ntt_at_layer_2___round re (sz 6) (-2537516l)
+  in
+  let re:t_Array Libcrux_ml_dsa.Simd.Portable.Vector_type.t_Coefficients (sz 32) =
+    ntt_at_layer_2___round re (sz 7) 3915439l
+  in
+  let re:t_Array Libcrux_ml_dsa.Simd.Portable.Vector_type.t_Coefficients (sz 32) =
+    ntt_at_layer_2___round re (sz 8) (-3861115l)
+  in
+  let re:t_Array Libcrux_ml_dsa.Simd.Portable.Vector_type.t_Coefficients (sz 32) =
+    ntt_at_layer_2___round re (sz 9) (-3043716l)
+  in
+  let re:t_Array Libcrux_ml_dsa.Simd.Portable.Vector_type.t_Coefficients (sz 32) =
+    ntt_at_layer_2___round re (sz 10) 3574422l
+  in
+  let re:t_Array Libcrux_ml_dsa.Simd.Portable.Vector_type.t_Coefficients (sz 32) =
+    ntt_at_layer_2___round re (sz 11) (-2867647l)
+  in
+  let re:t_Array Libcrux_ml_dsa.Simd.Portable.Vector_type.t_Coefficients (sz 32) =
+    ntt_at_layer_2___round re (sz 12) 3539968l
+  in
+  let re:t_Array Libcrux_ml_dsa.Simd.Portable.Vector_type.t_Coefficients (sz 32) =
+    ntt_at_layer_2___round re (sz 13) (-300467l)
+  in
+  let re:t_Array Libcrux_ml_dsa.Simd.Portable.Vector_type.t_Coefficients (sz 32) =
+    ntt_at_layer_2___round re (sz 14) 2348700l
+  in
+  let re:t_Array Libcrux_ml_dsa.Simd.Portable.Vector_type.t_Coefficients (sz 32) =
+    ntt_at_layer_2___round re (sz 15) (-539299l)
+  in
+  let re:t_Array Libcrux_ml_dsa.Simd.Portable.Vector_type.t_Coefficients (sz 32) =
+    ntt_at_layer_2___round re (sz 16) (-1699267l)
+  in
+  let re:t_Array Libcrux_ml_dsa.Simd.Portable.Vector_type.t_Coefficients (sz 32) =
+    ntt_at_layer_2___round re (sz 17) (-1643818l)
+  in
+  let re:t_Array Libcrux_ml_dsa.Simd.Portable.Vector_type.t_Coefficients (sz 32) =
+    ntt_at_layer_2___round re (sz 18) 3505694l
+  in
+  let re:t_Array Libcrux_ml_dsa.Simd.Portable.Vector_type.t_Coefficients (sz 32) =
+    ntt_at_layer_2___round re (sz 19) (-3821735l)
+  in
+  let re:t_Array Libcrux_ml_dsa.Simd.Portable.Vector_type.t_Coefficients (sz 32) =
+    ntt_at_layer_2___round re (sz 20) 3507263l
+  in
+  let re:t_Array Libcrux_ml_dsa.Simd.Portable.Vector_type.t_Coefficients (sz 32) =
+    ntt_at_layer_2___round re (sz 21) (-2140649l)
+  in
+  let re:t_Array Libcrux_ml_dsa.Simd.Portable.Vector_type.t_Coefficients (sz 32) =
+    ntt_at_layer_2___round re (sz 22) (-1600420l)
+  in
+  let re:t_Array Libcrux_ml_dsa.Simd.Portable.Vector_type.t_Coefficients (sz 32) =
+    ntt_at_layer_2___round re (sz 23) 3699596l
+  in
+  let re:t_Array Libcrux_ml_dsa.Simd.Portable.Vector_type.t_Coefficients (sz 32) =
+    ntt_at_layer_2___round re (sz 24) 811944l
+  in
+  let re:t_Array Libcrux_ml_dsa.Simd.Portable.Vector_type.t_Coefficients (sz 32) =
+    ntt_at_layer_2___round re (sz 25) 531354l
+  in
+  let re:t_Array Libcrux_ml_dsa.Simd.Portable.Vector_type.t_Coefficients (sz 32) =
+    ntt_at_layer_2___round re (sz 26) 954230l
+  in
+  let re:t_Array Libcrux_ml_dsa.Simd.Portable.Vector_type.t_Coefficients (sz 32) =
+    ntt_at_layer_2___round re (sz 27) 3881043l
+  in
+  let re:t_Array Libcrux_ml_dsa.Simd.Portable.Vector_type.t_Coefficients (sz 32) =
+    ntt_at_layer_2___round re (sz 28) 3900724l
+  in
+  let re:t_Array Libcrux_ml_dsa.Simd.Portable.Vector_type.t_Coefficients (sz 32) =
+    ntt_at_layer_2___round re (sz 29) (-2556880l)
+  in
+  let re:t_Array Libcrux_ml_dsa.Simd.Portable.Vector_type.t_Coefficients (sz 32) =
+    ntt_at_layer_2___round re (sz 30) 2071892l
+  in
+  let re:t_Array Libcrux_ml_dsa.Simd.Portable.Vector_type.t_Coefficients (sz 32) =
+    ntt_at_layer_2___round re (sz 31) (-2797779l)
   in
   re
 
 let outer_3_plus
       (v_OFFSET v_STEP_BY: usize)
       (v_ZETA: i32)
-      (re: t_Array Libcrux_ml_dsa.Simd.Portable.Vector_type.t_Coefficients (mk_usize 32))
+      (re: t_Array Libcrux_ml_dsa.Simd.Portable.Vector_type.t_Coefficients (sz 32))
      =
-  let re:t_Array Libcrux_ml_dsa.Simd.Portable.Vector_type.t_Coefficients (mk_usize 32) =
+  let re:t_Array Libcrux_ml_dsa.Simd.Portable.Vector_type.t_Coefficients (sz 32) =
     Rust_primitives.Hax.Folds.fold_range v_OFFSET
       (v_OFFSET +! v_STEP_BY <: usize)
       (fun re temp_1_ ->
-          let re:t_Array Libcrux_ml_dsa.Simd.Portable.Vector_type.t_Coefficients (mk_usize 32) =
-            re
-          in
+          let re:t_Array Libcrux_ml_dsa.Simd.Portable.Vector_type.t_Coefficients (sz 32) = re in
           let _:usize = temp_1_ in
           true)
       re
       (fun re j ->
-          let re:t_Array Libcrux_ml_dsa.Simd.Portable.Vector_type.t_Coefficients (mk_usize 32) =
-            re
-          in
+          let re:t_Array Libcrux_ml_dsa.Simd.Portable.Vector_type.t_Coefficients (sz 32) = re in
           let j:usize = j in
           let tmp:Libcrux_ml_dsa.Simd.Portable.Vector_type.t_Coefficients =
             re.[ j +! v_STEP_BY <: usize ]
@@ -1251,12 +791,12 @@
           let tmp:Libcrux_ml_dsa.Simd.Portable.Vector_type.t_Coefficients =
             Libcrux_ml_dsa.Simd.Portable.Arithmetic.montgomery_multiply_by_constant tmp v_ZETA
           in
-          let re:t_Array Libcrux_ml_dsa.Simd.Portable.Vector_type.t_Coefficients (mk_usize 32) =
+          let re:t_Array Libcrux_ml_dsa.Simd.Portable.Vector_type.t_Coefficients (sz 32) =
             Rust_primitives.Hax.Monomorphized_update_at.update_at_usize re
               (j +! v_STEP_BY <: usize)
               (re.[ j ] <: Libcrux_ml_dsa.Simd.Portable.Vector_type.t_Coefficients)
           in
-          let re:t_Array Libcrux_ml_dsa.Simd.Portable.Vector_type.t_Coefficients (mk_usize 32) =
+          let re:t_Array Libcrux_ml_dsa.Simd.Portable.Vector_type.t_Coefficients (sz 32) =
             Rust_primitives.Hax.Monomorphized_update_at.update_at_usize re
               (j +! v_STEP_BY <: usize)
               (Libcrux_ml_dsa.Simd.Portable.Arithmetic.subtract (re.[ j +! v_STEP_BY <: usize ]
@@ -1266,7 +806,7 @@
                 <:
                 Libcrux_ml_dsa.Simd.Portable.Vector_type.t_Coefficients)
           in
-          let re:t_Array Libcrux_ml_dsa.Simd.Portable.Vector_type.t_Coefficients (mk_usize 32) =
+          let re:t_Array Libcrux_ml_dsa.Simd.Portable.Vector_type.t_Coefficients (sz 32) =
             Rust_primitives.Hax.Monomorphized_update_at.update_at_usize re
               j
               (Libcrux_ml_dsa.Simd.Portable.Arithmetic.add (re.[ j ]
@@ -1280,147 +820,137 @@
   in
   re
 
-let ntt_at_layer_3_
-      (re: t_Array Libcrux_ml_dsa.Simd.Portable.Vector_type.t_Coefficients (mk_usize 32))
-     =
-  let re:t_Array Libcrux_ml_dsa.Simd.Portable.Vector_type.t_Coefficients (mk_usize 32) =
-    outer_3_plus (mk_usize 0) (mk_usize 1) (mk_i32 2725464) re
-  in
-  let re:t_Array Libcrux_ml_dsa.Simd.Portable.Vector_type.t_Coefficients (mk_usize 32) =
-    outer_3_plus (mk_usize 2) (mk_usize 1) (mk_i32 1024112) re
-  in
-  let re:t_Array Libcrux_ml_dsa.Simd.Portable.Vector_type.t_Coefficients (mk_usize 32) =
-    outer_3_plus (mk_usize 4) (mk_usize 1) (mk_i32 (-1079900)) re
-  in
-  let re:t_Array Libcrux_ml_dsa.Simd.Portable.Vector_type.t_Coefficients (mk_usize 32) =
-    outer_3_plus (mk_usize 6) (mk_usize 1) (mk_i32 3585928) re
-  in
-  let re:t_Array Libcrux_ml_dsa.Simd.Portable.Vector_type.t_Coefficients (mk_usize 32) =
-    outer_3_plus (mk_usize 8) (mk_usize 1) (mk_i32 (-549488)) re
-  in
-  let re:t_Array Libcrux_ml_dsa.Simd.Portable.Vector_type.t_Coefficients (mk_usize 32) =
-    outer_3_plus (mk_usize 10) (mk_usize 1) (mk_i32 (-1119584)) re
-  in
-  let re:t_Array Libcrux_ml_dsa.Simd.Portable.Vector_type.t_Coefficients (mk_usize 32) =
-    outer_3_plus (mk_usize 12) (mk_usize 1) (mk_i32 2619752) re
-  in
-  let re:t_Array Libcrux_ml_dsa.Simd.Portable.Vector_type.t_Coefficients (mk_usize 32) =
-    outer_3_plus (mk_usize 14) (mk_usize 1) (mk_i32 (-2108549)) re
-  in
-  let re:t_Array Libcrux_ml_dsa.Simd.Portable.Vector_type.t_Coefficients (mk_usize 32) =
-    outer_3_plus (mk_usize 16) (mk_usize 1) (mk_i32 (-2118186)) re
-  in
-  let re:t_Array Libcrux_ml_dsa.Simd.Portable.Vector_type.t_Coefficients (mk_usize 32) =
-    outer_3_plus (mk_usize 18) (mk_usize 1) (mk_i32 (-3859737)) re
-  in
-  let re:t_Array Libcrux_ml_dsa.Simd.Portable.Vector_type.t_Coefficients (mk_usize 32) =
-    outer_3_plus (mk_usize 20) (mk_usize 1) (mk_i32 (-1399561)) re
-  in
-  let re:t_Array Libcrux_ml_dsa.Simd.Portable.Vector_type.t_Coefficients (mk_usize 32) =
-    outer_3_plus (mk_usize 22) (mk_usize 1) (mk_i32 (-3277672)) re
-  in
-  let re:t_Array Libcrux_ml_dsa.Simd.Portable.Vector_type.t_Coefficients (mk_usize 32) =
-    outer_3_plus (mk_usize 24) (mk_usize 1) (mk_i32 1757237) re
-  in
-  let re:t_Array Libcrux_ml_dsa.Simd.Portable.Vector_type.t_Coefficients (mk_usize 32) =
-    outer_3_plus (mk_usize 26) (mk_usize 1) (mk_i32 (-19422)) re
-  in
-  let re:t_Array Libcrux_ml_dsa.Simd.Portable.Vector_type.t_Coefficients (mk_usize 32) =
-    outer_3_plus (mk_usize 28) (mk_usize 1) (mk_i32 4010497) re
-  in
-  let re:t_Array Libcrux_ml_dsa.Simd.Portable.Vector_type.t_Coefficients (mk_usize 32) =
-    outer_3_plus (mk_usize 30) (mk_usize 1) (mk_i32 280005) re
-  in
-  re
-
-let ntt_at_layer_4_
-      (re: t_Array Libcrux_ml_dsa.Simd.Portable.Vector_type.t_Coefficients (mk_usize 32))
-     =
-  let re:t_Array Libcrux_ml_dsa.Simd.Portable.Vector_type.t_Coefficients (mk_usize 32) =
-    outer_3_plus (mk_usize 0) (mk_usize 2) (mk_i32 1826347) re
-  in
-  let re:t_Array Libcrux_ml_dsa.Simd.Portable.Vector_type.t_Coefficients (mk_usize 32) =
-    outer_3_plus (mk_usize 4) (mk_usize 2) (mk_i32 2353451) re
-  in
-  let re:t_Array Libcrux_ml_dsa.Simd.Portable.Vector_type.t_Coefficients (mk_usize 32) =
-    outer_3_plus (mk_usize 8) (mk_usize 2) (mk_i32 (-359251)) re
-  in
-  let re:t_Array Libcrux_ml_dsa.Simd.Portable.Vector_type.t_Coefficients (mk_usize 32) =
-    outer_3_plus (mk_usize 12) (mk_usize 2) (mk_i32 (-2091905)) re
-  in
-  let re:t_Array Libcrux_ml_dsa.Simd.Portable.Vector_type.t_Coefficients (mk_usize 32) =
-    outer_3_plus (mk_usize 16) (mk_usize 2) (mk_i32 3119733) re
-  in
-  let re:t_Array Libcrux_ml_dsa.Simd.Portable.Vector_type.t_Coefficients (mk_usize 32) =
-    outer_3_plus (mk_usize 20) (mk_usize 2) (mk_i32 (-2884855)) re
-  in
-  let re:t_Array Libcrux_ml_dsa.Simd.Portable.Vector_type.t_Coefficients (mk_usize 32) =
-    outer_3_plus (mk_usize 24) (mk_usize 2) (mk_i32 3111497) re
-  in
-  let re:t_Array Libcrux_ml_dsa.Simd.Portable.Vector_type.t_Coefficients (mk_usize 32) =
-    outer_3_plus (mk_usize 28) (mk_usize 2) (mk_i32 2680103) re
-  in
-  re
-
-let ntt_at_layer_5_
-      (re: t_Array Libcrux_ml_dsa.Simd.Portable.Vector_type.t_Coefficients (mk_usize 32))
-     =
-  let re:t_Array Libcrux_ml_dsa.Simd.Portable.Vector_type.t_Coefficients (mk_usize 32) =
-    outer_3_plus (mk_usize 0) (mk_usize 4) (mk_i32 237124) re
-  in
-  let re:t_Array Libcrux_ml_dsa.Simd.Portable.Vector_type.t_Coefficients (mk_usize 32) =
-    outer_3_plus (mk_usize 8) (mk_usize 4) (mk_i32 (-777960)) re
-  in
-  let re:t_Array Libcrux_ml_dsa.Simd.Portable.Vector_type.t_Coefficients (mk_usize 32) =
-    outer_3_plus (mk_usize 16) (mk_usize 4) (mk_i32 (-876248)) re
-  in
-  let re:t_Array Libcrux_ml_dsa.Simd.Portable.Vector_type.t_Coefficients (mk_usize 32) =
-    outer_3_plus (mk_usize 24) (mk_usize 4) (mk_i32 466468) re
-  in
-  re
-
-let ntt_at_layer_6_
-      (re: t_Array Libcrux_ml_dsa.Simd.Portable.Vector_type.t_Coefficients (mk_usize 32))
-     =
-  let re:t_Array Libcrux_ml_dsa.Simd.Portable.Vector_type.t_Coefficients (mk_usize 32) =
-    outer_3_plus (mk_usize 0) (mk_usize 8) (mk_i32 (-2608894)) re
-  in
-  let re:t_Array Libcrux_ml_dsa.Simd.Portable.Vector_type.t_Coefficients (mk_usize 32) =
-    outer_3_plus (mk_usize 16) (mk_usize 8) (mk_i32 (-518909)) re
-  in
-  re
-
-let ntt_at_layer_7_
-      (re: t_Array Libcrux_ml_dsa.Simd.Portable.Vector_type.t_Coefficients (mk_usize 32))
-     =
-  let re:t_Array Libcrux_ml_dsa.Simd.Portable.Vector_type.t_Coefficients (mk_usize 32) =
-    outer_3_plus (mk_usize 0) (mk_usize 16) (mk_i32 25847) re
-  in
-  re
-
-let ntt (re: t_Array Libcrux_ml_dsa.Simd.Portable.Vector_type.t_Coefficients (mk_usize 32)) =
-  let re:t_Array Libcrux_ml_dsa.Simd.Portable.Vector_type.t_Coefficients (mk_usize 32) =
+let ntt_at_layer_3_ (re: t_Array Libcrux_ml_dsa.Simd.Portable.Vector_type.t_Coefficients (sz 32)) =
+  let re:t_Array Libcrux_ml_dsa.Simd.Portable.Vector_type.t_Coefficients (sz 32) =
+    outer_3_plus (sz 0) (sz 1) 2725464l re
+  in
+  let re:t_Array Libcrux_ml_dsa.Simd.Portable.Vector_type.t_Coefficients (sz 32) =
+    outer_3_plus (sz 2) (sz 1) 1024112l re
+  in
+  let re:t_Array Libcrux_ml_dsa.Simd.Portable.Vector_type.t_Coefficients (sz 32) =
+    outer_3_plus (sz 4) (sz 1) (-1079900l) re
+  in
+  let re:t_Array Libcrux_ml_dsa.Simd.Portable.Vector_type.t_Coefficients (sz 32) =
+    outer_3_plus (sz 6) (sz 1) 3585928l re
+  in
+  let re:t_Array Libcrux_ml_dsa.Simd.Portable.Vector_type.t_Coefficients (sz 32) =
+    outer_3_plus (sz 8) (sz 1) (-549488l) re
+  in
+  let re:t_Array Libcrux_ml_dsa.Simd.Portable.Vector_type.t_Coefficients (sz 32) =
+    outer_3_plus (sz 10) (sz 1) (-1119584l) re
+  in
+  let re:t_Array Libcrux_ml_dsa.Simd.Portable.Vector_type.t_Coefficients (sz 32) =
+    outer_3_plus (sz 12) (sz 1) 2619752l re
+  in
+  let re:t_Array Libcrux_ml_dsa.Simd.Portable.Vector_type.t_Coefficients (sz 32) =
+    outer_3_plus (sz 14) (sz 1) (-2108549l) re
+  in
+  let re:t_Array Libcrux_ml_dsa.Simd.Portable.Vector_type.t_Coefficients (sz 32) =
+    outer_3_plus (sz 16) (sz 1) (-2118186l) re
+  in
+  let re:t_Array Libcrux_ml_dsa.Simd.Portable.Vector_type.t_Coefficients (sz 32) =
+    outer_3_plus (sz 18) (sz 1) (-3859737l) re
+  in
+  let re:t_Array Libcrux_ml_dsa.Simd.Portable.Vector_type.t_Coefficients (sz 32) =
+    outer_3_plus (sz 20) (sz 1) (-1399561l) re
+  in
+  let re:t_Array Libcrux_ml_dsa.Simd.Portable.Vector_type.t_Coefficients (sz 32) =
+    outer_3_plus (sz 22) (sz 1) (-3277672l) re
+  in
+  let re:t_Array Libcrux_ml_dsa.Simd.Portable.Vector_type.t_Coefficients (sz 32) =
+    outer_3_plus (sz 24) (sz 1) 1757237l re
+  in
+  let re:t_Array Libcrux_ml_dsa.Simd.Portable.Vector_type.t_Coefficients (sz 32) =
+    outer_3_plus (sz 26) (sz 1) (-19422l) re
+  in
+  let re:t_Array Libcrux_ml_dsa.Simd.Portable.Vector_type.t_Coefficients (sz 32) =
+    outer_3_plus (sz 28) (sz 1) 4010497l re
+  in
+  let re:t_Array Libcrux_ml_dsa.Simd.Portable.Vector_type.t_Coefficients (sz 32) =
+    outer_3_plus (sz 30) (sz 1) 280005l re
+  in
+  re
+
+let ntt_at_layer_4_ (re: t_Array Libcrux_ml_dsa.Simd.Portable.Vector_type.t_Coefficients (sz 32)) =
+  let re:t_Array Libcrux_ml_dsa.Simd.Portable.Vector_type.t_Coefficients (sz 32) =
+    outer_3_plus (sz 0) (sz 2) 1826347l re
+  in
+  let re:t_Array Libcrux_ml_dsa.Simd.Portable.Vector_type.t_Coefficients (sz 32) =
+    outer_3_plus (sz 4) (sz 2) 2353451l re
+  in
+  let re:t_Array Libcrux_ml_dsa.Simd.Portable.Vector_type.t_Coefficients (sz 32) =
+    outer_3_plus (sz 8) (sz 2) (-359251l) re
+  in
+  let re:t_Array Libcrux_ml_dsa.Simd.Portable.Vector_type.t_Coefficients (sz 32) =
+    outer_3_plus (sz 12) (sz 2) (-2091905l) re
+  in
+  let re:t_Array Libcrux_ml_dsa.Simd.Portable.Vector_type.t_Coefficients (sz 32) =
+    outer_3_plus (sz 16) (sz 2) 3119733l re
+  in
+  let re:t_Array Libcrux_ml_dsa.Simd.Portable.Vector_type.t_Coefficients (sz 32) =
+    outer_3_plus (sz 20) (sz 2) (-2884855l) re
+  in
+  let re:t_Array Libcrux_ml_dsa.Simd.Portable.Vector_type.t_Coefficients (sz 32) =
+    outer_3_plus (sz 24) (sz 2) 3111497l re
+  in
+  let re:t_Array Libcrux_ml_dsa.Simd.Portable.Vector_type.t_Coefficients (sz 32) =
+    outer_3_plus (sz 28) (sz 2) 2680103l re
+  in
+  re
+
+let ntt_at_layer_5_ (re: t_Array Libcrux_ml_dsa.Simd.Portable.Vector_type.t_Coefficients (sz 32)) =
+  let re:t_Array Libcrux_ml_dsa.Simd.Portable.Vector_type.t_Coefficients (sz 32) =
+    outer_3_plus (sz 0) (sz 4) 237124l re
+  in
+  let re:t_Array Libcrux_ml_dsa.Simd.Portable.Vector_type.t_Coefficients (sz 32) =
+    outer_3_plus (sz 8) (sz 4) (-777960l) re
+  in
+  let re:t_Array Libcrux_ml_dsa.Simd.Portable.Vector_type.t_Coefficients (sz 32) =
+    outer_3_plus (sz 16) (sz 4) (-876248l) re
+  in
+  let re:t_Array Libcrux_ml_dsa.Simd.Portable.Vector_type.t_Coefficients (sz 32) =
+    outer_3_plus (sz 24) (sz 4) 466468l re
+  in
+  re
+
+let ntt_at_layer_6_ (re: t_Array Libcrux_ml_dsa.Simd.Portable.Vector_type.t_Coefficients (sz 32)) =
+  let re:t_Array Libcrux_ml_dsa.Simd.Portable.Vector_type.t_Coefficients (sz 32) =
+    outer_3_plus (sz 0) (sz 8) (-2608894l) re
+  in
+  let re:t_Array Libcrux_ml_dsa.Simd.Portable.Vector_type.t_Coefficients (sz 32) =
+    outer_3_plus (sz 16) (sz 8) (-518909l) re
+  in
+  re
+
+let ntt_at_layer_7_ (re: t_Array Libcrux_ml_dsa.Simd.Portable.Vector_type.t_Coefficients (sz 32)) =
+  let re:t_Array Libcrux_ml_dsa.Simd.Portable.Vector_type.t_Coefficients (sz 32) =
+    outer_3_plus (sz 0) (sz 16) 25847l re
+  in
+  re
+
+let ntt (re: t_Array Libcrux_ml_dsa.Simd.Portable.Vector_type.t_Coefficients (sz 32)) =
+  let re:t_Array Libcrux_ml_dsa.Simd.Portable.Vector_type.t_Coefficients (sz 32) =
     ntt_at_layer_7_ re
   in
-  let re:t_Array Libcrux_ml_dsa.Simd.Portable.Vector_type.t_Coefficients (mk_usize 32) =
+  let re:t_Array Libcrux_ml_dsa.Simd.Portable.Vector_type.t_Coefficients (sz 32) =
     ntt_at_layer_6_ re
   in
-  let re:t_Array Libcrux_ml_dsa.Simd.Portable.Vector_type.t_Coefficients (mk_usize 32) =
+  let re:t_Array Libcrux_ml_dsa.Simd.Portable.Vector_type.t_Coefficients (sz 32) =
     ntt_at_layer_5_ re
   in
-  let re:t_Array Libcrux_ml_dsa.Simd.Portable.Vector_type.t_Coefficients (mk_usize 32) =
+  let re:t_Array Libcrux_ml_dsa.Simd.Portable.Vector_type.t_Coefficients (sz 32) =
     ntt_at_layer_4_ re
   in
-  let re:t_Array Libcrux_ml_dsa.Simd.Portable.Vector_type.t_Coefficients (mk_usize 32) =
+  let re:t_Array Libcrux_ml_dsa.Simd.Portable.Vector_type.t_Coefficients (sz 32) =
     ntt_at_layer_3_ re
   in
-  let re:t_Array Libcrux_ml_dsa.Simd.Portable.Vector_type.t_Coefficients (mk_usize 32) =
+  let re:t_Array Libcrux_ml_dsa.Simd.Portable.Vector_type.t_Coefficients (sz 32) =
     ntt_at_layer_2_ re
   in
-  let re:t_Array Libcrux_ml_dsa.Simd.Portable.Vector_type.t_Coefficients (mk_usize 32) =
+  let re:t_Array Libcrux_ml_dsa.Simd.Portable.Vector_type.t_Coefficients (sz 32) =
     ntt_at_layer_1_ re
   in
-  let re:t_Array Libcrux_ml_dsa.Simd.Portable.Vector_type.t_Coefficients (mk_usize 32) =
+  let re:t_Array Libcrux_ml_dsa.Simd.Portable.Vector_type.t_Coefficients (sz 32) =
     ntt_at_layer_0_ re
   in
   re