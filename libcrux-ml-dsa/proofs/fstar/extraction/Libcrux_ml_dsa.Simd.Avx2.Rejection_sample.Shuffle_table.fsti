--- conflicted
+++ resolved
@@ -3,9 +3,6 @@
 open Core
 open FStar.Mul
 
-<<<<<<< HEAD
-let v_SHUFFLE_TABLE: t_Array (t_Array u8 (mk_usize 16)) (mk_usize 16) =
-=======
 val is_bit_set (number: usize) (bit_position: u8)
     : Prims.Pure bool Prims.l_True (fun _ -> Prims.l_True)
 
@@ -13,150 +10,131 @@
   -> Prims.Pure (t_Array (t_Array u8 (sz 16)) (sz 16)) Prims.l_True (fun _ -> Prims.l_True)
 
 let v_SHUFFLE_TABLE: t_Array (t_Array u8 (sz 16)) (sz 16) =
->>>>>>> a09ba242
   let list =
     [
       (let list =
           [
-            mk_u8 255; mk_u8 255; mk_u8 255; mk_u8 255; mk_u8 255; mk_u8 255; mk_u8 255; mk_u8 255;
-            mk_u8 255; mk_u8 255; mk_u8 255; mk_u8 255; mk_u8 255; mk_u8 255; mk_u8 255; mk_u8 255
+            255uy; 255uy; 255uy; 255uy; 255uy; 255uy; 255uy; 255uy; 255uy; 255uy; 255uy; 255uy;
+            255uy; 255uy; 255uy; 255uy
           ]
         in
         FStar.Pervasives.assert_norm (Prims.eq2 (List.Tot.length list) 16);
         Rust_primitives.Hax.array_of_list 16 list);
       (let list =
           [
-            mk_u8 0; mk_u8 1; mk_u8 2; mk_u8 3; mk_u8 255; mk_u8 255; mk_u8 255; mk_u8 255;
-            mk_u8 255; mk_u8 255; mk_u8 255; mk_u8 255; mk_u8 255; mk_u8 255; mk_u8 255; mk_u8 255
+            0uy; 1uy; 2uy; 3uy; 255uy; 255uy; 255uy; 255uy; 255uy; 255uy; 255uy; 255uy; 255uy; 255uy;
+            255uy; 255uy
           ]
         in
         FStar.Pervasives.assert_norm (Prims.eq2 (List.Tot.length list) 16);
         Rust_primitives.Hax.array_of_list 16 list);
       (let list =
           [
-            mk_u8 4; mk_u8 5; mk_u8 6; mk_u8 7; mk_u8 255; mk_u8 255; mk_u8 255; mk_u8 255;
-            mk_u8 255; mk_u8 255; mk_u8 255; mk_u8 255; mk_u8 255; mk_u8 255; mk_u8 255; mk_u8 255
+            4uy; 5uy; 6uy; 7uy; 255uy; 255uy; 255uy; 255uy; 255uy; 255uy; 255uy; 255uy; 255uy; 255uy;
+            255uy; 255uy
           ]
         in
         FStar.Pervasives.assert_norm (Prims.eq2 (List.Tot.length list) 16);
         Rust_primitives.Hax.array_of_list 16 list);
       (let list =
           [
-            mk_u8 0; mk_u8 1; mk_u8 2; mk_u8 3; mk_u8 4; mk_u8 5; mk_u8 6; mk_u8 7; mk_u8 255;
-            mk_u8 255; mk_u8 255; mk_u8 255; mk_u8 255; mk_u8 255; mk_u8 255; mk_u8 255
+            0uy; 1uy; 2uy; 3uy; 4uy; 5uy; 6uy; 7uy; 255uy; 255uy; 255uy; 255uy; 255uy; 255uy; 255uy;
+            255uy
           ]
         in
         FStar.Pervasives.assert_norm (Prims.eq2 (List.Tot.length list) 16);
         Rust_primitives.Hax.array_of_list 16 list);
       (let list =
           [
-            mk_u8 8; mk_u8 9; mk_u8 10; mk_u8 11; mk_u8 255; mk_u8 255; mk_u8 255; mk_u8 255;
-            mk_u8 255; mk_u8 255; mk_u8 255; mk_u8 255; mk_u8 255; mk_u8 255; mk_u8 255; mk_u8 255
+            8uy; 9uy; 10uy; 11uy; 255uy; 255uy; 255uy; 255uy; 255uy; 255uy; 255uy; 255uy; 255uy;
+            255uy; 255uy; 255uy
           ]
         in
         FStar.Pervasives.assert_norm (Prims.eq2 (List.Tot.length list) 16);
         Rust_primitives.Hax.array_of_list 16 list);
       (let list =
           [
-            mk_u8 0; mk_u8 1; mk_u8 2; mk_u8 3; mk_u8 8; mk_u8 9; mk_u8 10; mk_u8 11; mk_u8 255;
-            mk_u8 255; mk_u8 255; mk_u8 255; mk_u8 255; mk_u8 255; mk_u8 255; mk_u8 255
+            0uy; 1uy; 2uy; 3uy; 8uy; 9uy; 10uy; 11uy; 255uy; 255uy; 255uy; 255uy; 255uy; 255uy;
+            255uy; 255uy
           ]
         in
         FStar.Pervasives.assert_norm (Prims.eq2 (List.Tot.length list) 16);
         Rust_primitives.Hax.array_of_list 16 list);
       (let list =
           [
-            mk_u8 4; mk_u8 5; mk_u8 6; mk_u8 7; mk_u8 8; mk_u8 9; mk_u8 10; mk_u8 11; mk_u8 255;
-            mk_u8 255; mk_u8 255; mk_u8 255; mk_u8 255; mk_u8 255; mk_u8 255; mk_u8 255
+            4uy; 5uy; 6uy; 7uy; 8uy; 9uy; 10uy; 11uy; 255uy; 255uy; 255uy; 255uy; 255uy; 255uy;
+            255uy; 255uy
+          ]
+        in
+        FStar.Pervasives.assert_norm (Prims.eq2 (List.Tot.length list) 16);
+        Rust_primitives.Hax.array_of_list 16 list);
+      (let list =
+          [0uy; 1uy; 2uy; 3uy; 4uy; 5uy; 6uy; 7uy; 8uy; 9uy; 10uy; 11uy; 255uy; 255uy; 255uy; 255uy]
+        in
+        FStar.Pervasives.assert_norm (Prims.eq2 (List.Tot.length list) 16);
+        Rust_primitives.Hax.array_of_list 16 list);
+      (let list =
+          [
+            12uy; 13uy; 14uy; 15uy; 255uy; 255uy; 255uy; 255uy; 255uy; 255uy; 255uy; 255uy; 255uy;
+            255uy; 255uy; 255uy
           ]
         in
         FStar.Pervasives.assert_norm (Prims.eq2 (List.Tot.length list) 16);
         Rust_primitives.Hax.array_of_list 16 list);
       (let list =
           [
-            mk_u8 0; mk_u8 1; mk_u8 2; mk_u8 3; mk_u8 4; mk_u8 5; mk_u8 6; mk_u8 7; mk_u8 8; mk_u8 9;
-            mk_u8 10; mk_u8 11; mk_u8 255; mk_u8 255; mk_u8 255; mk_u8 255
+            0uy; 1uy; 2uy; 3uy; 12uy; 13uy; 14uy; 15uy; 255uy; 255uy; 255uy; 255uy; 255uy; 255uy;
+            255uy; 255uy
           ]
         in
         FStar.Pervasives.assert_norm (Prims.eq2 (List.Tot.length list) 16);
         Rust_primitives.Hax.array_of_list 16 list);
       (let list =
           [
-            mk_u8 12; mk_u8 13; mk_u8 14; mk_u8 15; mk_u8 255; mk_u8 255; mk_u8 255; mk_u8 255;
-            mk_u8 255; mk_u8 255; mk_u8 255; mk_u8 255; mk_u8 255; mk_u8 255; mk_u8 255; mk_u8 255
+            4uy; 5uy; 6uy; 7uy; 12uy; 13uy; 14uy; 15uy; 255uy; 255uy; 255uy; 255uy; 255uy; 255uy;
+            255uy; 255uy
           ]
         in
         FStar.Pervasives.assert_norm (Prims.eq2 (List.Tot.length list) 16);
         Rust_primitives.Hax.array_of_list 16 list);
       (let list =
           [
-            mk_u8 0; mk_u8 1; mk_u8 2; mk_u8 3; mk_u8 12; mk_u8 13; mk_u8 14; mk_u8 15; mk_u8 255;
-            mk_u8 255; mk_u8 255; mk_u8 255; mk_u8 255; mk_u8 255; mk_u8 255; mk_u8 255
+            0uy; 1uy; 2uy; 3uy; 4uy; 5uy; 6uy; 7uy; 12uy; 13uy; 14uy; 15uy; 255uy; 255uy; 255uy;
+            255uy
           ]
         in
         FStar.Pervasives.assert_norm (Prims.eq2 (List.Tot.length list) 16);
         Rust_primitives.Hax.array_of_list 16 list);
       (let list =
           [
-            mk_u8 4; mk_u8 5; mk_u8 6; mk_u8 7; mk_u8 12; mk_u8 13; mk_u8 14; mk_u8 15; mk_u8 255;
-            mk_u8 255; mk_u8 255; mk_u8 255; mk_u8 255; mk_u8 255; mk_u8 255; mk_u8 255
+            8uy; 9uy; 10uy; 11uy; 12uy; 13uy; 14uy; 15uy; 255uy; 255uy; 255uy; 255uy; 255uy; 255uy;
+            255uy; 255uy
           ]
         in
         FStar.Pervasives.assert_norm (Prims.eq2 (List.Tot.length list) 16);
         Rust_primitives.Hax.array_of_list 16 list);
       (let list =
           [
-            mk_u8 0; mk_u8 1; mk_u8 2; mk_u8 3; mk_u8 4; mk_u8 5; mk_u8 6; mk_u8 7; mk_u8 12;
-            mk_u8 13; mk_u8 14; mk_u8 15; mk_u8 255; mk_u8 255; mk_u8 255; mk_u8 255
+            0uy; 1uy; 2uy; 3uy; 8uy; 9uy; 10uy; 11uy; 12uy; 13uy; 14uy; 15uy; 255uy; 255uy; 255uy;
+            255uy
           ]
         in
         FStar.Pervasives.assert_norm (Prims.eq2 (List.Tot.length list) 16);
         Rust_primitives.Hax.array_of_list 16 list);
       (let list =
           [
-            mk_u8 8; mk_u8 9; mk_u8 10; mk_u8 11; mk_u8 12; mk_u8 13; mk_u8 14; mk_u8 15; mk_u8 255;
-            mk_u8 255; mk_u8 255; mk_u8 255; mk_u8 255; mk_u8 255; mk_u8 255; mk_u8 255
-          ]
-        in
-        FStar.Pervasives.assert_norm (Prims.eq2 (List.Tot.length list) 16);
-        Rust_primitives.Hax.array_of_list 16 list);
-      (let list =
-          [
-            mk_u8 0; mk_u8 1; mk_u8 2; mk_u8 3; mk_u8 8; mk_u8 9; mk_u8 10; mk_u8 11; mk_u8 12;
-            mk_u8 13; mk_u8 14; mk_u8 15; mk_u8 255; mk_u8 255; mk_u8 255; mk_u8 255
-          ]
-        in
-        FStar.Pervasives.assert_norm (Prims.eq2 (List.Tot.length list) 16);
-        Rust_primitives.Hax.array_of_list 16 list);
-      (let list =
-          [
-            mk_u8 4; mk_u8 5; mk_u8 6; mk_u8 7; mk_u8 8; mk_u8 9; mk_u8 10; mk_u8 11; mk_u8 12;
-            mk_u8 13; mk_u8 14; mk_u8 15; mk_u8 255; mk_u8 255; mk_u8 255; mk_u8 255
+            4uy; 5uy; 6uy; 7uy; 8uy; 9uy; 10uy; 11uy; 12uy; 13uy; 14uy; 15uy; 255uy; 255uy; 255uy;
+            255uy
           ]
         in
         FStar.Pervasives.assert_norm (Prims.eq2 (List.Tot.length list) 16);
         Rust_primitives.Hax.array_of_list 16 list);
       let list =
-        [
-          mk_u8 0; mk_u8 1; mk_u8 2; mk_u8 3; mk_u8 4; mk_u8 5; mk_u8 6; mk_u8 7; mk_u8 8; mk_u8 9;
-          mk_u8 10; mk_u8 11; mk_u8 12; mk_u8 13; mk_u8 14; mk_u8 15
-        ]
+        [0uy; 1uy; 2uy; 3uy; 4uy; 5uy; 6uy; 7uy; 8uy; 9uy; 10uy; 11uy; 12uy; 13uy; 14uy; 15uy]
       in
       FStar.Pervasives.assert_norm (Prims.eq2 (List.Tot.length list) 16);
       Rust_primitives.Hax.array_of_list 16 list
     ]
   in
   FStar.Pervasives.assert_norm (Prims.eq2 (List.Tot.length list) 16);
-<<<<<<< HEAD
-  Rust_primitives.Hax.array_of_list 16 list
-
-val is_bit_set (number: usize) (bit_position: u8)
-    : Prims.Pure bool Prims.l_True (fun _ -> Prims.l_True)
-
-val generate_shuffle_table: Prims.unit
-  -> Prims.Pure (t_Array (t_Array u8 (mk_usize 16)) (mk_usize 16))
-      Prims.l_True
-      (fun _ -> Prims.l_True)
-=======
-  Rust_primitives.Hax.array_of_list 16 list
->>>>>>> a09ba242
+  Rust_primitives.Hax.array_of_list 16 list