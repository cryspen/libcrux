module Libcrux_ml_dsa.Ml_dsa_generic.Ml_dsa_65_
#set-options "--fuel 0 --ifuel 1 --z3rlimit 100"
open Core
open FStar.Mul

let _ =
  (* This module has implicit dependencies, here we make them explicit. *)
  (* The implicit dependencies arise from typeclasses instances. *)
  let open Libcrux_ml_dsa.Hash_functions.Shake128 in
  let open Libcrux_ml_dsa.Hash_functions.Shake256 in
  let open Libcrux_ml_dsa.Polynomial in
  let open Libcrux_ml_dsa.Pre_hash in
  let open Libcrux_ml_dsa.Samplex4 in
  let open Libcrux_ml_dsa.Simd.Traits in
  ()

let v_ROW_COLUMN: usize =
  Libcrux_ml_dsa.Constants.Ml_dsa_65_.v_ROWS_IN_A +!
  Libcrux_ml_dsa.Constants.Ml_dsa_65_.v_COLUMNS_IN_A

let v_ROW_X_COLUMN: usize =
  Libcrux_ml_dsa.Constants.Ml_dsa_65_.v_ROWS_IN_A *!
  Libcrux_ml_dsa.Constants.Ml_dsa_65_.v_COLUMNS_IN_A

let v_ERROR_RING_ELEMENT_SIZE: usize =
  Libcrux_ml_dsa.Constants.error_ring_element_size Libcrux_ml_dsa.Constants.Ml_dsa_65_.v_BITS_PER_ERROR_COEFFICIENT

let v_GAMMA1_RING_ELEMENT_SIZE: usize =
  Libcrux_ml_dsa.Constants.gamma1_ring_element_size Libcrux_ml_dsa.Constants.Ml_dsa_65_.v_BITS_PER_GAMMA1_COEFFICIENT

let v_COMMITMENT_RING_ELEMENT_SIZE: usize =
  Libcrux_ml_dsa.Constants.commitment_ring_element_size Libcrux_ml_dsa.Constants.Ml_dsa_65_.v_BITS_PER_COMMITMENT_COEFFICIENT

let v_BETA: i32 =
  Libcrux_ml_dsa.Constants.beta Libcrux_ml_dsa.Constants.Ml_dsa_65_.v_ONES_IN_VERIFIER_CHALLENGE
    Libcrux_ml_dsa.Constants.Ml_dsa_65_.v_ETA

let v_COMMITMENT_VECTOR_SIZE: usize =
  Libcrux_ml_dsa.Constants.commitment_vector_size Libcrux_ml_dsa.Constants.Ml_dsa_65_.v_BITS_PER_COMMITMENT_COEFFICIENT
    Libcrux_ml_dsa.Constants.Ml_dsa_65_.v_ROWS_IN_A

let v_SIGNING_KEY_SIZE: usize =
  Libcrux_ml_dsa.Constants.signing_key_size Libcrux_ml_dsa.Constants.Ml_dsa_65_.v_ROWS_IN_A
    Libcrux_ml_dsa.Constants.Ml_dsa_65_.v_COLUMNS_IN_A
    v_ERROR_RING_ELEMENT_SIZE

let v_VERIFICATION_KEY_SIZE: usize =
  Libcrux_ml_dsa.Constants.verification_key_size Libcrux_ml_dsa.Constants.Ml_dsa_65_.v_ROWS_IN_A

<<<<<<< HEAD
/// The internal verification API.
/// If no `domain_separation_context` is supplied, it is assumed that
/// `message` already contains the domain separation.
val verify_internal
      (#v_SIMDUnit #v_Sampler #v_Shake128X4 #v_Shake256 #v_Shake256Xof: Type0)
      {| i5: Libcrux_ml_dsa.Simd.Traits.t_Operations v_SIMDUnit |}
      {| i6: Libcrux_ml_dsa.Samplex4.t_X4Sampler v_Sampler |}
      {| i7: Libcrux_ml_dsa.Hash_functions.Shake128.t_XofX4 v_Shake128X4 |}
      {| i8: Libcrux_ml_dsa.Hash_functions.Shake256.t_DsaXof v_Shake256 |}
      {| i9: Libcrux_ml_dsa.Hash_functions.Shake256.t_Xof v_Shake256Xof |}
      (verification_key: t_Array u8 (mk_usize 1952))
      (message: t_Slice u8)
      (domain_separation_context:
          Core.Option.t_Option Libcrux_ml_dsa.Pre_hash.t_DomainSeparationContext)
      (signature_serialized: t_Array u8 (mk_usize 3309))
    : Prims.Pure (Core.Result.t_Result Prims.unit Libcrux_ml_dsa.Types.t_VerificationError)
      Prims.l_True
      (fun _ -> Prims.l_True)

val verify
      (#v_SIMDUnit #v_Sampler #v_Shake128X4 #v_Shake256 #v_Shake256Xof: Type0)
      {| i5: Libcrux_ml_dsa.Simd.Traits.t_Operations v_SIMDUnit |}
      {| i6: Libcrux_ml_dsa.Samplex4.t_X4Sampler v_Sampler |}
      {| i7: Libcrux_ml_dsa.Hash_functions.Shake128.t_XofX4 v_Shake128X4 |}
      {| i8: Libcrux_ml_dsa.Hash_functions.Shake256.t_DsaXof v_Shake256 |}
      {| i9: Libcrux_ml_dsa.Hash_functions.Shake256.t_Xof v_Shake256Xof |}
      (verification_key_serialized: t_Array u8 (mk_usize 1952))
      (message context: t_Slice u8)
      (signature_serialized: t_Array u8 (mk_usize 3309))
    : Prims.Pure (Core.Result.t_Result Prims.unit Libcrux_ml_dsa.Types.t_VerificationError)
      Prims.l_True
      (fun _ -> Prims.l_True)

val verify_pre_hashed
      (#v_SIMDUnit #v_Sampler #v_Shake128 #v_Shake128X4 #v_Shake256 #v_Shake256Xof #v_PH: Type0)
      {| i7: Libcrux_ml_dsa.Simd.Traits.t_Operations v_SIMDUnit |}
      {| i8: Libcrux_ml_dsa.Samplex4.t_X4Sampler v_Sampler |}
      {| i9: Libcrux_ml_dsa.Hash_functions.Shake128.t_Xof v_Shake128 |}
      {| i10: Libcrux_ml_dsa.Hash_functions.Shake128.t_XofX4 v_Shake128X4 |}
      {| i11: Libcrux_ml_dsa.Hash_functions.Shake256.t_DsaXof v_Shake256 |}
      {| i12: Libcrux_ml_dsa.Hash_functions.Shake256.t_Xof v_Shake256Xof |}
      {| i13: Libcrux_ml_dsa.Pre_hash.t_PreHash v_PH |}
      (verification_key_serialized: t_Array u8 (mk_usize 1952))
      (message context pre_hash_buffer: t_Slice u8)
      (signature_serialized: t_Array u8 (mk_usize 3309))
    : Prims.Pure
      (t_Slice u8 & Core.Result.t_Result Prims.unit Libcrux_ml_dsa.Types.t_VerificationError)
      Prims.l_True
      (fun _ -> Prims.l_True)
=======
let v_SIGNATURE_SIZE: usize =
  Libcrux_ml_dsa.Constants.signature_size Libcrux_ml_dsa.Constants.Ml_dsa_65_.v_ROWS_IN_A
    Libcrux_ml_dsa.Constants.Ml_dsa_65_.v_COLUMNS_IN_A
    Libcrux_ml_dsa.Constants.Ml_dsa_65_.v_MAX_ONES_IN_HINT
    Libcrux_ml_dsa.Constants.Ml_dsa_65_.v_COMMITMENT_HASH_SIZE
    Libcrux_ml_dsa.Constants.Ml_dsa_65_.v_BITS_PER_GAMMA1_COEFFICIENT
>>>>>>> a09ba242

val generate_key_pair
      (#v_SIMDUnit #v_Sampler #v_Shake128X4 #v_Shake256 #v_Shake256Xof #v_Shake256X4: Type0)
      {| i6: Libcrux_ml_dsa.Simd.Traits.t_Operations v_SIMDUnit |}
      {| i7: Libcrux_ml_dsa.Samplex4.t_X4Sampler v_Sampler |}
      {| i8: Libcrux_ml_dsa.Hash_functions.Shake128.t_XofX4 v_Shake128X4 |}
      {| i9: Libcrux_ml_dsa.Hash_functions.Shake256.t_DsaXof v_Shake256 |}
      {| i10: Libcrux_ml_dsa.Hash_functions.Shake256.t_Xof v_Shake256Xof |}
      {| i11: Libcrux_ml_dsa.Hash_functions.Shake256.t_XofX4 v_Shake256X4 |}
<<<<<<< HEAD
      (signing_key message: t_Slice u8)
      (domain_separation_context:
          Core.Option.t_Option Libcrux_ml_dsa.Pre_hash.t_DomainSeparationContext)
      (randomness: t_Array u8 (mk_usize 32))
      (signature: t_Array u8 (mk_usize 3309))
    : Prims.Pure
      (t_Array u8 (mk_usize 3309) &
        Core.Result.t_Result Prims.unit Libcrux_ml_dsa.Types.t_SigningError)
      Prims.l_True
      (fun _ -> Prims.l_True)
=======
      (randomness: t_Array u8 (sz 32))
      (signing_key verification_key: t_Slice u8)
    : Prims.Pure (t_Slice u8 & t_Slice u8) Prims.l_True (fun _ -> Prims.l_True)
>>>>>>> a09ba242

val sign_internal
      (#v_SIMDUnit #v_Sampler #v_Shake128X4 #v_Shake256 #v_Shake256Xof #v_Shake256X4: Type0)
      {| i6: Libcrux_ml_dsa.Simd.Traits.t_Operations v_SIMDUnit |}
      {| i7: Libcrux_ml_dsa.Samplex4.t_X4Sampler v_Sampler |}
      {| i8: Libcrux_ml_dsa.Hash_functions.Shake128.t_XofX4 v_Shake128X4 |}
      {| i9: Libcrux_ml_dsa.Hash_functions.Shake256.t_DsaXof v_Shake256 |}
      {| i10: Libcrux_ml_dsa.Hash_functions.Shake256.t_Xof v_Shake256Xof |}
      {| i11: Libcrux_ml_dsa.Hash_functions.Shake256.t_XofX4 v_Shake256X4 |}
<<<<<<< HEAD
      (signing_key message context: t_Slice u8)
      (randomness: t_Array u8 (mk_usize 32))
      (signature: t_Array u8 (mk_usize 3309))
=======
      (signing_key message: t_Slice u8)
      (domain_separation_context:
          Core.Option.t_Option Libcrux_ml_dsa.Pre_hash.t_DomainSeparationContext)
      (randomness: t_Array u8 (sz 32))
      (signature: t_Array u8 (sz 3309))
>>>>>>> a09ba242
    : Prims.Pure
      (t_Array u8 (mk_usize 3309) &
        Core.Result.t_Result Prims.unit Libcrux_ml_dsa.Types.t_SigningError)
      Prims.l_True
      (fun _ -> Prims.l_True)

<<<<<<< HEAD
val sign
      (#v_SIMDUnit #v_Sampler #v_Shake128X4 #v_Shake256 #v_Shake256Xof #v_Shake256X4: Type0)
      {| i6: Libcrux_ml_dsa.Simd.Traits.t_Operations v_SIMDUnit |}
      {| i7: Libcrux_ml_dsa.Samplex4.t_X4Sampler v_Sampler |}
      {| i8: Libcrux_ml_dsa.Hash_functions.Shake128.t_XofX4 v_Shake128X4 |}
      {| i9: Libcrux_ml_dsa.Hash_functions.Shake256.t_DsaXof v_Shake256 |}
      {| i10: Libcrux_ml_dsa.Hash_functions.Shake256.t_Xof v_Shake256Xof |}
      {| i11: Libcrux_ml_dsa.Hash_functions.Shake256.t_XofX4 v_Shake256X4 |}
      (signing_key message context: t_Slice u8)
      (randomness: t_Array u8 (mk_usize 32))
    : Prims.Pure
      (Core.Result.t_Result (Libcrux_ml_dsa.Types.t_MLDSASignature (mk_usize 3309))
          Libcrux_ml_dsa.Types.t_SigningError) Prims.l_True (fun _ -> Prims.l_True)
=======
/// The internal verification API.
/// If no `domain_separation_context` is supplied, it is assumed that
/// `message` already contains the domain separation.
val verify_internal
      (#v_SIMDUnit #v_Sampler #v_Shake128X4 #v_Shake256 #v_Shake256Xof: Type0)
      {| i5: Libcrux_ml_dsa.Simd.Traits.t_Operations v_SIMDUnit |}
      {| i6: Libcrux_ml_dsa.Samplex4.t_X4Sampler v_Sampler |}
      {| i7: Libcrux_ml_dsa.Hash_functions.Shake128.t_XofX4 v_Shake128X4 |}
      {| i8: Libcrux_ml_dsa.Hash_functions.Shake256.t_DsaXof v_Shake256 |}
      {| i9: Libcrux_ml_dsa.Hash_functions.Shake256.t_Xof v_Shake256Xof |}
      (verification_key: t_Array u8 (sz 1952))
      (message: t_Slice u8)
      (domain_separation_context:
          Core.Option.t_Option Libcrux_ml_dsa.Pre_hash.t_DomainSeparationContext)
      (signature_serialized: t_Array u8 (sz 3309))
    : Prims.Pure (Core.Result.t_Result Prims.unit Libcrux_ml_dsa.Types.t_VerificationError)
      Prims.l_True
      (fun _ -> Prims.l_True)
>>>>>>> a09ba242

val sign_pre_hashed_mut
      (#v_SIMDUnit #v_Sampler #v_Shake128 #v_Shake128X4 #v_Shake256 #v_Shake256Xof #v_Shake256X4 #v_PH:
          Type0)
      {| i8: Libcrux_ml_dsa.Simd.Traits.t_Operations v_SIMDUnit |}
      {| i9: Libcrux_ml_dsa.Samplex4.t_X4Sampler v_Sampler |}
      {| i10: Libcrux_ml_dsa.Hash_functions.Shake128.t_Xof v_Shake128 |}
      {| i11: Libcrux_ml_dsa.Hash_functions.Shake128.t_XofX4 v_Shake128X4 |}
      {| i12: Libcrux_ml_dsa.Hash_functions.Shake256.t_DsaXof v_Shake256 |}
      {| i13: Libcrux_ml_dsa.Hash_functions.Shake256.t_Xof v_Shake256Xof |}
      {| i14: Libcrux_ml_dsa.Hash_functions.Shake256.t_XofX4 v_Shake256X4 |}
      {| i15: Libcrux_ml_dsa.Pre_hash.t_PreHash v_PH |}
      (signing_key message context pre_hash_buffer: t_Slice u8)
      (randomness: t_Array u8 (mk_usize 32))
      (signature: t_Array u8 (mk_usize 3309))
    : Prims.Pure
      (t_Slice u8 & t_Array u8 (mk_usize 3309) &
        Core.Result.t_Result Prims.unit Libcrux_ml_dsa.Types.t_SigningError)
      Prims.l_True
      (fun _ -> Prims.l_True)

val sign_pre_hashed
      (#v_SIMDUnit #v_Sampler #v_Shake128 #v_Shake128X4 #v_Shake256 #v_Shake256Xof #v_Shake256X4 #v_PH:
          Type0)
      {| i8: Libcrux_ml_dsa.Simd.Traits.t_Operations v_SIMDUnit |}
      {| i9: Libcrux_ml_dsa.Samplex4.t_X4Sampler v_Sampler |}
      {| i10: Libcrux_ml_dsa.Hash_functions.Shake128.t_Xof v_Shake128 |}
      {| i11: Libcrux_ml_dsa.Hash_functions.Shake128.t_XofX4 v_Shake128X4 |}
      {| i12: Libcrux_ml_dsa.Hash_functions.Shake256.t_DsaXof v_Shake256 |}
      {| i13: Libcrux_ml_dsa.Hash_functions.Shake256.t_Xof v_Shake256Xof |}
      {| i14: Libcrux_ml_dsa.Hash_functions.Shake256.t_XofX4 v_Shake256X4 |}
      {| i15: Libcrux_ml_dsa.Pre_hash.t_PreHash v_PH |}
      (signing_key message context pre_hash_buffer: t_Slice u8)
      (randomness: t_Array u8 (mk_usize 32))
    : Prims.Pure
      (t_Slice u8 &
        Core.Result.t_Result (Libcrux_ml_dsa.Types.t_MLDSASignature (mk_usize 3309))
          Libcrux_ml_dsa.Types.t_SigningError) Prims.l_True (fun _ -> Prims.l_True)

val sign_mut
      (#v_SIMDUnit #v_Sampler #v_Shake128X4 #v_Shake256 #v_Shake256Xof #v_Shake256X4: Type0)
      {| i6: Libcrux_ml_dsa.Simd.Traits.t_Operations v_SIMDUnit |}
      {| i7: Libcrux_ml_dsa.Samplex4.t_X4Sampler v_Sampler |}
      {| i8: Libcrux_ml_dsa.Hash_functions.Shake128.t_XofX4 v_Shake128X4 |}
      {| i9: Libcrux_ml_dsa.Hash_functions.Shake256.t_DsaXof v_Shake256 |}
      {| i10: Libcrux_ml_dsa.Hash_functions.Shake256.t_Xof v_Shake256Xof |}
      {| i11: Libcrux_ml_dsa.Hash_functions.Shake256.t_XofX4 v_Shake256X4 |}
<<<<<<< HEAD
      (randomness: t_Array u8 (mk_usize 32))
      (signing_key verification_key: t_Slice u8)
    : Prims.Pure (t_Slice u8 & t_Slice u8) Prims.l_True (fun _ -> Prims.l_True)
=======
      (signing_key message context: t_Slice u8)
      (randomness: t_Array u8 (sz 32))
      (signature: t_Array u8 (sz 3309))
    : Prims.Pure
      (t_Array u8 (sz 3309) & Core.Result.t_Result Prims.unit Libcrux_ml_dsa.Types.t_SigningError)
      Prims.l_True
      (fun _ -> Prims.l_True)

val sign
      (#v_SIMDUnit #v_Sampler #v_Shake128X4 #v_Shake256 #v_Shake256Xof #v_Shake256X4: Type0)
      {| i6: Libcrux_ml_dsa.Simd.Traits.t_Operations v_SIMDUnit |}
      {| i7: Libcrux_ml_dsa.Samplex4.t_X4Sampler v_Sampler |}
      {| i8: Libcrux_ml_dsa.Hash_functions.Shake128.t_XofX4 v_Shake128X4 |}
      {| i9: Libcrux_ml_dsa.Hash_functions.Shake256.t_DsaXof v_Shake256 |}
      {| i10: Libcrux_ml_dsa.Hash_functions.Shake256.t_Xof v_Shake256Xof |}
      {| i11: Libcrux_ml_dsa.Hash_functions.Shake256.t_XofX4 v_Shake256X4 |}
      (signing_key message context: t_Slice u8)
      (randomness: t_Array u8 (sz 32))
    : Prims.Pure
      (Core.Result.t_Result (Libcrux_ml_dsa.Types.t_MLDSASignature (sz 3309))
          Libcrux_ml_dsa.Types.t_SigningError) Prims.l_True (fun _ -> Prims.l_True)

val verify
      (#v_SIMDUnit #v_Sampler #v_Shake128X4 #v_Shake256 #v_Shake256Xof: Type0)
      {| i5: Libcrux_ml_dsa.Simd.Traits.t_Operations v_SIMDUnit |}
      {| i6: Libcrux_ml_dsa.Samplex4.t_X4Sampler v_Sampler |}
      {| i7: Libcrux_ml_dsa.Hash_functions.Shake128.t_XofX4 v_Shake128X4 |}
      {| i8: Libcrux_ml_dsa.Hash_functions.Shake256.t_DsaXof v_Shake256 |}
      {| i9: Libcrux_ml_dsa.Hash_functions.Shake256.t_Xof v_Shake256Xof |}
      (verification_key_serialized: t_Array u8 (sz 1952))
      (message context: t_Slice u8)
      (signature_serialized: t_Array u8 (sz 3309))
    : Prims.Pure (Core.Result.t_Result Prims.unit Libcrux_ml_dsa.Types.t_VerificationError)
      Prims.l_True
      (fun _ -> Prims.l_True)

val verify_pre_hashed
      (#v_SIMDUnit #v_Sampler #v_Shake128 #v_Shake128X4 #v_Shake256 #v_Shake256Xof #v_PH: Type0)
      {| i7: Libcrux_ml_dsa.Simd.Traits.t_Operations v_SIMDUnit |}
      {| i8: Libcrux_ml_dsa.Samplex4.t_X4Sampler v_Sampler |}
      {| i9: Libcrux_ml_dsa.Hash_functions.Shake128.t_Xof v_Shake128 |}
      {| i10: Libcrux_ml_dsa.Hash_functions.Shake128.t_XofX4 v_Shake128X4 |}
      {| i11: Libcrux_ml_dsa.Hash_functions.Shake256.t_DsaXof v_Shake256 |}
      {| i12: Libcrux_ml_dsa.Hash_functions.Shake256.t_Xof v_Shake256Xof |}
      {| i13: Libcrux_ml_dsa.Pre_hash.t_PreHash v_PH |}
      (verification_key_serialized: t_Array u8 (sz 1952))
      (message context pre_hash_buffer: t_Slice u8)
      (signature_serialized: t_Array u8 (sz 3309))
    : Prims.Pure
      (t_Slice u8 & Core.Result.t_Result Prims.unit Libcrux_ml_dsa.Types.t_VerificationError)
      Prims.l_True
      (fun _ -> Prims.l_True)
>>>>>>> a09ba242
<|MERGE_RESOLUTION|>--- conflicted
+++ resolved
@@ -47,64 +47,12 @@
 let v_VERIFICATION_KEY_SIZE: usize =
   Libcrux_ml_dsa.Constants.verification_key_size Libcrux_ml_dsa.Constants.Ml_dsa_65_.v_ROWS_IN_A
 
-<<<<<<< HEAD
-/// The internal verification API.
-/// If no `domain_separation_context` is supplied, it is assumed that
-/// `message` already contains the domain separation.
-val verify_internal
-      (#v_SIMDUnit #v_Sampler #v_Shake128X4 #v_Shake256 #v_Shake256Xof: Type0)
-      {| i5: Libcrux_ml_dsa.Simd.Traits.t_Operations v_SIMDUnit |}
-      {| i6: Libcrux_ml_dsa.Samplex4.t_X4Sampler v_Sampler |}
-      {| i7: Libcrux_ml_dsa.Hash_functions.Shake128.t_XofX4 v_Shake128X4 |}
-      {| i8: Libcrux_ml_dsa.Hash_functions.Shake256.t_DsaXof v_Shake256 |}
-      {| i9: Libcrux_ml_dsa.Hash_functions.Shake256.t_Xof v_Shake256Xof |}
-      (verification_key: t_Array u8 (mk_usize 1952))
-      (message: t_Slice u8)
-      (domain_separation_context:
-          Core.Option.t_Option Libcrux_ml_dsa.Pre_hash.t_DomainSeparationContext)
-      (signature_serialized: t_Array u8 (mk_usize 3309))
-    : Prims.Pure (Core.Result.t_Result Prims.unit Libcrux_ml_dsa.Types.t_VerificationError)
-      Prims.l_True
-      (fun _ -> Prims.l_True)
-
-val verify
-      (#v_SIMDUnit #v_Sampler #v_Shake128X4 #v_Shake256 #v_Shake256Xof: Type0)
-      {| i5: Libcrux_ml_dsa.Simd.Traits.t_Operations v_SIMDUnit |}
-      {| i6: Libcrux_ml_dsa.Samplex4.t_X4Sampler v_Sampler |}
-      {| i7: Libcrux_ml_dsa.Hash_functions.Shake128.t_XofX4 v_Shake128X4 |}
-      {| i8: Libcrux_ml_dsa.Hash_functions.Shake256.t_DsaXof v_Shake256 |}
-      {| i9: Libcrux_ml_dsa.Hash_functions.Shake256.t_Xof v_Shake256Xof |}
-      (verification_key_serialized: t_Array u8 (mk_usize 1952))
-      (message context: t_Slice u8)
-      (signature_serialized: t_Array u8 (mk_usize 3309))
-    : Prims.Pure (Core.Result.t_Result Prims.unit Libcrux_ml_dsa.Types.t_VerificationError)
-      Prims.l_True
-      (fun _ -> Prims.l_True)
-
-val verify_pre_hashed
-      (#v_SIMDUnit #v_Sampler #v_Shake128 #v_Shake128X4 #v_Shake256 #v_Shake256Xof #v_PH: Type0)
-      {| i7: Libcrux_ml_dsa.Simd.Traits.t_Operations v_SIMDUnit |}
-      {| i8: Libcrux_ml_dsa.Samplex4.t_X4Sampler v_Sampler |}
-      {| i9: Libcrux_ml_dsa.Hash_functions.Shake128.t_Xof v_Shake128 |}
-      {| i10: Libcrux_ml_dsa.Hash_functions.Shake128.t_XofX4 v_Shake128X4 |}
-      {| i11: Libcrux_ml_dsa.Hash_functions.Shake256.t_DsaXof v_Shake256 |}
-      {| i12: Libcrux_ml_dsa.Hash_functions.Shake256.t_Xof v_Shake256Xof |}
-      {| i13: Libcrux_ml_dsa.Pre_hash.t_PreHash v_PH |}
-      (verification_key_serialized: t_Array u8 (mk_usize 1952))
-      (message context pre_hash_buffer: t_Slice u8)
-      (signature_serialized: t_Array u8 (mk_usize 3309))
-    : Prims.Pure
-      (t_Slice u8 & Core.Result.t_Result Prims.unit Libcrux_ml_dsa.Types.t_VerificationError)
-      Prims.l_True
-      (fun _ -> Prims.l_True)
-=======
 let v_SIGNATURE_SIZE: usize =
   Libcrux_ml_dsa.Constants.signature_size Libcrux_ml_dsa.Constants.Ml_dsa_65_.v_ROWS_IN_A
     Libcrux_ml_dsa.Constants.Ml_dsa_65_.v_COLUMNS_IN_A
     Libcrux_ml_dsa.Constants.Ml_dsa_65_.v_MAX_ONES_IN_HINT
     Libcrux_ml_dsa.Constants.Ml_dsa_65_.v_COMMITMENT_HASH_SIZE
     Libcrux_ml_dsa.Constants.Ml_dsa_65_.v_BITS_PER_GAMMA1_COEFFICIENT
->>>>>>> a09ba242
 
 val generate_key_pair
       (#v_SIMDUnit #v_Sampler #v_Shake128X4 #v_Shake256 #v_Shake256Xof #v_Shake256X4: Type0)
@@ -114,63 +62,28 @@
       {| i9: Libcrux_ml_dsa.Hash_functions.Shake256.t_DsaXof v_Shake256 |}
       {| i10: Libcrux_ml_dsa.Hash_functions.Shake256.t_Xof v_Shake256Xof |}
       {| i11: Libcrux_ml_dsa.Hash_functions.Shake256.t_XofX4 v_Shake256X4 |}
-<<<<<<< HEAD
+      (randomness: t_Array u8 (sz 32))
+      (signing_key verification_key: t_Slice u8)
+    : Prims.Pure (t_Slice u8 & t_Slice u8) Prims.l_True (fun _ -> Prims.l_True)
+
+val sign_internal
+      (#v_SIMDUnit #v_Sampler #v_Shake128X4 #v_Shake256 #v_Shake256Xof #v_Shake256X4: Type0)
+      {| i6: Libcrux_ml_dsa.Simd.Traits.t_Operations v_SIMDUnit |}
+      {| i7: Libcrux_ml_dsa.Samplex4.t_X4Sampler v_Sampler |}
+      {| i8: Libcrux_ml_dsa.Hash_functions.Shake128.t_XofX4 v_Shake128X4 |}
+      {| i9: Libcrux_ml_dsa.Hash_functions.Shake256.t_DsaXof v_Shake256 |}
+      {| i10: Libcrux_ml_dsa.Hash_functions.Shake256.t_Xof v_Shake256Xof |}
+      {| i11: Libcrux_ml_dsa.Hash_functions.Shake256.t_XofX4 v_Shake256X4 |}
       (signing_key message: t_Slice u8)
       (domain_separation_context:
           Core.Option.t_Option Libcrux_ml_dsa.Pre_hash.t_DomainSeparationContext)
-      (randomness: t_Array u8 (mk_usize 32))
-      (signature: t_Array u8 (mk_usize 3309))
-    : Prims.Pure
-      (t_Array u8 (mk_usize 3309) &
-        Core.Result.t_Result Prims.unit Libcrux_ml_dsa.Types.t_SigningError)
-      Prims.l_True
-      (fun _ -> Prims.l_True)
-=======
-      (randomness: t_Array u8 (sz 32))
-      (signing_key verification_key: t_Slice u8)
-    : Prims.Pure (t_Slice u8 & t_Slice u8) Prims.l_True (fun _ -> Prims.l_True)
->>>>>>> a09ba242
-
-val sign_internal
-      (#v_SIMDUnit #v_Sampler #v_Shake128X4 #v_Shake256 #v_Shake256Xof #v_Shake256X4: Type0)
-      {| i6: Libcrux_ml_dsa.Simd.Traits.t_Operations v_SIMDUnit |}
-      {| i7: Libcrux_ml_dsa.Samplex4.t_X4Sampler v_Sampler |}
-      {| i8: Libcrux_ml_dsa.Hash_functions.Shake128.t_XofX4 v_Shake128X4 |}
-      {| i9: Libcrux_ml_dsa.Hash_functions.Shake256.t_DsaXof v_Shake256 |}
-      {| i10: Libcrux_ml_dsa.Hash_functions.Shake256.t_Xof v_Shake256Xof |}
-      {| i11: Libcrux_ml_dsa.Hash_functions.Shake256.t_XofX4 v_Shake256X4 |}
-<<<<<<< HEAD
-      (signing_key message context: t_Slice u8)
-      (randomness: t_Array u8 (mk_usize 32))
-      (signature: t_Array u8 (mk_usize 3309))
-=======
-      (signing_key message: t_Slice u8)
-      (domain_separation_context:
-          Core.Option.t_Option Libcrux_ml_dsa.Pre_hash.t_DomainSeparationContext)
       (randomness: t_Array u8 (sz 32))
       (signature: t_Array u8 (sz 3309))
->>>>>>> a09ba242
-    : Prims.Pure
-      (t_Array u8 (mk_usize 3309) &
-        Core.Result.t_Result Prims.unit Libcrux_ml_dsa.Types.t_SigningError)
-      Prims.l_True
-      (fun _ -> Prims.l_True)
-
-<<<<<<< HEAD
-val sign
-      (#v_SIMDUnit #v_Sampler #v_Shake128X4 #v_Shake256 #v_Shake256Xof #v_Shake256X4: Type0)
-      {| i6: Libcrux_ml_dsa.Simd.Traits.t_Operations v_SIMDUnit |}
-      {| i7: Libcrux_ml_dsa.Samplex4.t_X4Sampler v_Sampler |}
-      {| i8: Libcrux_ml_dsa.Hash_functions.Shake128.t_XofX4 v_Shake128X4 |}
-      {| i9: Libcrux_ml_dsa.Hash_functions.Shake256.t_DsaXof v_Shake256 |}
-      {| i10: Libcrux_ml_dsa.Hash_functions.Shake256.t_Xof v_Shake256Xof |}
-      {| i11: Libcrux_ml_dsa.Hash_functions.Shake256.t_XofX4 v_Shake256X4 |}
-      (signing_key message context: t_Slice u8)
-      (randomness: t_Array u8 (mk_usize 32))
-    : Prims.Pure
-      (Core.Result.t_Result (Libcrux_ml_dsa.Types.t_MLDSASignature (mk_usize 3309))
-          Libcrux_ml_dsa.Types.t_SigningError) Prims.l_True (fun _ -> Prims.l_True)
-=======
+    : Prims.Pure
+      (t_Array u8 (sz 3309) & Core.Result.t_Result Prims.unit Libcrux_ml_dsa.Types.t_SigningError)
+      Prims.l_True
+      (fun _ -> Prims.l_True)
+
 /// The internal verification API.
 /// If no `domain_separation_context` is supplied, it is assumed that
 /// `message` already contains the domain separation.
@@ -189,7 +102,6 @@
     : Prims.Pure (Core.Result.t_Result Prims.unit Libcrux_ml_dsa.Types.t_VerificationError)
       Prims.l_True
       (fun _ -> Prims.l_True)
->>>>>>> a09ba242
 
 val sign_pre_hashed_mut
       (#v_SIMDUnit #v_Sampler #v_Shake128 #v_Shake128X4 #v_Shake256 #v_Shake256Xof #v_Shake256X4 #v_PH:
@@ -203,10 +115,10 @@
       {| i14: Libcrux_ml_dsa.Hash_functions.Shake256.t_XofX4 v_Shake256X4 |}
       {| i15: Libcrux_ml_dsa.Pre_hash.t_PreHash v_PH |}
       (signing_key message context pre_hash_buffer: t_Slice u8)
-      (randomness: t_Array u8 (mk_usize 32))
-      (signature: t_Array u8 (mk_usize 3309))
-    : Prims.Pure
-      (t_Slice u8 & t_Array u8 (mk_usize 3309) &
+      (randomness: t_Array u8 (sz 32))
+      (signature: t_Array u8 (sz 3309))
+    : Prims.Pure
+      (t_Slice u8 & t_Array u8 (sz 3309) &
         Core.Result.t_Result Prims.unit Libcrux_ml_dsa.Types.t_SigningError)
       Prims.l_True
       (fun _ -> Prims.l_True)
@@ -223,10 +135,10 @@
       {| i14: Libcrux_ml_dsa.Hash_functions.Shake256.t_XofX4 v_Shake256X4 |}
       {| i15: Libcrux_ml_dsa.Pre_hash.t_PreHash v_PH |}
       (signing_key message context pre_hash_buffer: t_Slice u8)
-      (randomness: t_Array u8 (mk_usize 32))
+      (randomness: t_Array u8 (sz 32))
     : Prims.Pure
       (t_Slice u8 &
-        Core.Result.t_Result (Libcrux_ml_dsa.Types.t_MLDSASignature (mk_usize 3309))
+        Core.Result.t_Result (Libcrux_ml_dsa.Types.t_MLDSASignature (sz 3309))
           Libcrux_ml_dsa.Types.t_SigningError) Prims.l_True (fun _ -> Prims.l_True)
 
 val sign_mut
@@ -237,11 +149,6 @@
       {| i9: Libcrux_ml_dsa.Hash_functions.Shake256.t_DsaXof v_Shake256 |}
       {| i10: Libcrux_ml_dsa.Hash_functions.Shake256.t_Xof v_Shake256Xof |}
       {| i11: Libcrux_ml_dsa.Hash_functions.Shake256.t_XofX4 v_Shake256X4 |}
-<<<<<<< HEAD
-      (randomness: t_Array u8 (mk_usize 32))
-      (signing_key verification_key: t_Slice u8)
-    : Prims.Pure (t_Slice u8 & t_Slice u8) Prims.l_True (fun _ -> Prims.l_True)
-=======
       (signing_key message context: t_Slice u8)
       (randomness: t_Array u8 (sz 32))
       (signature: t_Array u8 (sz 3309))
@@ -293,5 +200,4 @@
     : Prims.Pure
       (t_Slice u8 & Core.Result.t_Result Prims.unit Libcrux_ml_dsa.Types.t_VerificationError)
       Prims.l_True
-      (fun _ -> Prims.l_True)
->>>>>>> a09ba242
+      (fun _ -> Prims.l_True)