--- conflicted
+++ resolved
@@ -8,10 +8,10 @@
       (zeta00 zeta01 zeta02 zeta03 zeta10 zeta11 zeta12 zeta13: i32)
      =
   let a_shuffled:Libcrux_intrinsics.Avx2_extract.t_Vec256 =
-    Libcrux_intrinsics.Avx2_extract.mm256_shuffle_epi32 (mk_i32 216) simd_unit0
+    Libcrux_intrinsics.Avx2_extract.mm256_shuffle_epi32 216l simd_unit0
   in
   let b_shuffled:Libcrux_intrinsics.Avx2_extract.t_Vec256 =
-    Libcrux_intrinsics.Avx2_extract.mm256_shuffle_epi32 (mk_i32 216) simd_unit1
+    Libcrux_intrinsics.Avx2_extract.mm256_shuffle_epi32 216l simd_unit1
   in
   let lo_values:Libcrux_intrinsics.Avx2_extract.t_Vec256 =
     Libcrux_intrinsics.Avx2_extract.mm256_unpacklo_epi64 a_shuffled b_shuffled
@@ -50,7 +50,7 @@
     {
       Libcrux_ml_dsa.Simd.Avx2.Vector_type.f_value
       =
-      Libcrux_intrinsics.Avx2_extract.mm256_shuffle_epi32 (mk_i32 216) a_shuffled
+      Libcrux_intrinsics.Avx2_extract.mm256_shuffle_epi32 216l a_shuffled
     }
     <:
     Libcrux_ml_dsa.Simd.Avx2.Vector_type.t_Vec256
@@ -59,7 +59,7 @@
     {
       Libcrux_ml_dsa.Simd.Avx2.Vector_type.f_value
       =
-      Libcrux_intrinsics.Avx2_extract.mm256_shuffle_epi32 (mk_i32 216) b_shuffled
+      Libcrux_intrinsics.Avx2_extract.mm256_shuffle_epi32 216l b_shuffled
     }
     <:
     Libcrux_ml_dsa.Simd.Avx2.Vector_type.t_Vec256
@@ -168,7 +168,7 @@
   (Libcrux_ml_dsa.Simd.Avx2.Vector_type.t_Vec256 & Libcrux_ml_dsa.Simd.Avx2.Vector_type.t_Vec256)
 
 let invert_ntt_at_layer_0___round
-      (re: t_Array Libcrux_ml_dsa.Simd.Avx2.Vector_type.t_Vec256 (mk_usize 32))
+      (re: t_Array Libcrux_ml_dsa.Simd.Avx2.Vector_type.t_Vec256 (sz 32))
       (index: usize)
       (zeta00 zeta01 zeta02 zeta03 zeta10 zeta11 zeta12 zeta13: i32)
      =
@@ -176,105 +176,88 @@
     Libcrux_ml_dsa.Simd.Avx2.Vector_type.t_Vec256) =
     simd_unit_invert_ntt_at_layer_0_ (re.[ index ] <: Libcrux_ml_dsa.Simd.Avx2.Vector_type.t_Vec256)
         .Libcrux_ml_dsa.Simd.Avx2.Vector_type.f_value
-      (re.[ index +! mk_usize 1 <: usize ] <: Libcrux_ml_dsa.Simd.Avx2.Vector_type.t_Vec256)
+      (re.[ index +! sz 1 <: usize ] <: Libcrux_ml_dsa.Simd.Avx2.Vector_type.t_Vec256)
         .Libcrux_ml_dsa.Simd.Avx2.Vector_type.f_value zeta00 zeta01 zeta02 zeta03 zeta10 zeta11
       zeta12 zeta13
   in
-  let re:t_Array Libcrux_ml_dsa.Simd.Avx2.Vector_type.t_Vec256 (mk_usize 32) =
+  let re:t_Array Libcrux_ml_dsa.Simd.Avx2.Vector_type.t_Vec256 (sz 32) =
     Rust_primitives.Hax.Monomorphized_update_at.update_at_usize re index lhs
   in
-  let re:t_Array Libcrux_ml_dsa.Simd.Avx2.Vector_type.t_Vec256 (mk_usize 32) =
-    Rust_primitives.Hax.Monomorphized_update_at.update_at_usize re
-      (index +! mk_usize 1 <: usize)
-      lhs_1_
+  let re:t_Array Libcrux_ml_dsa.Simd.Avx2.Vector_type.t_Vec256 (sz 32) =
+    Rust_primitives.Hax.Monomorphized_update_at.update_at_usize re (index +! sz 1 <: usize) lhs_1_
   in
   let _:Prims.unit = () in
   re
 
-let invert_ntt_at_layer_0_ (re: t_Array Libcrux_ml_dsa.Simd.Avx2.Vector_type.t_Vec256 (mk_usize 32)) =
-  let re:t_Array Libcrux_ml_dsa.Simd.Avx2.Vector_type.t_Vec256 (mk_usize 32) =
-    invert_ntt_at_layer_0___round re (mk_usize 0) (mk_i32 1976782) (mk_i32 (-846154))
-      (mk_i32 1400424) (mk_i32 3937738) (mk_i32 (-1362209)) (mk_i32 (-48306)) (mk_i32 3919660)
-      (mk_i32 (-554416))
-  in
-  let re:t_Array Libcrux_ml_dsa.Simd.Avx2.Vector_type.t_Vec256 (mk_usize 32) =
-    invert_ntt_at_layer_0___round re (mk_usize 2) (mk_i32 (-3545687)) (mk_i32 1612842)
-      (mk_i32 (-976891)) (mk_i32 183443) (mk_i32 (-2286327)) (mk_i32 (-420899)) (mk_i32 (-2235985))
-      (mk_i32 (-2939036))
-  in
-  let re:t_Array Libcrux_ml_dsa.Simd.Avx2.Vector_type.t_Vec256 (mk_usize 32) =
-    invert_ntt_at_layer_0___round re (mk_usize 4) (mk_i32 (-3833893)) (mk_i32 (-260646))
-      (mk_i32 (-1104333)) (mk_i32 (-1667432)) (mk_i32 1910376) (mk_i32 (-1803090)) (mk_i32 1723600)
-      (mk_i32 (-426683))
-  in
-  let re:t_Array Libcrux_ml_dsa.Simd.Avx2.Vector_type.t_Vec256 (mk_usize 32) =
-    invert_ntt_at_layer_0___round re (mk_usize 6) (mk_i32 472078) (mk_i32 1717735)
-      (mk_i32 (-975884)) (mk_i32 2213111) (mk_i32 269760) (mk_i32 3866901) (mk_i32 3523897)
-      (mk_i32 (-3038916))
-  in
-  let re:t_Array Libcrux_ml_dsa.Simd.Avx2.Vector_type.t_Vec256 (mk_usize 32) =
-    invert_ntt_at_layer_0___round re (mk_usize 8) (mk_i32 (-1799107)) (mk_i32 (-3694233))
-      (mk_i32 1652634) (mk_i32 810149) (mk_i32 3014001) (mk_i32 1616392) (mk_i32 162844)
-      (mk_i32 (-3183426))
-  in
-  let re:t_Array Libcrux_ml_dsa.Simd.Avx2.Vector_type.t_Vec256 (mk_usize 32) =
-    invert_ntt_at_layer_0___round re (mk_usize 10) (mk_i32 (-1207385)) (mk_i32 185531)
-      (mk_i32 3369112) (mk_i32 1957272) (mk_i32 (-164721)) (mk_i32 2454455) (mk_i32 2432395)
-      (mk_i32 (-2013608))
-  in
-  let re:t_Array Libcrux_ml_dsa.Simd.Avx2.Vector_type.t_Vec256 (mk_usize 32) =
-    invert_ntt_at_layer_0___round re (mk_usize 12) (mk_i32 (-3776993)) (mk_i32 594136)
-      (mk_i32 (-3724270)) (mk_i32 (-2584293)) (mk_i32 (-1846953)) (mk_i32 (-1671176))
-      (mk_i32 (-2831860)) (mk_i32 (-542412))
-  in
-  let re:t_Array Libcrux_ml_dsa.Simd.Avx2.Vector_type.t_Vec256 (mk_usize 32) =
-    invert_ntt_at_layer_0___round re (mk_usize 14) (mk_i32 3406031) (mk_i32 2235880) (mk_i32 777191)
-      (mk_i32 1500165) (mk_i32 (-1374803)) (mk_i32 (-2546312)) (mk_i32 1917081) (mk_i32 (-1279661))
-  in
-  let re:t_Array Libcrux_ml_dsa.Simd.Avx2.Vector_type.t_Vec256 (mk_usize 32) =
-    invert_ntt_at_layer_0___round re (mk_usize 16) (mk_i32 (-1962642)) (mk_i32 3306115)
-      (mk_i32 1312455) (mk_i32 (-451100)) (mk_i32 (-1430225)) (mk_i32 (-3318210)) (mk_i32 1237275)
-      (mk_i32 (-1333058))
-  in
-  let re:t_Array Libcrux_ml_dsa.Simd.Avx2.Vector_type.t_Vec256 (mk_usize 32) =
-    invert_ntt_at_layer_0___round re (mk_usize 18) (mk_i32 (-1050970)) (mk_i32 1903435)
-      (mk_i32 1869119) (mk_i32 (-2994039)) (mk_i32 (-3548272)) (mk_i32 2635921) (mk_i32 1250494)
-      (mk_i32 (-3767016))
-  in
-  let re:t_Array Libcrux_ml_dsa.Simd.Avx2.Vector_type.t_Vec256 (mk_usize 32) =
-    invert_ntt_at_layer_0___round re (mk_usize 20) (mk_i32 1595974) (mk_i32 2486353)
-      (mk_i32 1247620) (mk_i32 4055324) (mk_i32 1265009) (mk_i32 (-2590150)) (mk_i32 2691481)
-      (mk_i32 2842341)
-  in
-  let re:t_Array Libcrux_ml_dsa.Simd.Avx2.Vector_type.t_Vec256 (mk_usize 32) =
-    invert_ntt_at_layer_0___round re (mk_usize 22) (mk_i32 203044) (mk_i32 1735879)
-      (mk_i32 (-3342277)) (mk_i32 3437287) (mk_i32 4108315) (mk_i32 (-2437823)) (mk_i32 286988)
-      (mk_i32 342297)
-  in
-  let re:t_Array Libcrux_ml_dsa.Simd.Avx2.Vector_type.t_Vec256 (mk_usize 32) =
-    invert_ntt_at_layer_0___round re (mk_usize 24) (mk_i32 (-3595838)) (mk_i32 (-768622))
-      (mk_i32 (-525098)) (mk_i32 (-3556995)) (mk_i32 3207046) (mk_i32 2031748) (mk_i32 (-3122442))
-      (mk_i32 (-655327))
-  in
-  let re:t_Array Libcrux_ml_dsa.Simd.Avx2.Vector_type.t_Vec256 (mk_usize 32) =
-    invert_ntt_at_layer_0___round re (mk_usize 26) (mk_i32 (-522500)) (mk_i32 (-43260))
-      (mk_i32 (-1613174)) (mk_i32 495491) (mk_i32 819034) (mk_i32 909542) (mk_i32 1859098)
-      (mk_i32 900702)
-  in
-  let re:t_Array Libcrux_ml_dsa.Simd.Avx2.Vector_type.t_Vec256 (mk_usize 32) =
-    invert_ntt_at_layer_0___round re (mk_usize 28) (mk_i32 (-3193378)) (mk_i32 (-1197226))
-      (mk_i32 (-3759364)) (mk_i32 (-3520352)) (mk_i32 3513181) (mk_i32 (-1235728)) (mk_i32 2434439)
-      (mk_i32 266997)
-  in
-  let re:t_Array Libcrux_ml_dsa.Simd.Avx2.Vector_type.t_Vec256 (mk_usize 32) =
-    invert_ntt_at_layer_0___round re (mk_usize 30) (mk_i32 (-3562462)) (mk_i32 (-2446433))
-      (mk_i32 2244091) (mk_i32 (-3342478)) (mk_i32 3817976) (mk_i32 2316500) (mk_i32 3407706)
-      (mk_i32 2091667)
+let invert_ntt_at_layer_0_ (re: t_Array Libcrux_ml_dsa.Simd.Avx2.Vector_type.t_Vec256 (sz 32)) =
+  let re:t_Array Libcrux_ml_dsa.Simd.Avx2.Vector_type.t_Vec256 (sz 32) =
+    invert_ntt_at_layer_0___round re (sz 0) 1976782l (-846154l) 1400424l 3937738l (-1362209l)
+      (-48306l) 3919660l (-554416l)
+  in
+  let re:t_Array Libcrux_ml_dsa.Simd.Avx2.Vector_type.t_Vec256 (sz 32) =
+    invert_ntt_at_layer_0___round re (sz 2) (-3545687l) 1612842l (-976891l) 183443l (-2286327l)
+      (-420899l) (-2235985l) (-2939036l)
+  in
+  let re:t_Array Libcrux_ml_dsa.Simd.Avx2.Vector_type.t_Vec256 (sz 32) =
+    invert_ntt_at_layer_0___round re (sz 4) (-3833893l) (-260646l) (-1104333l) (-1667432l) 1910376l
+      (-1803090l) 1723600l (-426683l)
+  in
+  let re:t_Array Libcrux_ml_dsa.Simd.Avx2.Vector_type.t_Vec256 (sz 32) =
+    invert_ntt_at_layer_0___round re (sz 6) 472078l 1717735l (-975884l) 2213111l 269760l 3866901l
+      3523897l (-3038916l)
+  in
+  let re:t_Array Libcrux_ml_dsa.Simd.Avx2.Vector_type.t_Vec256 (sz 32) =
+    invert_ntt_at_layer_0___round re (sz 8) (-1799107l) (-3694233l) 1652634l 810149l 3014001l
+      1616392l 162844l (-3183426l)
+  in
+  let re:t_Array Libcrux_ml_dsa.Simd.Avx2.Vector_type.t_Vec256 (sz 32) =
+    invert_ntt_at_layer_0___round re (sz 10) (-1207385l) 185531l 3369112l 1957272l (-164721l)
+      2454455l 2432395l (-2013608l)
+  in
+  let re:t_Array Libcrux_ml_dsa.Simd.Avx2.Vector_type.t_Vec256 (sz 32) =
+    invert_ntt_at_layer_0___round re (sz 12) (-3776993l) 594136l (-3724270l) (-2584293l) (-1846953l)
+      (-1671176l) (-2831860l) (-542412l)
+  in
+  let re:t_Array Libcrux_ml_dsa.Simd.Avx2.Vector_type.t_Vec256 (sz 32) =
+    invert_ntt_at_layer_0___round re (sz 14) 3406031l 2235880l 777191l 1500165l (-1374803l)
+      (-2546312l) 1917081l (-1279661l)
+  in
+  let re:t_Array Libcrux_ml_dsa.Simd.Avx2.Vector_type.t_Vec256 (sz 32) =
+    invert_ntt_at_layer_0___round re (sz 16) (-1962642l) 3306115l 1312455l (-451100l) (-1430225l)
+      (-3318210l) 1237275l (-1333058l)
+  in
+  let re:t_Array Libcrux_ml_dsa.Simd.Avx2.Vector_type.t_Vec256 (sz 32) =
+    invert_ntt_at_layer_0___round re (sz 18) (-1050970l) 1903435l 1869119l (-2994039l) (-3548272l)
+      2635921l 1250494l (-3767016l)
+  in
+  let re:t_Array Libcrux_ml_dsa.Simd.Avx2.Vector_type.t_Vec256 (sz 32) =
+    invert_ntt_at_layer_0___round re (sz 20) 1595974l 2486353l 1247620l 4055324l 1265009l
+      (-2590150l) 2691481l 2842341l
+  in
+  let re:t_Array Libcrux_ml_dsa.Simd.Avx2.Vector_type.t_Vec256 (sz 32) =
+    invert_ntt_at_layer_0___round re (sz 22) 203044l 1735879l (-3342277l) 3437287l 4108315l
+      (-2437823l) 286988l 342297l
+  in
+  let re:t_Array Libcrux_ml_dsa.Simd.Avx2.Vector_type.t_Vec256 (sz 32) =
+    invert_ntt_at_layer_0___round re (sz 24) (-3595838l) (-768622l) (-525098l) (-3556995l) 3207046l
+      2031748l (-3122442l) (-655327l)
+  in
+  let re:t_Array Libcrux_ml_dsa.Simd.Avx2.Vector_type.t_Vec256 (sz 32) =
+    invert_ntt_at_layer_0___round re (sz 26) (-522500l) (-43260l) (-1613174l) 495491l 819034l
+      909542l 1859098l 900702l
+  in
+  let re:t_Array Libcrux_ml_dsa.Simd.Avx2.Vector_type.t_Vec256 (sz 32) =
+    invert_ntt_at_layer_0___round re (sz 28) (-3193378l) (-1197226l) (-3759364l) (-3520352l)
+      3513181l (-1235728l) 2434439l 266997l
+  in
+  let re:t_Array Libcrux_ml_dsa.Simd.Avx2.Vector_type.t_Vec256 (sz 32) =
+    invert_ntt_at_layer_0___round re (sz 30) (-3562462l) (-2446433l) 2244091l (-3342478l) 3817976l
+      2316500l 3407706l 2091667l
   in
   re
 
 let invert_ntt_at_layer_1___round
-      (re: t_Array Libcrux_ml_dsa.Simd.Avx2.Vector_type.t_Vec256 (mk_usize 32))
+      (re: t_Array Libcrux_ml_dsa.Simd.Avx2.Vector_type.t_Vec256 (sz 32))
       (index: usize)
       (zeta_00_ zeta_01_ zeta_10_ zeta_11_: i32)
      =
@@ -282,206 +265,75 @@
     Libcrux_ml_dsa.Simd.Avx2.Vector_type.t_Vec256) =
     simd_unit_invert_ntt_at_layer_1_ (re.[ index ] <: Libcrux_ml_dsa.Simd.Avx2.Vector_type.t_Vec256)
         .Libcrux_ml_dsa.Simd.Avx2.Vector_type.f_value
-      (re.[ index +! mk_usize 1 <: usize ] <: Libcrux_ml_dsa.Simd.Avx2.Vector_type.t_Vec256)
+      (re.[ index +! sz 1 <: usize ] <: Libcrux_ml_dsa.Simd.Avx2.Vector_type.t_Vec256)
         .Libcrux_ml_dsa.Simd.Avx2.Vector_type.f_value
       zeta_00_
       zeta_01_
       zeta_10_
       zeta_11_
   in
-  let re:t_Array Libcrux_ml_dsa.Simd.Avx2.Vector_type.t_Vec256 (mk_usize 32) =
+  let re:t_Array Libcrux_ml_dsa.Simd.Avx2.Vector_type.t_Vec256 (sz 32) =
     Rust_primitives.Hax.Monomorphized_update_at.update_at_usize re index lhs
   in
-  let re:t_Array Libcrux_ml_dsa.Simd.Avx2.Vector_type.t_Vec256 (mk_usize 32) =
-    Rust_primitives.Hax.Monomorphized_update_at.update_at_usize re
-      (index +! mk_usize 1 <: usize)
-      lhs_1_
+  let re:t_Array Libcrux_ml_dsa.Simd.Avx2.Vector_type.t_Vec256 (sz 32) =
+    Rust_primitives.Hax.Monomorphized_update_at.update_at_usize re (index +! sz 1 <: usize) lhs_1_
   in
   let _:Prims.unit = () in
   re
 
-let invert_ntt_at_layer_1_ (re: t_Array Libcrux_ml_dsa.Simd.Avx2.Vector_type.t_Vec256 (mk_usize 32)) =
-  let re:t_Array Libcrux_ml_dsa.Simd.Avx2.Vector_type.t_Vec256 (mk_usize 32) =
-    invert_ntt_at_layer_1___round re
-      (mk_usize 0)
-      (mk_i32 3839961)
-      (mk_i32 (-3628969))
-      (mk_i32 (-3881060))
-      (mk_i32 (-3019102))
-  in
-  let re:t_Array Libcrux_ml_dsa.Simd.Avx2.Vector_type.t_Vec256 (mk_usize 32) =
-    invert_ntt_at_layer_1___round re
-      (mk_usize 2)
-      (mk_i32 (-1439742))
-      (mk_i32 (-812732))
-      (mk_i32 (-1584928))
-      (mk_i32 1285669)
-  in
-  let re:t_Array Libcrux_ml_dsa.Simd.Avx2.Vector_type.t_Vec256 (mk_usize 32) =
-    invert_ntt_at_layer_1___round re
-      (mk_usize 4)
-      (mk_i32 1341330)
-      (mk_i32 1315589)
-      (mk_i32 (-177440))
-      (mk_i32 (-2409325))
-  in
-  let re:t_Array Libcrux_ml_dsa.Simd.Avx2.Vector_type.t_Vec256 (mk_usize 32) =
-    invert_ntt_at_layer_1___round re
-      (mk_usize 6)
-      (mk_i32 (-1851402))
-      (mk_i32 3159746)
-      (mk_i32 (-3553272))
-      (mk_i32 189548)
-  in
-  let re:t_Array Libcrux_ml_dsa.Simd.Avx2.Vector_type.t_Vec256 (mk_usize 32) =
-    invert_ntt_at_layer_1___round re
-      (mk_usize 8)
-      (mk_i32 (-1316856))
-      (mk_i32 759969)
-      (mk_i32 (-210977))
-      (mk_i32 2389356)
-  in
-  let re:t_Array Libcrux_ml_dsa.Simd.Avx2.Vector_type.t_Vec256 (mk_usize 32) =
-    invert_ntt_at_layer_1___round re
-      (mk_usize 10)
-      (mk_i32 (-3249728))
-      (mk_i32 1653064)
-      (mk_i32 (-8578))
-      (mk_i32 (-3724342))
-  in
-  let re:t_Array Libcrux_ml_dsa.Simd.Avx2.Vector_type.t_Vec256 (mk_usize 32) =
-    invert_ntt_at_layer_1___round re
-      (mk_usize 12)
-      (mk_i32 3958618)
-      (mk_i32 904516)
-      (mk_i32 (-1100098))
-      (mk_i32 44288)
-  in
-  let re:t_Array Libcrux_ml_dsa.Simd.Avx2.Vector_type.t_Vec256 (mk_usize 32) =
-    invert_ntt_at_layer_1___round re
-      (mk_usize 14)
-      (mk_i32 3097992)
-      (mk_i32 508951)
-      (mk_i32 264944)
-      (mk_i32 (-3343383))
-  in
-  let re:t_Array Libcrux_ml_dsa.Simd.Avx2.Vector_type.t_Vec256 (mk_usize 32) =
-    invert_ntt_at_layer_1___round re
-      (mk_usize 16)
-      (mk_i32 (-1430430))
-      (mk_i32 1852771)
-      (mk_i32 1349076)
-      (mk_i32 (-381987))
-  in
-  let re:t_Array Libcrux_ml_dsa.Simd.Avx2.Vector_type.t_Vec256 (mk_usize 32) =
-    invert_ntt_at_layer_1___round re
-      (mk_usize 18)
-      (mk_i32 (-1308169))
-      (mk_i32 (-22981))
-      (mk_i32 (-1228525))
-      (mk_i32 (-671102))
-  in
-  let re:t_Array Libcrux_ml_dsa.Simd.Avx2.Vector_type.t_Vec256 (mk_usize 32) =
-    invert_ntt_at_layer_1___round re
-      (mk_usize 20)
-      (mk_i32 (-2477047))
-      (mk_i32 (-411027))
-      (mk_i32 (-3693493))
-      (mk_i32 (-2967645))
-  in
-  let re:t_Array Libcrux_ml_dsa.Simd.Avx2.Vector_type.t_Vec256 (mk_usize 32) =
-    invert_ntt_at_layer_1___round re
-      (mk_usize 22)
-      (mk_i32 2715295)
-      (mk_i32 2147896)
-      (mk_i32 (-983419))
-      (mk_i32 3412210)
-  in
-  let re:t_Array Libcrux_ml_dsa.Simd.Avx2.Vector_type.t_Vec256 (mk_usize 32) =
-    invert_ntt_at_layer_1___round re
-      (mk_usize 24)
-      (mk_i32 126922)
-      (mk_i32 (-3632928))
-      (mk_i32 (-3157330))
-      (mk_i32 (-3190144))
-  in
-  let re:t_Array Libcrux_ml_dsa.Simd.Avx2.Vector_type.t_Vec256 (mk_usize 32) =
-    invert_ntt_at_layer_1___round re
-      (mk_usize 26)
-      (mk_i32 (-1000202))
-      (mk_i32 (-4083598))
-      (mk_i32 1939314)
-      (mk_i32 (-1257611))
-  in
-  let re:t_Array Libcrux_ml_dsa.Simd.Avx2.Vector_type.t_Vec256 (mk_usize 32) =
-    invert_ntt_at_layer_1___round re
-      (mk_usize 28)
-      (mk_i32 (-1585221))
-      (mk_i32 2176455)
-      (mk_i32 3475950)
-      (mk_i32 (-1452451))
-  in
-  let re:t_Array Libcrux_ml_dsa.Simd.Avx2.Vector_type.t_Vec256 (mk_usize 32) =
-    invert_ntt_at_layer_1___round re
-      (mk_usize 30)
-      (mk_i32 (-3041255))
-      (mk_i32 (-3677745))
-      (mk_i32 (-1528703))
-      (mk_i32 (-3930395))
-  in
-  re
-
-<<<<<<< HEAD
-let simd_unit_invert_ntt_at_layer_2_
-      (simd_unit0 simd_unit1: Libcrux_intrinsics.Avx2_extract.t_Vec256)
-      (zeta0 zeta1: i32)
-     =
-  let lo_values:Libcrux_intrinsics.Avx2_extract.t_Vec256 =
-    Libcrux_intrinsics.Avx2_extract.mm256_permute2x128_si256 (mk_i32 32) simd_unit0 simd_unit1
-  in
-  let hi_values:Libcrux_intrinsics.Avx2_extract.t_Vec256 =
-    Libcrux_intrinsics.Avx2_extract.mm256_permute2x128_si256 (mk_i32 49) simd_unit0 simd_unit1
-  in
-  let differences:Libcrux_intrinsics.Avx2_extract.t_Vec256 = hi_values in
-  let differences:Libcrux_intrinsics.Avx2_extract.t_Vec256 =
-    Libcrux_ml_dsa.Simd.Avx2.Arithmetic.subtract differences lo_values
-  in
-  let lo_values:Libcrux_intrinsics.Avx2_extract.t_Vec256 =
-    Libcrux_ml_dsa.Simd.Avx2.Arithmetic.add lo_values hi_values
-  in
-  let sums:Libcrux_intrinsics.Avx2_extract.t_Vec256 = lo_values in
-  let zetas:Libcrux_intrinsics.Avx2_extract.t_Vec256 =
-    Libcrux_intrinsics.Avx2_extract.mm256_set_epi32 zeta1 zeta1 zeta1 zeta1 zeta0 zeta0 zeta0 zeta0
-  in
-  let differences:Libcrux_intrinsics.Avx2_extract.t_Vec256 =
-    Libcrux_ml_dsa.Simd.Avx2.Arithmetic.montgomery_multiply differences zetas
-  in
-  let a:Libcrux_ml_dsa.Simd.Avx2.Vector_type.t_Vec256 =
-    {
-      Libcrux_ml_dsa.Simd.Avx2.Vector_type.f_value
-      =
-      Libcrux_intrinsics.Avx2_extract.mm256_permute2x128_si256 (mk_i32 32) sums differences
-    }
-    <:
-    Libcrux_ml_dsa.Simd.Avx2.Vector_type.t_Vec256
-  in
-  let b:Libcrux_ml_dsa.Simd.Avx2.Vector_type.t_Vec256 =
-    {
-      Libcrux_ml_dsa.Simd.Avx2.Vector_type.f_value
-      =
-      Libcrux_intrinsics.Avx2_extract.mm256_permute2x128_si256 (mk_i32 49) sums differences
-    }
-    <:
-    Libcrux_ml_dsa.Simd.Avx2.Vector_type.t_Vec256
-  in
-  a, b
-  <:
-  (Libcrux_ml_dsa.Simd.Avx2.Vector_type.t_Vec256 & Libcrux_ml_dsa.Simd.Avx2.Vector_type.t_Vec256)
-
-=======
->>>>>>> a09ba242
+let invert_ntt_at_layer_1_ (re: t_Array Libcrux_ml_dsa.Simd.Avx2.Vector_type.t_Vec256 (sz 32)) =
+  let re:t_Array Libcrux_ml_dsa.Simd.Avx2.Vector_type.t_Vec256 (sz 32) =
+    invert_ntt_at_layer_1___round re (sz 0) 3839961l (-3628969l) (-3881060l) (-3019102l)
+  in
+  let re:t_Array Libcrux_ml_dsa.Simd.Avx2.Vector_type.t_Vec256 (sz 32) =
+    invert_ntt_at_layer_1___round re (sz 2) (-1439742l) (-812732l) (-1584928l) 1285669l
+  in
+  let re:t_Array Libcrux_ml_dsa.Simd.Avx2.Vector_type.t_Vec256 (sz 32) =
+    invert_ntt_at_layer_1___round re (sz 4) 1341330l 1315589l (-177440l) (-2409325l)
+  in
+  let re:t_Array Libcrux_ml_dsa.Simd.Avx2.Vector_type.t_Vec256 (sz 32) =
+    invert_ntt_at_layer_1___round re (sz 6) (-1851402l) 3159746l (-3553272l) 189548l
+  in
+  let re:t_Array Libcrux_ml_dsa.Simd.Avx2.Vector_type.t_Vec256 (sz 32) =
+    invert_ntt_at_layer_1___round re (sz 8) (-1316856l) 759969l (-210977l) 2389356l
+  in
+  let re:t_Array Libcrux_ml_dsa.Simd.Avx2.Vector_type.t_Vec256 (sz 32) =
+    invert_ntt_at_layer_1___round re (sz 10) (-3249728l) 1653064l (-8578l) (-3724342l)
+  in
+  let re:t_Array Libcrux_ml_dsa.Simd.Avx2.Vector_type.t_Vec256 (sz 32) =
+    invert_ntt_at_layer_1___round re (sz 12) 3958618l 904516l (-1100098l) 44288l
+  in
+  let re:t_Array Libcrux_ml_dsa.Simd.Avx2.Vector_type.t_Vec256 (sz 32) =
+    invert_ntt_at_layer_1___round re (sz 14) 3097992l 508951l 264944l (-3343383l)
+  in
+  let re:t_Array Libcrux_ml_dsa.Simd.Avx2.Vector_type.t_Vec256 (sz 32) =
+    invert_ntt_at_layer_1___round re (sz 16) (-1430430l) 1852771l 1349076l (-381987l)
+  in
+  let re:t_Array Libcrux_ml_dsa.Simd.Avx2.Vector_type.t_Vec256 (sz 32) =
+    invert_ntt_at_layer_1___round re (sz 18) (-1308169l) (-22981l) (-1228525l) (-671102l)
+  in
+  let re:t_Array Libcrux_ml_dsa.Simd.Avx2.Vector_type.t_Vec256 (sz 32) =
+    invert_ntt_at_layer_1___round re (sz 20) (-2477047l) (-411027l) (-3693493l) (-2967645l)
+  in
+  let re:t_Array Libcrux_ml_dsa.Simd.Avx2.Vector_type.t_Vec256 (sz 32) =
+    invert_ntt_at_layer_1___round re (sz 22) 2715295l 2147896l (-983419l) 3412210l
+  in
+  let re:t_Array Libcrux_ml_dsa.Simd.Avx2.Vector_type.t_Vec256 (sz 32) =
+    invert_ntt_at_layer_1___round re (sz 24) 126922l (-3632928l) (-3157330l) (-3190144l)
+  in
+  let re:t_Array Libcrux_ml_dsa.Simd.Avx2.Vector_type.t_Vec256 (sz 32) =
+    invert_ntt_at_layer_1___round re (sz 26) (-1000202l) (-4083598l) 1939314l (-1257611l)
+  in
+  let re:t_Array Libcrux_ml_dsa.Simd.Avx2.Vector_type.t_Vec256 (sz 32) =
+    invert_ntt_at_layer_1___round re (sz 28) (-1585221l) 2176455l 3475950l (-1452451l)
+  in
+  let re:t_Array Libcrux_ml_dsa.Simd.Avx2.Vector_type.t_Vec256 (sz 32) =
+    invert_ntt_at_layer_1___round re (sz 30) (-3041255l) (-3677745l) (-1528703l) (-3930395l)
+  in
+  re
+
 let invert_ntt_at_layer_2___round
-      (re: t_Array Libcrux_ml_dsa.Simd.Avx2.Vector_type.t_Vec256 (mk_usize 32))
+      (re: t_Array Libcrux_ml_dsa.Simd.Avx2.Vector_type.t_Vec256 (sz 32))
       (index: usize)
       (zeta1 zeta2: i32)
      =
@@ -489,88 +341,86 @@
     Libcrux_ml_dsa.Simd.Avx2.Vector_type.t_Vec256) =
     simd_unit_invert_ntt_at_layer_2_ (re.[ index ] <: Libcrux_ml_dsa.Simd.Avx2.Vector_type.t_Vec256)
         .Libcrux_ml_dsa.Simd.Avx2.Vector_type.f_value
-      (re.[ index +! mk_usize 1 <: usize ] <: Libcrux_ml_dsa.Simd.Avx2.Vector_type.t_Vec256)
+      (re.[ index +! sz 1 <: usize ] <: Libcrux_ml_dsa.Simd.Avx2.Vector_type.t_Vec256)
         .Libcrux_ml_dsa.Simd.Avx2.Vector_type.f_value
       zeta1
       zeta2
   in
-  let re:t_Array Libcrux_ml_dsa.Simd.Avx2.Vector_type.t_Vec256 (mk_usize 32) =
+  let re:t_Array Libcrux_ml_dsa.Simd.Avx2.Vector_type.t_Vec256 (sz 32) =
     Rust_primitives.Hax.Monomorphized_update_at.update_at_usize re index lhs
   in
-  let re:t_Array Libcrux_ml_dsa.Simd.Avx2.Vector_type.t_Vec256 (mk_usize 32) =
-    Rust_primitives.Hax.Monomorphized_update_at.update_at_usize re
-      (index +! mk_usize 1 <: usize)
-      lhs_1_
+  let re:t_Array Libcrux_ml_dsa.Simd.Avx2.Vector_type.t_Vec256 (sz 32) =
+    Rust_primitives.Hax.Monomorphized_update_at.update_at_usize re (index +! sz 1 <: usize) lhs_1_
   in
   let _:Prims.unit = () in
   re
 
-let invert_ntt_at_layer_2_ (re: t_Array Libcrux_ml_dsa.Simd.Avx2.Vector_type.t_Vec256 (mk_usize 32)) =
-  let re:t_Array Libcrux_ml_dsa.Simd.Avx2.Vector_type.t_Vec256 (mk_usize 32) =
-    invert_ntt_at_layer_2___round re (mk_usize 0) (mk_i32 (-2797779)) (mk_i32 2071892)
-  in
-  let re:t_Array Libcrux_ml_dsa.Simd.Avx2.Vector_type.t_Vec256 (mk_usize 32) =
-    invert_ntt_at_layer_2___round re (mk_usize 2) (mk_i32 (-2556880)) (mk_i32 3900724)
-  in
-  let re:t_Array Libcrux_ml_dsa.Simd.Avx2.Vector_type.t_Vec256 (mk_usize 32) =
-    invert_ntt_at_layer_2___round re (mk_usize 4) (mk_i32 3881043) (mk_i32 954230)
-  in
-  let re:t_Array Libcrux_ml_dsa.Simd.Avx2.Vector_type.t_Vec256 (mk_usize 32) =
-    invert_ntt_at_layer_2___round re (mk_usize 6) (mk_i32 531354) (mk_i32 811944)
-  in
-  let re:t_Array Libcrux_ml_dsa.Simd.Avx2.Vector_type.t_Vec256 (mk_usize 32) =
-    invert_ntt_at_layer_2___round re (mk_usize 8) (mk_i32 3699596) (mk_i32 (-1600420))
-  in
-  let re:t_Array Libcrux_ml_dsa.Simd.Avx2.Vector_type.t_Vec256 (mk_usize 32) =
-    invert_ntt_at_layer_2___round re (mk_usize 10) (mk_i32 (-2140649)) (mk_i32 3507263)
-  in
-  let re:t_Array Libcrux_ml_dsa.Simd.Avx2.Vector_type.t_Vec256 (mk_usize 32) =
-    invert_ntt_at_layer_2___round re (mk_usize 12) (mk_i32 (-3821735)) (mk_i32 3505694)
-  in
-  let re:t_Array Libcrux_ml_dsa.Simd.Avx2.Vector_type.t_Vec256 (mk_usize 32) =
-    invert_ntt_at_layer_2___round re (mk_usize 14) (mk_i32 (-1643818)) (mk_i32 (-1699267))
-  in
-  let re:t_Array Libcrux_ml_dsa.Simd.Avx2.Vector_type.t_Vec256 (mk_usize 32) =
-    invert_ntt_at_layer_2___round re (mk_usize 16) (mk_i32 (-539299)) (mk_i32 2348700)
-  in
-  let re:t_Array Libcrux_ml_dsa.Simd.Avx2.Vector_type.t_Vec256 (mk_usize 32) =
-    invert_ntt_at_layer_2___round re (mk_usize 18) (mk_i32 (-300467)) (mk_i32 3539968)
-  in
-  let re:t_Array Libcrux_ml_dsa.Simd.Avx2.Vector_type.t_Vec256 (mk_usize 32) =
-    invert_ntt_at_layer_2___round re (mk_usize 20) (mk_i32 (-2867647)) (mk_i32 3574422)
-  in
-  let re:t_Array Libcrux_ml_dsa.Simd.Avx2.Vector_type.t_Vec256 (mk_usize 32) =
-    invert_ntt_at_layer_2___round re (mk_usize 22) (mk_i32 (-3043716)) (mk_i32 (-3861115))
-  in
-  let re:t_Array Libcrux_ml_dsa.Simd.Avx2.Vector_type.t_Vec256 (mk_usize 32) =
-    invert_ntt_at_layer_2___round re (mk_usize 24) (mk_i32 3915439) (mk_i32 (-2537516))
-  in
-  let re:t_Array Libcrux_ml_dsa.Simd.Avx2.Vector_type.t_Vec256 (mk_usize 32) =
-    invert_ntt_at_layer_2___round re (mk_usize 26) (mk_i32 (-3592148)) (mk_i32 (-1661693))
-  in
-  let re:t_Array Libcrux_ml_dsa.Simd.Avx2.Vector_type.t_Vec256 (mk_usize 32) =
-    invert_ntt_at_layer_2___round re (mk_usize 28) (mk_i32 3530437) (mk_i32 3077325)
-  in
-  let re:t_Array Libcrux_ml_dsa.Simd.Avx2.Vector_type.t_Vec256 (mk_usize 32) =
-    invert_ntt_at_layer_2___round re (mk_usize 30) (mk_i32 95776) (mk_i32 2706023)
+let invert_ntt_at_layer_2_ (re: t_Array Libcrux_ml_dsa.Simd.Avx2.Vector_type.t_Vec256 (sz 32)) =
+  let re:t_Array Libcrux_ml_dsa.Simd.Avx2.Vector_type.t_Vec256 (sz 32) =
+    invert_ntt_at_layer_2___round re (sz 0) (-2797779l) 2071892l
+  in
+  let re:t_Array Libcrux_ml_dsa.Simd.Avx2.Vector_type.t_Vec256 (sz 32) =
+    invert_ntt_at_layer_2___round re (sz 2) (-2556880l) 3900724l
+  in
+  let re:t_Array Libcrux_ml_dsa.Simd.Avx2.Vector_type.t_Vec256 (sz 32) =
+    invert_ntt_at_layer_2___round re (sz 4) 3881043l 954230l
+  in
+  let re:t_Array Libcrux_ml_dsa.Simd.Avx2.Vector_type.t_Vec256 (sz 32) =
+    invert_ntt_at_layer_2___round re (sz 6) 531354l 811944l
+  in
+  let re:t_Array Libcrux_ml_dsa.Simd.Avx2.Vector_type.t_Vec256 (sz 32) =
+    invert_ntt_at_layer_2___round re (sz 8) 3699596l (-1600420l)
+  in
+  let re:t_Array Libcrux_ml_dsa.Simd.Avx2.Vector_type.t_Vec256 (sz 32) =
+    invert_ntt_at_layer_2___round re (sz 10) (-2140649l) 3507263l
+  in
+  let re:t_Array Libcrux_ml_dsa.Simd.Avx2.Vector_type.t_Vec256 (sz 32) =
+    invert_ntt_at_layer_2___round re (sz 12) (-3821735l) 3505694l
+  in
+  let re:t_Array Libcrux_ml_dsa.Simd.Avx2.Vector_type.t_Vec256 (sz 32) =
+    invert_ntt_at_layer_2___round re (sz 14) (-1643818l) (-1699267l)
+  in
+  let re:t_Array Libcrux_ml_dsa.Simd.Avx2.Vector_type.t_Vec256 (sz 32) =
+    invert_ntt_at_layer_2___round re (sz 16) (-539299l) 2348700l
+  in
+  let re:t_Array Libcrux_ml_dsa.Simd.Avx2.Vector_type.t_Vec256 (sz 32) =
+    invert_ntt_at_layer_2___round re (sz 18) (-300467l) 3539968l
+  in
+  let re:t_Array Libcrux_ml_dsa.Simd.Avx2.Vector_type.t_Vec256 (sz 32) =
+    invert_ntt_at_layer_2___round re (sz 20) (-2867647l) 3574422l
+  in
+  let re:t_Array Libcrux_ml_dsa.Simd.Avx2.Vector_type.t_Vec256 (sz 32) =
+    invert_ntt_at_layer_2___round re (sz 22) (-3043716l) (-3861115l)
+  in
+  let re:t_Array Libcrux_ml_dsa.Simd.Avx2.Vector_type.t_Vec256 (sz 32) =
+    invert_ntt_at_layer_2___round re (sz 24) 3915439l (-2537516l)
+  in
+  let re:t_Array Libcrux_ml_dsa.Simd.Avx2.Vector_type.t_Vec256 (sz 32) =
+    invert_ntt_at_layer_2___round re (sz 26) (-3592148l) (-1661693l)
+  in
+  let re:t_Array Libcrux_ml_dsa.Simd.Avx2.Vector_type.t_Vec256 (sz 32) =
+    invert_ntt_at_layer_2___round re (sz 28) 3530437l 3077325l
+  in
+  let re:t_Array Libcrux_ml_dsa.Simd.Avx2.Vector_type.t_Vec256 (sz 32) =
+    invert_ntt_at_layer_2___round re (sz 30) 95776l 2706023l
   in
   re
 
 let outer_3_plus
       (v_OFFSET v_STEP_BY: usize)
       (v_ZETA: i32)
-      (re: t_Array Libcrux_ml_dsa.Simd.Avx2.Vector_type.t_Vec256 (mk_usize 32))
-     =
-  let re:t_Array Libcrux_ml_dsa.Simd.Avx2.Vector_type.t_Vec256 (mk_usize 32) =
+      (re: t_Array Libcrux_ml_dsa.Simd.Avx2.Vector_type.t_Vec256 (sz 32))
+     =
+  let re:t_Array Libcrux_ml_dsa.Simd.Avx2.Vector_type.t_Vec256 (sz 32) =
     Rust_primitives.Hax.Folds.fold_range v_OFFSET
       (v_OFFSET +! v_STEP_BY <: usize)
       (fun re temp_1_ ->
-          let re:t_Array Libcrux_ml_dsa.Simd.Avx2.Vector_type.t_Vec256 (mk_usize 32) = re in
+          let re:t_Array Libcrux_ml_dsa.Simd.Avx2.Vector_type.t_Vec256 (sz 32) = re in
           let _:usize = temp_1_ in
           true)
       re
       (fun re j ->
-          let re:t_Array Libcrux_ml_dsa.Simd.Avx2.Vector_type.t_Vec256 (mk_usize 32) = re in
+          let re:t_Array Libcrux_ml_dsa.Simd.Avx2.Vector_type.t_Vec256 (sz 32) = re in
           let j:usize = j in
           let a_minus_b:Libcrux_intrinsics.Avx2_extract.t_Vec256 =
             Libcrux_intrinsics.Avx2_extract.mm256_sub_epi32 (re.[ j +! v_STEP_BY <: usize ]
@@ -580,7 +430,7 @@
               (re.[ j ] <: Libcrux_ml_dsa.Simd.Avx2.Vector_type.t_Vec256)
                 .Libcrux_ml_dsa.Simd.Avx2.Vector_type.f_value
           in
-          let re:t_Array Libcrux_ml_dsa.Simd.Avx2.Vector_type.t_Vec256 (mk_usize 32) =
+          let re:t_Array Libcrux_ml_dsa.Simd.Avx2.Vector_type.t_Vec256 (sz 32) =
             Rust_primitives.Hax.Monomorphized_update_at.update_at_usize re
               j
               ({
@@ -599,7 +449,7 @@
                 <:
                 Libcrux_ml_dsa.Simd.Avx2.Vector_type.t_Vec256)
           in
-          let re:t_Array Libcrux_ml_dsa.Simd.Avx2.Vector_type.t_Vec256 (mk_usize 32) =
+          let re:t_Array Libcrux_ml_dsa.Simd.Avx2.Vector_type.t_Vec256 (sz 32) =
             Rust_primitives.Hax.Monomorphized_update_at.update_at_usize re
               (j +! v_STEP_BY <: usize)
               ({
@@ -617,154 +467,154 @@
   in
   re
 
-let invert_ntt_at_layer_3_ (re: t_Array Libcrux_ml_dsa.Simd.Avx2.Vector_type.t_Vec256 (mk_usize 32)) =
-  let re:t_Array Libcrux_ml_dsa.Simd.Avx2.Vector_type.t_Vec256 (mk_usize 32) =
-    outer_3_plus (mk_usize 0) (mk_usize 1) (mk_i32 280005) re
-  in
-  let re:t_Array Libcrux_ml_dsa.Simd.Avx2.Vector_type.t_Vec256 (mk_usize 32) =
-    outer_3_plus (mk_usize 2) (mk_usize 1) (mk_i32 4010497) re
-  in
-  let re:t_Array Libcrux_ml_dsa.Simd.Avx2.Vector_type.t_Vec256 (mk_usize 32) =
-    outer_3_plus (mk_usize 4) (mk_usize 1) (mk_i32 (-19422)) re
-  in
-  let re:t_Array Libcrux_ml_dsa.Simd.Avx2.Vector_type.t_Vec256 (mk_usize 32) =
-    outer_3_plus (mk_usize 6) (mk_usize 1) (mk_i32 1757237) re
-  in
-  let re:t_Array Libcrux_ml_dsa.Simd.Avx2.Vector_type.t_Vec256 (mk_usize 32) =
-    outer_3_plus (mk_usize 8) (mk_usize 1) (mk_i32 (-3277672)) re
-  in
-  let re:t_Array Libcrux_ml_dsa.Simd.Avx2.Vector_type.t_Vec256 (mk_usize 32) =
-    outer_3_plus (mk_usize 10) (mk_usize 1) (mk_i32 (-1399561)) re
-  in
-  let re:t_Array Libcrux_ml_dsa.Simd.Avx2.Vector_type.t_Vec256 (mk_usize 32) =
-    outer_3_plus (mk_usize 12) (mk_usize 1) (mk_i32 (-3859737)) re
-  in
-  let re:t_Array Libcrux_ml_dsa.Simd.Avx2.Vector_type.t_Vec256 (mk_usize 32) =
-    outer_3_plus (mk_usize 14) (mk_usize 1) (mk_i32 (-2118186)) re
-  in
-  let re:t_Array Libcrux_ml_dsa.Simd.Avx2.Vector_type.t_Vec256 (mk_usize 32) =
-    outer_3_plus (mk_usize 16) (mk_usize 1) (mk_i32 (-2108549)) re
-  in
-  let re:t_Array Libcrux_ml_dsa.Simd.Avx2.Vector_type.t_Vec256 (mk_usize 32) =
-    outer_3_plus (mk_usize 18) (mk_usize 1) (mk_i32 2619752) re
-  in
-  let re:t_Array Libcrux_ml_dsa.Simd.Avx2.Vector_type.t_Vec256 (mk_usize 32) =
-    outer_3_plus (mk_usize 20) (mk_usize 1) (mk_i32 (-1119584)) re
-  in
-  let re:t_Array Libcrux_ml_dsa.Simd.Avx2.Vector_type.t_Vec256 (mk_usize 32) =
-    outer_3_plus (mk_usize 22) (mk_usize 1) (mk_i32 (-549488)) re
-  in
-  let re:t_Array Libcrux_ml_dsa.Simd.Avx2.Vector_type.t_Vec256 (mk_usize 32) =
-    outer_3_plus (mk_usize 24) (mk_usize 1) (mk_i32 3585928) re
-  in
-  let re:t_Array Libcrux_ml_dsa.Simd.Avx2.Vector_type.t_Vec256 (mk_usize 32) =
-    outer_3_plus (mk_usize 26) (mk_usize 1) (mk_i32 (-1079900)) re
-  in
-  let re:t_Array Libcrux_ml_dsa.Simd.Avx2.Vector_type.t_Vec256 (mk_usize 32) =
-    outer_3_plus (mk_usize 28) (mk_usize 1) (mk_i32 1024112) re
-  in
-  let re:t_Array Libcrux_ml_dsa.Simd.Avx2.Vector_type.t_Vec256 (mk_usize 32) =
-    outer_3_plus (mk_usize 30) (mk_usize 1) (mk_i32 2725464) re
-  in
-  re
-
-let invert_ntt_at_layer_4_ (re: t_Array Libcrux_ml_dsa.Simd.Avx2.Vector_type.t_Vec256 (mk_usize 32)) =
-  let re:t_Array Libcrux_ml_dsa.Simd.Avx2.Vector_type.t_Vec256 (mk_usize 32) =
-    outer_3_plus (mk_usize 0) (mk_usize 2) (mk_i32 2680103) re
-  in
-  let re:t_Array Libcrux_ml_dsa.Simd.Avx2.Vector_type.t_Vec256 (mk_usize 32) =
-    outer_3_plus (mk_usize 4) (mk_usize 2) (mk_i32 3111497) re
-  in
-  let re:t_Array Libcrux_ml_dsa.Simd.Avx2.Vector_type.t_Vec256 (mk_usize 32) =
-    outer_3_plus (mk_usize 8) (mk_usize 2) (mk_i32 (-2884855)) re
-  in
-  let re:t_Array Libcrux_ml_dsa.Simd.Avx2.Vector_type.t_Vec256 (mk_usize 32) =
-    outer_3_plus (mk_usize 12) (mk_usize 2) (mk_i32 3119733) re
-  in
-  let re:t_Array Libcrux_ml_dsa.Simd.Avx2.Vector_type.t_Vec256 (mk_usize 32) =
-    outer_3_plus (mk_usize 16) (mk_usize 2) (mk_i32 (-2091905)) re
-  in
-  let re:t_Array Libcrux_ml_dsa.Simd.Avx2.Vector_type.t_Vec256 (mk_usize 32) =
-    outer_3_plus (mk_usize 20) (mk_usize 2) (mk_i32 (-359251)) re
-  in
-  let re:t_Array Libcrux_ml_dsa.Simd.Avx2.Vector_type.t_Vec256 (mk_usize 32) =
-    outer_3_plus (mk_usize 24) (mk_usize 2) (mk_i32 2353451) re
-  in
-  let re:t_Array Libcrux_ml_dsa.Simd.Avx2.Vector_type.t_Vec256 (mk_usize 32) =
-    outer_3_plus (mk_usize 28) (mk_usize 2) (mk_i32 1826347) re
-  in
-  re
-
-let invert_ntt_at_layer_5_ (re: t_Array Libcrux_ml_dsa.Simd.Avx2.Vector_type.t_Vec256 (mk_usize 32)) =
-  let re:t_Array Libcrux_ml_dsa.Simd.Avx2.Vector_type.t_Vec256 (mk_usize 32) =
-    outer_3_plus (mk_usize 0) (mk_usize 4) (mk_i32 466468) re
-  in
-  let re:t_Array Libcrux_ml_dsa.Simd.Avx2.Vector_type.t_Vec256 (mk_usize 32) =
-    outer_3_plus (mk_usize 8) (mk_usize 4) (mk_i32 (-876248)) re
-  in
-  let re:t_Array Libcrux_ml_dsa.Simd.Avx2.Vector_type.t_Vec256 (mk_usize 32) =
-    outer_3_plus (mk_usize 16) (mk_usize 4) (mk_i32 (-777960)) re
-  in
-  let re:t_Array Libcrux_ml_dsa.Simd.Avx2.Vector_type.t_Vec256 (mk_usize 32) =
-    outer_3_plus (mk_usize 24) (mk_usize 4) (mk_i32 237124) re
-  in
-  re
-
-let invert_ntt_at_layer_6_ (re: t_Array Libcrux_ml_dsa.Simd.Avx2.Vector_type.t_Vec256 (mk_usize 32)) =
-  let re:t_Array Libcrux_ml_dsa.Simd.Avx2.Vector_type.t_Vec256 (mk_usize 32) =
-    outer_3_plus (mk_usize 0) (mk_usize 8) (mk_i32 (-518909)) re
-  in
-  let re:t_Array Libcrux_ml_dsa.Simd.Avx2.Vector_type.t_Vec256 (mk_usize 32) =
-    outer_3_plus (mk_usize 16) (mk_usize 8) (mk_i32 (-2608894)) re
-  in
-  re
-
-let invert_ntt_at_layer_7_ (re: t_Array Libcrux_ml_dsa.Simd.Avx2.Vector_type.t_Vec256 (mk_usize 32)) =
-  let re:t_Array Libcrux_ml_dsa.Simd.Avx2.Vector_type.t_Vec256 (mk_usize 32) =
-    outer_3_plus (mk_usize 0) (mk_usize 16) (mk_i32 25847) re
+let invert_ntt_at_layer_3_ (re: t_Array Libcrux_ml_dsa.Simd.Avx2.Vector_type.t_Vec256 (sz 32)) =
+  let re:t_Array Libcrux_ml_dsa.Simd.Avx2.Vector_type.t_Vec256 (sz 32) =
+    outer_3_plus (sz 0) (sz 1) 280005l re
+  in
+  let re:t_Array Libcrux_ml_dsa.Simd.Avx2.Vector_type.t_Vec256 (sz 32) =
+    outer_3_plus (sz 2) (sz 1) 4010497l re
+  in
+  let re:t_Array Libcrux_ml_dsa.Simd.Avx2.Vector_type.t_Vec256 (sz 32) =
+    outer_3_plus (sz 4) (sz 1) (-19422l) re
+  in
+  let re:t_Array Libcrux_ml_dsa.Simd.Avx2.Vector_type.t_Vec256 (sz 32) =
+    outer_3_plus (sz 6) (sz 1) 1757237l re
+  in
+  let re:t_Array Libcrux_ml_dsa.Simd.Avx2.Vector_type.t_Vec256 (sz 32) =
+    outer_3_plus (sz 8) (sz 1) (-3277672l) re
+  in
+  let re:t_Array Libcrux_ml_dsa.Simd.Avx2.Vector_type.t_Vec256 (sz 32) =
+    outer_3_plus (sz 10) (sz 1) (-1399561l) re
+  in
+  let re:t_Array Libcrux_ml_dsa.Simd.Avx2.Vector_type.t_Vec256 (sz 32) =
+    outer_3_plus (sz 12) (sz 1) (-3859737l) re
+  in
+  let re:t_Array Libcrux_ml_dsa.Simd.Avx2.Vector_type.t_Vec256 (sz 32) =
+    outer_3_plus (sz 14) (sz 1) (-2118186l) re
+  in
+  let re:t_Array Libcrux_ml_dsa.Simd.Avx2.Vector_type.t_Vec256 (sz 32) =
+    outer_3_plus (sz 16) (sz 1) (-2108549l) re
+  in
+  let re:t_Array Libcrux_ml_dsa.Simd.Avx2.Vector_type.t_Vec256 (sz 32) =
+    outer_3_plus (sz 18) (sz 1) 2619752l re
+  in
+  let re:t_Array Libcrux_ml_dsa.Simd.Avx2.Vector_type.t_Vec256 (sz 32) =
+    outer_3_plus (sz 20) (sz 1) (-1119584l) re
+  in
+  let re:t_Array Libcrux_ml_dsa.Simd.Avx2.Vector_type.t_Vec256 (sz 32) =
+    outer_3_plus (sz 22) (sz 1) (-549488l) re
+  in
+  let re:t_Array Libcrux_ml_dsa.Simd.Avx2.Vector_type.t_Vec256 (sz 32) =
+    outer_3_plus (sz 24) (sz 1) 3585928l re
+  in
+  let re:t_Array Libcrux_ml_dsa.Simd.Avx2.Vector_type.t_Vec256 (sz 32) =
+    outer_3_plus (sz 26) (sz 1) (-1079900l) re
+  in
+  let re:t_Array Libcrux_ml_dsa.Simd.Avx2.Vector_type.t_Vec256 (sz 32) =
+    outer_3_plus (sz 28) (sz 1) 1024112l re
+  in
+  let re:t_Array Libcrux_ml_dsa.Simd.Avx2.Vector_type.t_Vec256 (sz 32) =
+    outer_3_plus (sz 30) (sz 1) 2725464l re
+  in
+  re
+
+let invert_ntt_at_layer_4_ (re: t_Array Libcrux_ml_dsa.Simd.Avx2.Vector_type.t_Vec256 (sz 32)) =
+  let re:t_Array Libcrux_ml_dsa.Simd.Avx2.Vector_type.t_Vec256 (sz 32) =
+    outer_3_plus (sz 0) (sz 2) 2680103l re
+  in
+  let re:t_Array Libcrux_ml_dsa.Simd.Avx2.Vector_type.t_Vec256 (sz 32) =
+    outer_3_plus (sz 4) (sz 2) 3111497l re
+  in
+  let re:t_Array Libcrux_ml_dsa.Simd.Avx2.Vector_type.t_Vec256 (sz 32) =
+    outer_3_plus (sz 8) (sz 2) (-2884855l) re
+  in
+  let re:t_Array Libcrux_ml_dsa.Simd.Avx2.Vector_type.t_Vec256 (sz 32) =
+    outer_3_plus (sz 12) (sz 2) 3119733l re
+  in
+  let re:t_Array Libcrux_ml_dsa.Simd.Avx2.Vector_type.t_Vec256 (sz 32) =
+    outer_3_plus (sz 16) (sz 2) (-2091905l) re
+  in
+  let re:t_Array Libcrux_ml_dsa.Simd.Avx2.Vector_type.t_Vec256 (sz 32) =
+    outer_3_plus (sz 20) (sz 2) (-359251l) re
+  in
+  let re:t_Array Libcrux_ml_dsa.Simd.Avx2.Vector_type.t_Vec256 (sz 32) =
+    outer_3_plus (sz 24) (sz 2) 2353451l re
+  in
+  let re:t_Array Libcrux_ml_dsa.Simd.Avx2.Vector_type.t_Vec256 (sz 32) =
+    outer_3_plus (sz 28) (sz 2) 1826347l re
+  in
+  re
+
+let invert_ntt_at_layer_5_ (re: t_Array Libcrux_ml_dsa.Simd.Avx2.Vector_type.t_Vec256 (sz 32)) =
+  let re:t_Array Libcrux_ml_dsa.Simd.Avx2.Vector_type.t_Vec256 (sz 32) =
+    outer_3_plus (sz 0) (sz 4) 466468l re
+  in
+  let re:t_Array Libcrux_ml_dsa.Simd.Avx2.Vector_type.t_Vec256 (sz 32) =
+    outer_3_plus (sz 8) (sz 4) (-876248l) re
+  in
+  let re:t_Array Libcrux_ml_dsa.Simd.Avx2.Vector_type.t_Vec256 (sz 32) =
+    outer_3_plus (sz 16) (sz 4) (-777960l) re
+  in
+  let re:t_Array Libcrux_ml_dsa.Simd.Avx2.Vector_type.t_Vec256 (sz 32) =
+    outer_3_plus (sz 24) (sz 4) 237124l re
+  in
+  re
+
+let invert_ntt_at_layer_6_ (re: t_Array Libcrux_ml_dsa.Simd.Avx2.Vector_type.t_Vec256 (sz 32)) =
+  let re:t_Array Libcrux_ml_dsa.Simd.Avx2.Vector_type.t_Vec256 (sz 32) =
+    outer_3_plus (sz 0) (sz 8) (-518909l) re
+  in
+  let re:t_Array Libcrux_ml_dsa.Simd.Avx2.Vector_type.t_Vec256 (sz 32) =
+    outer_3_plus (sz 16) (sz 8) (-2608894l) re
+  in
+  re
+
+let invert_ntt_at_layer_7_ (re: t_Array Libcrux_ml_dsa.Simd.Avx2.Vector_type.t_Vec256 (sz 32)) =
+  let re:t_Array Libcrux_ml_dsa.Simd.Avx2.Vector_type.t_Vec256 (sz 32) =
+    outer_3_plus (sz 0) (sz 16) 25847l re
   in
   re
 
 let invert_ntt_montgomery__inv_inner
-      (re: t_Array Libcrux_ml_dsa.Simd.Avx2.Vector_type.t_Vec256 (mk_usize 32))
-     =
-  let re:t_Array Libcrux_ml_dsa.Simd.Avx2.Vector_type.t_Vec256 (mk_usize 32) =
+      (re: t_Array Libcrux_ml_dsa.Simd.Avx2.Vector_type.t_Vec256 (sz 32))
+     =
+  let re:t_Array Libcrux_ml_dsa.Simd.Avx2.Vector_type.t_Vec256 (sz 32) =
     invert_ntt_at_layer_0_ re
   in
-  let re:t_Array Libcrux_ml_dsa.Simd.Avx2.Vector_type.t_Vec256 (mk_usize 32) =
+  let re:t_Array Libcrux_ml_dsa.Simd.Avx2.Vector_type.t_Vec256 (sz 32) =
     invert_ntt_at_layer_1_ re
   in
-  let re:t_Array Libcrux_ml_dsa.Simd.Avx2.Vector_type.t_Vec256 (mk_usize 32) =
+  let re:t_Array Libcrux_ml_dsa.Simd.Avx2.Vector_type.t_Vec256 (sz 32) =
     invert_ntt_at_layer_2_ re
   in
-  let re:t_Array Libcrux_ml_dsa.Simd.Avx2.Vector_type.t_Vec256 (mk_usize 32) =
+  let re:t_Array Libcrux_ml_dsa.Simd.Avx2.Vector_type.t_Vec256 (sz 32) =
     invert_ntt_at_layer_3_ re
   in
-  let re:t_Array Libcrux_ml_dsa.Simd.Avx2.Vector_type.t_Vec256 (mk_usize 32) =
+  let re:t_Array Libcrux_ml_dsa.Simd.Avx2.Vector_type.t_Vec256 (sz 32) =
     invert_ntt_at_layer_4_ re
   in
-  let re:t_Array Libcrux_ml_dsa.Simd.Avx2.Vector_type.t_Vec256 (mk_usize 32) =
+  let re:t_Array Libcrux_ml_dsa.Simd.Avx2.Vector_type.t_Vec256 (sz 32) =
     invert_ntt_at_layer_5_ re
   in
-  let re:t_Array Libcrux_ml_dsa.Simd.Avx2.Vector_type.t_Vec256 (mk_usize 32) =
+  let re:t_Array Libcrux_ml_dsa.Simd.Avx2.Vector_type.t_Vec256 (sz 32) =
     invert_ntt_at_layer_6_ re
   in
-  let re:t_Array Libcrux_ml_dsa.Simd.Avx2.Vector_type.t_Vec256 (mk_usize 32) =
+  let re:t_Array Libcrux_ml_dsa.Simd.Avx2.Vector_type.t_Vec256 (sz 32) =
     invert_ntt_at_layer_7_ re
   in
-  let re:t_Array Libcrux_ml_dsa.Simd.Avx2.Vector_type.t_Vec256 (mk_usize 32) =
-    Rust_primitives.Hax.Folds.fold_range (mk_usize 0)
+  let re:t_Array Libcrux_ml_dsa.Simd.Avx2.Vector_type.t_Vec256 (sz 32) =
+    Rust_primitives.Hax.Folds.fold_range (sz 0)
       (Core.Slice.impl__len #Libcrux_ml_dsa.Simd.Avx2.Vector_type.t_Vec256
           (re <: t_Slice Libcrux_ml_dsa.Simd.Avx2.Vector_type.t_Vec256)
         <:
         usize)
       (fun re temp_1_ ->
-          let re:t_Array Libcrux_ml_dsa.Simd.Avx2.Vector_type.t_Vec256 (mk_usize 32) = re in
+          let re:t_Array Libcrux_ml_dsa.Simd.Avx2.Vector_type.t_Vec256 (sz 32) = re in
           let _:usize = temp_1_ in
           true)
       re
       (fun re i ->
-          let re:t_Array Libcrux_ml_dsa.Simd.Avx2.Vector_type.t_Vec256 (mk_usize 32) = re in
+          let re:t_Array Libcrux_ml_dsa.Simd.Avx2.Vector_type.t_Vec256 (sz 32) = re in
           let i:usize = i in
           Rust_primitives.Hax.Monomorphized_update_at.update_at_usize re
             i
@@ -782,12 +632,12 @@
               <:
               Libcrux_ml_dsa.Simd.Avx2.Vector_type.t_Vec256)
           <:
-          t_Array Libcrux_ml_dsa.Simd.Avx2.Vector_type.t_Vec256 (mk_usize 32))
-  in
-  re
-
-let invert_ntt_montgomery (re: t_Array Libcrux_ml_dsa.Simd.Avx2.Vector_type.t_Vec256 (mk_usize 32)) =
-  let re:t_Array Libcrux_ml_dsa.Simd.Avx2.Vector_type.t_Vec256 (mk_usize 32) =
+          t_Array Libcrux_ml_dsa.Simd.Avx2.Vector_type.t_Vec256 (sz 32))
+  in
+  re
+
+let invert_ntt_montgomery (re: t_Array Libcrux_ml_dsa.Simd.Avx2.Vector_type.t_Vec256 (sz 32)) =
+  let re:t_Array Libcrux_ml_dsa.Simd.Avx2.Vector_type.t_Vec256 (sz 32) =
     invert_ntt_montgomery__inv_inner re
   in
   re