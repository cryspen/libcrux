use libcrux_intrinsics::avx2::*;

#[inline(always)]
#[hax_lib::fstar::before(r#"
open Spec.Intrinsics
let lemma_mm256_add_epi64_lemma_weaker lhs rhs (i: u64 {v i < 256})
  : Lemma
    (requires forall i. Core_models.Abstractions.Bit.Bit_Zero? lhs.(i) \/ Core_models.Abstractions.Bit.Bit_Zero? rhs.(i))
    (ensures (Core_models.Abstractions.Bit.Bit_Zero? lhs.(i) ==> (Libcrux_intrinsics.Avx2.mm256_add_epi64 lhs rhs).(i) == rhs.(i))
           /\ (Core_models.Abstractions.Bit.Bit_Zero? rhs.(i) ==> (Libcrux_intrinsics.Avx2.mm256_add_epi64 lhs rhs).(i) == lhs.(i)))
    [SMTPat (Libcrux_intrinsics.Avx2.mm256_add_epi64 lhs rhs).(i)]
    = Spec.Intrinsics.mm256_add_epi64_lemma lhs rhs i
"#)]
#[hax_lib::fstar::before(r#"[@@ "opaque_to_smt"]"#)]
#[hax_lib::requires(fstar!(r#"forall i. v i % 32 >= 18 ==> simd_unit_shifted.(i) == Core_models.Abstractions.Bit.Bit_Zero"#))]
#[hax_lib::ensures(|result| fstar!(r#"
forall (i: nat {i < 8}) (j: nat {j < 18}).
  let offset = if i >= 4 then 56 else 0 in
  ${result}.(mk_int (i * 18 + j + offset)) == ${simd_unit_shifted}.(mk_int (i * 32 + j))
"#))]
#[hax_lib::fstar::options("--fuel 0 --ifuel 0 --z3rlimit 100")]
// `serialize_when_gamma1_is_2_pow_17_aux` contains the AVX2-only pure operations.
// This split is required for the F* proof to go through.
fn serialize_when_gamma1_is_2_pow_17_aux(simd_unit_shifted: Vec256) -> Vec256 {
    let adjacent_2_combined = mm256_sllv_epi32(
        simd_unit_shifted,
        mm256_set_epi32(0, 14, 0, 14, 0, 14, 0, 14),
    );
    let adjacent_2_combined = mm256_srli_epi64::<14>(adjacent_2_combined);

    let every_second_element = mm256_bsrli_epi128::<8>(adjacent_2_combined);
    let every_second_element_shifted = mm256_slli_epi64::<36>(every_second_element);

    let adjacent_4_combined = mm256_add_epi64(adjacent_2_combined, every_second_element_shifted);
    let adjacent_4_combined = mm256_srlv_epi64(adjacent_4_combined, mm256_set_epi64x(28, 0, 28, 0));
    adjacent_4_combined
}

const GAMMA1_2_POW_17: i32 = 1 << 17;

#[inline(always)]
#[hax_lib::fstar::options(r#"--ifuel 0 --z3rlimit 140 --split_queries always"#)]
#[hax_lib::requires(fstar!(r#"forall i. let x = (v ${GAMMA1_2_POW_17} - v (to_i32x8 $simd_unit i)) in x >= 0 && x < pow2 18"#))]
#[hax_lib::ensures(|_result| fstar!(r#"
      Seq.length ${out}_future == 18
    /\ (forall (i:nat{i < 144}).
      u8_to_bv (Seq.index ${out}_future (i / 8)) (mk_int (i % 8))
   == i32_to_bv (${GAMMA1_2_POW_17} `sub_mod` to_i32x8 $simd_unit (mk_int (i / 18))) (mk_int (i % 18)))
"#))]
fn serialize_when_gamma1_is_2_pow_17(simd_unit: &Vec256, out: &mut [u8]) {
    let mut serialized = [0u8; 32];

    let simd_unit_shifted = mm256_sub_epi32(mm256_set1_epi32(GAMMA1_2_POW_17), *simd_unit);
    hax_lib::fstar!("i32_lt_pow2_n_to_bit_zero_lemma 18 $simd_unit_shifted");
    hax_lib::fstar!("reveal_opaque_arithmetic_ops #I32");
    let adjacent_4_combined = serialize_when_gamma1_is_2_pow_17_aux(simd_unit_shifted);

    let lower_4 = mm256_castsi256_si128(adjacent_4_combined);
    mm_storeu_bytes_si128(&mut serialized[0..16], lower_4);

    let upper_4 = mm256_extracti128_si256::<1>(adjacent_4_combined);
    mm_storeu_bytes_si128(&mut serialized[9..25], upper_4);

    hax_lib::fstar!(
        r#"
  // Thunk the two proofs, so that Z3 check them in parallel, and the SMT context is not polluted
  let spec (i:nat{i < 144}) = u8_to_bv (Seq.index $serialized (i / 8)) (mk_int (i % 8))
            == i32_to_bv (${GAMMA1_2_POW_17} `sub_mod` to_i32x8 $simd_unit (mk_int (i / 18))) (mk_int (i % 18)) in
  let proof: squash (forall i. spec i) =
    assert (forall (i:nat{i < 8}). to_i32x8 $simd_unit_shifted (mk_int ((i / 4) * 4 + i % 4)) == ${GAMMA1_2_POW_17} `sub_mod` to_i32x8 $simd_unit (mk_int i));
    let proof_72 (): squash (forall i. i < 72 ==> spec i) = () in
    let proof_144 (): squash (forall i. i >= 72 ==> spec i) = () in
    proof_72 (); proof_144 ()
  in ()
    "#
    );

    out.copy_from_slice(&serialized[0..18]);
}

#[inline(always)]
#[hax_lib::fstar::before(r#"[@@ "opaque_to_smt"]"#)]
#[hax_lib::requires(fstar!(r#"forall i. v i % 32 >= 20 ==> ${simd_unit_shifted}.(i) == Core_models.Abstractions.Bit.Bit_Zero"#))]
#[hax_lib::ensures(|result| fstar!(r#"
forall (i: nat {i < 8}) (j: nat {j < 20}).
       ${result}.(mk_int ((if i >= 4 then 48 else 0) + i * 20 + j))
    == ${simd_unit_shifted}.(mk_int (i * 32 + j))
"#))]
// `serialize_when_gamma1_is_2_pow_19_aux` contains the AVX2-only pure operations.
// This split is required for the F* proof to go through.
fn serialize_when_gamma1_is_2_pow_19_aux(simd_unit_shifted: Vec256) -> Vec256 {
    let adjacent_2_combined = mm256_sllv_epi32(
        simd_unit_shifted,
        mm256_set_epi32(0, 12, 0, 12, 0, 12, 0, 12),
    );
    let adjacent_2_combined = mm256_srli_epi64::<12>(adjacent_2_combined);

    let adjacent_4_combined = mm256_shuffle_epi8(
        adjacent_2_combined,
        mm256_set_epi8(
            -1, -1, -1, -1, -1, -1, 12, 11, 10, 9, 8, 4, 3, 2, 1, 0, -1, -1, -1, -1, -1, -1, 12,
            11, 10, 9, 8, 4, 3, 2, 1, 0,
        ),
    );
    adjacent_4_combined
}

const GAMMA1_2_POW_19: i32 = 1 << 19;
#[inline(always)]
#[hax_lib::fstar::options(r#"--ifuel 0 --z3rlimit 140 --split_queries always"#)]
#[hax_lib::requires(fstar!(r#"forall i. let x = (v ${GAMMA1_2_POW_19} - v (to_i32x8 $simd_unit i)) in x >= 0 && x < pow2 20"#))]
#[hax_lib::ensures(|_result| fstar!(r#"
      Seq.length ${out}_future == 20
    /\ (forall (i:nat{i < 160}).
      u8_to_bv (Seq.index ${out}_future (i / 8)) (mk_int (i % 8))
   == i32_to_bv (${GAMMA1_2_POW_19} `sub_mod` to_i32x8 $simd_unit (mk_int (i / 20))) (mk_int (i % 20)))
"#))]
fn serialize_when_gamma1_is_2_pow_19(simd_unit: &Vec256, out: &mut [u8]) {
    let mut serialized = [0u8; 32];

    let simd_unit_shifted = mm256_sub_epi32(mm256_set1_epi32(GAMMA1_2_POW_19), *simd_unit);
    hax_lib::fstar!("i32_lt_pow2_n_to_bit_zero_lemma 20 $simd_unit_shifted");
    hax_lib::fstar!("reveal_opaque_arithmetic_ops #I32");
    let adjacent_4_combined = serialize_when_gamma1_is_2_pow_19_aux(simd_unit_shifted);

    // We now have 80 bits starting at position 0 in the lower 128-bit lane, ...
    let lower_4 = mm256_castsi256_si128(adjacent_4_combined);
    mm_storeu_bytes_si128(&mut serialized[0..16], lower_4);

    // ... and the second 80 bits at position 0 in the upper 128-bit lane
    let upper_4 = mm256_extracti128_si256::<1>(adjacent_4_combined);
    mm_storeu_bytes_si128(&mut serialized[10..26], upper_4);

    hax_lib::fstar!(
        r#"
  // Thunk the two proofs, so that Z3 check them in parallel, and the SMT context is not polluted
  let spec (i:nat{i < 160}) = u8_to_bv (Seq.index $serialized (i / 8)) (mk_int (i % 8))
            == i32_to_bv (${GAMMA1_2_POW_19} `sub_mod` to_i32x8 $simd_unit (mk_int (i / 20))) (mk_int (i % 20)) in
  let proof: squash (forall i. spec i) =
    assert (forall (i:nat{i < 8}). to_i32x8 $simd_unit_shifted (mk_int ((i / 4) * 4 + i % 4)) == ${GAMMA1_2_POW_19} `sub_mod` to_i32x8 $simd_unit (mk_int i));
    let proof_80 (): squash (forall i. i < 80 ==> spec i) = () in
    let proof_160 (): squash (forall i. i >= 80 ==> spec i) = () in
    proof_80 (); proof_160 ()
  in ()
    "#
    );

    out.copy_from_slice(&serialized[0..20])
}

#[inline(always)]
#[hax_lib::requires(fstar!(r#"
     (v $gamma1_exponent == 17 \/ v $gamma1_exponent == 19)
  /\ (Seq.length serialized == v $gamma1_exponent + 1)
  /\ (
    let gamma_pow = match v $gamma1_exponent with
    | 17 -> $GAMMA1_2_POW_17
    | 19 -> $GAMMA1_2_POW_19
    in
    forall i. let x = (v gamma_pow - v (to_i32x8 $simd_unit i)) in x >= 0 && x < pow2 (v $gamma1_exponent + 1)
  )
"#))
]
#[hax_lib::ensures(|_result| fstar!(r#"
    let gamma_pow = match v $gamma1_exponent with
    | 17 -> $GAMMA1_2_POW_17
    | 19 -> $GAMMA1_2_POW_19
    in
    let n_bytes = v $gamma1_exponent + 1 in
      Seq.length ${serialized}_future == n_bytes
    /\ (forall (i:nat{i < n_bytes * 8}).
      u8_to_bv (Seq.index ${serialized}_future (i / 8)) (mk_int (i % 8))
   == i32_to_bv (gamma_pow -! to_i32x8 $simd_unit (mk_int (i / n_bytes))) (mk_int (i % n_bytes)))
"#))]
pub(crate) fn serialize(simd_unit: &Vec256, serialized: &mut [u8], gamma1_exponent: usize) {
    match gamma1_exponent {
        17 => serialize_when_gamma1_is_2_pow_17(simd_unit, serialized),
        19 => serialize_when_gamma1_is_2_pow_19(simd_unit, serialized),
        _ => unreachable!(),
    }
}

const GAMMA1_17: i32 = 1 << 17;
const GAMMA1_17_TIMES_2_MASK: i32 = (GAMMA1_17 << 1) - 1;

const GAMMA1_19: i32 = 1 << 19;
const GAMMA1_19_TIMES_2_MASK: i32 = (GAMMA1_19 << 1) - 1;

#[inline(always)]
#[hax_lib::fstar::before(
    r#"
type gamma1_exp = g:usize {v g == 17 \/ v g == 19}
unfold let serialized_len (g: gamma1_exp) = v g + 1
unfold let gamma1_of_exp (g: gamma1_exp) = match v g with | 17 -> $GAMMA1_17 | 19 -> $GAMMA1_19

let deserialize_unsigned_post
  (g: gamma1_exp)
  (serialized: t_Slice u8{Seq.length serialized == serialized_len g})
  (result: bv256)
  = let bytes = Seq.length serialized in
    (forall (i: nat{i < bytes * 8}).
       u8_to_bv serialized.[ mk_usize (i / 8) ] (mk_int (i % 8)) ==
       result.(mk_int ((i / bytes) * 32 + i % bytes))) /\
    (forall (i: nat{i < 256}).
       i % 32 >= bytes ==> Core_models.Abstractions.Bit.Bit_Zero? result.(mk_int i))
"#
)]
#[hax_lib::fstar::before(r#"[@@ "opaque_to_smt"]"#)]
#[hax_lib::requires(serialized.len() == 18)]
#[hax_lib::ensures(|_result| fstar!("deserialize_unsigned_post (mk_int 17) $serialized ${out}_future"))]
fn deserialize_when_gamma1_is_2_pow_17_unsigned(serialized: &[u8], out: &mut Vec256) {
    debug_assert!(serialized.len() == 18);

    let serialized_lower = mm_loadu_si128(&serialized[0..16]);
    let serialized_upper = mm_loadu_si128(&serialized[2..18]);

    let serialized_vec = mm256_set_m128i(serialized_upper, serialized_lower);

    // XXX: use out here
    let coefficients = mm256_shuffle_epi8(
        serialized_vec,
        mm256_set_epi8(
            -1, 15, 14, 13, -1, 13, 12, 11, -1, 11, 10, 9, -1, 9, 8, 7, -1, 8, 7, 6, -1, 6, 5, 4,
            -1, 4, 3, 2, -1, 2, 1, 0,
        ),
    );

    let coefficients = mm256_srlv_epi32(coefficients, mm256_set_epi32(6, 4, 2, 0, 6, 4, 2, 0));
    let coefficients = mm256_and_si256(coefficients, mm256_set1_epi32(GAMMA1_17_TIMES_2_MASK));
    hax_lib::fstar!(
        r#"let (): squash (deserialize_unsigned_post (mk_int 17) $serialized $coefficients) =
             i32_to_bv_pow2_min_one_lemma_fa 18
           in ()"#
    );
    *out = coefficients
}

#[inline(always)]
#[hax_lib::fstar::before(r#"[@@ "opaque_to_smt"]"#)]
#[hax_lib::requires(serialized.len() == 20)]
#[hax_lib::ensures(|result| fstar!("deserialize_unsigned_post (mk_int 19) $serialized ${out}_future"))]
fn deserialize_when_gamma1_is_2_pow_19_unsigned(serialized: &[u8], out: &mut Vec256) {
    // Each set of 5 bytes deserializes to 2 coefficients, and since each Vec256
    // can hold 8 such coefficients, we process 5 * (8 / 2) = 20 bytes in this
    // function.
    debug_assert!(serialized.len() == 20);

    let serialized_lower = mm_loadu_si128(&serialized[0..16]);
    let serialized_upper = mm_loadu_si128(&serialized[4..20]);

    let serialized_vec = mm256_set_m128i(serialized_upper, serialized_lower);

    let coefficients = mm256_shuffle_epi8(
        serialized_vec,
        mm256_set_epi8(
            -1, 15, 14, 13, -1, 13, 12, 11, -1, 10, 9, 8, -1, 8, 7, 6, -1, 9, 8, 7, -1, 7, 6, 5,
            -1, 4, 3, 2, -1, 2, 1, 0,
        ),
    );

    let coefficients = mm256_srlv_epi32(coefficients, mm256_set_epi32(4, 0, 4, 0, 4, 0, 4, 0));
    let coefficients = mm256_and_si256(coefficients, mm256_set1_epi32(GAMMA1_19_TIMES_2_MASK));
    hax_lib::fstar!("i32_to_bv_pow2_min_one_lemma_fa 20");
    *out = coefficients
}

#[inline(always)]
<<<<<<< HEAD
#[hax_lib::fstar::before(
    r#"
let deserialize_post (gamma1_exponent: gamma1_exp)
         (serialized: t_Slice u8 {Seq.length serialized == v gamma1_exponent + 1})
         (result: bv256)
    = (forall i. v (to_i32x8 result i) > minint I32)
    /\ ( let out_reverted = mk_i32x8 (fun i -> neg (to_i32x8 result i) `add_mod` gamma1_of_exp gamma1_exponent) in
        deserialize_unsigned_post gamma1_exponent serialized out_reverted)
"#
)]
=======
>>>>>>> c78a0f63
#[hax_lib::requires( match gamma1_exponent {
        17 => serialized.len() == 18,
        19 => serialized.len() == 20,
        _ => false,
})]
#[hax_lib::ensures(|result| fstar!("deserialize_post $gamma1_exponent $serialized ${out}_future"))]
pub(crate) fn deserialize(serialized: &[u8], out: &mut Vec256, gamma1_exponent: usize) {
<<<<<<< HEAD
    match gamma1_exponent as u8 {
        17 => deserialize_when_gamma1_is_2_pow_17_unsigned(serialized, out),
        19 => deserialize_when_gamma1_is_2_pow_19_unsigned(serialized, out),
=======
    match gamma1_exponent {
        17 => deserialize_when_gamma1_is_2_pow_17(serialized, out),
        19 => deserialize_when_gamma1_is_2_pow_19(serialized, out),
>>>>>>> c78a0f63
        _ => unreachable!(),
    };

    #[cfg(hax)]
    let unsigned = out.clone();

    let gamma1 = match gamma1_exponent as u8 {
        17 => GAMMA1_17,
        19 => GAMMA1_19,
        _ => unreachable!(),
    };

    *out = mm256_sub_epi32(mm256_set1_epi32(gamma1), *out);

    hax_lib::fstar!(
        r#"
    i32_bit_zero_lemma_to_lt_pow2_n_weak (v $gamma1_exponent + 1) $unsigned;
    reveal_opaque_arithmetic_ops #I32;
    let out_reverted: bv256 = mk_i32x8 (fun i -> neg (to_i32x8 $out i) `add_mod` gamma1_of_exp $gamma1_exponent) in
    introduce forall i. neg (to_i32x8 out i) `add_mod` gamma1_of_exp $gamma1_exponent == to_i32x8 $unsigned i
    with rewrite_eq_sub_mod (to_i32x8 out i) (gamma1_of_exp $gamma1_exponent) (to_i32x8 $unsigned i);
    to_i32x8_eq_to_bv_eq $unsigned out_reverted;
    assert_norm (deserialize_post $gamma1_exponent $serialized out ==
        ((forall i. v (to_i32x8 out i) > minint I32) /\
          deserialize_unsigned_post $gamma1_exponent $serialized out_reverted))
    "#
    );
}<|MERGE_RESOLUTION|>--- conflicted
+++ resolved
@@ -265,7 +265,6 @@
 }
 
 #[inline(always)]
-<<<<<<< HEAD
 #[hax_lib::fstar::before(
     r#"
 let deserialize_post (gamma1_exponent: gamma1_exp)
@@ -276,8 +275,6 @@
         deserialize_unsigned_post gamma1_exponent serialized out_reverted)
 "#
 )]
-=======
->>>>>>> c78a0f63
 #[hax_lib::requires( match gamma1_exponent {
         17 => serialized.len() == 18,
         19 => serialized.len() == 20,
@@ -285,15 +282,9 @@
 })]
 #[hax_lib::ensures(|result| fstar!("deserialize_post $gamma1_exponent $serialized ${out}_future"))]
 pub(crate) fn deserialize(serialized: &[u8], out: &mut Vec256, gamma1_exponent: usize) {
-<<<<<<< HEAD
     match gamma1_exponent as u8 {
         17 => deserialize_when_gamma1_is_2_pow_17_unsigned(serialized, out),
         19 => deserialize_when_gamma1_is_2_pow_19_unsigned(serialized, out),
-=======
-    match gamma1_exponent {
-        17 => deserialize_when_gamma1_is_2_pow_17(serialized, out),
-        19 => deserialize_when_gamma1_is_2_pow_19(serialized, out),
->>>>>>> c78a0f63
         _ => unreachable!(),
     };
 
