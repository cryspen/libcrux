<<<<<<< HEAD
use super::arithmetic::{self, montgomery_multiply_by_constant, montgomery_multiply_fe_by_fer};
use super::vector_type::PortableSIMDUnit;
use crate::simd::traits::{
    COEFFICIENTS_IN_SIMD_UNIT, SIMD_UNITS_IN_RING_ELEMENT, ZETAS_TIMES_MONTGOMERY_R,
=======
use super::arithmetic::{
    self, montgomery_multiply_by_constant, montgomery_multiply_fe_by_fer, MontgomeryFieldElement,
>>>>>>> d4b585d9
};
use super::vector_type::PortableSIMDUnit;
use crate::simd::traits::{COEFFICIENTS_IN_SIMD_UNIT, SIMD_UNITS_IN_RING_ELEMENT};

#[inline(always)]
pub fn simd_unit_ntt_at_layer_0(
    mut simd_unit: PortableSIMDUnit,
    zeta0: i32,
    zeta1: i32,
    zeta2: i32,
    zeta3: i32,
) -> PortableSIMDUnit {
    let t = montgomery_multiply_fe_by_fer(simd_unit.coefficients[1], zeta0);
    simd_unit.coefficients[1] = simd_unit.coefficients[0] - t;
    simd_unit.coefficients[0] = simd_unit.coefficients[0] + t;

    let t = montgomery_multiply_fe_by_fer(simd_unit.coefficients[3], zeta1);
    simd_unit.coefficients[3] = simd_unit.coefficients[2] - t;
    simd_unit.coefficients[2] = simd_unit.coefficients[2] + t;

    let t = montgomery_multiply_fe_by_fer(simd_unit.coefficients[5], zeta2);
    simd_unit.coefficients[5] = simd_unit.coefficients[4] - t;
    simd_unit.coefficients[4] = simd_unit.coefficients[4] + t;

    let t = montgomery_multiply_fe_by_fer(simd_unit.coefficients[7], zeta3);
    simd_unit.coefficients[7] = simd_unit.coefficients[6] - t;
    simd_unit.coefficients[6] = simd_unit.coefficients[6] + t;

    simd_unit
}

#[inline(always)]
pub fn simd_unit_ntt_at_layer_1(
    mut simd_unit: PortableSIMDUnit,
    zeta1: i32,
    zeta2: i32,
) -> PortableSIMDUnit {
    let t = montgomery_multiply_fe_by_fer(simd_unit.coefficients[2], zeta1);
    simd_unit.coefficients[2] = simd_unit.coefficients[0] - t;
    simd_unit.coefficients[0] = simd_unit.coefficients[0] + t;

    let t = montgomery_multiply_fe_by_fer(simd_unit.coefficients[3], zeta1);
    simd_unit.coefficients[3] = simd_unit.coefficients[1] - t;
    simd_unit.coefficients[1] = simd_unit.coefficients[1] + t;

    let t = montgomery_multiply_fe_by_fer(simd_unit.coefficients[6], zeta2);
    simd_unit.coefficients[6] = simd_unit.coefficients[4] - t;
    simd_unit.coefficients[4] = simd_unit.coefficients[4] + t;

    let t = montgomery_multiply_fe_by_fer(simd_unit.coefficients[7], zeta2);
    simd_unit.coefficients[7] = simd_unit.coefficients[5] - t;
    simd_unit.coefficients[5] = simd_unit.coefficients[5] + t;

    simd_unit
}

#[inline(always)]
pub fn simd_unit_ntt_at_layer_2(mut simd_unit: PortableSIMDUnit, zeta: i32) -> PortableSIMDUnit {
    let t = montgomery_multiply_fe_by_fer(simd_unit.coefficients[4], zeta);
    simd_unit.coefficients[4] = simd_unit.coefficients[0] - t;
    simd_unit.coefficients[0] = simd_unit.coefficients[0] + t;

    let t = montgomery_multiply_fe_by_fer(simd_unit.coefficients[5], zeta);
    simd_unit.coefficients[5] = simd_unit.coefficients[1] - t;
    simd_unit.coefficients[1] = simd_unit.coefficients[1] + t;

    let t = montgomery_multiply_fe_by_fer(simd_unit.coefficients[6], zeta);
    simd_unit.coefficients[6] = simd_unit.coefficients[2] - t;
    simd_unit.coefficients[2] = simd_unit.coefficients[2] + t;

    let t = montgomery_multiply_fe_by_fer(simd_unit.coefficients[7], zeta);
    simd_unit.coefficients[7] = simd_unit.coefficients[3] - t;
    simd_unit.coefficients[3] = simd_unit.coefficients[3] + t;

    simd_unit
}

#[inline(always)]
pub fn invert_ntt_at_layer_0(
    mut simd_unit: PortableSIMDUnit,
    zeta0: i32,
    zeta1: i32,
    zeta2: i32,
    zeta3: i32,
) -> PortableSIMDUnit {
    let a_minus_b = simd_unit.coefficients[1] - simd_unit.coefficients[0];
    simd_unit.coefficients[0] = simd_unit.coefficients[0] + simd_unit.coefficients[1];
    simd_unit.coefficients[1] = montgomery_multiply_fe_by_fer(a_minus_b, zeta0);

    let a_minus_b = simd_unit.coefficients[3] - simd_unit.coefficients[2];
    simd_unit.coefficients[2] = simd_unit.coefficients[2] + simd_unit.coefficients[3];
    simd_unit.coefficients[3] = montgomery_multiply_fe_by_fer(a_minus_b, zeta1);

    let a_minus_b = simd_unit.coefficients[5] - simd_unit.coefficients[4];
    simd_unit.coefficients[4] = simd_unit.coefficients[4] + simd_unit.coefficients[5];
    simd_unit.coefficients[5] = montgomery_multiply_fe_by_fer(a_minus_b, zeta2);

    let a_minus_b = simd_unit.coefficients[7] - simd_unit.coefficients[6];
    simd_unit.coefficients[6] = simd_unit.coefficients[6] + simd_unit.coefficients[7];
    simd_unit.coefficients[7] = montgomery_multiply_fe_by_fer(a_minus_b, zeta3);

    simd_unit
}

#[inline(always)]
pub fn invert_ntt_at_layer_1(
    mut simd_unit: PortableSIMDUnit,
    zeta0: i32,
    zeta1: i32,
) -> PortableSIMDUnit {
    let a_minus_b = simd_unit.coefficients[2] - simd_unit.coefficients[0];
    simd_unit.coefficients[0] = simd_unit.coefficients[0] + simd_unit.coefficients[2];
    simd_unit.coefficients[2] = montgomery_multiply_fe_by_fer(a_minus_b, zeta0);

    let a_minus_b = simd_unit.coefficients[3] - simd_unit.coefficients[1];
    simd_unit.coefficients[1] = simd_unit.coefficients[1] + simd_unit.coefficients[3];
    simd_unit.coefficients[3] = montgomery_multiply_fe_by_fer(a_minus_b, zeta0);

    let a_minus_b = simd_unit.coefficients[6] - simd_unit.coefficients[4];
    simd_unit.coefficients[4] = simd_unit.coefficients[4] + simd_unit.coefficients[6];
    simd_unit.coefficients[6] = montgomery_multiply_fe_by_fer(a_minus_b, zeta1);

    let a_minus_b = simd_unit.coefficients[7] - simd_unit.coefficients[5];
    simd_unit.coefficients[5] = simd_unit.coefficients[5] + simd_unit.coefficients[7];
    simd_unit.coefficients[7] = montgomery_multiply_fe_by_fer(a_minus_b, zeta1);

    simd_unit
}

#[inline(always)]
pub fn invert_ntt_at_layer_2(mut simd_unit: PortableSIMDUnit, zeta: i32) -> PortableSIMDUnit {
    let a_minus_b = simd_unit.coefficients[4] - simd_unit.coefficients[0];
    simd_unit.coefficients[0] = simd_unit.coefficients[0] + simd_unit.coefficients[4];
    simd_unit.coefficients[4] = montgomery_multiply_fe_by_fer(a_minus_b, zeta);

    let a_minus_b = simd_unit.coefficients[5] - simd_unit.coefficients[1];
    simd_unit.coefficients[1] = simd_unit.coefficients[1] + simd_unit.coefficients[5];
    simd_unit.coefficients[5] = montgomery_multiply_fe_by_fer(a_minus_b, zeta);

    let a_minus_b = simd_unit.coefficients[6] - simd_unit.coefficients[2];
    simd_unit.coefficients[2] = simd_unit.coefficients[2] + simd_unit.coefficients[6];
    simd_unit.coefficients[6] = montgomery_multiply_fe_by_fer(a_minus_b, zeta);

    let a_minus_b = simd_unit.coefficients[7] - simd_unit.coefficients[3];
    simd_unit.coefficients[3] = simd_unit.coefficients[3] + simd_unit.coefficients[7];
    simd_unit.coefficients[7] = montgomery_multiply_fe_by_fer(a_minus_b, zeta);

    simd_unit
}

#[inline(always)]
fn ntt_at_layer_0(re: &mut [PortableSIMDUnit; SIMD_UNITS_IN_RING_ELEMENT]) {
    #[inline(always)]
    fn round(
        re: &mut [PortableSIMDUnit; SIMD_UNITS_IN_RING_ELEMENT],
        index: usize,
        zeta_0: i32,
        zeta_1: i32,
        zeta_2: i32,
        zeta_3: i32,
    ) {
        re[index] = simd_unit_ntt_at_layer_0(re[index], zeta_0, zeta_1, zeta_2, zeta_3);
    }

    round(re, 0, 2091667, 3407706, 2316500, 3817976);
    round(re, 1, -3342478, 2244091, -2446433, -3562462);
    round(re, 2, 266997, 2434439, -1235728, 3513181);
    round(re, 3, -3520352, -3759364, -1197226, -3193378);
    round(re, 4, 900702, 1859098, 909542, 819034);
    round(re, 5, 495491, -1613174, -43260, -522500);
    round(re, 6, -655327, -3122442, 2031748, 3207046);
    round(re, 7, -3556995, -525098, -768622, -3595838);
    round(re, 8, 342297, 286988, -2437823, 4108315);
    round(re, 9, 3437287, -3342277, 1735879, 203044);
    round(re, 10, 2842341, 2691481, -2590150, 1265009);
    round(re, 11, 4055324, 1247620, 2486353, 1595974);
    round(re, 12, -3767016, 1250494, 2635921, -3548272);
    round(re, 13, -2994039, 1869119, 1903435, -1050970);
    round(re, 14, -1333058, 1237275, -3318210, -1430225);
    round(re, 15, -451100, 1312455, 3306115, -1962642);
    round(re, 16, -1279661, 1917081, -2546312, -1374803);
    round(re, 17, 1500165, 777191, 2235880, 3406031);
    round(re, 18, -542412, -2831860, -1671176, -1846953);
    round(re, 19, -2584293, -3724270, 594136, -3776993);
    round(re, 20, -2013608, 2432395, 2454455, -164721);
    round(re, 21, 1957272, 3369112, 185531, -1207385);
    round(re, 22, -3183426, 162844, 1616392, 3014001);
    round(re, 23, 810149, 1652634, -3694233, -1799107);
    round(re, 24, -3038916, 3523897, 3866901, 269760);
    round(re, 25, 2213111, -975884, 1717735, 472078);
    round(re, 26, -426683, 1723600, -1803090, 1910376);
    round(re, 27, -1667432, -1104333, -260646, -3833893);
    round(re, 28, -2939036, -2235985, -420899, -2286327);
    round(re, 29, 183443, -976891, 1612842, -3545687);
    round(re, 30, -554416, 3919660, -48306, -1362209);
    round(re, 31, 3937738, 1400424, -846154, 1976782);
}

#[inline(always)]
fn ntt_at_layer_1(re: &mut [PortableSIMDUnit; SIMD_UNITS_IN_RING_ELEMENT]) {
    #[inline(always)]
    fn round(
        re: &mut [PortableSIMDUnit; SIMD_UNITS_IN_RING_ELEMENT],
        index: usize,
        zeta_0: i32,
        zeta_1: i32,
    ) {
        re[index] = simd_unit_ntt_at_layer_1(re[index], zeta_0, zeta_1);
    }

    round(re, 0, -3930395, -1528703);
    round(re, 1, -3677745, -3041255);
    round(re, 2, -1452451, 3475950);
    round(re, 3, 2176455, -1585221);
    round(re, 4, -1257611, 1939314);
    round(re, 5, -4083598, -1000202);
    round(re, 6, -3190144, -3157330);
    round(re, 7, -3632928, 126922);
    round(re, 8, 3412210, -983419);
    round(re, 9, 2147896, 2715295);
    round(re, 10, -2967645, -3693493);
    round(re, 11, -411027, -2477047);
    round(re, 12, -671102, -1228525);
    round(re, 13, -22981, -1308169);
    round(re, 14, -381987, 1349076);
    round(re, 15, 1852771, -1430430);
    round(re, 16, -3343383, 264944);
    round(re, 17, 508951, 3097992);
    round(re, 18, 44288, -1100098);
    round(re, 19, 904516, 3958618);
    round(re, 20, -3724342, -8578);
    round(re, 21, 1653064, -3249728);
    round(re, 22, 2389356, -210977);
    round(re, 23, 759969, -1316856);
    round(re, 24, 189548, -3553272);
    round(re, 25, 3159746, -1851402);
    round(re, 26, -2409325, -177440);
    round(re, 27, 1315589, 1341330);
    round(re, 28, 1285669, -1584928);
    round(re, 29, -812732, -1439742);
    round(re, 30, -3019102, -3881060);
    round(re, 31, -3628969, 3839961);
}

#[inline(always)]
fn ntt_at_layer_2(re: &mut [PortableSIMDUnit; SIMD_UNITS_IN_RING_ELEMENT]) {
    #[inline(always)]
    fn round(re: &mut [PortableSIMDUnit; SIMD_UNITS_IN_RING_ELEMENT], index: usize, zeta: i32) {
        re[index] = simd_unit_ntt_at_layer_2(re[index], zeta);
    }

    round(re, 0, 2706023);
    round(re, 1, 95776);
    round(re, 2, 3077325);
    round(re, 3, 3530437);
    round(re, 4, -1661693);
    round(re, 5, -3592148);
    round(re, 6, -2537516);
    round(re, 7, 3915439);
    round(re, 8, -3861115);
    round(re, 9, -3043716);
    round(re, 10, 3574422);
    round(re, 11, -2867647);
    round(re, 12, 3539968);
    round(re, 13, -300467);
    round(re, 14, 2348700);
    round(re, 15, -539299);
    round(re, 16, -1699267);
    round(re, 17, -1643818);
    round(re, 18, 3505694);
    round(re, 19, -3821735);
    round(re, 20, 3507263);
    round(re, 21, -2140649);
    round(re, 22, -1600420);
    round(re, 23, 3699596);
    round(re, 24, 811944);
    round(re, 25, 531354);
    round(re, 26, 954230);
    round(re, 27, 3881043);
    round(re, 28, 3900724);
    round(re, 29, -2556880);
    round(re, 30, 2071892);
    round(re, 31, -2797779);
}

#[inline(always)]
fn outer_3_plus<const OFFSET: usize, const STEP_BY: usize, const ZETA: MontgomeryFieldElement>(
    re: &mut [PortableSIMDUnit; SIMD_UNITS_IN_RING_ELEMENT],
) {
    for j in OFFSET..OFFSET + STEP_BY {
        let t = montgomery_multiply_by_constant(re[j + STEP_BY], ZETA);

        re[j + STEP_BY] = arithmetic::subtract(&re[j], &t);
        re[j] = arithmetic::add(&re[j], &t);
    }
    () // Needed because of https://github.com/hacspec/hax/issues/720
}

#[inline(always)]
fn ntt_at_layer_3(re: &mut [PortableSIMDUnit; SIMD_UNITS_IN_RING_ELEMENT]) {
    const STEP: usize = 8; // 1 << LAYER;
    const STEP_BY: usize = 1; // step / COEFFICIENTS_IN_SIMD_UNIT;

    outer_3_plus::<{ (0 * STEP * 2) / COEFFICIENTS_IN_SIMD_UNIT }, STEP_BY, 2725464>(re);
    outer_3_plus::<{ (1 * STEP * 2) / COEFFICIENTS_IN_SIMD_UNIT }, STEP_BY, 1024112>(re);
    outer_3_plus::<{ (2 * STEP * 2) / COEFFICIENTS_IN_SIMD_UNIT }, STEP_BY, -1079900>(re);
    outer_3_plus::<{ (3 * STEP * 2) / COEFFICIENTS_IN_SIMD_UNIT }, STEP_BY, 3585928>(re);
    outer_3_plus::<{ (4 * STEP * 2) / COEFFICIENTS_IN_SIMD_UNIT }, STEP_BY, -549488>(re);
    outer_3_plus::<{ (5 * STEP * 2) / COEFFICIENTS_IN_SIMD_UNIT }, STEP_BY, -1119584>(re);
    outer_3_plus::<{ (6 * STEP * 2) / COEFFICIENTS_IN_SIMD_UNIT }, STEP_BY, 2619752>(re);
    outer_3_plus::<{ (7 * STEP * 2) / COEFFICIENTS_IN_SIMD_UNIT }, STEP_BY, -2108549>(re);
    outer_3_plus::<{ (8 * STEP * 2) / COEFFICIENTS_IN_SIMD_UNIT }, STEP_BY, -2118186>(re);
    outer_3_plus::<{ (9 * STEP * 2) / COEFFICIENTS_IN_SIMD_UNIT }, STEP_BY, -3859737>(re);
    outer_3_plus::<{ (10 * STEP * 2) / COEFFICIENTS_IN_SIMD_UNIT }, STEP_BY, -1399561>(re);
    outer_3_plus::<{ (11 * STEP * 2) / COEFFICIENTS_IN_SIMD_UNIT }, STEP_BY, -3277672>(re);
    outer_3_plus::<{ (12 * STEP * 2) / COEFFICIENTS_IN_SIMD_UNIT }, STEP_BY, 1757237>(re);
    outer_3_plus::<{ (13 * STEP * 2) / COEFFICIENTS_IN_SIMD_UNIT }, STEP_BY, -19422>(re);
    outer_3_plus::<{ (14 * STEP * 2) / COEFFICIENTS_IN_SIMD_UNIT }, STEP_BY, 4010497>(re);
    outer_3_plus::<{ (15 * STEP * 2) / COEFFICIENTS_IN_SIMD_UNIT }, STEP_BY, 280005>(re);
}

#[inline(always)]
<<<<<<< HEAD
fn ntt_at_layer_2(zeta_i: &mut usize, re: &mut [PortableSIMDUnit; SIMD_UNITS_IN_RING_ELEMENT]) {
    for round in 0..re.len() {
        *zeta_i += 1;
        re[round] = simd_unit_ntt_at_layer_2(re[round], ZETAS_TIMES_MONTGOMERY_R[*zeta_i]);
    }
    ()
=======
fn ntt_at_layer_4(re: &mut [PortableSIMDUnit; SIMD_UNITS_IN_RING_ELEMENT]) {
    const STEP: usize = 16; // 1 << LAYER;
    const STEP_BY: usize = 2; // step / COEFFICIENTS_IN_SIMD_UNIT;

    outer_3_plus::<{ (0 * STEP * 2) / COEFFICIENTS_IN_SIMD_UNIT }, STEP_BY, 1826347>(re);
    outer_3_plus::<{ (1 * STEP * 2) / COEFFICIENTS_IN_SIMD_UNIT }, STEP_BY, 2353451>(re);
    outer_3_plus::<{ (2 * STEP * 2) / COEFFICIENTS_IN_SIMD_UNIT }, STEP_BY, -359251>(re);
    outer_3_plus::<{ (3 * STEP * 2) / COEFFICIENTS_IN_SIMD_UNIT }, STEP_BY, -2091905>(re);
    outer_3_plus::<{ (4 * STEP * 2) / COEFFICIENTS_IN_SIMD_UNIT }, STEP_BY, 3119733>(re);
    outer_3_plus::<{ (5 * STEP * 2) / COEFFICIENTS_IN_SIMD_UNIT }, STEP_BY, -2884855>(re);
    outer_3_plus::<{ (6 * STEP * 2) / COEFFICIENTS_IN_SIMD_UNIT }, STEP_BY, 3111497>(re);
    outer_3_plus::<{ (7 * STEP * 2) / COEFFICIENTS_IN_SIMD_UNIT }, STEP_BY, 2680103>(re);
>>>>>>> d4b585d9
}

#[inline(always)]
fn ntt_at_layer_5(re: &mut [PortableSIMDUnit; SIMD_UNITS_IN_RING_ELEMENT]) {
    const STEP: usize = 32; // 1 << LAYER;
    const STEP_BY: usize = 4; // step / COEFFICIENTS_IN_SIMD_UNIT;

    outer_3_plus::<{ (0 * STEP * 2) / COEFFICIENTS_IN_SIMD_UNIT }, STEP_BY, 237124>(re);
    outer_3_plus::<{ (1 * STEP * 2) / COEFFICIENTS_IN_SIMD_UNIT }, STEP_BY, -777960>(re);
    outer_3_plus::<{ (2 * STEP * 2) / COEFFICIENTS_IN_SIMD_UNIT }, STEP_BY, -876248>(re);
    outer_3_plus::<{ (3 * STEP * 2) / COEFFICIENTS_IN_SIMD_UNIT }, STEP_BY, 466468>(re);
}

#[inline(always)]
fn ntt_at_layer_6(re: &mut [PortableSIMDUnit; SIMD_UNITS_IN_RING_ELEMENT]) {
    const STEP: usize = 64; // 1 << LAYER;
    const STEP_BY: usize = 8; // step / COEFFICIENTS_IN_SIMD_UNIT;

    outer_3_plus::<{ (0 * STEP * 2) / COEFFICIENTS_IN_SIMD_UNIT }, STEP_BY, -2608894>(re);
    outer_3_plus::<{ (1 * STEP * 2) / COEFFICIENTS_IN_SIMD_UNIT }, STEP_BY, -518909>(re);
}

<<<<<<< HEAD
        for j in offset..offset + step_by {
            let t =
                montgomery_multiply_by_constant(re[j + step_by], ZETAS_TIMES_MONTGOMERY_R[*zeta_i]);

            re[j + step_by] = arithmetic::subtract(&re[j], &t);
            re[j] = arithmetic::add(&re[j], &t);
        }
    }
    () // Needed because of https://github.com/hacspec/hax/issues/720
=======
#[inline(always)]
fn ntt_at_layer_7(re: &mut [PortableSIMDUnit; SIMD_UNITS_IN_RING_ELEMENT]) {
    const STEP: usize = 128; // 1 << LAYER;
    const STEP_BY: usize = 16; // step / COEFFICIENTS_IN_SIMD_UNIT;

    outer_3_plus::<{ (0 * STEP * 2) / COEFFICIENTS_IN_SIMD_UNIT }, STEP_BY, 25847>(re);
>>>>>>> d4b585d9
}

#[inline(always)]
pub(crate) fn ntt(
    mut re: [PortableSIMDUnit; SIMD_UNITS_IN_RING_ELEMENT],
) -> [PortableSIMDUnit; SIMD_UNITS_IN_RING_ELEMENT] {
    ntt_at_layer_7(&mut re);
    ntt_at_layer_6(&mut re);
    ntt_at_layer_5(&mut re);
    ntt_at_layer_4(&mut re);
    ntt_at_layer_3(&mut re);
    ntt_at_layer_2(&mut re);
    ntt_at_layer_1(&mut re);
    ntt_at_layer_0(&mut re);

    re
}<|MERGE_RESOLUTION|>--- conflicted
+++ resolved
@@ -1,12 +1,5 @@
-<<<<<<< HEAD
-use super::arithmetic::{self, montgomery_multiply_by_constant, montgomery_multiply_fe_by_fer};
-use super::vector_type::PortableSIMDUnit;
-use crate::simd::traits::{
-    COEFFICIENTS_IN_SIMD_UNIT, SIMD_UNITS_IN_RING_ELEMENT, ZETAS_TIMES_MONTGOMERY_R,
-=======
 use super::arithmetic::{
     self, montgomery_multiply_by_constant, montgomery_multiply_fe_by_fer, MontgomeryFieldElement,
->>>>>>> d4b585d9
 };
 use super::vector_type::PortableSIMDUnit;
 use crate::simd::traits::{COEFFICIENTS_IN_SIMD_UNIT, SIMD_UNITS_IN_RING_ELEMENT};
@@ -329,14 +322,6 @@
 }
 
 #[inline(always)]
-<<<<<<< HEAD
-fn ntt_at_layer_2(zeta_i: &mut usize, re: &mut [PortableSIMDUnit; SIMD_UNITS_IN_RING_ELEMENT]) {
-    for round in 0..re.len() {
-        *zeta_i += 1;
-        re[round] = simd_unit_ntt_at_layer_2(re[round], ZETAS_TIMES_MONTGOMERY_R[*zeta_i]);
-    }
-    ()
-=======
 fn ntt_at_layer_4(re: &mut [PortableSIMDUnit; SIMD_UNITS_IN_RING_ELEMENT]) {
     const STEP: usize = 16; // 1 << LAYER;
     const STEP_BY: usize = 2; // step / COEFFICIENTS_IN_SIMD_UNIT;
@@ -349,7 +334,6 @@
     outer_3_plus::<{ (5 * STEP * 2) / COEFFICIENTS_IN_SIMD_UNIT }, STEP_BY, -2884855>(re);
     outer_3_plus::<{ (6 * STEP * 2) / COEFFICIENTS_IN_SIMD_UNIT }, STEP_BY, 3111497>(re);
     outer_3_plus::<{ (7 * STEP * 2) / COEFFICIENTS_IN_SIMD_UNIT }, STEP_BY, 2680103>(re);
->>>>>>> d4b585d9
 }
 
 #[inline(always)]
@@ -372,24 +356,12 @@
     outer_3_plus::<{ (1 * STEP * 2) / COEFFICIENTS_IN_SIMD_UNIT }, STEP_BY, -518909>(re);
 }
 
-<<<<<<< HEAD
-        for j in offset..offset + step_by {
-            let t =
-                montgomery_multiply_by_constant(re[j + step_by], ZETAS_TIMES_MONTGOMERY_R[*zeta_i]);
-
-            re[j + step_by] = arithmetic::subtract(&re[j], &t);
-            re[j] = arithmetic::add(&re[j], &t);
-        }
-    }
-    () // Needed because of https://github.com/hacspec/hax/issues/720
-=======
 #[inline(always)]
 fn ntt_at_layer_7(re: &mut [PortableSIMDUnit; SIMD_UNITS_IN_RING_ELEMENT]) {
     const STEP: usize = 128; // 1 << LAYER;
     const STEP_BY: usize = 16; // step / COEFFICIENTS_IN_SIMD_UNIT;
 
     outer_3_plus::<{ (0 * STEP * 2) / COEFFICIENTS_IN_SIMD_UNIT }, STEP_BY, 25847>(re);
->>>>>>> d4b585d9
 }
 
 #[inline(always)]
