--- conflicted
+++ resolved
@@ -20,18 +20,10 @@
 pub(crate) use vector_type::Coefficients as PortableSIMDUnit;
 use vector_type::Coefficients;
 
-#[cfg(hax)]
-<<<<<<< HEAD
-impl Repr for Coefficients {
-    fn repr(&self) -> [i32; super::traits::COEFFICIENTS_IN_SIMD_UNIT] {
-=======
-use super::traits::COEFFICIENTS_IN_SIMD_UNIT;
-
 #[cfg(not(eurydice))]
 impl Repr for Coefficients {
     #[cfg(hax)]
-    fn repr(&self) -> [i32; COEFFICIENTS_IN_SIMD_UNIT] {
->>>>>>> bfdf7f95
+    fn repr(&self) -> [i32; super::traits::COEFFICIENTS_IN_SIMD_UNIT] {
         self.values
     }
 }
