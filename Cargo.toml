[workspace]
members = [
    "sys/hacl",
    "sys/libjade",
    "sys/platform",
    "sys/pqclean",
    "sys/lib25519",
    "benchmarks",
    "fuzz",
    "libcrux-ml-kem",
    "libcrux-ml-kem/fuzz",
    "libcrux-sha3",
    "libcrux-ml-dsa",
    "libcrux-intrinsics",
    "libcrux-kem",
    "libcrux-hmac",
    "libcrux-ecdh",
    "libcrux-psq",
    "macros",
    "cavp",
    "traits",
    "sha2",
    "ed25519",
    "curve25519",
    "poly1305",
    "chacha20poly1305",
    "rsa",
    "ecdsa",
    "p256",
    "blake2",
    "secrets",
    "fstar-helpers/core-models",
    "test-utils",
    "crates/algorithms/hkdf",
    "crates/primitives/aead",
    "crates/primitives/digest",
    "crates/testing/kats",
<<<<<<< HEAD
    "crates/algorithms/aesgcm",
    "crates/algorithms/aesgcm/fuzz",
=======
    "hacl-rs",
>>>>>>> 825f4a63
]

[workspace.package]
version = "0.0.2"
authors = ["Cryspen"]
license = "Apache-2.0"
homepage = "https://github.com/cryspen/libcrux"
edition = "2021"
repository = "https://github.com/cryspen/libcrux"
readme = "Readme.md"

[workspace.metadata.release]
allow-branch = ["main"]

[workspace.dependencies]
hax-lib = { version = "0.3.4" }
libcrux-intrinsics = { version = "=0.0.3", path = "libcrux-intrinsics" }
libcrux-aesgcm = { version = "=0.0.2", path = "crates/algorithms/aesgcm" }
libcrux-chacha20poly1305 = { version = "=0.0.3", path = "chacha20poly1305" }
libcrux-traits = { version = "=0.0.3", path = "traits" }
libcrux-hacl-rs = { version = "=0.0.3", path = "hacl-rs" }
libcrux-hacl = { version = "=0.0.2", path = "sys/hacl" }
libcrux-platform = { version = "=0.0.2", path = "sys/platform" }
libcrux-hkdf = { version = "=0.0.3", path = "libcrux-hkdf" }
libcrux-hmac = { version = "=0.0.3", path = "libcrux-hmac" }
libcrux-sha2 = { version = "=0.0.3", path = "sha2" }
libcrux-ed25519 = { version = "=0.0.3", path = "ed25519" }
libcrux-ecdh = { version = "=0.0.3", path = "libcrux-ecdh" }
libcrux-ml-kem = { version = "=0.0.3", path = "libcrux-ml-kem" }
libcrux-kem = { version = "=0.0.3", path = "libcrux-kem" }

[package]
name = "libcrux"
version.workspace = true
edition.workspace = true
authors.workspace = true
license.workspace = true
homepage.workspace = true
repository.workspace = true
readme.workspace = true
documentation = "https://docs.rs/libcrux/"
description = "The Formally Verified Cryptography Library"
exclude = [
    "/tests",
    "/specs",
    "/proofs",
    "/*.py",
    "/wasm-demo",
    "/fuzz",
    "/git-hooks",
    "/architecture",
    "/libcrux.fst.config.json",
]

[lib]
crate-type = ["staticlib", "cdylib", "lib"]
bench = false                               # so libtest doesn't eat the arguments for criterion

[build-dependencies]
libcrux-platform = { version = "=0.0.2", path = "sys/platform" }

[dependencies]
<<<<<<< HEAD
libcrux-hacl-rs.workspace = true
libcrux-chacha20poly1305.workspace = true
libcrux-ml-kem.workspace = true
libcrux-traits.workspace = true
libcrux-hacl.workspace = true
libcrux-platform.workspace = true
libcrux-hkdf.workspace = true
libcrux-hmac.workspace = true
libcrux-sha2.workspace = true
libcrux-ed25519.workspace = true
libcrux-ecdh.workspace = true
libcrux-kem.workspace = true

=======
libcrux-traits = { version = "=0.0.3", path = "traits" }
libcrux-chacha20poly1305 = { version = "=0.0.3", path = "chacha20poly1305" }
libcrux-hacl-rs = { version = "=0.0.3", path = "hacl-rs" }
libcrux-hacl = { version = "=0.0.2", path = "sys/hacl" }
libcrux-platform = { version = "=0.0.2", path = "sys/platform" }
libcrux-hkdf = { version = "=0.0.3", path = "crates/algorithms/hkdf" }
libcrux-hmac = { version = "=0.0.3", path = "libcrux-hmac" }
libcrux-sha2 = { version = "=0.0.3", path = "sha2" }
libcrux-ed25519 = { version = "=0.0.3", path = "ed25519" }
libcrux-ecdh = { version = "=0.0.3", path = "libcrux-ecdh" }
libcrux-ml-kem = { version = "=0.0.3", path = "libcrux-ml-kem" }
libcrux-kem = { version = "=0.0.3", path = "libcrux-kem" }
>>>>>>> 825f4a63
rand = { version = "0.9" }
log = { version = "0.4", optional = true }

# WASM API
wasm-bindgen = { version = "0.2.87", optional = true }
getrandom = { version = "0.3", optional = true }

# Proofs
hax-lib.workspace = true

[dev-dependencies]
libcrux = { path = ".", features = ["rand", "tests"] }
pretty_env_logger = "0.5"
rand = { version = "0.9" }
rand_core = { version = "0.9" }
quickcheck = "1"
quickcheck_macros = "1"
serde_json = { version = "1.0" }
serde = { version = "1.0", features = ["derive"] }
hex = { version = "0.4.3", features = ["serde"] }
clap = { version = "4.5", features = ["derive"] }
wycheproof = "0.6.0"

[target.'cfg(target_arch = "wasm32")'.dev-dependencies]
wasm-bindgen-test = "0.3"
getrandom = { version = "0.3" }

[features]
default = ["std"]
std = []
hacspec = []                         # TODO: #7 Use specs instead of efficient implementations
rand = []
wasm = ["wasm-bindgen", "getrandom"]
log = ["dep:log"]
tests = []                           # Expose functions for testing.
experimental = []                    # Expose experimental APIs.

[profile.release]
lto = "fat"
codegen-units = 1
panic = "abort"
strip = true

# XXX: Not needed anymore, but nice for test speed
# [profile.dev.package."libcrux-ml-dsa"]
# opt-level = 1

[lints.rust]
unexpected_cfgs = { level = "warn", check-cfg = [
    'cfg(hax)',
    'cfg(eurydice)',
    'cfg(doc_cfg)',
    'cfg(libjade)',
    'cfg(simd128)',
    'cfg(simd256)',
    'cfg(aes_ni)',
] }<|MERGE_RESOLUTION|>--- conflicted
+++ resolved
@@ -35,12 +35,9 @@
     "crates/primitives/aead",
     "crates/primitives/digest",
     "crates/testing/kats",
-<<<<<<< HEAD
     "crates/algorithms/aesgcm",
     "crates/algorithms/aesgcm/fuzz",
-=======
     "hacl-rs",
->>>>>>> 825f4a63
 ]
 
 [workspace.package]
@@ -103,7 +100,6 @@
 libcrux-platform = { version = "=0.0.2", path = "sys/platform" }
 
 [dependencies]
-<<<<<<< HEAD
 libcrux-hacl-rs.workspace = true
 libcrux-chacha20poly1305.workspace = true
 libcrux-ml-kem.workspace = true
@@ -117,20 +113,6 @@
 libcrux-ecdh.workspace = true
 libcrux-kem.workspace = true
 
-=======
-libcrux-traits = { version = "=0.0.3", path = "traits" }
-libcrux-chacha20poly1305 = { version = "=0.0.3", path = "chacha20poly1305" }
-libcrux-hacl-rs = { version = "=0.0.3", path = "hacl-rs" }
-libcrux-hacl = { version = "=0.0.2", path = "sys/hacl" }
-libcrux-platform = { version = "=0.0.2", path = "sys/platform" }
-libcrux-hkdf = { version = "=0.0.3", path = "crates/algorithms/hkdf" }
-libcrux-hmac = { version = "=0.0.3", path = "libcrux-hmac" }
-libcrux-sha2 = { version = "=0.0.3", path = "sha2" }
-libcrux-ed25519 = { version = "=0.0.3", path = "ed25519" }
-libcrux-ecdh = { version = "=0.0.3", path = "libcrux-ecdh" }
-libcrux-ml-kem = { version = "=0.0.3", path = "libcrux-ml-kem" }
-libcrux-kem = { version = "=0.0.3", path = "libcrux-kem" }
->>>>>>> 825f4a63
 rand = { version = "0.9" }
 log = { version = "0.4", optional = true }
 
