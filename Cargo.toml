--- conflicted
+++ resolved
@@ -1,15 +1,12 @@
 [workspace]
-<<<<<<< HEAD
-members = ["sys/hacl", "sys/libjade", "sys/platform", "sys/pqclean", "fuzz"]
-=======
 members = [
     "sys/hacl",
     "sys/libjade",
     "sys/platform",
     "sys/pqclean",
+    "fuzz",
     "benchmarks",
 ]
->>>>>>> 0f592e60
 
 [workspace.package]
 version = "0.0.2-pre.1"
@@ -73,48 +70,6 @@
 [target.'cfg(target_arch = "wasm32")'.dev-dependencies]
 wasm-bindgen-test = "0.3"
 
-<<<<<<< HEAD
-[target.'cfg(not(target_arch = "wasm32"))'.dev-dependencies]
-criterion = "0.5"
-# libcrux-pqclean = { version = "0.0.2-pre.1", path = "sys/pqclean" }
-pqcrypto-kyber = { version = "0.7.6", default-features = false }
-
-# Benchmarking "OpenSSL"
-# XXX: We don't do this for Windows or wasm right now.
-#      x86 is usally a cross compilation where this won't work either.
-[target.'cfg(all(not(windows), not(target_arch = "wasm32"), not(target_arch = "x86")))'.dev-dependencies]
-openssl = "0.10"
-
-[[bench]]
-name = "sha2"
-harness = false
-
-[[bench]]
-name = "sha3"
-harness = false
-
-[[bench]]
-name = "x25519"
-harness = false
-
-[[bench]]
-name = "aead"
-harness = false
-
-[[bench]]
-name = "hpke"
-harness = false
-
-[[bench]]
-name = "drbg"
-harness = false
-
-[[bench]]
-name = "kyber768"
-harness = false
-
-=======
->>>>>>> 0f592e60
 [features]
 hacspec = []            # TODO: #7 Use specs instead of efficient implementations
 rand = []
