[workspace]
members = [
    "sys/hacl",
    "sys/libjade",
    "sys/platform",
    "sys/pqclean",
    "sys/lib25519",
    "benchmarks",
    "fuzz",
    "libcrux-ml-kem",
    "libcrux-ml-kem/fuzz",
    "libcrux-sha3",
    "libcrux-ml-dsa",
    "libcrux-intrinsics",
    "libcrux-kem",
    "libcrux-hmac",
    "libcrux-ecdh",
    "libcrux-psq",
    "macros",
    "cavp",
    "traits",
    "sha2",
    "ed25519",
    "curve25519",
    "poly1305",
    "chacha20poly1305",
    "rsa",
    "ecdsa",
    "p256",
    "blake2",
    "secrets",
    "fstar-helpers/core-models",
    "test-utils",
    "crates/algorithms/hkdf",
    "crates/primitives/aead",
    "crates/primitives/digest",
    "crates/testing/kats",
    "crates/algorithms/aesgcm",
    "crates/algorithms/aesgcm/fuzz",
    "hacl-rs",
]

[workspace.package]
version = "0.0.2"
authors = ["Cryspen"]
license = "Apache-2.0"
homepage = "https://github.com/cryspen/libcrux"
edition = "2021"
repository = "https://github.com/cryspen/libcrux"
readme = "Readme.md"

[workspace.metadata.release]
allow-branch = ["main"]

[workspace.dependencies]
<<<<<<< HEAD
hax-lib = { version = "0.3.4" }
libcrux-intrinsics = { version = "=0.0.3", path = "libcrux-intrinsics" }
libcrux-aesgcm = { version = "=0.0.2", path = "crates/algorithms/aesgcm" }
libcrux-chacha20poly1305 = { version = "=0.0.3", path = "chacha20poly1305" }
libcrux-traits = { version = "=0.0.3", path = "traits" }
libcrux-hacl-rs = { version = "=0.0.3", path = "hacl-rs" }
libcrux-hacl = { version = "=0.0.2", path = "sys/hacl" }
libcrux-platform = { version = "=0.0.2", path = "sys/platform" }
libcrux-hkdf = { version = "=0.0.3", path = "crates/algorithms/hkdf" }
libcrux-hmac = { version = "=0.0.3", path = "libcrux-hmac" }
libcrux-sha2 = { version = "=0.0.3", path = "sha2" }
libcrux-ed25519 = { version = "=0.0.3", path = "ed25519" }
libcrux-ecdh = { version = "=0.0.3", path = "libcrux-ecdh" }
libcrux-ml-kem = { version = "=0.0.3", path = "libcrux-ml-kem" }
libcrux-kem = { version = "=0.0.3", path = "libcrux-kem" }
libcrux-secrets = { version = "=0.0.3", path = "secrets" }
=======
hax-lib = { version = "=0.3.5" }
>>>>>>> fd559078

[package]
name = "libcrux"
version.workspace = true
edition.workspace = true
authors.workspace = true
license.workspace = true
homepage.workspace = true
repository.workspace = true
readme.workspace = true
documentation = "https://docs.rs/libcrux/"
description = "The Formally Verified Cryptography Library"
exclude = [
    "/tests",
    "/specs",
    "/proofs",
    "/*.py",
    "/wasm-demo",
    "/fuzz",
    "/git-hooks",
    "/architecture",
    "/libcrux.fst.config.json",
]

[lib]
crate-type = ["staticlib", "cdylib", "lib"]
bench = false                               # so libtest doesn't eat the arguments for criterion

[build-dependencies]
libcrux-platform = { version = "=0.0.2", path = "sys/platform" }

[dependencies]
libcrux-hacl-rs.workspace = true
libcrux-chacha20poly1305.workspace = true
libcrux-ml-kem.workspace = true
libcrux-traits.workspace = true
libcrux-hacl.workspace = true
libcrux-platform.workspace = true
libcrux-hkdf.workspace = true
libcrux-hmac.workspace = true
libcrux-sha2.workspace = true
libcrux-ed25519.workspace = true
libcrux-ecdh.workspace = true
libcrux-kem.workspace = true

rand = { version = "0.9" }
log = { version = "0.4", optional = true }

# WASM API
wasm-bindgen = { version = "0.2.87", optional = true }
getrandom = { version = "0.3", optional = true }

# Proofs
hax-lib.workspace = true

[dev-dependencies]
libcrux = { path = ".", features = ["rand", "tests"] }
pretty_env_logger = "0.5"
rand = { version = "0.9" }
rand_core = { version = "0.9" }
quickcheck = "1"
quickcheck_macros = "1"
serde_json = { version = "1.0" }
serde = { version = "1.0", features = ["derive"] }
hex = { version = "0.4.3", features = ["serde"] }
clap = { version = "4.5", features = ["derive"] }
wycheproof = "0.6.0"

[target.'cfg(target_arch = "wasm32")'.dev-dependencies]
wasm-bindgen-test = "0.3"
getrandom = { version = "0.3" }

[features]
default = ["std"]
std = []
hacspec = []                         # TODO: #7 Use specs instead of efficient implementations
rand = []
wasm = ["wasm-bindgen", "getrandom"]
log = ["dep:log"]
tests = []                           # Expose functions for testing.
experimental = []                    # Expose experimental APIs.

[profile.release]
lto = "fat"
codegen-units = 1
panic = "abort"
strip = true

# XXX: Not needed anymore, but nice for test speed
# [profile.dev.package."libcrux-ml-dsa"]
# opt-level = 1

[lints.rust]
unexpected_cfgs = { level = "warn", check-cfg = [
    'cfg(hax)',
    'cfg(eurydice)',
    'cfg(doc_cfg)',
    'cfg(libjade)',
    'cfg(simd128)',
    'cfg(simd256)',
    'cfg(aes_ni)',
] }<|MERGE_RESOLUTION|>--- conflicted
+++ resolved
@@ -53,8 +53,7 @@
 allow-branch = ["main"]
 
 [workspace.dependencies]
-<<<<<<< HEAD
-hax-lib = { version = "0.3.4" }
+hax-lib = { version = "=0.3.5" }
 libcrux-intrinsics = { version = "=0.0.3", path = "libcrux-intrinsics" }
 libcrux-aesgcm = { version = "=0.0.2", path = "crates/algorithms/aesgcm" }
 libcrux-chacha20poly1305 = { version = "=0.0.3", path = "chacha20poly1305" }
@@ -70,9 +69,6 @@
 libcrux-ml-kem = { version = "=0.0.3", path = "libcrux-ml-kem" }
 libcrux-kem = { version = "=0.0.3", path = "libcrux-kem" }
 libcrux-secrets = { version = "=0.0.3", path = "secrets" }
-=======
-hax-lib = { version = "=0.3.5" }
->>>>>>> fd559078
 
 [package]
 name = "libcrux"
