[workspace]
members = [
    "sys/hacl",
    "sys/libjade",
    "sys/platform",
    "sys/pqclean",
    "sys/lib25519",
    "benchmarks",
    "fuzz",
    "libcrux-ml-kem",
    "libcrux-ml-kem/fuzz",
    "libcrux-sha3",
    "libcrux-ml-dsa",
    "libcrux-intrinsics",
    "libcrux-kem",
    "libcrux-hmac",
    "libcrux-hkdf",
    "libcrux-ecdh",
    "libcrux-psq",
    "macros",
    "cavp",
    "traits",
    "sha2",
    "ed25519",
    "curve25519",
    "poly1305",
    "chacha20poly1305",
    "rsa",
    "ecdsa",
    "p256",
    "blake2",
    "fstar-helpers/minicore",
<<<<<<< HEAD
    "secrets",
=======
    "test-utils",
>>>>>>> 1aa8c5c0
]

[workspace.package]
version = "0.0.2"
authors = ["Cryspen"]
license = "Apache-2.0"
homepage = "https://github.com/cryspen/libcrux"
edition = "2021"
repository = "https://github.com/cryspen/libcrux"
readme = "Readme.md"

[workspace.metadata.release]
allow-branch = ["main"]

[workspace.dependencies]
hax-lib = { version = "0.2", git = "https://github.com/cryspen/hax/" }

[package]
name = "libcrux"
version.workspace = true
edition.workspace = true
authors.workspace = true
license.workspace = true
homepage.workspace = true
repository.workspace = true
readme.workspace = true
documentation = "https://docs.rs/libcrux/"
description = "The Formally Verified Cryptography Library"
exclude = [
    "/tests",
    "/specs",
    "/proofs",
    "/*.py",
    "/wasm-demo",
    "/fuzz",
    "/git-hooks",
    "/architecture",
    "/libcrux.fst.config.json",
]

[lib]
crate-type = ["staticlib", "cdylib", "lib"]
bench = false                               # so libtest doesn't eat the arguments for criterion

[build-dependencies]
libcrux-platform = { version = "=0.0.2", path = "sys/platform" }

[dependencies]
libcrux-traits = { version = "=0.0.2", path = "traits" }
libcrux-hacl-rs = { version = "=0.0.2", path = "hacl-rs" }
libcrux-hacl = { version = "=0.0.2", path = "sys/hacl" }
libcrux-platform = { version = "=0.0.2", path = "sys/platform" }
libcrux-hkdf = { version = "=0.0.2", path = "libcrux-hkdf" }
libcrux-hmac = { version = "=0.0.2", path = "libcrux-hmac" }
libcrux-sha2 = { version = "=0.0.2", path = "sha2" }
libcrux-ed25519 = { version = "=0.0.2", path = "ed25519" }
libcrux-ecdh = { version = "=0.0.2", path = "libcrux-ecdh" }
libcrux-ml-kem = { version = "=0.0.2", path = "libcrux-ml-kem" }
libcrux-kem = { version = "=0.0.2", path = "libcrux-kem" }
rand = { version = "0.9" }
log = { version = "0.4", optional = true }
# WASM API
wasm-bindgen = { version = "0.2.87", optional = true }
getrandom = { version = "0.3", optional = true }
hax-lib.workspace = true

[dev-dependencies]
libcrux = { path = ".", features = ["rand", "tests"] }
pretty_env_logger = "0.5"
rand = { version = "0.9" }
rand_core = { version = "0.9" }
quickcheck = "1"
quickcheck_macros = "1"
serde_json = { version = "1.0" }
serde = { version = "1.0", features = ["derive"] }
hex = { version = "0.4.3", features = ["serde"] }
clap = { version = "4.5", features = ["derive"] }
wycheproof = "0.6.0"

[target.'cfg(target_arch = "wasm32")'.dev-dependencies]
wasm-bindgen-test = "0.3"
getrandom = { version = "0.3" }

[features]
default = ["std"]
std = []
hacspec = []                         # TODO: #7 Use specs instead of efficient implementations
rand = []
wasm = ["wasm-bindgen", "getrandom"]
log = ["dep:log"]
tests = []                           # Expose functions for testing.
experimental = []                    # Expose experimental APIs.

[profile.release]
lto = "fat"
codegen-units = 1
panic = "abort"

# XXX: Not needed anymore, but nice for test speed
# [profile.dev.package."libcrux-ml-dsa"]
# opt-level = 1

[lints.rust]
unexpected_cfgs = { level = "warn", check-cfg = [
    'cfg(hax)',
    'cfg(eurydice)',
    'cfg(doc_cfg)',
    'cfg(libjade)',
    'cfg(simd128)',
    'cfg(simd256)',
    'cfg(aes_ni)',
] }<|MERGE_RESOLUTION|>--- conflicted
+++ resolved
@@ -30,11 +30,8 @@
     "p256",
     "blake2",
     "fstar-helpers/minicore",
-<<<<<<< HEAD
     "secrets",
-=======
     "test-utils",
->>>>>>> 1aa8c5c0
 ]
 
 [workspace.package]
