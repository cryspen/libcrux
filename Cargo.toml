[package]
name = "libcrux-psq"
version.workspace = true
authors.workspace = true
license.workspace = true
homepage.workspace = true
edition.workspace = true
repository.workspace = true
readme.workspace = true

[lib]
path = "src/psq.rs"

[dependencies]
<<<<<<< HEAD
libcrux-kem = { version = "0.0.2-pre.2", path = "../libcrux-kem", features = ["pre-verification"] }
libcrux-hkdf = { version = "=0.0.2-pre.2", path = "../libcrux-hkdf" }
libcrux-hmac = { version = "=0.0.2-pre.2", path = "../libcrux-hmac" }
=======
libcrux-kem = { version = "0.0.2-alpha.1", path = "../libcrux-kem" }
libcrux-hkdf = { version = "=0.0.2-alpha.1", path = "../libcrux-hkdf" }
libcrux-hmac = { version = "=0.0.2-alpha.1", path = "../libcrux-hmac" }
>>>>>>> 8b6fb328
classic-mceliece-rust = { version = "2.0.0", features = [
    "mceliece460896f",
    "zeroize",
] }
rand = { version = "0.8" }

[dev-dependencies]
criterion = "0.5"

[[bench]]
name = "psq"
harness = false<|MERGE_RESOLUTION|>--- conflicted
+++ resolved
@@ -12,15 +12,9 @@
 path = "src/psq.rs"
 
 [dependencies]
-<<<<<<< HEAD
-libcrux-kem = { version = "0.0.2-pre.2", path = "../libcrux-kem", features = ["pre-verification"] }
-libcrux-hkdf = { version = "=0.0.2-pre.2", path = "../libcrux-hkdf" }
-libcrux-hmac = { version = "=0.0.2-pre.2", path = "../libcrux-hmac" }
-=======
-libcrux-kem = { version = "0.0.2-alpha.1", path = "../libcrux-kem" }
+libcrux-kem = { version = "0.0.2-alpha.1", path = "../libcrux-kem", features = ["pre-verification"] }
 libcrux-hkdf = { version = "=0.0.2-alpha.1", path = "../libcrux-hkdf" }
 libcrux-hmac = { version = "=0.0.2-alpha.1", path = "../libcrux-hmac" }
->>>>>>> 8b6fb328
 classic-mceliece-rust = { version = "2.0.0", features = [
     "mceliece460896f",
     "zeroize",
