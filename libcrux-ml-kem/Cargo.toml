[package]
name = "libcrux-ml-kem"
version.workspace = true
authors.workspace = true
license.workspace = true
homepage.workspace = true
edition.workspace = true
repository.workspace = true
readme.workspace = true
exclude = [
    "/tests",
    "/implementation_notes.pdf",
    "/c",
    "/proofs",
    "/c.sh",
    "/c.yaml",
    "/hax.py",
]

[dependencies]
rand_core = { version = "0.6" }
libcrux-platform = { version = "0.0.2-pre.2", path = "../sys/platform" }
libcrux-sha3 = { version = "0.0.2-pre.2", path = "../libcrux-sha3" }
libcrux-intrinsics = { version = "0.0.2-pre.2", path = "../libcrux-intrinsics" }
hax-bounded-integers = { git = "https://github.com/hacspec/hax/" }
hax-lib = { git = "https://github.com/hacspec/hax/" }

# This is only required for verification.
# The hax config is set by the hax toolchain.
[target.'cfg(hax)'.dependencies]
<<<<<<< HEAD
hax-lib = { version = "0.1.0-pre.1", git = "https://github.com/hacspec/hax/" }
=======
#hax-lib = { git = "https://github.com/hacspec/hax/" }
>>>>>>> 28543770

[features]
default = ["std"]
simd128 = ["libcrux-sha3/simd128"]
simd256 = ["libcrux-sha3/simd256"]
tests = []                         # Test utilities. DO NOT USE.
std = []

[dev-dependencies]
rand = { version = "0.8" }
serde_json = { version = "1.0" }
serde = { version = "1.0", features = ["derive"] }
hex = { version = "0.4.3", features = ["serde"] }
criterion = "0.5"
libcrux-ml-kem = { path = ".", features = ["tests"] }

[[bench]]
name = "ml-kem"
harness = false<|MERGE_RESOLUTION|>--- conflicted
+++ resolved
@@ -28,11 +28,7 @@
 # This is only required for verification.
 # The hax config is set by the hax toolchain.
 [target.'cfg(hax)'.dependencies]
-<<<<<<< HEAD
-hax-lib = { version = "0.1.0-pre.1", git = "https://github.com/hacspec/hax/" }
-=======
 #hax-lib = { git = "https://github.com/hacspec/hax/" }
->>>>>>> 28543770
 
 [features]
 default = ["std"]
