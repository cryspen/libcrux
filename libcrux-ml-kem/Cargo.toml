[package]
name = "libcrux-ml-kem"
version = "0.0.3-alpha.1"
authors.workspace = true
license.workspace = true
homepage.workspace = true
edition.workspace = true
repository.workspace = true
readme = "README.md"
description = "Libcrux ML-KEM & Kyber implementations"
exclude = [
    "/tests",
    "/implementation_notes.pdf",
    "/c",
    "/proofs",
    "/c.sh",
    "/c.yaml",
    "/hax.py",
    "/cg",
    "/c-nss.sh",
    "/c.sh",
    "/boring.sh",
]

[lib]
bench = false # so libtest doesn't eat the arguments to criterion

[dependencies]
rand = { version = "0.9", optional = true, default-features = false }
libcrux-platform = { version = "0.0.2", path = "../sys/platform" }
libcrux-sha3 = { version = "0.0.2", path = "../libcrux-sha3" }
libcrux-intrinsics = { version = "0.0.2", path = "../libcrux-intrinsics" }
hax-lib.workspace = true

[features]
# By default all variants and std are enabled.
default = ["default-no-std", "std"]
default-no-std = ["mlkem512", "mlkem768", "mlkem1024", "rand"]

# Hardware features can be force enabled.
# It is not recommended to use these. This crate performs CPU feature detection
# and enables the features when they are available.
simd128 = ["libcrux-sha3/simd128", "libcrux-intrinsics/simd128"]
simd256 = ["libcrux-sha3/simd256", "libcrux-intrinsics/simd256"]

# Features for the different key sizes of ML-KEM
mlkem512 = []
mlkem768 = []
mlkem1024 = []

# Enable Round 3 Kyber in addition to ML-KEM
kyber = []

# APIs that sample their own randomness
rand = ["dep:rand"]

# std support
std = ["alloc", "rand/std"]
alloc = []

# Incremental encapsulation API
incremental = []

[dev-dependencies]
<<<<<<< HEAD
rand = { version = "0.8" }
serde_json = "1.0"
=======
rand = { version = "0.9", features = ["thread_rng"] }
serde_json = { version = "1.0" }
>>>>>>> e45ffe47
serde = { version = "1.0", features = ["derive"] }
hex = { version = "0.4.3", features = ["serde"] }
criterion = "0.5"
base64 = "0.22"
clap = { version = "4.5.7", features = ["derive"] }
pretty_env_logger = "0.5.0"
libcrux-ml-kem = { path = ".", features = ["pre-verification"] }

[[bench]]
name = "ml-kem"
harness = false

[[example]]
name = "encapsulate"
required-features = ["mlkem768"]

[[example]]
name = "decapsulate"
required-features = ["mlkem768"]

[[example]]
name = "keygen"
required-features = ["mlkem768"]

[package.metadata."docs.rs"]
features = ["kyber"]
rustdoc-args = ["--cfg", "doc_cfg"]

[lints.rust]
unexpected_cfgs = { level = "warn", check-cfg = [
    'cfg(hax)',
    'cfg(eurydice)',
    'cfg(doc_cfg)',
] }<|MERGE_RESOLUTION|>--- conflicted
+++ resolved
@@ -62,20 +62,14 @@
 incremental = []
 
 [dev-dependencies]
-<<<<<<< HEAD
-rand = { version = "0.8" }
-serde_json = "1.0"
-=======
 rand = { version = "0.9", features = ["thread_rng"] }
 serde_json = { version = "1.0" }
->>>>>>> e45ffe47
 serde = { version = "1.0", features = ["derive"] }
 hex = { version = "0.4.3", features = ["serde"] }
 criterion = "0.5"
-base64 = "0.22"
-clap = { version = "4.5.7", features = ["derive"] }
+base64 = "0.22.1"
+clap = { version = "4.5.38", features = ["derive"] }
 pretty_env_logger = "0.5.0"
-libcrux-ml-kem = { path = ".", features = ["pre-verification"] }
 
 [[bench]]
 name = "ml-kem"
