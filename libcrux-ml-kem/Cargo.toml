[package]
name = "libcrux-ml-kem"
version.workspace = true
authors.workspace = true
license.workspace = true
homepage.workspace = true
edition.workspace = true
repository.workspace = true
readme.workspace = true
exclude = [
    "/tests",
    "/implementation_notes.pdf",
    "/c",
    "/proofs",
    "/c.sh",
    "/c.yaml",
    "/hax.py",
]

[dependencies]
rand_core = { version = "0.6" }
libcrux-platform = { version = "0.0.2-pre.2", path = "../sys/platform" }
libcrux-sha3 = { version = "0.0.2-pre.2", path = "../libcrux-sha3" }
libcrux-intrinsics = { version = "0.0.2-pre.2", path = "../libcrux-intrinsics" }

# This is only required for verification.
# The hax config is set by the hax toolchain.
[target.'cfg(hax)'.dependencies]
hax-lib = { version = "0.1.0-pre.1", git = "https://github.com/hacspec/hax/" }

[features]
default = ["std"]
simd128 = ["libcrux-sha3/simd128"]
simd256 = ["libcrux-sha3/simd256"]
std = []
kyber = []
<<<<<<< HEAD
pre-verification = []
=======
>>>>>>> 9018f21f

[dev-dependencies]
rand = { version = "0.8" }
serde_json = { version = "1.0" }
serde = { version = "1.0", features = ["derive"] }
hex = { version = "0.4.3", features = ["serde"] }
criterion = "0.5"

[[bench]]
name = "ml-kem"
harness = false<|MERGE_RESOLUTION|>--- conflicted
+++ resolved
@@ -34,10 +34,7 @@
 simd256 = ["libcrux-sha3/simd256"]
 std = []
 kyber = []
-<<<<<<< HEAD
 pre-verification = []
-=======
->>>>>>> 9018f21f
 
 [dev-dependencies]
 rand = { version = "0.8" }
