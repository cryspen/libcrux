--- conflicted
+++ resolved
@@ -44,13 +44,8 @@
     }
     random_u32 >>= 8;
 
-<<<<<<< HEAD
-    let position = random_u32 % ciphertext.len();
+    let position = random_u32 % MlKemCiphertext::<LEN>::len();
     ciphertext.set(position, ciphertext[position] ^ random_byte);
-=======
-    let position = random_u32 % MlKemCiphertext::<LEN>::len();
-    ciphertext[position] ^= random_byte;
->>>>>>> 96018d08
 
     ciphertext
 }
