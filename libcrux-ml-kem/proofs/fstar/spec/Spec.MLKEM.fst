--- conflicted
+++ resolved
@@ -103,99 +103,6 @@
 type t_MLKEMCiphertext (r:rank) = t_Array u8 (v_CPA_CIPHERTEXT_SIZE r)
 type t_MLKEMSharedSecret = t_Array u8 (v_SHARED_SECRET_SIZE)
 
-<<<<<<< HEAD
-(** MLKEM Math and Sampling *)
-
-type field_element = n:nat{n < v v_FIELD_MODULUS}
-type polynomial (ntt:bool) = t_Array field_element (sz 256)
-type vector (r:rank) (ntt:bool) = t_Array (polynomial ntt) r
-type matrix (r:rank) (ntt:bool) = t_Array (vector r ntt) r
-
-let int_to_spec_fe (m:int) : field_element = 
-    let m_v = m % v v_FIELD_MODULUS in
-    assert (m_v > -  v v_FIELD_MODULUS);
-    if m_v < 0 then
-      m_v + v v_FIELD_MODULUS
-    else m_v
-
-let to_spec_fe (m:i16) : field_element = 
-    int_to_spec_fe (v m)
-
-let to_spec_poly (m:t_Array i16 (sz 256)) : (polynomial false) =
-    createi #field_element (sz 256) (fun i -> to_spec_fe (m.[i]))
-
-let to_spec_vector (#r:rank)
-                   (m:t_Array (t_Array i16 (sz 256)) r)
-                   : (vector r false) =
-    createi r (fun i -> to_spec_poly (m.[i]))
-
-val field_add: field_element -> field_element -> field_element
-let field_add a b = (a + b) % v v_FIELD_MODULUS
-
-val field_sub: field_element -> field_element -> field_element
-let field_sub a b = (a - b) % v v_FIELD_MODULUS
-
-val field_mul: field_element -> field_element -> field_element
-let field_mul a b = (a * b) % v v_FIELD_MODULUS
-
-val poly_add: #ntt:bool -> polynomial ntt -> polynomial ntt -> polynomial ntt
-let poly_add a b = map2 field_add a b
-
-val poly_sub: #ntt:bool -> polynomial ntt -> polynomial ntt -> polynomial ntt
-let poly_sub a b = map2 field_sub a b
-
-assume val poly_ntt: #r:rank -> polynomial false -> polynomial true
-assume val poly_inv_ntt: #r:rank -> polynomial true -> polynomial false
-assume val poly_mul_ntt: polynomial true -> polynomial true -> polynomial true
-
-val vector_add: #r:rank -> #ntt:bool -> vector r ntt -> vector r ntt -> vector r ntt
-let vector_add #p a b = map2 poly_add a b
-
-val vector_ntt: #r:rank -> vector r false -> vector r true
-let vector_ntt #p v = map_array (poly_ntt #p) v
-
-val vector_inv_ntt: #r:rank -> vector r true -> vector r false
-let vector_inv_ntt #p v = map_array (poly_inv_ntt #p) v
-
-val vector_mul_ntt: #r:rank -> vector r true  -> vector r true -> vector r true
-let vector_mul_ntt #p a b = map2 poly_mul_ntt a b
-
-val vector_sum: #r:rank -> #ntt:bool -> vector r ntt -> polynomial ntt
-let vector_sum #r a = repeati (v r - 1)
-     (fun i x -> poly_add x (Lib.Sequence.index #_ #(v r) a (i+1))) (Lib.Sequence.index #_ #(v r) a 0)
-
-val vector_dot_product_ntt: #r:rank -> vector r true -> vector r true -> polynomial true
-let vector_dot_product_ntt a b = vector_sum (vector_mul_ntt a b)
-
-val matrix_transpose: #r:rank -> #ntt:bool -> matrix r ntt -> matrix r ntt
-let matrix_transpose #r m =
-  createi r (fun i -> 
-    createi r (fun j ->
-      m.[j].[i]))
-
-val matrix_vector_mul_ntt: #r:rank -> matrix r true -> vector r true -> vector r true
-let matrix_vector_mul_ntt #r m v =
-  createi r (fun i -> vector_dot_product_ntt m.[i] v)
-
-val compute_As_plus_e_ntt: #r:rank -> a:matrix r true -> s:vector r true -> e:vector r true -> vector r true
-let compute_As_plus_e_ntt #p a s e = vector_add (matrix_vector_mul_ntt a s) e
-
-let bits_to_bytes (#bytes: usize) (bv: bit_vec (v bytes * 8))
-  : Pure (t_Array u8 bytes)
-         (requires True)
-         (ensures fun r -> (forall i. bit_vec_of_int_t_array r 8 i == bv i))
-  = bit_vec_to_int_t_array 8 bv
-
-let bytes_to_bits (#bytes: usize) (r: t_Array u8 bytes)
-  : Pure (i: bit_vec (v bytes * 8))
-         (requires True)
-         (ensures fun f -> (forall i. bit_vec_of_int_t_array r 8 i == f i))
-  = bit_vec_of_int_t_array r 8
-
-unfold let retype_bit_vector #a #b (#_:unit{a == b}) (x: a): b = x
-
-=======
->>>>>>> 60b28afb
 
 assume val sample_max: n:usize{v n < pow2 32 /\ v n >= 128 * 3 /\ v n % 3 = 0}
 
