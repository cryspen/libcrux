module Spec.Utils
#set-options "--fuel 0 --ifuel 1 --z3rlimit 100"
open FStar.Mul
open Core

let lemma_createL_index #a len l i = ()

let lemma_create16_index #a v15 v14 v13 v12 v11 v10 v9 v8 v7 v6 v5 v4 v3 v2 v1 v0 i =
  let l = [v15; v14; v13; v12; v11; v10; v9; v8; v7; v6; v5; v4; v3; v2; v1; v0] in
  assert_norm (List.Tot.index l 0 == v15);
  assert_norm (List.Tot.index l 1 == v14);
  assert_norm (List.Tot.index l 2 == v13);
  assert_norm (List.Tot.index l 3 == v12);
  assert_norm (List.Tot.index l 4 == v11);
  assert_norm (List.Tot.index l 5 == v10);
  assert_norm (List.Tot.index l 6 == v9);
  assert_norm (List.Tot.index l 7 == v8);
  assert_norm (List.Tot.index l 8 == v7);
  assert_norm (List.Tot.index l 9 == v6);
  assert_norm (List.Tot.index l 10 == v5);
  assert_norm (List.Tot.index l 11 == v4);
  assert_norm (List.Tot.index l 12 == v3);
  assert_norm (List.Tot.index l 13 == v2);
  assert_norm (List.Tot.index l 14 == v1);
  assert_norm (List.Tot.index l 15 == v0)

let lemma_createi_index #a len f i = ()

let lemma_create_index #a len c i = ()


let lemma_bitand_properties #t (x:int_t t) =
    logand_lemma #t x x

(** Hash Function *)
open Spec.SHA3

let to_secret_byte (x:u8) : Lib.IntTypes.uint8 = Lib.IntTypes.secret (to_uint8 x)
let from_secret_byte (x:Lib.IntTypes.uint8) : u8 = from_uint8 (Lib.RawIntTypes.u8_to_UInt8 x)

let v_G input = map_slice from_secret_byte (sha3_512 (Seq.length input) (map_slice to_secret_byte input))

let v_H input = map_slice from_secret_byte (sha3_256 (Seq.length input) (map_slice to_secret_byte input)) 

let v_PRF v_LEN input = map_slice from_secret_byte (
  shake256 (Seq.length input) (map_slice to_secret_byte input) (v v_LEN))

let v_PRFxN r v_LEN input = admit()

let v_J (input: t_Slice u8) : t_Array u8 (sz 32) = v_PRF (sz 32) input

let v_XOF v_LEN input = map_slice from_secret_byte (
  shake128 (Seq.length input) (map_slice to_secret_byte input) (v v_LEN))

let update_at_range_lemma #n
  (s: t_Slice 't)
  (i: Core.Ops.Range.t_Range (int_t n) {(Core.Ops.Range.impl_index_range_slice 't n).f_index_pre s i}) 
  (x: t_Slice 't)
  = let s' = Rust_primitives.Hax.Monomorphized_update_at.update_at_range s i x in
    let len = v i.f_start in
    introduce forall (i:nat {i < len}). Seq.index s i == Seq.index s' i
    with (assert ( Seq.index (Seq.slice s  0 len) i == Seq.index s  i 
                 /\ Seq.index (Seq.slice s' 0 len) i == Seq.index s' i ))  


/// Bounded integers

let lemma_intb_le b b' = ()          

#push-options "--z3rlimit 200"
let lemma_mul_intb (b1 b2: nat) (n1 n2: int) =
  if n1 = 0 || n2 = 0
  then ()
  else 
    let open FStar.Math.Lemmas in
    lemma_abs_bound n1 b1;
    lemma_abs_bound n2 b2;
    lemma_abs_mul n1 n2;
    lemma_mult_le_left (abs n1) (abs n2) b2;
    lemma_mult_le_right b2 (abs n1) b1;
    lemma_abs_bound (n1 * n2) (b1 * b2)
#pop-options

#push-options "--z3rlimit 200"
let lemma_mul_i16b (b1 b2: nat) (n1 n2: i16) =
  if v n1 = 0 || v n2 = 0
  then ()
  else 
    let open FStar.Math.Lemmas in
    lemma_abs_bound (v n1) b1;
    lemma_abs_bound (v n2) b2;
    lemma_abs_mul (v n1) (v n2);
    lemma_mult_le_left (abs (v n1)) (abs (v n2)) b2;
    lemma_mult_le_right b2 (abs (v n1)) b1;
    lemma_abs_bound (v n1 * v n2) (b1 * b2)
#pop-options

#push-options "--z3rlimit 200"
let lemma_mul_i32b (b1 b2: nat) (n1 n2: i32) =
  if v n1 = 0 || v n2 = 0
  then ()
  else 
    let open FStar.Math.Lemmas in
    lemma_abs_bound (v n1) b1;
    lemma_abs_bound (v n2) b2;
    lemma_abs_mul (v n1) (v n2);
    lemma_mult_le_left (abs (v n1)) (abs (v n2)) b2;
    lemma_mult_le_right b2 (abs (v n1)) b1;
    lemma_abs_bound (v n1 * v n2) (b1 * b2)
#pop-options

let lemma_add_i16b (b1 b2:nat) (n1 n2:i16) = ()

#push-options "--z3rlimit 100 --split_queries always"
let lemma_range_at_percent (v:int) (p:int{p>0/\ p%2=0 /\ v < p/2 /\ v >= -p / 2}) =
    let m = v % p in
    if v < 0 then (
      Math.Lemmas.lemma_mod_plus v 1 p;
      assert ((v + p) % p == v % p);
      assert (v + p >= 0);
      assert (v + p < p);
      Math.Lemmas.modulo_lemma (v+p) p;
      assert (m == v + p);
      assert (m >= p/2);
      assert (v @% p == m - p);
      assert (v @% p == v))
    else (
      assert (v >= 0 /\ v < p);
      Math.Lemmas.modulo_lemma v p;
      assert (v % p == v);
      assert (m < p/2);
      assert (v @% p == v)
    )
#pop-options

let lemma_sub_i16b (b1 b2:nat) (n1 n2:i16) = ()

#push-options "--z3rlimit 100"
let lemma_at_percent_mod (v:int) (p:int{p>0/\ p%2=0}) =
  let m = v % p in
  assert (m >= 0 /\ m < p);
  if m >= p/2 then (
    assert ((v @%p) % p == (m - p) %p);
    Math.Lemmas.lemma_mod_plus m (-1) p;
    assert ((v @%p) % p == m %p);
    Math.Lemmas.lemma_mod_mod m v p;
    assert ((v @%p) % p == v % p)
  ) else (
    assert ((v @%p) % p == m%p);
    Math.Lemmas.lemma_mod_mod m v p;
    assert ((v @%p) % p == v % p)
  ) 
#pop-options

let lemma_div_at_percent (v:int) (p:int{p>0/\ p%2=0 /\ (v/p) < p/2 /\ (v/p) >= -p / 2}) =
    lemma_range_at_percent (v/p) p

let lemma_mont_red_i32 (x:i32) =
  let vlow = cast x <: i16 in
  assert (v vlow == v x @% pow2 16);
  let k = vlow *. (neg (mk_i16 3327)) in
  assert (v k == ((v x @% pow2 16) * (- 3327)) @% pow2 16);
  let k_times_modulus = (cast k <: i32) *. (mk_i32 3329) in
  assert (v k_times_modulus == (v k * 3329));
  let c = cast (k_times_modulus >>! (mk_i32 16)) <: i16 in
  assert (v c == (((v k * 3329) / pow2 16) @% pow2 16));
  lemma_div_at_percent (v k * 3329) (pow2 16);
  assert (v c == (((v k * 3329) / pow2 16)));
  assert (is_i16b 1665 c);
  let vhigh = cast (x >>! (mk_i32 16)) <: i16 in
  lemma_div_at_percent (v x) (pow2 16);
  assert (v vhigh == v x / pow2 16);
  assert (is_i16b 3328 vhigh);
  let result = vhigh -. c in
  lemma_sub_i16b 3328 1665 vhigh c;
  assert (is_i16b (3328 + 1665) result);
  assert (v result = v vhigh - v c);
  assert (is_i16b (3328 + 1665) result);
  assert (is_i32b (3328 * pow2 15) x ==> is_i16b 3328 result);
  calc ( == ) {
      v k_times_modulus % pow2 16;
      ( == ) { assert (v k_times_modulus == v k * 3329) }
      (v k * 3329) % pow2 16;
      ( == ) { assert (v k = ((v x @% pow2 16) * (-3327)) @% pow2 16) }
      ((((v x @% pow2 16) * (-3327)) @% pow2 16) * 3329) % pow2 16;
      ( == ) { Math.Lemmas.lemma_mod_mul_distr_l (((v x @% pow2 16) * (-3327)) @% pow2 16) 3329 (pow2 16) }
      (((((v x @% pow2 16) * (-3327)) @% pow2 16) % pow2 16) * 3329) % pow2 16;
      ( == ) { lemma_at_percent_mod ((v x @% pow2 16) * (-3327)) (pow2 16)}
      ((((v x @% pow2 16) * (-3327)) % pow2 16)  * 3329) % pow2 16;
      ( == ) { Math.Lemmas.lemma_mod_mul_distr_l ((v x @% pow2 16) * (-3327)) 3329 (pow2 16) }
      (((v x @% pow2 16) * (-3327)) * 3329) % pow2 16;
      ( == ) { }
      ((v x @% pow2 16) * (-3327 * 3329)) % pow2 16;
      ( == ) { Math.Lemmas.lemma_mod_mul_distr_r (v x @% pow2 16) (-3327 * 3329) (pow2 16) }
      ((v x @% pow2 16) % pow2 16);
      ( == ) { lemma_at_percent_mod (v x) (pow2 16) }
      (v x) % pow2 16;
    };
    Math.Lemmas.modulo_add (pow2 16) (- (v k_times_modulus)) (v x) (v k_times_modulus);
    assert ((v x - v k_times_modulus) % pow2 16 == 0);
    calc ( == ) {
      v result % 3329;
      ( == ) { }
      (v x / pow2 16 - v k_times_modulus / pow2 16) % 3329;
      ( == ) { Math.Lemmas.lemma_div_exact (v x - v k_times_modulus) (pow2 16) }
      ((v x - v k_times_modulus) / pow2 16) % 3329;
      ( == ) { assert ((pow2 16 * 169) % 3329 == 1) }
      (((v x - v k_times_modulus) / pow2 16) * ((pow2 16 * 169) % 3329)) % 3329;
      ( == ) { Math.Lemmas.lemma_mod_mul_distr_r ((v x - v k_times_modulus) / pow2 16)
        (pow2 16 * 169)
        3329 }
      (((v x - v k_times_modulus) / pow2 16) * pow2 16 * 169) % 3329;
      ( == ) { Math.Lemmas.lemma_div_exact (v x - v k_times_modulus) (pow2 16) }
      ((v x - v k_times_modulus) * 169) % 3329;
      ( == ) { assert (v k_times_modulus == v k * 3329) }
      ((v x * 169) - (v k * 3329 * 169)) % 3329;
      ( == ) { Math.Lemmas.lemma_mod_sub (v x * 169) 3329 (v k * 169) }
      (v x * 169) % 3329;
    }


#push-options "--z3rlimit 200"

let lemma_mont_mul_red_i16_int (x y:i16) = 
  let vlow = x *. y in
  let prod = v x * v y in
  assert (v vlow == prod @% pow2 16);
  let k = vlow *. (neg (mk_i16 3327)) in
  assert (v k == (((prod) @% pow2 16) * (- 3327)) @% pow2 16);
  let k_times_modulus = (cast k <: i32) *. (mk_i32 3329) in
  assert (v k_times_modulus == (v k * 3329));
  let c = cast (k_times_modulus >>! (mk_i32 16)) <: i16 in
  assert (v c == (((v k * 3329) / pow2 16) @% pow2 16));
  lemma_div_at_percent (v k * 3329) (pow2 16);
  assert (v c == (((v k * 3329) / pow2 16)));
  assert (is_i16b 1665 c);
  let vhigh = cast (((cast x <: i32) *. (cast y <: i32)) >>! (mk_i32 16)) <: i16 in
  assert (v x @% pow2 32 == v x);
  assert (v y @% pow2 32 == v y);
  assert (v ((cast x <: i32) *. (cast y <: i32)) == (v x * v y) @% pow2 32);
  assert (v vhigh == (((prod) @% pow2 32) / pow2 16) @% pow2 16);
  assert_norm (pow2 15 * 3326 < pow2 31);
  lemma_range_at_percent prod (pow2 32);
  assert (v vhigh == (prod / pow2 16) @% pow2 16);
  lemma_div_at_percent prod (pow2 16);
  assert (v vhigh == prod / pow2 16);
  let result = vhigh -. c in
  assert (is_i16b 1663 vhigh);
  lemma_sub_i16b 1663 1665 vhigh c;
  assert (is_i16b 3328 result);
  assert (v result = v vhigh - v c);
  calc ( == ) {
      v k_times_modulus % pow2 16;
      ( == ) { assert (v k_times_modulus == v k * 3329) }
      (v k * 3329) % pow2 16;
      ( == ) { assert (v k = ((prod @% pow2 16) * (-3327)) @% pow2 16) }
      ((((prod @% pow2 16) * (-3327)) @% pow2 16) * 3329) % pow2 16;
      ( == ) { Math.Lemmas.lemma_mod_mul_distr_l (((prod @% pow2 16) * (-3327)) @% pow2 16) 3329 (pow2 16) }
      (((((prod @% pow2 16) * (-3327)) @% pow2 16) % pow2 16) * 3329) % pow2 16;
      ( == ) { lemma_at_percent_mod ((prod @% pow2 16) * (-3327)) (pow2 16)}
      ((((prod @% pow2 16) * (-3327)) % pow2 16)  * 3329) % pow2 16;
      ( == ) { Math.Lemmas.lemma_mod_mul_distr_l ((prod @% pow2 16) * (-3327)) 3329 (pow2 16) }
      (((prod @% pow2 16) * (-3327)) * 3329) % pow2 16;
      ( == ) { }
      ((prod @% pow2 16) * (-3327 * 3329)) % pow2 16;
      ( == ) { Math.Lemmas.lemma_mod_mul_distr_r (prod @% pow2 16) (-3327 * 3329) (pow2 16) }
      ((prod @% pow2 16) % pow2 16);
      ( == ) { lemma_at_percent_mod (prod) (pow2 16) }
      (prod) % pow2 16;
    };
    Math.Lemmas.modulo_add (pow2 16) (- (v k_times_modulus)) ((prod)) (v k_times_modulus);
    assert (((prod) - v k_times_modulus) % pow2 16 == 0);
    calc ( == ) {
      v result % 3329;
      ( == ) { }
      (((prod) / pow2 16) - ((v k * 3329) / pow2 16)) % 3329;
      ( == ) { Math.Lemmas.lemma_div_exact ((prod) - (v k * 3329)) (pow2 16) }
      ((prod - (v k * 3329)) / pow2 16) % 3329;
      ( == ) { assert ((pow2 16 * 169) % 3329 == 1) }
      (((prod - (v k * 3329)) / pow2 16) * ((pow2 16 * 169) % 3329)) % 3329;
      ( == ) { Math.Lemmas.lemma_mod_mul_distr_r (((prod) - (v k * 3329)) / pow2 16)
        (pow2 16 * 169)
        3329 }
      ((((prod) - (v k * 3329)) / pow2 16) * pow2 16 * 169) % 3329;
      ( == ) { Math.Lemmas.lemma_div_exact ((prod) - (v k * 3329)) (pow2 16) }
      (((prod) - (v k * 3329)) * 169) % 3329;
      ( == ) { Math.Lemmas.lemma_mod_sub ((prod) * 169) 3329 (v k * 169)}
      ((prod) * 169) % 3329; 
    }

#pop-options

let lemma_mont_mul_red_i16 x y =
  if is_i16b 1664 y then (
    lemma_mul_intb (pow2 15) 1664 (v x) (v y);
    assert(is_intb (3326 * pow2 15) (v x * v y));
    lemma_mont_mul_red_i16_int x y) 
  else lemma_mont_mul_red_i16_int x y

let lemma_barrett_red (x:i16) = admit()

let lemma_cond_sub x = admit()

let lemma_shift_right_15_i16 (x:i16) =
  Rust_primitives.Integers.mk_int_v_lemma #i16_inttype (mk_i16 0);
  Rust_primitives.Integers.mk_int_v_lemma #i16_inttype (mk_i16 (-1));
  ()

<<<<<<< HEAD
val ntt_spec #len (vec_in: t_Array i16 len) (zeta: int) (i: nat{i < v len}) (j: nat{j < v len}) 
                  (vec_out: t_Array i16 len) : Type0
let ntt_spec vec_in zeta i j vec_out =
  ((v (Seq.index vec_out i) % 3329) ==
   ((v (Seq.index vec_in i) + (v (Seq.index vec_in j) * zeta * 169)) % 3329)) /\
  ((v (Seq.index vec_out j) % 3329) ==
   ((v (Seq.index vec_in i) - (v (Seq.index vec_in j) * zeta * 169)) % 3329))

val inv_ntt_spec #len (vec_in: t_Array i16 len) (zeta: int) (i: nat{i < v len}) (j: nat{j < v len}) 
                 (vec_out: t_Array i16 len) : Type0
let inv_ntt_spec vec_in zeta i j vec_out =
  ((v (Seq.index vec_out i) % 3329) ==
   ((v (Seq.index vec_in j) + v (Seq.index vec_in i)) % 3329)) /\
  ((v (Seq.index vec_out j) % 3329) ==
   (((v (Seq.index vec_in j) - v (Seq.index vec_in i)) * zeta * 169) % 3329))

(* Wrap-around modulo: wraps into ]-p/2; p/2] *)
let mod_q (v:int) (p:int{p>0/\ p%2=0}) : Tot int =
  let m = v % p in if m > p/2 then m - p else m
=======
>>>>>>> 44ee5e71
<|MERGE_RESOLUTION|>--- conflicted
+++ resolved
@@ -305,26 +305,3 @@
   Rust_primitives.Integers.mk_int_v_lemma #i16_inttype (mk_i16 0);
   Rust_primitives.Integers.mk_int_v_lemma #i16_inttype (mk_i16 (-1));
   ()
-
-<<<<<<< HEAD
-val ntt_spec #len (vec_in: t_Array i16 len) (zeta: int) (i: nat{i < v len}) (j: nat{j < v len}) 
-                  (vec_out: t_Array i16 len) : Type0
-let ntt_spec vec_in zeta i j vec_out =
-  ((v (Seq.index vec_out i) % 3329) ==
-   ((v (Seq.index vec_in i) + (v (Seq.index vec_in j) * zeta * 169)) % 3329)) /\
-  ((v (Seq.index vec_out j) % 3329) ==
-   ((v (Seq.index vec_in i) - (v (Seq.index vec_in j) * zeta * 169)) % 3329))
-
-val inv_ntt_spec #len (vec_in: t_Array i16 len) (zeta: int) (i: nat{i < v len}) (j: nat{j < v len}) 
-                 (vec_out: t_Array i16 len) : Type0
-let inv_ntt_spec vec_in zeta i j vec_out =
-  ((v (Seq.index vec_out i) % 3329) ==
-   ((v (Seq.index vec_in j) + v (Seq.index vec_in i)) % 3329)) /\
-  ((v (Seq.index vec_out j) % 3329) ==
-   (((v (Seq.index vec_in j) - v (Seq.index vec_in i)) * zeta * 169) % 3329))
-
-(* Wrap-around modulo: wraps into ]-p/2; p/2] *)
-let mod_q (v:int) (p:int{p>0/\ p%2=0}) : Tot int =
-  let m = v % p in if m > p/2 then m - p else m
-=======
->>>>>>> 44ee5e71
