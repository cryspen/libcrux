module Spec.Utils
#set-options "--fuel 0 --ifuel 1 --z3rlimit 100"
open FStar.Mul
open Core

(** Utils *)
let map_slice #a #b
  (f:(x:a -> b))
  (s: t_Slice a): t_Slice b
  = createi (length s) (fun i -> f (Seq.index s (v i)))

let map_array #a #b #len
  (f:(x:a -> b))
  (s: t_Array a len): t_Array b len
  = createi (length s) (fun i -> f (Seq.index s (v i)))

let map2 #a #b #c #len
  (f:a -> b -> c)
  (x: t_Array a len) (y: t_Array b len): t_Array c len
  = createi (length x) (fun i -> f (Seq.index x (v i)) (Seq.index y (v i)))

let create len c = createi len (fun i -> c)

let repeati #acc (l:usize) (f:(i:usize{v i < v l}) -> acc -> acc) acc0 : acc = Lib.LoopCombinators.repeati (v l) (fun i acc -> f (sz i) acc) acc0

let createL len l = Rust_primitives.Hax.array_of_list len l 

let create16 v15 v14 v13 v12 v11 v10 v9 v8 v7 v6 v5 v4 v3 v2 v1 v0 =
  let l = [v15; v14; v13; v12; v11; v10; v9; v8; v7; v6; v5; v4; v3; v2; v1; v0] in
  assert_norm (List.Tot.length l == 16);
  createL 16 l


val lemma_createL_index #a len l i :
  Lemma (Seq.index (createL #a len l) i == List.Tot.index l i)
        [SMTPat (Seq.index (createL #a len l) i)]
let lemma_createL_index #a len l i = ()

val lemma_create16_index #a v15 v14 v13 v12 v11 v10 v9 v8 v7 v6 v5 v4 v3 v2 v1 v0 i :
  Lemma (Seq.index (create16 #a v15 v14 v13 v12 v11 v10 v9 v8 v7 v6 v5 v4 v3 v2 v1 v0) i ==
        (if i = 0 then v15 else
         if i = 1 then v14 else
         if i = 2 then v13 else
         if i = 3 then v12 else
         if i = 4 then v11 else
         if i = 5 then v10 else
         if i = 6 then v9 else
         if i = 7 then v8 else
         if i = 8 then v7 else
         if i = 9 then v6 else
         if i = 10 then v5 else
         if i = 11 then v4 else
         if i = 12 then v3 else
         if i = 13 then v2 else
         if i = 14 then v1 else
         if i = 15 then v0))
        [SMTPat (Seq.index (create16 #a v15 v14 v13 v12 v11 v10 v9 v8 v7 v6 v5 v4 v3 v2 v1 v0) i)]
let lemma_create16_index #a v15 v14 v13 v12 v11 v10 v9 v8 v7 v6 v5 v4 v3 v2 v1 v0 i =
  let l = [v15; v14; v13; v12; v11; v10; v9; v8; v7; v6; v5; v4; v3; v2; v1; v0] in
  assert_norm (List.Tot.index l 0 == v15);
  assert_norm (List.Tot.index l 1 == v14);
  assert_norm (List.Tot.index l 2 == v13);
  assert_norm (List.Tot.index l 3 == v12);
  assert_norm (List.Tot.index l 4 == v11);
  assert_norm (List.Tot.index l 5 == v10);
  assert_norm (List.Tot.index l 6 == v9);
  assert_norm (List.Tot.index l 7 == v8);
  assert_norm (List.Tot.index l 8 == v7);
  assert_norm (List.Tot.index l 9 == v6);
  assert_norm (List.Tot.index l 10 == v5);
  assert_norm (List.Tot.index l 11 == v4);
  assert_norm (List.Tot.index l 12 == v3);
  assert_norm (List.Tot.index l 13 == v2);
  assert_norm (List.Tot.index l 14 == v1);
  assert_norm (List.Tot.index l 15 == v0)


val lemma_createi_index #a len f i :
  Lemma (Seq.index (createi #a len f) i == f (sz i))
        [SMTPat (Seq.index (createi #a len f) i)]
let lemma_createi_index #a len f i = ()

val lemma_create_index #a len c i:
  Lemma (Seq.index (create #a len c) i == c)
        [SMTPat (Seq.index (create #a len c) i)]
let lemma_create_index #a len c i = ()

val lemma_map_index #a #b #len f x i:
  Lemma (Seq.index (map_array #a #b #len f x) i == f (Seq.index x i))
        [SMTPat (Seq.index (map_array #a #b #len f x) i)]
let lemma_map_index #a #b #len f x i = ()

val lemma_map2_index #a #b #c #len f x y i:
  Lemma (Seq.index (map2 #a #b #c #len f x y) i == f (Seq.index x i) (Seq.index y i))
        [SMTPat (Seq.index (map2 #a #b #c #len f x y) i)]
let lemma_map2_index #a #b #c #len f x y i = ()
  
let lemma_bitand_properties #t (x:int_t t) :
  Lemma ((x &. ones) == x /\ (x &. mk_int #t 0) == mk_int #t 0 /\ (ones #t &. x) == x /\ (mk_int #t 0 &. x) == mk_int #t 0) = 
    logand_lemma #t x x

#push-options "--z3rlimit 250"
let flatten #t #n
  (#m: usize {range (v n * v m) usize_inttype})
  (x: t_Array (t_Array t m) n)
  : t_Array t (m *! n)
  = createi (m *! n) (fun i -> Seq.index (Seq.index x (v i / v m)) (v i % v m))
#pop-options

type t_Error = | Error_RejectionSampling : t_Error

type t_Result a b = 
  | Ok: a -> t_Result a b
  | Err: b -> t_Result a b

(** Hash Function *)
open Spec.SHA3

val v_G (input: t_Slice u8) : t_Array u8 (sz 64)
let v_G input = map_slice Lib.RawIntTypes.u8_to_UInt8 (sha3_512 (Seq.length input) (map_slice Lib.IntTypes.secret input))

val v_H (input: t_Slice u8) : t_Array u8 (sz 32)
let v_H input = map_slice Lib.RawIntTypes.u8_to_UInt8 (sha3_256 (Seq.length input) (map_slice Lib.IntTypes.secret input)) 

val v_PRF (v_LEN: usize{v v_LEN < pow2 32}) (input: t_Slice u8) : t_Array u8 v_LEN
let v_PRF v_LEN input = map_slice Lib.RawIntTypes.u8_to_UInt8 (
  shake256 (Seq.length input) (map_slice Lib.IntTypes.secret input) (v v_LEN))

let v_J (input: t_Slice u8) : t_Array u8 (sz 32) = v_PRF (sz 32) input

val v_XOF (v_LEN: usize{v v_LEN < pow2 32}) (input: t_Slice u8) : t_Array u8 v_LEN
let v_XOF v_LEN input = map_slice Lib.RawIntTypes.u8_to_UInt8 (
  shake128 (Seq.length input) (map_slice Lib.IntTypes.secret input) (v v_LEN))

let update_at_range_lemma #n
  (s: t_Slice 't)
  (i: Core.Ops.Range.t_Range (int_t n) {(Core.Ops.Range.impl_index_range_slice 't n).f_index_pre s i}) 
  (x: t_Slice 't)
  : Lemma
    (requires (Seq.length x == v i.f_end - v i.f_start))
    (ensures (
      let s' = Rust_primitives.Hax.Monomorphized_update_at.update_at_range s i x in
      let len = v i.f_start in
      forall (i: nat). i < len ==> Seq.index s i == Seq.index s' i
    ))
    [SMTPat (Rust_primitives.Hax.Monomorphized_update_at.update_at_range s i x)]
  = let s' = Rust_primitives.Hax.Monomorphized_update_at.update_at_range s i x in
    let len = v i.f_start in
    introduce forall (i:nat {i < len}). Seq.index s i == Seq.index s' i
    with (assert ( Seq.index (Seq.slice s  0 len) i == Seq.index s  i 
                 /\ Seq.index (Seq.slice s' 0 len) i == Seq.index s' i ))  


/// Bounded integers

let is_intb (l:nat) (x:int) = (x <= l) && (x >= -l)
let is_i16b (l:nat) (x:i16) = is_intb l (v x)
let is_i16b_array (l:nat) (x:t_Slice i16) = forall i. i < Seq.length x ==> is_i16b l (Seq.index x i)
let is_i16b_vector (l:nat) (r:usize) (x:t_Array (t_Array i16 (sz 256)) r) = forall i. i < v r ==> is_i16b_array l (Seq.index x i)
let is_i16b_matrix (l:nat) (r:usize) (x:t_Array (t_Array (t_Array i16 (sz 256)) r) r) = forall i. i < v r ==> is_i16b_vector l r (Seq.index x i)

let is_i32b (l:nat) (x:i32) = is_intb l (v x)
let is_i32b_array (l:nat) (x:t_Slice i32) = forall i. i < Seq.length x ==> is_i32b l (Seq.index x i)

let nat_div_ceil (x:nat) (y:pos) : nat = if (x % y = 0) then x/y else (x/y)+1

val lemma_intb_le b b'
  : Lemma (requires (b <= b'))
          (ensures (forall n. is_intb b n ==> is_intb b' n))
let lemma_intb_le b b' = ()          

#push-options "--z3rlimit 200"
val lemma_mul_intb (b1 b2: nat) (n1 n2: int) 
    : Lemma (requires (is_intb b1 n1 /\ is_intb b2 n2))
      (ensures (is_intb (b1 * b2) (n1 * n2)))
let lemma_mul_intb (b1 b2: nat) (n1 n2: int) =
  if n1 = 0 || n2 = 0
  then ()
  else 
    let open FStar.Math.Lemmas in
    lemma_abs_bound n1 b1;
    lemma_abs_bound n2 b2;
    lemma_abs_mul n1 n2;
    lemma_mult_le_left (abs n1) (abs n2) b2;
    lemma_mult_le_right b2 (abs n1) b1;
    lemma_abs_bound (n1 * n2) (b1 * b2)
#pop-options

val lemma_mul_i16b (b1 b2: nat) (n1 n2: i16) 
    : Lemma (requires (is_i16b b1 n1 /\ is_i16b b2 n2 /\ b1 * b2 < pow2 31))
      (ensures (range (v n1 * v n2) i32_inttype /\ is_i32b (b1 * b2) ((cast n1 <: i32) *! (cast n2 <: i32))))
      
let lemma_mul_i16b (b1 b2: nat) (n1 n2: i16) =
  if v n1 = 0 || v n2 = 0
  then ()
  else 
    let open FStar.Math.Lemmas in
    lemma_abs_bound (v n1) b1;
    lemma_abs_bound (v n2) b2;
    lemma_abs_mul (v n1) (v n2);
    lemma_mult_le_left (abs (v n1)) (abs (v n2)) b2;
    lemma_mult_le_right b2 (abs (v n1)) b1;
    lemma_abs_bound (v n1 * v n2) (b1 * b2)

val lemma_add_i16b (b1 b2:nat) (n1 n2:i16) :
  Lemma (requires (is_i16b b1 n1 /\ is_i16b b2 n2 /\ b1 + b2 < pow2 15))
        (ensures (range (v n1 + v n2) i16_inttype /\
                  is_i16b (b1 + b2) (n1 +! n2)))
let lemma_add_i16b (b1 b2:nat) (n1 n2:i16) = ()

<<<<<<< HEAD
#push-options "--z3rlimit 50"
let lemma_range_at_percent (v:int) (p:int{p>0 /\ p%2=0 /\ v < p/2 /\ v >= -p / 2}):
  Lemma (v @% p == v) = 
    if v % p >= p/2 then () else ()
=======

#push-options "--z3rlimit 100 --split_queries always"
let lemma_range_at_percent (v:int) (p:int{p>0/\ p%2=0 /\ v < p/2 /\ v >= -p / 2}):
  Lemma (v @% p == v) =
    let m = v % p in
    if v < 0 then (
      Math.Lemmas.lemma_mod_plus v 1 p;
      assert ((v + p) % p == v % p);
      assert (v + p >= 0);
      assert (v + p < p);
      Math.Lemmas.modulo_lemma (v+p) p;
      assert (m == v + p);
      assert (m >= p/2);
      assert (v @% p == m - p);
      assert (v @% p == v))
    else (
      assert (v >= 0 /\ v < p);
      Math.Lemmas.modulo_lemma v p;
      assert (v % p == v);
      assert (m < p/2);
      assert (v @% p == v)
    )
>>>>>>> bc883619
#pop-options

val lemma_sub_i16b (b1 b2:nat) (n1 n2:i16) :
  Lemma (requires (is_i16b b1 n1 /\ is_i16b b2 n2 /\ b1 + b2 < pow2 15))
        (ensures (range (v n1 - v n2) i16_inttype /\
                  is_i16b (b1 + b2) (n1 -. n2) /\
                  v (n1 -. n2) == v n1 - v n2))
let lemma_sub_i16b (b1 b2:nat) (n1 n2:i16) = ()

let mont_mul_red_i16 (x:i16) (y:i16) : i16=
  let vlow = x *. y in
  let k = vlow *. (neg 3327s) in
  let k_times_modulus = cast (((cast k <: i32) *. 3329l) >>! 16l) <: i16 in
  let vhigh = cast (((cast x <: i32) *. (cast y <: i32)) >>! 16l) <: i16 in
  vhigh -. k_times_modulus

let mont_red_i32 (x:i32) : i16 =
  let vlow = cast x <: i16 in
  let k = vlow *. (neg 3327s) in
  let k_times_modulus = cast (((cast k <: i32) *. 3329l) >>! 16l) <: i16 in
  let vhigh = cast (x >>! 16l) <: i16 in
  vhigh -. k_times_modulus

<<<<<<< HEAD
#push-options "--z3rlimit 550"
let lemma_at_percent_mod (v:int) (p:int{p>0/\ p%2=0}):
  Lemma ((v @% p) % p == v % p) = if v % p >= p/2 then () else ()
=======
#push-options "--z3rlimit 100"
let lemma_at_percent_mod (v:int) (p:int{p>0/\ p%2=0}):
  Lemma ((v @% p) % p == v % p) =
  let m = v % p in
  assert (m >= 0 /\ m < p);
  if m >= p/2 then (
    assert ((v @%p) % p == (m - p) %p);
    Math.Lemmas.lemma_mod_plus m (-1) p;
    assert ((v @%p) % p == m %p);
    Math.Lemmas.lemma_mod_mod m v p;
    assert ((v @%p) % p == v % p)
  ) else (
    assert ((v @%p) % p == m%p);
    Math.Lemmas.lemma_mod_mod m v p;
    assert ((v @%p) % p == v % p)
  ) 
>>>>>>> bc883619
#pop-options

let lemma_div_at_percent (v:int) (p:int{p>0/\ p%2=0 /\ (v/p) < p/2 /\ (v/p) >= -p / 2}):
  Lemma ((v / p) @% p == v / p) = 
    lemma_range_at_percent (v/p) p

val lemma_mont_red_i32 (x:i32): Lemma
  (requires (is_i32b (3328 * pow2 16) x))
  (ensures (
          let result:i16 = mont_red_i32 x in
          is_i16b (3328 + 1665) result /\
          (is_i32b (3328 * pow2 15) x ==> is_i16b 3328 result) /\
          v result % 3329 == (v x * 169) % 3329))

let lemma_mont_red_i32 (x:i32) =
  let vlow = cast x <: i16 in
  assert (v vlow == v x @% pow2 16);
  let k = vlow *. (neg 3327s) in
  assert (v k == ((v x @% pow2 16) * (- 3327)) @% pow2 16);
  let k_times_modulus = (cast k <: i32) *. 3329l in
  assert (v k_times_modulus == (v k * 3329));
  let c = cast (k_times_modulus >>! 16l) <: i16 in
  assert (v c == (((v k * 3329) / pow2 16) @% pow2 16));
  lemma_div_at_percent (v k * 3329) (pow2 16);
  assert (v c == (((v k * 3329) / pow2 16)));
  assert (is_i16b 1665 c);
  let vhigh = cast (x >>! 16l) <: i16 in
  lemma_div_at_percent (v x) (pow2 16);
  assert (v vhigh == v x / pow2 16);
  assert (is_i16b 3328 vhigh);
  let result = vhigh -. c in
  lemma_sub_i16b 3328 1665 vhigh c;
  assert (is_i16b (3328 + 1665) result);
  assert (v result = v vhigh - v c);
  assert (is_i16b (3328 + 1665) result);
  assert (is_i32b (3328 * pow2 15) x ==> is_i16b 3328 result);
  calc ( == ) {
      v k_times_modulus % pow2 16;
      ( == ) { assert (v k_times_modulus == v k * 3329) }
      (v k * 3329) % pow2 16;
      ( == ) { assert (v k = ((v x @% pow2 16) * (-3327)) @% pow2 16) }
      ((((v x @% pow2 16) * (-3327)) @% pow2 16) * 3329) % pow2 16;
      ( == ) { Math.Lemmas.lemma_mod_mul_distr_l (((v x @% pow2 16) * (-3327)) @% pow2 16) 3329 (pow2 16) }
      (((((v x @% pow2 16) * (-3327)) @% pow2 16) % pow2 16) * 3329) % pow2 16;
      ( == ) { lemma_at_percent_mod ((v x @% pow2 16) * (-3327)) (pow2 16)}
      ((((v x @% pow2 16) * (-3327)) % pow2 16)  * 3329) % pow2 16;
      ( == ) { Math.Lemmas.lemma_mod_mul_distr_l ((v x @% pow2 16) * (-3327)) 3329 (pow2 16) }
      (((v x @% pow2 16) * (-3327)) * 3329) % pow2 16;
      ( == ) { }
      ((v x @% pow2 16) * (-3327 * 3329)) % pow2 16;
      ( == ) { Math.Lemmas.lemma_mod_mul_distr_r (v x @% pow2 16) (-3327 * 3329) (pow2 16) }
      ((v x @% pow2 16) % pow2 16);
      ( == ) { lemma_at_percent_mod (v x) (pow2 16) }
      (v x) % pow2 16;
    };
    Math.Lemmas.modulo_add (pow2 16) (- (v k_times_modulus)) (v x) (v k_times_modulus);
    assert ((v x - v k_times_modulus) % pow2 16 == 0);
    calc ( == ) {
      v result % 3329;
      ( == ) { }
      (v x / pow2 16 - v k_times_modulus / pow2 16) % 3329;
      ( == ) { Math.Lemmas.lemma_div_exact (v x - v k_times_modulus) (pow2 16) }
      ((v x - v k_times_modulus) / pow2 16) % 3329;
      ( == ) { assert ((pow2 16 * 169) % 3329 == 1) }
      (((v x - v k_times_modulus) / pow2 16) * ((pow2 16 * 169) % 3329)) % 3329;
      ( == ) { Math.Lemmas.lemma_mod_mul_distr_r ((v x - v k_times_modulus) / pow2 16)
        (pow2 16 * 169)
        3329 }
      (((v x - v k_times_modulus) / pow2 16) * pow2 16 * 169) % 3329;
      ( == ) { Math.Lemmas.lemma_div_exact (v x - v k_times_modulus) (pow2 16) }
      ((v x - v k_times_modulus) * 169) % 3329;
      ( == ) { assert (v k_times_modulus == v k * 3329) }
      ((v x * 169) - (v k * 3329 * 169)) % 3329;
      ( == ) { Math.Lemmas.lemma_mod_sub (v x * 169) 3329 (v k * 169) }
      (v x * 169) % 3329;
    }

val lemma_mont_mul_red_i16_int (x y:i16): Lemma
  (requires (is_intb (3326 * pow2 15) (v x * v y)))
  (ensures (
          let result:i16 = mont_mul_red_i16 x y in
          is_i16b 3328 result /\
          v result % 3329 == (v x * v y * 169) % 3329))
          
let lemma_mont_mul_red_i16_int (x y:i16) = 
  let vlow = x *. y in
  let prod = v x * v y in
  assert (v vlow == prod @% pow2 16);
  let k = vlow *. (neg 3327s) in
  assert (v k == (((prod) @% pow2 16) * (- 3327)) @% pow2 16);
  let k_times_modulus = (cast k <: i32) *. 3329l in
  assert (v k_times_modulus == (v k * 3329));
  let c = cast (k_times_modulus >>! 16l) <: i16 in
  assert (v c == (((v k * 3329) / pow2 16) @% pow2 16));
  lemma_div_at_percent (v k * 3329) (pow2 16);
  assert (v c == (((v k * 3329) / pow2 16)));
  assert (is_i16b 1665 c);
  let vhigh = cast (((cast x <: i32) *. (cast y <: i32)) >>! 16l) <: i16 in
  assert (v x @% pow2 32 == v x);
  assert (v y @% pow2 32 == v y);
  assert (v ((cast x <: i32) *. (cast y <: i32)) == (v x * v y) @% pow2 32);
  assert (v vhigh == (((prod) @% pow2 32) / pow2 16) @% pow2 16);
  assert_norm (pow2 15 * 3326 < pow2 31);
  lemma_range_at_percent prod (pow2 32);
  assert (v vhigh == (prod / pow2 16) @% pow2 16);
  lemma_div_at_percent prod (pow2 16);
  assert (v vhigh == prod / pow2 16);
  let result = vhigh -. c in
  assert (is_i16b 1663 vhigh);
  lemma_sub_i16b 1663 1665 vhigh c;
  assert (is_i16b 3328 result);
  assert (v result = v vhigh - v c);
  calc ( == ) {
      v k_times_modulus % pow2 16;
      ( == ) { assert (v k_times_modulus == v k * 3329) }
      (v k * 3329) % pow2 16;
      ( == ) { assert (v k = ((prod @% pow2 16) * (-3327)) @% pow2 16) }
      ((((prod @% pow2 16) * (-3327)) @% pow2 16) * 3329) % pow2 16;
      ( == ) { Math.Lemmas.lemma_mod_mul_distr_l (((prod @% pow2 16) * (-3327)) @% pow2 16) 3329 (pow2 16) }
      (((((prod @% pow2 16) * (-3327)) @% pow2 16) % pow2 16) * 3329) % pow2 16;
      ( == ) { lemma_at_percent_mod ((prod @% pow2 16) * (-3327)) (pow2 16)}
      ((((prod @% pow2 16) * (-3327)) % pow2 16)  * 3329) % pow2 16;
      ( == ) { Math.Lemmas.lemma_mod_mul_distr_l ((prod @% pow2 16) * (-3327)) 3329 (pow2 16) }
      (((prod @% pow2 16) * (-3327)) * 3329) % pow2 16;
      ( == ) { }
      ((prod @% pow2 16) * (-3327 * 3329)) % pow2 16;
      ( == ) { Math.Lemmas.lemma_mod_mul_distr_r (prod @% pow2 16) (-3327 * 3329) (pow2 16) }
      ((prod @% pow2 16) % pow2 16);
      ( == ) { lemma_at_percent_mod (prod) (pow2 16) }
      (prod) % pow2 16;
    };
    Math.Lemmas.modulo_add (pow2 16) (- (v k_times_modulus)) ((prod)) (v k_times_modulus);
    assert (((prod) - v k_times_modulus) % pow2 16 == 0);
    calc ( == ) {
      v result % 3329;
      ( == ) { }
      (((prod) / pow2 16) - ((v k * 3329) / pow2 16)) % 3329;
      ( == ) { Math.Lemmas.lemma_div_exact ((prod) - (v k * 3329)) (pow2 16) }
      ((prod - (v k * 3329)) / pow2 16) % 3329;
      ( == ) { assert ((pow2 16 * 169) % 3329 == 1) }
      (((prod - (v k * 3329)) / pow2 16) * ((pow2 16 * 169) % 3329)) % 3329;
      ( == ) { Math.Lemmas.lemma_mod_mul_distr_r (((prod) - (v k * 3329)) / pow2 16)
        (pow2 16 * 169)
        3329 }
      ((((prod) - (v k * 3329)) / pow2 16) * pow2 16 * 169) % 3329;
      ( == ) { Math.Lemmas.lemma_div_exact ((prod) - (v k * 3329)) (pow2 16) }
      (((prod) - (v k * 3329)) * 169) % 3329;
      ( == ) { Math.Lemmas.lemma_mod_sub ((prod) * 169) 3329 (v k * 169)}
      ((prod) * 169) % 3329; 
    }


val lemma_mont_mul_red_i16 (x y:i16): Lemma
  (requires (is_i16b 1664 y \/ is_intb (3326 * pow2 15) (v x * v y)))
  (ensures (
          let result:i16 = mont_mul_red_i16 x y in
          is_i16b 3328 result /\
          v result % 3329 == (v x * v y * 169) % 3329))
          [SMTPat (mont_mul_red_i16 x y)]
let lemma_mont_mul_red_i16 x y =
  if is_i16b 1664 y then (
    lemma_mul_intb (pow2 15) 1664 (v x) (v y);
    assert(is_intb (3326 * pow2 15) (v x * v y));
    lemma_mont_mul_red_i16_int x y) 
  else lemma_mont_mul_red_i16_int x y
 
let barrett_red (x:i16) = 
  let t1 = cast (((cast x <: i32) *. (cast 20159s <: i32)) >>! 16l) <: i16 in
  let t2 = t1 +. 512s in
  let q = t2 >>! 10l in
  let qm = q *. 3329s in
  x -. qm

let lemma_barrett_red (x:i16) : Lemma
   (requires (is_i16b 28296 x))
   (ensures (let result = barrett_red x in
             is_i16b 3328 result /\
             v result % 3329 == v x % 3329)) 
   [SMTPat (barrett_red x)]
   = admit()

let cond_sub (x:i16) =
  let xm = x -. 3329s in
  let mask = xm >>! 15l in
  let mm = mask &. 3329s in
  xm +. mm

let lemma_cond_sub x:
  Lemma (let r = cond_sub x in
         if x >=. 3329s then r == x -! 3329s else r == x)
        [SMTPat (cond_sub x)]
  = admit()


let lemma_shift_right_15_i16 (x:i16):
  Lemma (if v x >= 0 then (x >>! 15l) == 0s else (x >>! 15l) == -1s) =
  Rust_primitives.Integers.mk_int_v_lemma #i16_inttype 0s;
  Rust_primitives.Integers.mk_int_v_lemma #i16_inttype (-1s);
  ()<|MERGE_RESOLUTION|>--- conflicted
+++ resolved
@@ -208,13 +208,6 @@
                   is_i16b (b1 + b2) (n1 +! n2)))
 let lemma_add_i16b (b1 b2:nat) (n1 n2:i16) = ()
 
-<<<<<<< HEAD
-#push-options "--z3rlimit 50"
-let lemma_range_at_percent (v:int) (p:int{p>0 /\ p%2=0 /\ v < p/2 /\ v >= -p / 2}):
-  Lemma (v @% p == v) = 
-    if v % p >= p/2 then () else ()
-=======
-
 #push-options "--z3rlimit 100 --split_queries always"
 let lemma_range_at_percent (v:int) (p:int{p>0/\ p%2=0 /\ v < p/2 /\ v >= -p / 2}):
   Lemma (v @% p == v) =
@@ -236,7 +229,6 @@
       assert (m < p/2);
       assert (v @% p == v)
     )
->>>>>>> bc883619
 #pop-options
 
 val lemma_sub_i16b (b1 b2:nat) (n1 n2:i16) :
@@ -260,11 +252,6 @@
   let vhigh = cast (x >>! 16l) <: i16 in
   vhigh -. k_times_modulus
 
-<<<<<<< HEAD
-#push-options "--z3rlimit 550"
-let lemma_at_percent_mod (v:int) (p:int{p>0/\ p%2=0}):
-  Lemma ((v @% p) % p == v % p) = if v % p >= p/2 then () else ()
-=======
 #push-options "--z3rlimit 100"
 let lemma_at_percent_mod (v:int) (p:int{p>0/\ p%2=0}):
   Lemma ((v @% p) % p == v % p) =
@@ -281,7 +268,6 @@
     Math.Lemmas.lemma_mod_mod m v p;
     assert ((v @%p) % p == v % p)
   ) 
->>>>>>> bc883619
 #pop-options
 
 let lemma_div_at_percent (v:int) (p:int{p>0/\ p%2=0 /\ (v/p) < p/2 /\ (v/p) >= -p / 2}):
