--- conflicted
+++ resolved
@@ -285,8 +285,4 @@
   (output: t_Array i16 (sz 16))
   = BitVecEq.int_t_array_bitwise_eq bytes  8
                                     output d1
-<<<<<<< HEAD
-=======
-  /\ (forall i. i < 16 ==> bounded (Seq.index output i) d1)
->>>>>>> 985a794a
 #pop-options