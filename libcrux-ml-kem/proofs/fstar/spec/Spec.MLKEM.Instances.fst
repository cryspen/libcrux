--- conflicted
+++ resolved
@@ -18,11 +18,7 @@
 
 let mlkem768_encapsulate (public_key: t_Array u8 (sz 1184)) (randomness: t_Array u8 (sz 32)):
                          (t_Array u8 (sz 1088) & t_Array u8 (sz 32)) & bool =
-<<<<<<< HEAD
     assert (v_CPA_CIPHERTEXT_SIZE mlkem768_rank == sz 1088); 
-=======
-    assert (v_CPA_CIPHERTEXT_SIZE mlkem768_rank == sz 1088);            
->>>>>>> 83a72e79
     ind_cca_encapsulate mlkem768_rank public_key randomness
 
 let mlkem768_decapsulate (secret_key: t_Array u8 (sz 2400)) (ciphertext: t_Array u8 (sz 1088)):
