--- conflicted
+++ resolved
@@ -186,33 +186,12 @@
 
 #pop-options
 
-<<<<<<< HEAD
-let vec_to_i16_array (v: t_SIMD256Vector) =
-  let output:t_Array i16 (mk_usize 16) = Rust_primitives.Hax.repeat (mk_i16 0) (mk_usize 16) in
-  let output:t_Array i16 (mk_usize 16) =
-    Libcrux_intrinsics.Avx2_extract.mm256_storeu_si256_i16 output v.f_elements
-  in
-  let result:t_Array i16 (mk_usize 16) = output in
-  let _:Prims.unit = admit () (* Panic freedom *) in
-  result
-
-[@@ FStar.Tactics.Typeclasses.tcinstance]
-let impl: Libcrux_ml_kem.Vector.Traits.t_Repr t_SIMD256Vector =
-  {
-    _super_13011033735201511749 = FStar.Tactics.Typeclasses.solve;
-    _super_9529721400157967266 = FStar.Tactics.Typeclasses.solve;
-    f_repr_pre = (fun (x: t_SIMD256Vector) -> true);
-    f_repr_post = (fun (x: t_SIMD256Vector) (out: t_Array i16 (mk_usize 16)) -> true);
-    f_repr = fun (x: t_SIMD256Vector) -> vec_to_i16_array x
-  }
-=======
 #push-options "--admit_smt_queries true"
 
 let serialize_10_ (vector: t_SIMD256Vector) =
   Libcrux_ml_kem.Vector.Avx2.Serialize.serialize_10_ vector.f_elements
 
 #pop-options
->>>>>>> a09ba242
 
 #push-options "--admit_smt_queries true"
 
@@ -258,7 +237,7 @@
     f_ZERO = (fun (_: Prims.unit) -> vec_zero ());
     f_from_i16_array_pre
     =
-    (fun (array: t_Slice i16) -> (Core.Slice.impl__len #i16 array <: usize) =. mk_usize 16);
+    (fun (array: t_Slice i16) -> (Core.Slice.impl__len #i16 array <: usize) =. sz 16);
     f_from_i16_array_post
     =
     (fun (array: t_Slice i16) (out: t_SIMD256Vector) -> impl.f_repr out == array);
@@ -266,7 +245,7 @@
     f_to_i16_array_pre = (fun (x: t_SIMD256Vector) -> true);
     f_to_i16_array_post
     =
-    (fun (x: t_SIMD256Vector) (out: t_Array i16 (mk_usize 16)) -> out == impl.f_repr x);
+    (fun (x: t_SIMD256Vector) (out: t_Array i16 (sz 16)) -> out == impl.f_repr x);
     f_to_i16_array = (fun (x: t_SIMD256Vector) -> vec_to_i16_array x);
     f_add_pre
     =
@@ -342,8 +321,7 @@
         t_SIMD256Vector);
     f_shift_right_pre
     =
-    (fun (v_SHIFT_BY: i32) (vector: t_SIMD256Vector) ->
-        v_SHIFT_BY >=. mk_i32 0 && v_SHIFT_BY <. mk_i32 16);
+    (fun (v_SHIFT_BY: i32) (vector: t_SIMD256Vector) -> v_SHIFT_BY >=. 0l && v_SHIFT_BY <. 16l);
     f_shift_right_post
     =
     (fun (v_SHIFT_BY: i32) (vector: t_SIMD256Vector) (out: t_SIMD256Vector) ->
@@ -579,13 +557,13 @@
     (fun (vector: t_SIMD256Vector) -> Spec.MLKEM.serialize_pre 1 (impl.f_repr vector));
     f_serialize_1_post
     =
-    (fun (vector: t_SIMD256Vector) (out: t_Array u8 (mk_usize 2)) ->
+    (fun (vector: t_SIMD256Vector) (out: t_Array u8 (sz 2)) ->
         Spec.MLKEM.serialize_pre 1 (impl.f_repr vector) ==>
         Spec.MLKEM.serialize_post 1 (impl.f_repr vector) out);
     f_serialize_1_ = (fun (vector: t_SIMD256Vector) -> serialize_1_ vector);
     f_deserialize_1_pre
     =
-    (fun (bytes: t_Slice u8) -> (Core.Slice.impl__len #u8 bytes <: usize) =. mk_usize 2);
+    (fun (bytes: t_Slice u8) -> (Core.Slice.impl__len #u8 bytes <: usize) =. sz 2);
     f_deserialize_1_post
     =
     (fun (bytes: t_Slice u8) (out: t_SIMD256Vector) ->
@@ -596,27 +574,27 @@
     (fun (vector: t_SIMD256Vector) -> Spec.MLKEM.serialize_pre 4 (impl.f_repr vector));
     f_serialize_4_post
     =
-    (fun (vector: t_SIMD256Vector) (out: t_Array u8 (mk_usize 8)) ->
+    (fun (vector: t_SIMD256Vector) (out: t_Array u8 (sz 8)) ->
         Spec.MLKEM.serialize_pre 4 (impl.f_repr vector) ==>
         Spec.MLKEM.serialize_post 4 (impl.f_repr vector) out);
     f_serialize_4_ = (fun (vector: t_SIMD256Vector) -> serialize_4_ vector);
     f_deserialize_4_pre
     =
-    (fun (bytes: t_Slice u8) -> (Core.Slice.impl__len #u8 bytes <: usize) =. mk_usize 8);
+    (fun (bytes: t_Slice u8) -> (Core.Slice.impl__len #u8 bytes <: usize) =. sz 8);
     f_deserialize_4_post
     =
     (fun (bytes: t_Slice u8) (out: t_SIMD256Vector) ->
         sz (Seq.length bytes) =. sz 8 ==> Spec.MLKEM.deserialize_post 4 bytes (impl.f_repr out));
     f_deserialize_4_ = (fun (bytes: t_Slice u8) -> deserialize_4_ bytes);
     f_serialize_5_pre = (fun (vector: t_SIMD256Vector) -> true);
-    f_serialize_5_post = (fun (vector: t_SIMD256Vector) (out: t_Array u8 (mk_usize 10)) -> true);
+    f_serialize_5_post = (fun (vector: t_SIMD256Vector) (out: t_Array u8 (sz 10)) -> true);
     f_serialize_5_
     =
     (fun (vector: t_SIMD256Vector) ->
         Libcrux_ml_kem.Vector.Avx2.Serialize.serialize_5_ vector.f_elements);
     f_deserialize_5_pre
     =
-    (fun (bytes: t_Slice u8) -> (Core.Slice.impl__len #u8 bytes <: usize) =. mk_usize 10);
+    (fun (bytes: t_Slice u8) -> (Core.Slice.impl__len #u8 bytes <: usize) =. sz 10);
     f_deserialize_5_post = (fun (bytes: t_Slice u8) (out: t_SIMD256Vector) -> true);
     f_deserialize_5_
     =
@@ -630,27 +608,27 @@
     (fun (vector: t_SIMD256Vector) -> Spec.MLKEM.serialize_pre 10 (impl.f_repr vector));
     f_serialize_10_post
     =
-    (fun (vector: t_SIMD256Vector) (out: t_Array u8 (mk_usize 20)) ->
+    (fun (vector: t_SIMD256Vector) (out: t_Array u8 (sz 20)) ->
         Spec.MLKEM.serialize_pre 10 (impl.f_repr vector) ==>
         Spec.MLKEM.serialize_post 10 (impl.f_repr vector) out);
     f_serialize_10_ = (fun (vector: t_SIMD256Vector) -> serialize_10_ vector);
     f_deserialize_10_pre
     =
-    (fun (bytes: t_Slice u8) -> (Core.Slice.impl__len #u8 bytes <: usize) =. mk_usize 20);
+    (fun (bytes: t_Slice u8) -> (Core.Slice.impl__len #u8 bytes <: usize) =. sz 20);
     f_deserialize_10_post
     =
     (fun (bytes: t_Slice u8) (out: t_SIMD256Vector) ->
         sz (Seq.length bytes) =. sz 20 ==> Spec.MLKEM.deserialize_post 10 bytes (impl.f_repr out));
     f_deserialize_10_ = (fun (bytes: t_Slice u8) -> deserialize_10_ bytes);
     f_serialize_11_pre = (fun (vector: t_SIMD256Vector) -> true);
-    f_serialize_11_post = (fun (vector: t_SIMD256Vector) (out: t_Array u8 (mk_usize 22)) -> true);
+    f_serialize_11_post = (fun (vector: t_SIMD256Vector) (out: t_Array u8 (sz 22)) -> true);
     f_serialize_11_
     =
     (fun (vector: t_SIMD256Vector) ->
         Libcrux_ml_kem.Vector.Avx2.Serialize.serialize_11_ vector.f_elements);
     f_deserialize_11_pre
     =
-    (fun (bytes: t_Slice u8) -> (Core.Slice.impl__len #u8 bytes <: usize) =. mk_usize 22);
+    (fun (bytes: t_Slice u8) -> (Core.Slice.impl__len #u8 bytes <: usize) =. sz 22);
     f_deserialize_11_post = (fun (bytes: t_Slice u8) (out: t_SIMD256Vector) -> true);
     f_deserialize_11_
     =
@@ -663,13 +641,13 @@
     (fun (vector: t_SIMD256Vector) -> Spec.MLKEM.serialize_pre 12 (impl.f_repr vector));
     f_serialize_12_post
     =
-    (fun (vector: t_SIMD256Vector) (out: t_Array u8 (mk_usize 24)) ->
+    (fun (vector: t_SIMD256Vector) (out: t_Array u8 (sz 24)) ->
         Spec.MLKEM.serialize_pre 12 (impl.f_repr vector) ==>
         Spec.MLKEM.serialize_post 12 (impl.f_repr vector) out);
     f_serialize_12_ = (fun (vector: t_SIMD256Vector) -> serialize_12_ vector);
     f_deserialize_12_pre
     =
-    (fun (bytes: t_Slice u8) -> (Core.Slice.impl__len #u8 bytes <: usize) =. mk_usize 24);
+    (fun (bytes: t_Slice u8) -> (Core.Slice.impl__len #u8 bytes <: usize) =. sz 24);
     f_deserialize_12_post
     =
     (fun (bytes: t_Slice u8) (out: t_SIMD256Vector) ->
@@ -678,8 +656,8 @@
     f_rej_sample_pre
     =
     (fun (input: t_Slice u8) (output: t_Slice i16) ->
-        (Core.Slice.impl__len #u8 input <: usize) =. mk_usize 24 &&
-        (Core.Slice.impl__len #i16 output <: usize) =. mk_usize 16);
+        (Core.Slice.impl__len #u8 input <: usize) =. sz 24 &&
+        (Core.Slice.impl__len #i16 output <: usize) =. sz 16);
     f_rej_sample_post
     =
     (fun (input: t_Slice u8) (output: t_Slice i16) (output_future, result: (t_Slice i16 & usize)) ->
