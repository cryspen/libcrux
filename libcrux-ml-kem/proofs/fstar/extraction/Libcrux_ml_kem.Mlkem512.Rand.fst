--- conflicted
+++ resolved
@@ -13,26 +13,6 @@
       (#impl_277843321_: Type0)
       (#[FStar.Tactics.Typeclasses.tcresolve ()] i1: Rand_core.t_RngCore impl_277843321_)
       (#[FStar.Tactics.Typeclasses.tcresolve ()] i2: Rand_core.t_CryptoRng impl_277843321_)
-<<<<<<< HEAD
-      (public_key: Libcrux_ml_kem.Types.t_MlKemPublicKey (mk_usize 800))
-      (rng: impl_277843321_)
-     =
-  let randomness:t_Array u8 (mk_usize 32) = Rust_primitives.Hax.repeat (mk_u8 0) (mk_usize 32) in
-  let tmp0, tmp1:(impl_277843321_ & t_Array u8 (mk_usize 32)) =
-    Rand_core.f_fill_bytes #impl_277843321_ #FStar.Tactics.Typeclasses.solve rng randomness
-  in
-  let rng:impl_277843321_ = tmp0 in
-  let randomness:t_Array u8 (mk_usize 32) = tmp1 in
-  let _:Prims.unit = () in
-  let hax_temp_output:(Libcrux_ml_kem.Types.t_MlKemCiphertext (mk_usize 768) &
-    t_Array u8 (mk_usize 32)) =
-    Libcrux_ml_kem.Mlkem512.encapsulate public_key randomness
-  in
-  rng, hax_temp_output
-  <:
-  (impl_277843321_ &
-    (Libcrux_ml_kem.Types.t_MlKemCiphertext (mk_usize 768) & t_Array u8 (mk_usize 32)))
-=======
       (rng: impl_277843321_)
      =
   let randomness:t_Array u8 (sz 64) = Rust_primitives.Hax.repeat 0uy (sz 64) in
@@ -46,7 +26,6 @@
     Libcrux_ml_kem.Mlkem512.generate_key_pair randomness
   in
   rng, hax_temp_output <: (impl_277843321_ & Libcrux_ml_kem.Types.t_MlKemKeyPair (sz 1632) (sz 800))
->>>>>>> a09ba242
 
 let encapsulate
       (#impl_277843321_: Type0)
@@ -55,21 +34,6 @@
       (public_key: Libcrux_ml_kem.Types.t_MlKemPublicKey (sz 800))
       (rng: impl_277843321_)
      =
-<<<<<<< HEAD
-  let randomness:t_Array u8 (mk_usize 64) = Rust_primitives.Hax.repeat (mk_u8 0) (mk_usize 64) in
-  let tmp0, tmp1:(impl_277843321_ & t_Array u8 (mk_usize 64)) =
-    Rand_core.f_fill_bytes #impl_277843321_ #FStar.Tactics.Typeclasses.solve rng randomness
-  in
-  let rng:impl_277843321_ = tmp0 in
-  let randomness:t_Array u8 (mk_usize 64) = tmp1 in
-  let _:Prims.unit = () in
-  let hax_temp_output:Libcrux_ml_kem.Types.t_MlKemKeyPair (mk_usize 1632) (mk_usize 800) =
-    Libcrux_ml_kem.Mlkem512.generate_key_pair randomness
-  in
-  rng, hax_temp_output
-  <:
-  (impl_277843321_ & Libcrux_ml_kem.Types.t_MlKemKeyPair (mk_usize 1632) (mk_usize 800))
-=======
   let randomness:t_Array u8 (sz 32) = Rust_primitives.Hax.repeat 0uy (sz 32) in
   let tmp0, tmp1:(impl_277843321_ & t_Array u8 (sz 32)) =
     Rand_core.f_fill_bytes #impl_277843321_ #FStar.Tactics.Typeclasses.solve rng randomness
@@ -82,5 +46,4 @@
   in
   rng, hax_temp_output
   <:
-  (impl_277843321_ & (Libcrux_ml_kem.Types.t_MlKemCiphertext (sz 768) & t_Array u8 (sz 32)))
->>>>>>> a09ba242
+  (impl_277843321_ & (Libcrux_ml_kem.Types.t_MlKemCiphertext (sz 768) & t_Array u8 (sz 32)))