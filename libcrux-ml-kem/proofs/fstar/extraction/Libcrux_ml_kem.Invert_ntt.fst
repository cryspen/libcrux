--- conflicted
+++ resolved
@@ -9,7 +9,6 @@
   let open Libcrux_ml_kem.Vector.Traits in
   ()
 
-<<<<<<< HEAD
 let inv_ntt_layer_int_vec_step_reduce
       (#v_Vector: Type0)
       (#[FStar.Tactics.Typeclasses.tcresolve ()]
@@ -37,8 +36,6 @@
   let b:v_Vector = Libcrux_ml_kem.Vector.Traits.montgomery_multiply_fe #v_Vector a_minus_b zeta_r in
   a, b <: (v_Vector & v_Vector)
 
-=======
->>>>>>> a177c4d9
 #push-options "--z3rlimit 200 --ext context_pruning"
 
 let invert_ntt_at_layer_1_
