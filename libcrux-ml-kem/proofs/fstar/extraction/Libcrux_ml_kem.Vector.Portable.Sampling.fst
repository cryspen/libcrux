--- conflicted
+++ resolved
@@ -4,7 +4,6 @@
 open FStar.Mul
 
 let rej_sample (a: t_Slice u8) (result: t_Slice i16) =
-<<<<<<< HEAD
   let _:Prims.unit =
     assert (v (Core.Slice.impl__len a) == 24);
     assert (v (Core.Slice.impl__len result) == 16)
@@ -14,13 +13,6 @@
     Rust_primitives.Hax.Folds.fold_range (sz 0)
       ((Core.Slice.impl__len #u8 a <: usize) /! sz 3 <: usize)
       (fun temp_0_ i ->
-=======
-  let sampled:usize = mk_usize 0 in
-  let result, sampled:(t_Slice i16 & usize) =
-    Rust_primitives.Hax.Folds.fold_range (mk_usize 0)
-      ((Core.Slice.impl__len #u8 a <: usize) /! mk_usize 3 <: usize)
-      (fun temp_0_ temp_1_ ->
->>>>>>> a177c4d9
           let result, sampled:(t_Slice i16 & usize) = temp_0_ in
           let i:usize = i in
           Seq.length result == 16 /\ v sampled <= v i * 2)
