--- conflicted
+++ resolved
@@ -12,58 +12,6 @@
   let open Libcrux_ml_kem.Vector.Traits in
   ()
 
-<<<<<<< HEAD
-#push-options "--z3rlimit 300"
-
-let validate_private_key_only
-      (v_K v_SECRET_KEY_SIZE: usize)
-      (#v_Hasher: Type0)
-      (#[FStar.Tactics.Typeclasses.tcresolve ()]
-          i1:
-          Libcrux_ml_kem.Hash_functions.t_Hash v_Hasher v_K)
-      (private_key: Libcrux_ml_kem.Types.t_MlKemPrivateKey v_SECRET_KEY_SIZE)
-     =
-  let t:t_Array u8 (mk_usize 32) =
-    Libcrux_ml_kem.Hash_functions.f_H #v_Hasher
-      #v_K
-      #FStar.Tactics.Typeclasses.solve
-      (private_key.Libcrux_ml_kem.Types.f_value.[ {
-            Core.Ops.Range.f_start = mk_usize 384 *! v_K <: usize;
-            Core.Ops.Range.f_end = (mk_usize 768 *! v_K <: usize) +! mk_usize 32 <: usize
-          }
-          <:
-          Core.Ops.Range.t_Range usize ]
-        <:
-        t_Slice u8)
-  in
-  let expected:t_Slice u8 =
-    private_key.Libcrux_ml_kem.Types.f_value.[ {
-        Core.Ops.Range.f_start = (mk_usize 768 *! v_K <: usize) +! mk_usize 32 <: usize;
-        Core.Ops.Range.f_end = (mk_usize 768 *! v_K <: usize) +! mk_usize 64 <: usize
-      }
-      <:
-      Core.Ops.Range.t_Range usize ]
-  in
-  t =. expected
-
-#pop-options
-
-#push-options "--z3rlimit 300"
-
-let validate_private_key
-      (v_K v_SECRET_KEY_SIZE v_CIPHERTEXT_SIZE: usize)
-      (#v_Hasher: Type0)
-      (#[FStar.Tactics.Typeclasses.tcresolve ()]
-          i1:
-          Libcrux_ml_kem.Hash_functions.t_Hash v_Hasher v_K)
-      (private_key: Libcrux_ml_kem.Types.t_MlKemPrivateKey v_SECRET_KEY_SIZE)
-      (v__ciphertext: Libcrux_ml_kem.Types.t_MlKemCiphertext v_CIPHERTEXT_SIZE)
-     = validate_private_key_only v_K v_SECRET_KEY_SIZE #v_Hasher private_key
-
-#pop-options
-
-=======
->>>>>>> a09ba242
 #push-options "--z3rlimit 150"
 
 let serialize_kem_secret_key_mut
@@ -75,7 +23,7 @@
       (private_key public_key implicit_rejection_value: t_Slice u8)
       (serialized: t_Array u8 v_SERIALIZED_KEY_LEN)
      =
-  let pointer:usize = mk_usize 0 in
+  let pointer:usize = sz 0 in
   let serialized:t_Array u8 v_SERIALIZED_KEY_LEN =
     Rust_primitives.Hax.Monomorphized_update_at.update_at_range serialized
       ({
@@ -224,9 +172,7 @@
           Libcrux_ml_kem.Hash_functions.t_Hash v_Hasher v_K)
       (private_key public_key implicit_rejection_value: t_Slice u8)
      =
-  let out:t_Array u8 v_SERIALIZED_KEY_LEN =
-    Rust_primitives.Hax.repeat (mk_u8 0) v_SERIALIZED_KEY_LEN
-  in
+  let out:t_Array u8 v_SERIALIZED_KEY_LEN = Rust_primitives.Hax.repeat 0uy v_SERIALIZED_KEY_LEN in
   let out:t_Array u8 v_SERIALIZED_KEY_LEN =
     serialize_kem_secret_key_mut v_K
       v_SERIALIZED_KEY_LEN
@@ -240,100 +186,6 @@
 
 #pop-options
 
-<<<<<<< HEAD
-#push-options "--z3rlimit 300"
-
-let encapsulate
-      (v_K v_CIPHERTEXT_SIZE v_PUBLIC_KEY_SIZE v_T_AS_NTT_ENCODED_SIZE v_C1_SIZE v_C2_SIZE v_VECTOR_U_COMPRESSION_FACTOR v_VECTOR_V_COMPRESSION_FACTOR v_C1_BLOCK_SIZE v_ETA1 v_ETA1_RANDOMNESS_SIZE v_ETA2 v_ETA2_RANDOMNESS_SIZE:
-          usize)
-      (#v_Vector #v_Hasher #v_Scheme: Type0)
-      (#[FStar.Tactics.Typeclasses.tcresolve ()]
-          i3:
-          Libcrux_ml_kem.Vector.Traits.t_Operations v_Vector)
-      (#[FStar.Tactics.Typeclasses.tcresolve ()]
-          i4:
-          Libcrux_ml_kem.Hash_functions.t_Hash v_Hasher v_K)
-      (#[FStar.Tactics.Typeclasses.tcresolve ()] i5: Libcrux_ml_kem.Variant.t_Variant v_Scheme)
-      (public_key: Libcrux_ml_kem.Types.t_MlKemPublicKey v_PUBLIC_KEY_SIZE)
-      (randomness: t_Array u8 (mk_usize 32))
-     =
-  let randomness:t_Array u8 (mk_usize 32) =
-    Libcrux_ml_kem.Variant.f_entropy_preprocess #v_Scheme
-      #FStar.Tactics.Typeclasses.solve
-      v_K
-      #v_Hasher
-      (randomness <: t_Slice u8)
-  in
-  let (to_hash: t_Array u8 (mk_usize 64)):t_Array u8 (mk_usize 64) =
-    Libcrux_ml_kem.Utils.into_padded_array (mk_usize 64) (randomness <: t_Slice u8)
-  in
-  let _:Prims.unit = eq_intro (Seq.slice to_hash 0 32) randomness in
-  let to_hash:t_Array u8 (mk_usize 64) =
-    Rust_primitives.Hax.Monomorphized_update_at.update_at_range_from to_hash
-      ({ Core.Ops.Range.f_start = Libcrux_ml_kem.Constants.v_H_DIGEST_SIZE }
-        <:
-        Core.Ops.Range.t_RangeFrom usize)
-      (Core.Slice.impl__copy_from_slice #u8
-          (to_hash.[ { Core.Ops.Range.f_start = Libcrux_ml_kem.Constants.v_H_DIGEST_SIZE }
-              <:
-              Core.Ops.Range.t_RangeFrom usize ]
-            <:
-            t_Slice u8)
-          (Libcrux_ml_kem.Hash_functions.f_H #v_Hasher
-              #v_K
-              #FStar.Tactics.Typeclasses.solve
-              (Libcrux_ml_kem.Types.impl_20__as_slice v_PUBLIC_KEY_SIZE public_key <: t_Slice u8)
-            <:
-            t_Slice u8)
-        <:
-        t_Slice u8)
-  in
-  let _:Prims.unit =
-    assert (Seq.slice to_hash 0 (v Libcrux_ml_kem.Constants.v_H_DIGEST_SIZE) == randomness);
-    lemma_slice_append to_hash randomness (Spec.Utils.v_H public_key.f_value);
-    assert (to_hash == concat randomness (Spec.Utils.v_H public_key.f_value))
-  in
-  let hashed:t_Array u8 (mk_usize 64) =
-    Libcrux_ml_kem.Hash_functions.f_G #v_Hasher
-      #v_K
-      #FStar.Tactics.Typeclasses.solve
-      (to_hash <: t_Slice u8)
-  in
-  let shared_secret, pseudorandomness:(t_Slice u8 & t_Slice u8) =
-    Core.Slice.impl__split_at #u8
-      (hashed <: t_Slice u8)
-      Libcrux_ml_kem.Constants.v_SHARED_SECRET_SIZE
-  in
-  let ciphertext:t_Array u8 v_CIPHERTEXT_SIZE =
-    Libcrux_ml_kem.Ind_cpa.encrypt v_K v_CIPHERTEXT_SIZE v_T_AS_NTT_ENCODED_SIZE v_C1_SIZE v_C2_SIZE
-      v_VECTOR_U_COMPRESSION_FACTOR v_VECTOR_V_COMPRESSION_FACTOR v_C1_BLOCK_SIZE v_ETA1
-      v_ETA1_RANDOMNESS_SIZE v_ETA2 v_ETA2_RANDOMNESS_SIZE #v_Vector #v_Hasher
-      (Libcrux_ml_kem.Types.impl_20__as_slice v_PUBLIC_KEY_SIZE public_key <: t_Slice u8) randomness
-      pseudorandomness
-  in
-  let ciphertext:Libcrux_ml_kem.Types.t_MlKemCiphertext v_CIPHERTEXT_SIZE =
-    Core.Convert.f_from #(Libcrux_ml_kem.Types.t_MlKemCiphertext v_CIPHERTEXT_SIZE)
-      #(t_Array u8 v_CIPHERTEXT_SIZE)
-      #FStar.Tactics.Typeclasses.solve
-      ciphertext
-  in
-  let shared_secret_array:t_Array u8 (mk_usize 32) =
-    Libcrux_ml_kem.Variant.f_kdf #v_Scheme
-      #FStar.Tactics.Typeclasses.solve
-      v_K
-      v_CIPHERTEXT_SIZE
-      #v_Hasher
-      shared_secret
-      ciphertext
-  in
-  ciphertext, shared_secret_array
-  <:
-  (Libcrux_ml_kem.Types.t_MlKemCiphertext v_CIPHERTEXT_SIZE & t_Array u8 (mk_usize 32))
-
-#pop-options
-
-=======
->>>>>>> a09ba242
 let validate_public_key
       (v_K v_RANKED_BYTES_PER_RING_ELEMENT v_PUBLIC_KEY_SIZE: usize)
       (#v_Vector: Type0)
@@ -427,11 +279,11 @@
           i4:
           Libcrux_ml_kem.Hash_functions.t_Hash v_Hasher v_K)
       (#[FStar.Tactics.Typeclasses.tcresolve ()] i5: Libcrux_ml_kem.Variant.t_Variant v_Scheme)
-      (randomness: t_Array u8 (mk_usize 64))
+      (randomness: t_Array u8 (sz 64))
      =
   let ind_cpa_keypair_randomness:t_Slice u8 =
     randomness.[ {
-        Core.Ops.Range.f_start = mk_usize 0;
+        Core.Ops.Range.f_start = sz 0;
         Core.Ops.Range.f_end = Libcrux_ml_kem.Constants.v_CPA_PKE_KEY_GENERATION_SEED_SIZE
       }
       <:
@@ -611,7 +463,7 @@
           (v_CPA_SECRET_KEY_SIZE +! v_PUBLIC_KEY_SIZE +! Spec.MLKEM.v_H_DIGEST_SIZE)
           (length private_key.f_value))
   in
-  let decrypted:t_Array u8 (mk_usize 32) =
+  let decrypted:t_Array u8 (sz 32) =
     Libcrux_ml_kem.Ind_cpa.decrypt v_K
       v_CIPHERTEXT_SIZE
       v_C1_SIZE
@@ -621,11 +473,11 @@
       ind_cpa_secret_key
       ciphertext.Libcrux_ml_kem.Types.f_value
   in
-  let (to_hash: t_Array u8 (mk_usize 64)):t_Array u8 (mk_usize 64) =
-    Libcrux_ml_kem.Utils.into_padded_array (mk_usize 64) (decrypted <: t_Slice u8)
+  let (to_hash: t_Array u8 (sz 64)):t_Array u8 (sz 64) =
+    Libcrux_ml_kem.Utils.into_padded_array (sz 64) (decrypted <: t_Slice u8)
   in
   let _:Prims.unit = eq_intro (Seq.slice to_hash 0 32) decrypted in
-  let to_hash:t_Array u8 (mk_usize 64) =
+  let to_hash:t_Array u8 (sz 64) =
     Rust_primitives.Hax.Monomorphized_update_at.update_at_range_from to_hash
       ({ Core.Ops.Range.f_start = Libcrux_ml_kem.Constants.v_SHARED_SECRET_SIZE }
         <:
@@ -645,7 +497,7 @@
     assert (decrypted == Spec.MLKEM.ind_cpa_decrypt v_K ind_cpa_secret_key ciphertext.f_value);
     assert (to_hash == concat decrypted ind_cpa_public_key_hash)
   in
-  let hashed:t_Array u8 (mk_usize 64) =
+  let hashed:t_Array u8 (sz 64) =
     Libcrux_ml_kem.Hash_functions.f_G #v_Hasher
       #v_K
       #FStar.Tactics.Typeclasses.solve
@@ -697,11 +549,11 @@
     assert (i4.f_PRF_pre (sz 32) to_hash);
     lemma_slice_append to_hash implicit_rejection_value ciphertext.f_value
   in
-  let (implicit_rejection_shared_secret: t_Array u8 (mk_usize 32)):t_Array u8 (mk_usize 32) =
+  let (implicit_rejection_shared_secret: t_Array u8 (sz 32)):t_Array u8 (sz 32) =
     Libcrux_ml_kem.Hash_functions.f_PRF #v_Hasher
       #v_K
       #FStar.Tactics.Typeclasses.solve
-      (mk_usize 32)
+      (sz 32)
       (to_hash <: t_Slice u8)
   in
   let _:Prims.unit =
@@ -714,7 +566,7 @@
       v_ETA1_RANDOMNESS_SIZE v_ETA2 v_ETA2_RANDOMNESS_SIZE #v_Vector #v_Hasher ind_cpa_public_key
       decrypted pseudorandomness
   in
-  let implicit_rejection_shared_secret:t_Array u8 (mk_usize 32) =
+  let implicit_rejection_shared_secret:t_Array u8 (sz 32) =
     Libcrux_ml_kem.Variant.f_kdf #v_Scheme
       #FStar.Tactics.Typeclasses.solve
       v_K
@@ -723,7 +575,7 @@
       (implicit_rejection_shared_secret <: t_Slice u8)
       ciphertext
   in
-  let shared_secret:t_Array u8 (mk_usize 32) =
+  let shared_secret:t_Array u8 (sz 32) =
     Libcrux_ml_kem.Variant.f_kdf #v_Scheme
       #FStar.Tactics.Typeclasses.solve
       v_K
