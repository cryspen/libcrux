--- conflicted
+++ resolved
@@ -44,7 +44,6 @@
         <:
         t_Slice u8)
   in
-  assert (Seq.slice out 0 (v (Spec.MLKEM.v_CPA_PRIVATE_KEY_SIZE v_K)) == private_key);
   let pointer:usize = pointer +! (Core.Slice.impl__len #u8 private_key <: usize) in
   let out:t_Array u8 v_SERIALIZED_KEY_LEN =
     Rust_primitives.Hax.Monomorphized_update_at.update_at_range out
@@ -69,10 +68,8 @@
         <:
         t_Slice u8)
   in
-  assert (Seq.slice out 0 (v (Spec.MLKEM.v_CPA_PRIVATE_KEY_SIZE v_K)) == private_key);
-  assert (Seq.slice out (v (Spec.MLKEM.v_CPA_PRIVATE_KEY_SIZE v_K)) (v (Spec.MLKEM.v_CPA_PRIVATE_KEY_SIZE v_K) + v (Spec.MLKEM.v_CPA_PUBLIC_KEY_SIZE v_K)) == public_key);
   let pointer:usize = pointer +! (Core.Slice.impl__len #u8 public_key <: usize) in
-  let out1:t_Array u8 v_SERIALIZED_KEY_LEN =
+  let out:t_Array u8 v_SERIALIZED_KEY_LEN =
     Rust_primitives.Hax.Monomorphized_update_at.update_at_range out
       ({
           Core.Ops.Range.f_start = pointer;
@@ -126,10 +123,6 @@
         <:
         t_Slice u8)
   in
-<<<<<<< HEAD
-  admit();
-  Seq.lemma_eq_intro out (Seq.append (Seq.append (Seq.append private_key public_key) (Spec.Utils.v_H public_key)) implicit_rejection_value);
-=======
   let _:Prims.unit =
     let open Spec.Utils in
     assert ((Seq.slice out 0 (v #usize_inttype (Spec.MLKEM.v_CPA_PRIVATE_KEY_SIZE v_K)))
@@ -164,7 +157,6 @@
       (Libcrux_ml_kem.Hash_functions.f_H #v_Hasher #v_K public_key)
       implicit_rejection_value
   in
->>>>>>> cd1a41c0
   out
 
 let validate_public_key
@@ -432,12 +424,8 @@
   <:
   (Libcrux_ml_kem.Types.t_MlKemCiphertext v_CIPHERTEXT_SIZE & t_Array u8 (sz 32))
 
-<<<<<<< HEAD
-#push-options "--z3rlimit 500"
-=======
 #pop-options
 
->>>>>>> cd1a41c0
 let generate_keypair
       (v_K v_CPA_PRIVATE_KEY_SIZE v_PRIVATE_KEY_SIZE v_PUBLIC_KEY_SIZE v_RANKED_BYTES_PER_RING_ELEMENT v_ETA1 v_ETA1_RANDOMNESS_SIZE:
           usize)
