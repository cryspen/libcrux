--- conflicted
+++ resolved
@@ -3,24 +3,9 @@
 open Core
 open FStar.Mul
 
-class t_Repr (v_Self: Type0) = {
-  [@@@ FStar.Tactics.Typeclasses.no_method]_super_11581440318597584651:Core.Marker.t_Copy v_Self;
-  [@@@ FStar.Tactics.Typeclasses.no_method]_super_9442900250278684536:Core.Clone.t_Clone v_Self;
-  f_repr_pre:x: v_Self -> pred: Type0{true ==> pred};
-  f_repr_post:v_Self -> t_Array i16 (sz 16) -> Type0;
-  f_repr:x0: v_Self
-    -> Prims.Pure (t_Array i16 (sz 16)) (f_repr_pre x0) (fun result -> f_repr_post x0 result)
-}
-
 class t_Operations (v_Self: Type0) = {
   [@@@ FStar.Tactics.Typeclasses.no_method]_super_11581440318597584651:Core.Marker.t_Copy v_Self;
   [@@@ FStar.Tactics.Typeclasses.no_method]_super_9442900250278684536:Core.Clone.t_Clone v_Self;
-<<<<<<< HEAD
-  [@@@ FStar.Tactics.Typeclasses.no_method]_super_8706949974463268012:t_Repr v_Self;
-  f_to_i16_array_pre:x: v_Self -> pred: Type0{true ==> pred};
-  f_to_i16_array_post:x: v_Self -> result: t_Array i16 (sz 16)
-    -> pred: Type0{pred ==> f_repr x == result};
-=======
   f_ZERO_pre:x: Prims.unit
     -> pred:
       Type0
@@ -35,45 +20,10 @@
     -> Prims.Pure v_Self (f_from_i16_array_pre x0) (fun result -> f_from_i16_array_post x0 result);
   f_to_i16_array_pre:x: v_Self -> pred: Type0{true ==> pred};
   f_to_i16_array_post:v_Self -> t_Array i16 (sz 16) -> Type0;
->>>>>>> a6e4d55c
   f_to_i16_array:x0: v_Self
     -> Prims.Pure (t_Array i16 (sz 16))
         (f_to_i16_array_pre x0)
         (fun result -> f_to_i16_array_post x0 result);
-<<<<<<< HEAD
-  f_from_i16_array_pre:array: t_Slice i16
-    -> pred: Type0{(Core.Slice.impl__len #i16 array <: usize) =. sz 16 ==> pred};
-  f_from_i16_array_post:array: t_Slice i16 -> result: v_Self
-    -> pred: Type0{pred ==> f_repr result == array};
-  f_from_i16_array:x0: t_Slice i16
-    -> Prims.Pure v_Self (f_from_i16_array_pre x0) (fun result -> f_from_i16_array_post x0 result);
-  f_ZERO_pre:x: Prims.unit
-    -> pred:
-      Type0
-        { (let _:Prims.unit = x in
-            true) ==>
-          pred };
-  f_ZERO_post:x: Prims.unit -> result: v_Self
-    -> pred:
-      Type0
-        { pred ==>
-          (let _:Prims.unit = x in
-            f_repr result == Seq.create 16 0s) };
-  f_ZERO:x0: Prims.unit -> Prims.Pure v_Self (f_ZERO_pre x0) (fun result -> f_ZERO_post x0 result);
-  f_add_pre:lhs: v_Self -> rhs: v_Self -> pred: Type0{true ==> pred};
-  f_add_post:lhs: v_Self -> rhs: v_Self -> result: v_Self
-    -> pred: Type0{pred ==> f_repr result == Spec.Utils.map2 ( +. ) (f_repr lhs) (f_repr rhs)};
-  f_add:x0: v_Self -> x1: v_Self
-    -> Prims.Pure v_Self (f_add_pre x0 x1) (fun result -> f_add_post x0 x1 result);
-  f_sub_pre:lhs: v_Self -> rhs: v_Self -> pred: Type0{true ==> pred};
-  f_sub_post:lhs: v_Self -> rhs: v_Self -> result: v_Self
-    -> pred: Type0{pred ==> f_repr result == Spec.Utils.map2 ( -. ) (f_repr lhs) (f_repr rhs)};
-  f_sub:x0: v_Self -> x1: v_Self
-    -> Prims.Pure v_Self (f_sub_pre x0 x1) (fun result -> f_sub_post x0 x1 result);
-  f_multiply_by_constant_pre:v: v_Self -> c: i16 -> pred: Type0{true ==> pred};
-  f_multiply_by_constant_post:v: v_Self -> c: i16 -> result: v_Self
-    -> pred: Type0{pred ==> f_repr result == Spec.Utils.map_array (fun x -> x *. c) (f_repr v)};
-=======
   f_add_pre:lhs: v_Self -> rhs: v_Self -> pred: Type0{true ==> pred};
   f_add_post:v_Self -> v_Self -> v_Self -> Type0;
   f_add:x0: v_Self -> x1: v_Self
@@ -84,59 +34,29 @@
     -> Prims.Pure v_Self (f_sub_pre x0 x1) (fun result -> f_sub_post x0 x1 result);
   f_multiply_by_constant_pre:v: v_Self -> c: i16 -> pred: Type0{true ==> pred};
   f_multiply_by_constant_post:v_Self -> i16 -> v_Self -> Type0;
->>>>>>> a6e4d55c
   f_multiply_by_constant:x0: v_Self -> x1: i16
     -> Prims.Pure v_Self
         (f_multiply_by_constant_pre x0 x1)
         (fun result -> f_multiply_by_constant_post x0 x1 result);
   f_bitwise_and_with_constant_pre:v: v_Self -> c: i16 -> pred: Type0{true ==> pred};
-<<<<<<< HEAD
-  f_bitwise_and_with_constant_post:v: v_Self -> c: i16 -> result: v_Self
-    -> pred: Type0{pred ==> f_repr result == Spec.Utils.map_array (fun x -> x &. c) (f_repr v)};
-=======
   f_bitwise_and_with_constant_post:v_Self -> i16 -> v_Self -> Type0;
->>>>>>> a6e4d55c
   f_bitwise_and_with_constant:x0: v_Self -> x1: i16
     -> Prims.Pure v_Self
         (f_bitwise_and_with_constant_pre x0 x1)
         (fun result -> f_bitwise_and_with_constant_post x0 x1 result);
-<<<<<<< HEAD
-  f_shift_right_pre:v_SHIFT_BY: i32 -> v: v_Self
-    -> pred: Type0{v_SHIFT_BY >=. 0l && v_SHIFT_BY <. 16l ==> pred};
-  f_shift_right_post:v_SHIFT_BY: i32 -> v: v_Self -> result: v_Self
-    -> pred:
-      Type0
-        { pred ==>
-          (v_SHIFT_BY >=. 0l /\ v_SHIFT_BY <. 16l) ==>
-          f_repr result == Spec.Utils.map_array (fun x -> x >>! v_SHIFT_BY) (f_repr v) };
-=======
   f_shift_right_pre:v_SHIFT_BY: i32 -> v: v_Self -> pred: Type0{true ==> pred};
   f_shift_right_post:v_SHIFT_BY: i32 -> v_Self -> v_Self -> Type0;
->>>>>>> a6e4d55c
   f_shift_right:v_SHIFT_BY: i32 -> x0: v_Self
     -> Prims.Pure v_Self
         (f_shift_right_pre v_SHIFT_BY x0)
         (fun result -> f_shift_right_post v_SHIFT_BY x0 result);
   f_cond_subtract_3329_pre:v: v_Self -> pred: Type0{true ==> pred};
-<<<<<<< HEAD
-  f_cond_subtract_3329_post:v: v_Self -> result: v_Self
-    -> pred:
-      Type0
-        { pred ==>
-          f_repr result ==
-          Spec.Utils.map_array (fun x -> if x >=. 3329s then x -! 3329s else x) (f_repr v) };
-=======
   f_cond_subtract_3329_post:v_Self -> v_Self -> Type0;
->>>>>>> a6e4d55c
   f_cond_subtract_3329_:x0: v_Self
     -> Prims.Pure v_Self
         (f_cond_subtract_3329_pre x0)
         (fun result -> f_cond_subtract_3329_post x0 result);
-<<<<<<< HEAD
-  f_barrett_reduce_pre:vector: v_Self -> pred: Type0{true ==> pred};
-=======
   f_barrett_reduce_pre:v: v_Self -> pred: Type0{true ==> pred};
->>>>>>> a6e4d55c
   f_barrett_reduce_post:v_Self -> v_Self -> Type0;
   f_barrett_reduce:x0: v_Self
     -> Prims.Pure v_Self (f_barrett_reduce_pre x0) (fun result -> f_barrett_reduce_post x0 result);
@@ -292,10 +212,6 @@
 let impl (#v_T: Type0) (#[FStar.Tactics.Typeclasses.tcresolve ()] i1: t_Operations v_T)
     : t_VectorType v_T = { _super_14104493667227926613 = FStar.Tactics.Typeclasses.solve }
 
-let v_BARRETT_SHIFT: i32 = 26l
-
-let v_BARRETT_R: i32 = 1l <<! v_BARRETT_SHIFT
-
 let v_FIELD_ELEMENTS_IN_VECTOR: usize = sz 16
 
 let v_FIELD_MODULUS: i16 = 3329s
