module Libcrux_ml_kem.Vector.Traits
#set-options "--fuel 0 --ifuel 1 --z3rlimit 100"
open Core
open FStar.Mul

class t_Repr (v_Self: Type0) = {
  [@@@ FStar.Tactics.Typeclasses.no_method]_super_11581440318597584651:Core.Marker.t_Copy v_Self;
  [@@@ FStar.Tactics.Typeclasses.no_method]_super_9442900250278684536:Core.Clone.t_Clone v_Self;
  f_repr_pre:x: v_Self -> pred: Type0{true ==> pred};
  f_repr_post:v_Self -> t_Array i16 (sz 16) -> Type0;
  f_repr:x0: v_Self
    -> Prims.Pure (t_Array i16 (sz 16)) (f_repr_pre x0) (fun result -> f_repr_post x0 result)
}

class t_Operations (v_Self: Type0) = {
  [@@@ FStar.Tactics.Typeclasses.no_method]_super_11581440318597584651:Core.Marker.t_Copy v_Self;
  [@@@ FStar.Tactics.Typeclasses.no_method]_super_9442900250278684536:Core.Clone.t_Clone v_Self;
  [@@@ FStar.Tactics.Typeclasses.no_method]_super_8706949974463268012:t_Repr v_Self;
  f_ZERO_pre:x: Prims.unit
    -> pred:
      Type0
        { (let _:Prims.unit = x in
            true) ==>
          pred };
  f_ZERO_post:x: Prims.unit -> result: v_Self
    -> pred:
      Type0
        { pred ==>
          (let _:Prims.unit = x in
            f_repr result == Seq.create 16 0s) };
  f_ZERO:x0: Prims.unit -> Prims.Pure v_Self (f_ZERO_pre x0) (fun result -> f_ZERO_post x0 result);
  f_from_i16_array_pre:array: t_Slice i16
    -> pred: Type0{(Core.Slice.impl__len #i16 array <: usize) =. sz 16 ==> pred};
  f_from_i16_array_post:array: t_Slice i16 -> result: v_Self
    -> pred: Type0{pred ==> f_repr result == array};
  f_from_i16_array:x0: t_Slice i16
    -> Prims.Pure v_Self (f_from_i16_array_pre x0) (fun result -> f_from_i16_array_post x0 result);
  f_to_i16_array_pre:x: v_Self -> pred: Type0{true ==> pred};
  f_to_i16_array_post:x: v_Self -> result: t_Array i16 (sz 16)
    -> pred: Type0{pred ==> f_repr x == result};
  f_to_i16_array:x0: v_Self
    -> Prims.Pure (t_Array i16 (sz 16))
        (f_to_i16_array_pre x0)
        (fun result -> f_to_i16_array_post x0 result);
  f_add_pre:lhs: v_Self -> rhs: v_Self
    -> pred:
      Type0
        { (forall i.
              i < 16 ==>
              Spec.Utils.is_intb (pow2 15 - 1)
                (v (Seq.index (f_repr lhs) i) + v (Seq.index (f_repr rhs) i))) ==>
          pred };
  f_add_post:lhs: v_Self -> rhs: v_Self -> result: v_Self
    -> pred:
      Type0
        { pred ==>
          (forall i.
              i < 16 ==>
              (v (Seq.index (f_repr result) i) ==
                v (Seq.index (f_repr lhs) i) + v (Seq.index (f_repr rhs) i))) };
  f_add:x0: v_Self -> x1: v_Self
    -> Prims.Pure v_Self (f_add_pre x0 x1) (fun result -> f_add_post x0 x1 result);
  f_sub_pre:lhs: v_Self -> rhs: v_Self
    -> pred:
      Type0
        { (forall i.
              i < 16 ==>
              Spec.Utils.is_intb (pow2 15 - 1)
                (v (Seq.index (f_repr lhs) i) - v (Seq.index (f_repr rhs) i))) ==>
          pred };
  f_sub_post:lhs: v_Self -> rhs: v_Self -> result: v_Self
    -> pred:
      Type0
        { pred ==>
          (forall i.
              i < 16 ==>
              (v (Seq.index (f_repr result) i) ==
                v (Seq.index (f_repr lhs) i) - v (Seq.index (f_repr rhs) i))) };
  f_sub:x0: v_Self -> x1: v_Self
    -> Prims.Pure v_Self (f_sub_pre x0 x1) (fun result -> f_sub_post x0 x1 result);
  f_multiply_by_constant_pre:vec: v_Self -> c: i16
    -> pred:
      Type0
        { (forall i.
              i < 16 ==> Spec.Utils.is_intb (pow2 15 - 1) (v (Seq.index (f_repr vec) i) * v c)) ==>
          pred };
  f_multiply_by_constant_post:vec: v_Self -> c: i16 -> result: v_Self
    -> pred:
      Type0
        { pred ==>
          (forall i.
              i < 16 ==> (v (Seq.index (f_repr result) i) == v (Seq.index (f_repr vec) i) * v c)) };
  f_multiply_by_constant:x0: v_Self -> x1: i16
    -> Prims.Pure v_Self
        (f_multiply_by_constant_pre x0 x1)
        (fun result -> f_multiply_by_constant_post x0 x1 result);
  f_bitwise_and_with_constant_pre:v: v_Self -> c: i16 -> pred: Type0{true ==> pred};
  f_bitwise_and_with_constant_post:v: v_Self -> c: i16 -> result: v_Self
    -> pred: Type0{pred ==> f_repr result == Spec.Utils.map_array (fun x -> x &. c) (f_repr v)};
  f_bitwise_and_with_constant:x0: v_Self -> x1: i16
    -> Prims.Pure v_Self
        (f_bitwise_and_with_constant_pre x0 x1)
        (fun result -> f_bitwise_and_with_constant_post x0 x1 result);
  f_shift_right_pre:v_SHIFT_BY: i32 -> v: v_Self
    -> pred: Type0{v_SHIFT_BY >=. 0l && v_SHIFT_BY <. 16l ==> pred};
  f_shift_right_post:v_SHIFT_BY: i32 -> v: v_Self -> result: v_Self
    -> pred:
      Type0
        { pred ==>
          (v_SHIFT_BY >=. 0l /\ v_SHIFT_BY <. 16l) ==>
          f_repr result == Spec.Utils.map_array (fun x -> x >>! v_SHIFT_BY) (f_repr v) };
  f_shift_right:v_SHIFT_BY: i32 -> x0: v_Self
    -> Prims.Pure v_Self
        (f_shift_right_pre v_SHIFT_BY x0)
        (fun result -> f_shift_right_post v_SHIFT_BY x0 result);
  f_cond_subtract_3329_pre:v: v_Self
    -> pred: Type0{Spec.Utils.is_i16b_array (pow2 12 - 1) (f_repr v) ==> pred};
  f_cond_subtract_3329_post:v: v_Self -> result: v_Self
    -> pred:
      Type0
        { pred ==>
          f_repr result ==
          Spec.Utils.map_array (fun x -> if x >=. 3329s then x -! 3329s else x) (f_repr v) };
  f_cond_subtract_3329_:x0: v_Self
    -> Prims.Pure v_Self
        (f_cond_subtract_3329_pre x0)
        (fun result -> f_cond_subtract_3329_post x0 result);
  f_barrett_reduce_pre:vector: v_Self
    -> pred: Type0{Spec.Utils.is_i16b_array 28296 (f_repr vector) ==> pred};
  f_barrett_reduce_post:v_Self -> v_Self -> Type0;
  f_barrett_reduce:x0: v_Self
    -> Prims.Pure v_Self (f_barrett_reduce_pre x0) (fun result -> f_barrett_reduce_post x0 result);
  f_montgomery_multiply_by_constant_pre:v: v_Self -> c: i16
    -> pred: Type0{Spec.Utils.is_i16b 1664 c ==> pred};
  f_montgomery_multiply_by_constant_post:v_Self -> i16 -> v_Self -> Type0;
  f_montgomery_multiply_by_constant:x0: v_Self -> x1: i16
    -> Prims.Pure v_Self
        (f_montgomery_multiply_by_constant_pre x0 x1)
        (fun result -> f_montgomery_multiply_by_constant_post x0 x1 result);
  f_compress_1_pre:a: v_Self
    -> pred:
      Type0
        { (forall (i: nat).
              i < 16 ==> v (Seq.index (f_repr a) i) >= 0 /\ v (Seq.index (f_repr a) i) < 3329) ==>
          pred };
  f_compress_1_post:a: v_Self -> result: v_Self
    -> pred: Type0{pred ==> (forall (i: nat). i < 16 ==> bounded (Seq.index (f_repr result) i) 1)};
  f_compress_1_:x0: v_Self
    -> Prims.Pure v_Self (f_compress_1_pre x0) (fun result -> f_compress_1_post x0 result);
  f_compress_pre:v_COEFFICIENT_BITS: i32 -> a: v_Self
    -> pred:
      Type0
        { (v v_COEFFICIENT_BITS == 4 \/ v v_COEFFICIENT_BITS == 5 \/ v v_COEFFICIENT_BITS == 10 \/
            v v_COEFFICIENT_BITS == 11) /\
          (forall (i: nat).
              i < 16 ==> v (Seq.index (f_repr a) i) >= 0 /\ v (Seq.index (f_repr a) i) < 3329) ==>
          pred };
  f_compress_post:v_COEFFICIENT_BITS: i32 -> a: v_Self -> result: v_Self
    -> pred:
      Type0
        { pred ==>
          (v v_COEFFICIENT_BITS == 4 \/ v v_COEFFICIENT_BITS == 5 \/ v v_COEFFICIENT_BITS == 10 \/
            v v_COEFFICIENT_BITS == 11) ==>
          (forall (i: nat). i < 16 ==> bounded (Seq.index (f_repr result) i) (v v_COEFFICIENT_BITS))
        };
  f_compress:v_COEFFICIENT_BITS: i32 -> x0: v_Self
    -> Prims.Pure v_Self
        (f_compress_pre v_COEFFICIENT_BITS x0)
        (fun result -> f_compress_post v_COEFFICIENT_BITS x0 result);
  f_decompress_ciphertext_coefficient_pre:v_COEFFICIENT_BITS: i32 -> v: v_Self
    -> pred:
      Type0
        { v_COEFFICIENT_BITS =. 4l || v_COEFFICIENT_BITS =. 5l || v_COEFFICIENT_BITS =. 10l ||
          v_COEFFICIENT_BITS =. 11l ==>
          pred };
  f_decompress_ciphertext_coefficient_post:v_COEFFICIENT_BITS: i32 -> v_Self -> v_Self -> Type0;
  f_decompress_ciphertext_coefficient:v_COEFFICIENT_BITS: i32 -> x0: v_Self
    -> Prims.Pure v_Self
        (f_decompress_ciphertext_coefficient_pre v_COEFFICIENT_BITS x0)
        (fun result -> f_decompress_ciphertext_coefficient_post v_COEFFICIENT_BITS x0 result);
  f_ntt_layer_1_step_pre:a: v_Self -> zeta0: i16 -> zeta1: i16 -> zeta2: i16 -> zeta3: i16
    -> pred:
      Type0
        { Spec.Utils.is_i16b 1664 zeta0 /\ Spec.Utils.is_i16b 1664 zeta1 /\
          Spec.Utils.is_i16b 1664 zeta2 /\ Spec.Utils.is_i16b 1664 zeta3 /\
          Spec.Utils.is_i16b_array (11207 + 5 * 3328) (f_repr a) ==>
          pred };
  f_ntt_layer_1_step_post:
      a: v_Self ->
      zeta0: i16 ->
      zeta1: i16 ->
      zeta2: i16 ->
      zeta3: i16 ->
      out: v_Self
    -> pred: Type0{pred ==> Spec.Utils.is_i16b_array (11207 + 6 * 3328) (f_repr out)};
  f_ntt_layer_1_step:x0: v_Self -> x1: i16 -> x2: i16 -> x3: i16 -> x4: i16
    -> Prims.Pure v_Self
        (f_ntt_layer_1_step_pre x0 x1 x2 x3 x4)
        (fun result -> f_ntt_layer_1_step_post x0 x1 x2 x3 x4 result);
  f_ntt_layer_2_step_pre:a: v_Self -> zeta0: i16 -> zeta1: i16
    -> pred:
      Type0
        { Spec.Utils.is_i16b 1664 zeta0 /\ Spec.Utils.is_i16b 1664 zeta1 /\
          Spec.Utils.is_i16b_array (11207 + 4 * 3328) (f_repr a) ==>
          pred };
  f_ntt_layer_2_step_post:a: v_Self -> zeta0: i16 -> zeta1: i16 -> out: v_Self
    -> pred: Type0{pred ==> Spec.Utils.is_i16b_array (11207 + 5 * 3328) (f_repr out)};
  f_ntt_layer_2_step:x0: v_Self -> x1: i16 -> x2: i16
    -> Prims.Pure v_Self
        (f_ntt_layer_2_step_pre x0 x1 x2)
        (fun result -> f_ntt_layer_2_step_post x0 x1 x2 result);
  f_ntt_layer_3_step_pre:a: v_Self -> zeta: i16
    -> pred:
      Type0
        { Spec.Utils.is_i16b 1664 zeta /\ Spec.Utils.is_i16b_array (11207 + 3 * 3328) (f_repr a) ==>
          pred };
  f_ntt_layer_3_step_post:a: v_Self -> zeta: i16 -> out: v_Self
    -> pred: Type0{pred ==> Spec.Utils.is_i16b_array (11207 + 4 * 3328) (f_repr out)};
  f_ntt_layer_3_step:x0: v_Self -> x1: i16
    -> Prims.Pure v_Self
        (f_ntt_layer_3_step_pre x0 x1)
        (fun result -> f_ntt_layer_3_step_post x0 x1 result);
  f_inv_ntt_layer_1_step_pre:a: v_Self -> zeta0: i16 -> zeta1: i16 -> zeta2: i16 -> zeta3: i16
    -> pred:
      Type0
        { Spec.Utils.is_i16b 1664 zeta0 /\ Spec.Utils.is_i16b 1664 zeta1 /\
          Spec.Utils.is_i16b 1664 zeta2 /\ Spec.Utils.is_i16b 1664 zeta3 /\
          Spec.Utils.is_i16b_array (4 * 3328) (f_repr a) ==>
          pred };
  f_inv_ntt_layer_1_step_post:
      a: v_Self ->
      zeta0: i16 ->
      zeta1: i16 ->
      zeta2: i16 ->
      zeta3: i16 ->
      out: v_Self
    -> pred: Type0{pred ==> Spec.Utils.is_i16b_array 3328 (f_repr out)};
  f_inv_ntt_layer_1_step:x0: v_Self -> x1: i16 -> x2: i16 -> x3: i16 -> x4: i16
    -> Prims.Pure v_Self
        (f_inv_ntt_layer_1_step_pre x0 x1 x2 x3 x4)
        (fun result -> f_inv_ntt_layer_1_step_post x0 x1 x2 x3 x4 result);
  f_inv_ntt_layer_2_step_pre:a: v_Self -> zeta0: i16 -> zeta1: i16
    -> pred:
      Type0
        { Spec.Utils.is_i16b 1664 zeta0 /\ Spec.Utils.is_i16b 1664 zeta1 /\
          Spec.Utils.is_i16b_array 3328 (f_repr a) ==>
          pred };
  f_inv_ntt_layer_2_step_post:a: v_Self -> zeta0: i16 -> zeta1: i16 -> out: v_Self
    -> pred: Type0{pred ==> Spec.Utils.is_i16b_array 3328 (f_repr out)};
  f_inv_ntt_layer_2_step:x0: v_Self -> x1: i16 -> x2: i16
    -> Prims.Pure v_Self
        (f_inv_ntt_layer_2_step_pre x0 x1 x2)
        (fun result -> f_inv_ntt_layer_2_step_post x0 x1 x2 result);
  f_inv_ntt_layer_3_step_pre:a: v_Self -> zeta: i16
    -> pred:
      Type0{Spec.Utils.is_i16b 1664 zeta /\ Spec.Utils.is_i16b_array 3328 (f_repr a) ==> pred};
  f_inv_ntt_layer_3_step_post:a: v_Self -> zeta: i16 -> out: v_Self
    -> pred: Type0{pred ==> Spec.Utils.is_i16b_array 3328 (f_repr out)};
  f_inv_ntt_layer_3_step:x0: v_Self -> x1: i16
    -> Prims.Pure v_Self
        (f_inv_ntt_layer_3_step_pre x0 x1)
        (fun result -> f_inv_ntt_layer_3_step_post x0 x1 result);
  f_ntt_multiply_pre:
      lhs: v_Self ->
      rhs: v_Self ->
      zeta0: i16 ->
      zeta1: i16 ->
      zeta2: i16 ->
      zeta3: i16
    -> pred:
      Type0
        { Spec.Utils.is_i16b 1664 zeta0 /\ Spec.Utils.is_i16b 1664 zeta1 /\
          Spec.Utils.is_i16b 1664 zeta2 /\ Spec.Utils.is_i16b 1664 zeta3 /\
          Spec.Utils.is_i16b_array 3228 (f_repr lhs) /\ Spec.Utils.is_i16b_array 3228 (f_repr rhs) ==>
          pred };
  f_ntt_multiply_post:
      lhs: v_Self ->
      rhs: v_Self ->
      zeta0: i16 ->
      zeta1: i16 ->
      zeta2: i16 ->
      zeta3: i16 ->
      out: v_Self
    -> pred: Type0{pred ==> Spec.Utils.is_i16b_array 3328 (f_repr out)};
  f_ntt_multiply:x0: v_Self -> x1: v_Self -> x2: i16 -> x3: i16 -> x4: i16 -> x5: i16
    -> Prims.Pure v_Self
        (f_ntt_multiply_pre x0 x1 x2 x3 x4 x5)
        (fun result -> f_ntt_multiply_post x0 x1 x2 x3 x4 x5 result);
  f_serialize_1_pre:a: v_Self -> pred: Type0{Spec.MLKEM.serialize_pre 1 (f_repr a) ==> pred};
  f_serialize_1_post:a: v_Self -> result: t_Array u8 (sz 2)
    -> pred:
      Type0
        { pred ==>
          Spec.MLKEM.serialize_pre 1 (f_repr a) ==> Spec.MLKEM.serialize_post 1 (f_repr a) result };
  f_serialize_1_:x0: v_Self
    -> Prims.Pure (t_Array u8 (sz 2))
        (f_serialize_1_pre x0)
        (fun result -> f_serialize_1_post x0 result);
  f_deserialize_1_pre:a: t_Slice u8
    -> pred: Type0{(Core.Slice.impl__len #u8 a <: usize) =. sz 2 ==> pred};
  f_deserialize_1_post:a: t_Slice u8 -> result: v_Self
    -> pred:
      Type0{pred ==> sz (Seq.length a) =. sz 2 ==> Spec.MLKEM.deserialize_post 1 a (f_repr result)};
  f_deserialize_1_:x0: t_Slice u8
    -> Prims.Pure v_Self (f_deserialize_1_pre x0) (fun result -> f_deserialize_1_post x0 result);
  f_serialize_4_pre:a: v_Self -> pred: Type0{Spec.MLKEM.serialize_pre 4 (f_repr a) ==> pred};
  f_serialize_4_post:a: v_Self -> result: t_Array u8 (sz 8)
    -> pred:
      Type0
        { pred ==>
          Spec.MLKEM.serialize_pre 4 (f_repr a) ==> Spec.MLKEM.serialize_post 4 (f_repr a) result };
  f_serialize_4_:x0: v_Self
    -> Prims.Pure (t_Array u8 (sz 8))
        (f_serialize_4_pre x0)
        (fun result -> f_serialize_4_post x0 result);
  f_deserialize_4_pre:a: t_Slice u8
    -> pred: Type0{(Core.Slice.impl__len #u8 a <: usize) =. sz 8 ==> pred};
  f_deserialize_4_post:a: t_Slice u8 -> result: v_Self
    -> pred:
      Type0{pred ==> sz (Seq.length a) =. sz 8 ==> Spec.MLKEM.deserialize_post 4 a (f_repr result)};
  f_deserialize_4_:x0: t_Slice u8
    -> Prims.Pure v_Self (f_deserialize_4_pre x0) (fun result -> f_deserialize_4_post x0 result);
  f_serialize_5_pre:v_Self -> Type0;
  f_serialize_5_post:v_Self -> t_Array u8 (sz 10) -> Type0;
  f_serialize_5_:x0: v_Self
    -> Prims.Pure (t_Array u8 (sz 10))
        (f_serialize_5_pre x0)
        (fun result -> f_serialize_5_post x0 result);
  f_deserialize_5_pre:a: t_Slice u8
    -> pred: Type0{(Core.Slice.impl__len #u8 a <: usize) =. sz 10 ==> pred};
  f_deserialize_5_post:t_Slice u8 -> v_Self -> Type0;
  f_deserialize_5_:x0: t_Slice u8
    -> Prims.Pure v_Self (f_deserialize_5_pre x0) (fun result -> f_deserialize_5_post x0 result);
  f_serialize_10_pre:a: v_Self -> pred: Type0{Spec.MLKEM.serialize_pre 10 (f_repr a) ==> pred};
  f_serialize_10_post:a: v_Self -> result: t_Array u8 (sz 20)
    -> pred:
      Type0
        { pred ==>
          Spec.MLKEM.serialize_pre 10 (f_repr a) ==> Spec.MLKEM.serialize_post 10 (f_repr a) result
        };
  f_serialize_10_:x0: v_Self
    -> Prims.Pure (t_Array u8 (sz 20))
        (f_serialize_10_pre x0)
        (fun result -> f_serialize_10_post x0 result);
  f_deserialize_10_pre:a: t_Slice u8
    -> pred: Type0{(Core.Slice.impl__len #u8 a <: usize) =. sz 20 ==> pred};
  f_deserialize_10_post:a: t_Slice u8 -> result: v_Self
    -> pred:
      Type0
        {pred ==> sz (Seq.length a) =. sz 20 ==> Spec.MLKEM.deserialize_post 10 a (f_repr result)};
  f_deserialize_10_:x0: t_Slice u8
    -> Prims.Pure v_Self (f_deserialize_10_pre x0) (fun result -> f_deserialize_10_post x0 result);
  f_serialize_11_pre:v_Self -> Type0;
  f_serialize_11_post:v_Self -> t_Array u8 (sz 22) -> Type0;
  f_serialize_11_:x0: v_Self
    -> Prims.Pure (t_Array u8 (sz 22))
        (f_serialize_11_pre x0)
        (fun result -> f_serialize_11_post x0 result);
  f_deserialize_11_pre:a: t_Slice u8
    -> pred: Type0{(Core.Slice.impl__len #u8 a <: usize) =. sz 22 ==> pred};
  f_deserialize_11_post:t_Slice u8 -> v_Self -> Type0;
  f_deserialize_11_:x0: t_Slice u8
    -> Prims.Pure v_Self (f_deserialize_11_pre x0) (fun result -> f_deserialize_11_post x0 result);
  f_serialize_12_pre:a: v_Self -> pred: Type0{Spec.MLKEM.serialize_pre 12 (f_repr a) ==> pred};
  f_serialize_12_post:a: v_Self -> result: t_Array u8 (sz 24)
    -> pred:
      Type0
        { pred ==>
          Spec.MLKEM.serialize_pre 12 (f_repr a) ==> Spec.MLKEM.serialize_post 12 (f_repr a) result
        };
  f_serialize_12_:x0: v_Self
    -> Prims.Pure (t_Array u8 (sz 24))
        (f_serialize_12_pre x0)
        (fun result -> f_serialize_12_post x0 result);
  f_deserialize_12_pre:a: t_Slice u8
    -> pred: Type0{(Core.Slice.impl__len #u8 a <: usize) =. sz 24 ==> pred};
  f_deserialize_12_post:a: t_Slice u8 -> result: v_Self
    -> pred:
      Type0
        {pred ==> sz (Seq.length a) =. sz 24 ==> Spec.MLKEM.deserialize_post 12 a (f_repr result)};
  f_deserialize_12_:x0: t_Slice u8
    -> Prims.Pure v_Self (f_deserialize_12_pre x0) (fun result -> f_deserialize_12_post x0 result);
  f_rej_sample_pre:a: t_Slice u8 -> out: t_Slice i16
    -> pred:
      Type0
        { (Core.Slice.impl__len #u8 a <: usize) =. sz 24 &&
          (Core.Slice.impl__len #i16 out <: usize) =. sz 16 ==>
          pred };
  f_rej_sample_post:a: t_Slice u8 -> out: t_Slice i16 -> x: (t_Slice i16 & usize)
    -> pred:
      Type0
        { pred ==>
          (let out_future, result:(t_Slice i16 & usize) = x in
            Seq.length out_future == Seq.length out /\ v result <= 16) };
  f_rej_sample:x0: t_Slice u8 -> x1: t_Slice i16
    -> Prims.Pure (t_Slice i16 & usize)
        (f_rej_sample_pre x0 x1)
        (fun result -> f_rej_sample_post x0 x1 result)
}

/// Internal vectors.
/// Used in the unpacked API.
class t_VectorType (v_Self: Type0) = {
  [@@@ FStar.Tactics.Typeclasses.no_method]_super_14104493667227926613:t_Operations v_Self
}

[@@ FStar.Tactics.Typeclasses.tcinstance]
let impl (#v_T: Type0) (#[FStar.Tactics.Typeclasses.tcresolve ()] i1: t_Operations v_T)
    : t_VectorType v_T = { _super_14104493667227926613 = FStar.Tactics.Typeclasses.solve }

let v_BARRETT_SHIFT: i32 = 26l

let v_BARRETT_R: i32 = 1l <<! v_BARRETT_SHIFT

let v_FIELD_ELEMENTS_IN_VECTOR: usize = sz 16

let v_FIELD_MODULUS: i16 = 3329s

let v_INVERSE_OF_MODULUS_MOD_MONTGOMERY_R: u32 = 62209ul

let v_MONTGOMERY_R_SQUARED_MOD_FIELD_MODULUS: i16 = 1353s

val decompress_1_ (#v_T: Type0) {| i1: t_Operations v_T |} (vec: v_T)
    : Prims.Pure v_T
      (requires
        forall i.
          let x = Seq.index (i1._super_8706949974463268012.f_repr vec) i in
          (x == 0s \/ x == 1s))
      (fun _ -> Prims.l_True)

val montgomery_multiply_fe (#v_T: Type0) {| i1: t_Operations v_T |} (v: v_T) (fer: i16)
    : Prims.Pure v_T (requires Spec.Utils.is_i16b 1664 fer) (fun _ -> Prims.l_True)

val to_standard_domain (#v_T: Type0) {| i1: t_Operations v_T |} (v: v_T)
    : Prims.Pure v_T Prims.l_True (fun _ -> Prims.l_True)

val to_unsigned_representative (#v_T: Type0) {| i1: t_Operations v_T |} (a: v_T)
    : Prims.Pure v_T
<<<<<<< HEAD
      Prims.l_True
      (ensures
        fun result ->
          let result:v_T = result in
          f_to_i16_array result ==
          Spec.Utils.map2 ( +. )
            (f_to_i16_array a)
            (Spec.Utils.map_array (fun x -> (x >>! 15l) &. v_FIELD_MODULUS) (f_to_i16_array a)))
=======
      (requires Spec.Utils.is_i16b_array 3328 (i1._super_8706949974463268012.f_repr a))
      (fun _ -> Prims.l_True)
>>>>>>> 5d35b6cc
<|MERGE_RESOLUTION|>--- conflicted
+++ resolved
@@ -436,16 +436,11 @@
 
 val to_unsigned_representative (#v_T: Type0) {| i1: t_Operations v_T |} (a: v_T)
     : Prims.Pure v_T
-<<<<<<< HEAD
-      Prims.l_True
-      (ensures
+    (requires Spec.Utils.is_i16b_array 3328 (i1._super_8706949974463268012.f_repr a))
+    (ensures
         fun result ->
           let result:v_T = result in
           f_to_i16_array result ==
           Spec.Utils.map2 ( +. )
             (f_to_i16_array a)
-            (Spec.Utils.map_array (fun x -> (x >>! 15l) &. v_FIELD_MODULUS) (f_to_i16_array a)))
-=======
-      (requires Spec.Utils.is_i16b_array 3328 (i1._super_8706949974463268012.f_repr a))
-      (fun _ -> Prims.l_True)
->>>>>>> 5d35b6cc
+            (Spec.Utils.map_array (fun x -> (x >>! 15l) &. v_FIELD_MODULUS) (f_to_i16_array a)))