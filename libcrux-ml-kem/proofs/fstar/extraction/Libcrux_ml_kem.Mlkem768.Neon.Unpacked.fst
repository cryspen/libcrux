--- conflicted
+++ resolved
@@ -42,174 +42,76 @@
 
 let key_pair_serialized_private_key
       (key_pair:
-          Libcrux_ml_kem.Ind_cca.Unpacked.t_MlKemKeyPairUnpacked (mk_usize 3)
-            Libcrux_ml_kem.Vector.Neon.Vector_type.t_SIMD128Vector)
-     =
-  Libcrux_ml_kem.Ind_cca.Unpacked.impl_4__serialized_private_key (mk_usize 3)
+          Libcrux_ml_kem.Ind_cca.Unpacked.t_MlKemKeyPairUnpacked (sz 3)
+            Libcrux_ml_kem.Vector.Neon.Vector_type.t_SIMD128Vector)
+     =
+  Libcrux_ml_kem.Ind_cca.Unpacked.impl_4__serialized_private_key (sz 3)
     #Libcrux_ml_kem.Vector.Neon.Vector_type.t_SIMD128Vector
-    (mk_usize 1152)
-    (mk_usize 2400)
-    (mk_usize 1184)
-    (mk_usize 1152)
+    (sz 1152)
+    (sz 2400)
+    (sz 1184)
+    (sz 1152)
     key_pair
 
 let key_pair_serialized_private_key_mut
       (key_pair:
-          Libcrux_ml_kem.Ind_cca.Unpacked.t_MlKemKeyPairUnpacked (mk_usize 3)
-            Libcrux_ml_kem.Vector.Neon.Vector_type.t_SIMD128Vector)
-      (serialized: Libcrux_ml_kem.Types.t_MlKemPrivateKey (mk_usize 2400))
-     =
-  let serialized:Libcrux_ml_kem.Types.t_MlKemPrivateKey (mk_usize 2400) =
-    Libcrux_ml_kem.Ind_cca.Unpacked.impl_4__serialized_private_key_mut (mk_usize 3)
+          Libcrux_ml_kem.Ind_cca.Unpacked.t_MlKemKeyPairUnpacked (sz 3)
+            Libcrux_ml_kem.Vector.Neon.Vector_type.t_SIMD128Vector)
+      (serialized: Libcrux_ml_kem.Types.t_MlKemPrivateKey (sz 2400))
+     =
+  let serialized:Libcrux_ml_kem.Types.t_MlKemPrivateKey (sz 2400) =
+    Libcrux_ml_kem.Ind_cca.Unpacked.impl_4__serialized_private_key_mut (sz 3)
       #Libcrux_ml_kem.Vector.Neon.Vector_type.t_SIMD128Vector
-      (mk_usize 1152)
-      (mk_usize 2400)
-      (mk_usize 1184)
-      (mk_usize 1152)
+      (sz 1152)
+      (sz 2400)
+      (sz 1184)
+      (sz 1152)
       key_pair
       serialized
   in
   serialized
 
-<<<<<<< HEAD
+let key_pair_serialized_public_key_mut
+      (key_pair:
+          Libcrux_ml_kem.Ind_cca.Unpacked.t_MlKemKeyPairUnpacked (sz 3)
+            Libcrux_ml_kem.Vector.Neon.Vector_type.t_SIMD128Vector)
+      (serialized: Libcrux_ml_kem.Types.t_MlKemPublicKey (sz 1184))
+     =
+  let serialized:Libcrux_ml_kem.Types.t_MlKemPublicKey (sz 1184) =
+    Libcrux_ml_kem.Ind_cca.Unpacked.impl_4__serialized_public_key_mut (sz 3)
+      #Libcrux_ml_kem.Vector.Neon.Vector_type.t_SIMD128Vector
+      (sz 1152)
+      (sz 1184)
+      key_pair
+      serialized
+  in
+  serialized
+
 let key_pair_serialized_public_key
       (key_pair:
-          Libcrux_ml_kem.Ind_cca.Unpacked.t_MlKemKeyPairUnpacked (mk_usize 3)
-            Libcrux_ml_kem.Vector.Neon.Vector_type.t_SIMD128Vector)
-     =
-  Libcrux_ml_kem.Ind_cca.Unpacked.impl_4__serialized_public_key (mk_usize 3)
-    #Libcrux_ml_kem.Vector.Neon.Vector_type.t_SIMD128Vector
-    (mk_usize 1152)
-    (mk_usize 1184)
-    key_pair
-
-=======
->>>>>>> a09ba242
-let key_pair_serialized_public_key_mut
-      (key_pair:
-          Libcrux_ml_kem.Ind_cca.Unpacked.t_MlKemKeyPairUnpacked (mk_usize 3)
-            Libcrux_ml_kem.Vector.Neon.Vector_type.t_SIMD128Vector)
-      (serialized: Libcrux_ml_kem.Types.t_MlKemPublicKey (mk_usize 1184))
-     =
-  let serialized:Libcrux_ml_kem.Types.t_MlKemPublicKey (mk_usize 1184) =
-    Libcrux_ml_kem.Ind_cca.Unpacked.impl_4__serialized_public_key_mut (mk_usize 3)
-      #Libcrux_ml_kem.Vector.Neon.Vector_type.t_SIMD128Vector
-      (mk_usize 1152)
-      (mk_usize 1184)
-      key_pair
-      serialized
-  in
-  serialized
-
-<<<<<<< HEAD
-let serialized_public_key
-      (public_key:
-          Libcrux_ml_kem.Ind_cca.Unpacked.t_MlKemPublicKeyUnpacked (mk_usize 3)
-            Libcrux_ml_kem.Vector.Neon.Vector_type.t_SIMD128Vector)
-      (serialized: Libcrux_ml_kem.Types.t_MlKemPublicKey (mk_usize 1184))
-     =
-  let serialized:Libcrux_ml_kem.Types.t_MlKemPublicKey (mk_usize 1184) =
-    Libcrux_ml_kem.Ind_cca.Unpacked.impl_3__serialized_mut (mk_usize 3)
-      #Libcrux_ml_kem.Vector.Neon.Vector_type.t_SIMD128Vector
-      (mk_usize 1152)
-      (mk_usize 1184)
-      public_key
-      serialized
-  in
-  serialized
-
-let decapsulate
-      (private_key:
-          Libcrux_ml_kem.Ind_cca.Unpacked.t_MlKemKeyPairUnpacked (mk_usize 3)
-            Libcrux_ml_kem.Vector.Neon.Vector_type.t_SIMD128Vector)
-      (ciphertext: Libcrux_ml_kem.Types.t_MlKemCiphertext (mk_usize 1088))
-     =
-  Libcrux_ml_kem.Ind_cca.Instantiations.Neon.Unpacked.decapsulate (mk_usize 3) (mk_usize 2400)
-    (mk_usize 1152) (mk_usize 1184) (mk_usize 1088) (mk_usize 1152) (mk_usize 960) (mk_usize 128)
-    (mk_usize 10) (mk_usize 4) (mk_usize 320) (mk_usize 2) (mk_usize 128) (mk_usize 2)
-    (mk_usize 128) (mk_usize 1120) private_key ciphertext
-
-let encapsulate
-      (public_key:
-          Libcrux_ml_kem.Ind_cca.Unpacked.t_MlKemPublicKeyUnpacked (mk_usize 3)
-            Libcrux_ml_kem.Vector.Neon.Vector_type.t_SIMD128Vector)
-      (randomness: t_Array u8 (mk_usize 32))
-     =
-  Libcrux_ml_kem.Ind_cca.Instantiations.Neon.Unpacked.encapsulate (mk_usize 3) (mk_usize 1088)
-    (mk_usize 1184) (mk_usize 1152) (mk_usize 960) (mk_usize 128) (mk_usize 10) (mk_usize 4)
-    (mk_usize 320) (mk_usize 2) (mk_usize 128) (mk_usize 2) (mk_usize 128) public_key randomness
-
-let generate_key_pair_mut
-      (randomness: t_Array u8 (mk_usize 64))
-=======
-let key_pair_serialized_public_key
->>>>>>> a09ba242
-      (key_pair:
-          Libcrux_ml_kem.Ind_cca.Unpacked.t_MlKemKeyPairUnpacked (mk_usize 3)
-            Libcrux_ml_kem.Vector.Neon.Vector_type.t_SIMD128Vector)
-     =
-<<<<<<< HEAD
-  let key_pair:Libcrux_ml_kem.Ind_cca.Unpacked.t_MlKemKeyPairUnpacked (mk_usize 3)
-    Libcrux_ml_kem.Vector.Neon.Vector_type.t_SIMD128Vector =
-    Libcrux_ml_kem.Ind_cca.Instantiations.Neon.Unpacked.generate_keypair (mk_usize 3)
-      (mk_usize 1152)
-      (mk_usize 2400)
-      (mk_usize 1184)
-      (mk_usize 1152)
-      (mk_usize 2)
-      (mk_usize 128)
-      randomness
-      key_pair
-  in
-  key_pair
-
-let generate_key_pair (randomness: t_Array u8 (mk_usize 64)) =
-  let key_pair:Libcrux_ml_kem.Ind_cca.Unpacked.t_MlKemKeyPairUnpacked (mk_usize 3)
-    Libcrux_ml_kem.Vector.Neon.Vector_type.t_SIMD128Vector =
-    Core.Default.f_default #(Libcrux_ml_kem.Ind_cca.Unpacked.t_MlKemKeyPairUnpacked (mk_usize 3)
-          Libcrux_ml_kem.Vector.Neon.Vector_type.t_SIMD128Vector)
-      #FStar.Tactics.Typeclasses.solve
-      ()
-  in
-  let key_pair:Libcrux_ml_kem.Ind_cca.Unpacked.t_MlKemKeyPairUnpacked (mk_usize 3)
-    Libcrux_ml_kem.Vector.Neon.Vector_type.t_SIMD128Vector =
-    generate_key_pair_mut randomness key_pair
-  in
-  key_pair
-
-let init_key_pair (_: Prims.unit) =
-  Core.Default.f_default #(Libcrux_ml_kem.Ind_cca.Unpacked.t_MlKemKeyPairUnpacked (mk_usize 3)
-        Libcrux_ml_kem.Vector.Neon.Vector_type.t_SIMD128Vector)
-    #FStar.Tactics.Typeclasses.solve
-    ()
-
-let init_public_key (_: Prims.unit) =
-  Core.Default.f_default #(Libcrux_ml_kem.Ind_cca.Unpacked.t_MlKemPublicKeyUnpacked (mk_usize 3)
-        Libcrux_ml_kem.Vector.Neon.Vector_type.t_SIMD128Vector)
-    #FStar.Tactics.Typeclasses.solve
-    ()
-=======
+          Libcrux_ml_kem.Ind_cca.Unpacked.t_MlKemKeyPairUnpacked (sz 3)
+            Libcrux_ml_kem.Vector.Neon.Vector_type.t_SIMD128Vector)
+     =
   Libcrux_ml_kem.Ind_cca.Unpacked.impl_4__serialized_public_key (sz 3)
     #Libcrux_ml_kem.Vector.Neon.Vector_type.t_SIMD128Vector
     (sz 1152)
     (sz 1184)
     key_pair
->>>>>>> a09ba242
 
 let key_pair_from_private_mut
-      (private_key: Libcrux_ml_kem.Types.t_MlKemPrivateKey (mk_usize 2400))
-      (key_pair:
-          Libcrux_ml_kem.Ind_cca.Unpacked.t_MlKemKeyPairUnpacked (mk_usize 3)
-            Libcrux_ml_kem.Vector.Neon.Vector_type.t_SIMD128Vector)
-     =
-  let key_pair:Libcrux_ml_kem.Ind_cca.Unpacked.t_MlKemKeyPairUnpacked (mk_usize 3)
-    Libcrux_ml_kem.Vector.Neon.Vector_type.t_SIMD128Vector =
-    Libcrux_ml_kem.Ind_cca.Instantiations.Neon.Unpacked.keypair_from_private_key (mk_usize 3)
-      (mk_usize 2400)
-      (mk_usize 1152)
-      (mk_usize 1184)
-      (mk_usize 1152)
-      (mk_usize 1152)
+      (private_key: Libcrux_ml_kem.Types.t_MlKemPrivateKey (sz 2400))
+      (key_pair:
+          Libcrux_ml_kem.Ind_cca.Unpacked.t_MlKemKeyPairUnpacked (sz 3)
+            Libcrux_ml_kem.Vector.Neon.Vector_type.t_SIMD128Vector)
+     =
+  let key_pair:Libcrux_ml_kem.Ind_cca.Unpacked.t_MlKemKeyPairUnpacked (sz 3)
+    Libcrux_ml_kem.Vector.Neon.Vector_type.t_SIMD128Vector =
+    Libcrux_ml_kem.Ind_cca.Instantiations.Neon.Unpacked.keypair_from_private_key (sz 3)
+      (sz 2400)
+      (sz 1152)
+      (sz 1184)
+      (sz 1152)
+      (sz 1152)
       private_key
       key_pair
   in
@@ -217,38 +119,38 @@
 
 let public_key
       (key_pair:
-          Libcrux_ml_kem.Ind_cca.Unpacked.t_MlKemKeyPairUnpacked (mk_usize 3)
+          Libcrux_ml_kem.Ind_cca.Unpacked.t_MlKemKeyPairUnpacked (sz 3)
             Libcrux_ml_kem.Vector.Neon.Vector_type.t_SIMD128Vector)
       (pk:
-          Libcrux_ml_kem.Ind_cca.Unpacked.t_MlKemPublicKeyUnpacked (mk_usize 3)
-            Libcrux_ml_kem.Vector.Neon.Vector_type.t_SIMD128Vector)
-     =
-  let pk:Libcrux_ml_kem.Ind_cca.Unpacked.t_MlKemPublicKeyUnpacked (mk_usize 3)
-    Libcrux_ml_kem.Vector.Neon.Vector_type.t_SIMD128Vector =
-    Core.Clone.f_clone #(Libcrux_ml_kem.Ind_cca.Unpacked.t_MlKemPublicKeyUnpacked (mk_usize 3)
+          Libcrux_ml_kem.Ind_cca.Unpacked.t_MlKemPublicKeyUnpacked (sz 3)
+            Libcrux_ml_kem.Vector.Neon.Vector_type.t_SIMD128Vector)
+     =
+  let pk:Libcrux_ml_kem.Ind_cca.Unpacked.t_MlKemPublicKeyUnpacked (sz 3)
+    Libcrux_ml_kem.Vector.Neon.Vector_type.t_SIMD128Vector =
+    Core.Clone.f_clone #(Libcrux_ml_kem.Ind_cca.Unpacked.t_MlKemPublicKeyUnpacked (sz 3)
           Libcrux_ml_kem.Vector.Neon.Vector_type.t_SIMD128Vector)
       #FStar.Tactics.Typeclasses.solve
-      (Libcrux_ml_kem.Ind_cca.Unpacked.impl_4__public_key (mk_usize 3)
+      (Libcrux_ml_kem.Ind_cca.Unpacked.impl_4__public_key (sz 3)
           #Libcrux_ml_kem.Vector.Neon.Vector_type.t_SIMD128Vector
           key_pair
         <:
-        Libcrux_ml_kem.Ind_cca.Unpacked.t_MlKemPublicKeyUnpacked (mk_usize 3)
+        Libcrux_ml_kem.Ind_cca.Unpacked.t_MlKemPublicKeyUnpacked (sz 3)
           Libcrux_ml_kem.Vector.Neon.Vector_type.t_SIMD128Vector)
   in
   pk
 
 let unpacked_public_key
-      (public_key: Libcrux_ml_kem.Types.t_MlKemPublicKey (mk_usize 1184))
+      (public_key: Libcrux_ml_kem.Types.t_MlKemPublicKey (sz 1184))
       (unpacked_public_key:
-          Libcrux_ml_kem.Ind_cca.Unpacked.t_MlKemPublicKeyUnpacked (mk_usize 3)
-            Libcrux_ml_kem.Vector.Neon.Vector_type.t_SIMD128Vector)
-     =
-  let unpacked_public_key:Libcrux_ml_kem.Ind_cca.Unpacked.t_MlKemPublicKeyUnpacked (mk_usize 3)
-    Libcrux_ml_kem.Vector.Neon.Vector_type.t_SIMD128Vector =
-    Libcrux_ml_kem.Ind_cca.Instantiations.Neon.Unpacked.unpack_public_key (mk_usize 3)
-      (mk_usize 1152)
-      (mk_usize 1152)
-      (mk_usize 1184)
+          Libcrux_ml_kem.Ind_cca.Unpacked.t_MlKemPublicKeyUnpacked (sz 3)
+            Libcrux_ml_kem.Vector.Neon.Vector_type.t_SIMD128Vector)
+     =
+  let unpacked_public_key:Libcrux_ml_kem.Ind_cca.Unpacked.t_MlKemPublicKeyUnpacked (sz 3)
+    Libcrux_ml_kem.Vector.Neon.Vector_type.t_SIMD128Vector =
+    Libcrux_ml_kem.Ind_cca.Instantiations.Neon.Unpacked.unpack_public_key (sz 3)
+      (sz 1152)
+      (sz 1152)
+      (sz 1184)
       public_key
       unpacked_public_key
   in
