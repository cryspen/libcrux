module Libcrux_ml_kem.Ind_cca.Instantiations.Neon
#set-options "--fuel 0 --ifuel 1 --z3rlimit 100"
open Core
open FStar.Mul

let _ =
  (* This module has implicit dependencies, here we make them explicit. *)
  (* The implicit dependencies arise from typeclasses instances. *)
  let open Libcrux_ml_kem.Hash_functions.Neon in
  let open Libcrux_ml_kem.Variant in
  let open Libcrux_ml_kem.Vector.Neon in
  ()

/// Portable private key validation
val validate_private_key
      (v_K v_SECRET_KEY_SIZE v_CIPHERTEXT_SIZE: usize)
      (private_key: Libcrux_ml_kem.Types.t_MlKemPrivateKey v_SECRET_KEY_SIZE)
      (ciphertext: Libcrux_ml_kem.Types.t_MlKemCiphertext v_CIPHERTEXT_SIZE)
    : Prims.Pure bool Prims.l_True (fun _ -> Prims.l_True)

/// Portable public key validation
val validate_public_key
      (v_K v_RANKED_BYTES_PER_RING_ELEMENT v_PUBLIC_KEY_SIZE: usize)
      (public_key: t_Array u8 v_PUBLIC_KEY_SIZE)
    : Prims.Pure bool
      (requires
        Spec.MLKEM.is_rank v_K /\
        v_RANKED_BYTES_PER_RING_ELEMENT == Spec.MLKEM.v_RANKED_BYTES_PER_RING_ELEMENT v_K /\
        v_PUBLIC_KEY_SIZE == Spec.MLKEM.v_CCA_PUBLIC_KEY_SIZE v_K)
      (fun _ -> Prims.l_True)

/// Portable decapsulate
val decapsulate
      (v_K v_SECRET_KEY_SIZE v_CPA_SECRET_KEY_SIZE v_PUBLIC_KEY_SIZE v_CIPHERTEXT_SIZE v_T_AS_NTT_ENCODED_SIZE v_C1_SIZE v_C2_SIZE v_VECTOR_U_COMPRESSION_FACTOR v_VECTOR_V_COMPRESSION_FACTOR v_C1_BLOCK_SIZE v_ETA1 v_ETA1_RANDOMNESS_SIZE v_ETA2 v_ETA2_RANDOMNESS_SIZE v_IMPLICIT_REJECTION_HASH_INPUT_SIZE:
          usize)
      (private_key: Libcrux_ml_kem.Types.t_MlKemPrivateKey v_SECRET_KEY_SIZE)
      (ciphertext: Libcrux_ml_kem.Types.t_MlKemCiphertext v_CIPHERTEXT_SIZE)
    : Prims.Pure (t_Array u8 (sz 32))
      (requires
        Spec.MLKEM.is_rank v_K /\ v_SECRET_KEY_SIZE == Spec.MLKEM.v_CCA_PRIVATE_KEY_SIZE v_K /\
        v_CPA_SECRET_KEY_SIZE == Spec.MLKEM.v_CPA_PRIVATE_KEY_SIZE v_K /\
        v_PUBLIC_KEY_SIZE == Spec.MLKEM.v_CPA_PUBLIC_KEY_SIZE v_K /\
        v_CIPHERTEXT_SIZE == Spec.MLKEM.v_CPA_CIPHERTEXT_SIZE v_K /\
        v_T_AS_NTT_ENCODED_SIZE == Spec.MLKEM.v_T_AS_NTT_ENCODED_SIZE v_K /\
        v_C1_SIZE == Spec.MLKEM.v_C1_SIZE v_K /\ v_C2_SIZE == Spec.MLKEM.v_C2_SIZE v_K /\
        v_VECTOR_U_COMPRESSION_FACTOR == Spec.MLKEM.v_VECTOR_U_COMPRESSION_FACTOR v_K /\
        v_VECTOR_V_COMPRESSION_FACTOR == Spec.MLKEM.v_VECTOR_V_COMPRESSION_FACTOR v_K /\
        v_C1_BLOCK_SIZE == Spec.MLKEM.v_C1_BLOCK_SIZE v_K /\ v_ETA1 == Spec.MLKEM.v_ETA1 v_K /\
        v_ETA1_RANDOMNESS_SIZE == Spec.MLKEM.v_ETA1_RANDOMNESS_SIZE v_K /\
        v_ETA2 == Spec.MLKEM.v_ETA2 v_K /\
        v_ETA2_RANDOMNESS_SIZE == Spec.MLKEM.v_ETA2_RANDOMNESS_SIZE v_K /\
        v_IMPLICIT_REJECTION_HASH_INPUT_SIZE == Spec.MLKEM.v_IMPLICIT_REJECTION_HASH_INPUT_SIZE v_K)
      (fun _ -> Prims.l_True)

val encapsulate
      (v_K v_CIPHERTEXT_SIZE v_PUBLIC_KEY_SIZE v_T_AS_NTT_ENCODED_SIZE v_C1_SIZE v_C2_SIZE v_VECTOR_U_COMPRESSION_FACTOR v_VECTOR_V_COMPRESSION_FACTOR v_C1_BLOCK_SIZE v_ETA1 v_ETA1_RANDOMNESS_SIZE v_ETA2 v_ETA2_RANDOMNESS_SIZE:
          usize)
      (public_key: Libcrux_ml_kem.Types.t_MlKemPublicKey v_PUBLIC_KEY_SIZE)
      (randomness: t_Array u8 (sz 32))
    : Prims.Pure (Libcrux_ml_kem.Types.t_MlKemCiphertext v_CIPHERTEXT_SIZE & t_Array u8 (sz 32))
      (requires
        Spec.MLKEM.is_rank v_K /\ v_CIPHERTEXT_SIZE == Spec.MLKEM.v_CPA_CIPHERTEXT_SIZE v_K /\
        v_PUBLIC_KEY_SIZE == Spec.MLKEM.v_CPA_PUBLIC_KEY_SIZE v_K /\
        v_T_AS_NTT_ENCODED_SIZE == Spec.MLKEM.v_T_AS_NTT_ENCODED_SIZE v_K /\
        v_C1_SIZE == Spec.MLKEM.v_C1_SIZE v_K /\ v_C2_SIZE == Spec.MLKEM.v_C2_SIZE v_K /\
        v_VECTOR_U_COMPRESSION_FACTOR == Spec.MLKEM.v_VECTOR_U_COMPRESSION_FACTOR v_K /\
        v_VECTOR_V_COMPRESSION_FACTOR == Spec.MLKEM.v_VECTOR_V_COMPRESSION_FACTOR v_K /\
        v_C1_BLOCK_SIZE == Spec.MLKEM.v_C1_BLOCK_SIZE v_K /\ v_ETA1 == Spec.MLKEM.v_ETA1 v_K /\
        v_ETA1_RANDOMNESS_SIZE == Spec.MLKEM.v_ETA1_RANDOMNESS_SIZE v_K /\
        v_ETA2 == Spec.MLKEM.v_ETA2 v_K /\
        v_ETA2_RANDOMNESS_SIZE == Spec.MLKEM.v_ETA2_RANDOMNESS_SIZE v_K)
      (fun _ -> Prims.l_True)

/// Portable generate key pair.
val generate_keypair
      (v_K v_CPA_PRIVATE_KEY_SIZE v_PRIVATE_KEY_SIZE v_PUBLIC_KEY_SIZE v_RANKED_BYTES_PER_RING_ELEMENT v_ETA1 v_ETA1_RANDOMNESS_SIZE:
          usize)
      (randomness: t_Array u8 (sz 64))
    : Prims.Pure (Libcrux_ml_kem.Types.t_MlKemKeyPair v_PRIVATE_KEY_SIZE v_PUBLIC_KEY_SIZE)
<<<<<<< HEAD
      (requires
        Spec.MLKEM.is_rank v_K /\ v_CPA_PRIVATE_KEY_SIZE == Spec.MLKEM.v_CPA_PRIVATE_KEY_SIZE v_K /\
        v_PRIVATE_KEY_SIZE == Spec.MLKEM.v_CCA_PRIVATE_KEY_SIZE v_K /\
        v_PUBLIC_KEY_SIZE == Spec.MLKEM.v_CPA_PUBLIC_KEY_SIZE v_K /\
        v_RANKED_BYTES_PER_RING_ELEMENT == Spec.MLKEM.v_RANKED_BYTES_PER_RING_ELEMENT v_K /\
        v_ETA1 == Spec.MLKEM.v_ETA1 v_K /\
        v_ETA1_RANDOMNESS_SIZE == Spec.MLKEM.v_ETA1_RANDOMNESS_SIZE v_K)
      (fun _ -> Prims.l_True)

/// Portable encapsualte
val encapsulate_unpacked
      (v_K v_CIPHERTEXT_SIZE v_PUBLIC_KEY_SIZE v_T_AS_NTT_ENCODED_SIZE v_C1_SIZE v_C2_SIZE v_VECTOR_U_COMPRESSION_FACTOR v_VECTOR_V_COMPRESSION_FACTOR v_VECTOR_U_BLOCK_LEN v_ETA1 v_ETA1_RANDOMNESS_SIZE v_ETA2 v_ETA2_RANDOMNESS_SIZE:
          usize)
      (public_key:
          Libcrux_ml_kem.Ind_cca.Unpacked.t_MlKemPublicKeyUnpacked v_K
            Libcrux_ml_kem.Vector.Neon.Vector_type.t_SIMD128Vector)
      (randomness: t_Array u8 (sz 32))
    : Prims.Pure (Libcrux_ml_kem.Types.t_MlKemCiphertext v_CIPHERTEXT_SIZE & t_Array u8 (sz 32))
      Prims.l_True
      (fun _ -> Prims.l_True)

/// Portable decapsulate
val decapsulate_unpacked
      (v_K v_SECRET_KEY_SIZE v_CPA_SECRET_KEY_SIZE v_PUBLIC_KEY_SIZE v_CIPHERTEXT_SIZE v_T_AS_NTT_ENCODED_SIZE v_C1_SIZE v_C2_SIZE v_VECTOR_U_COMPRESSION_FACTOR v_VECTOR_V_COMPRESSION_FACTOR v_C1_BLOCK_SIZE v_ETA1 v_ETA1_RANDOMNESS_SIZE v_ETA2 v_ETA2_RANDOMNESS_SIZE v_IMPLICIT_REJECTION_HASH_INPUT_SIZE:
          usize)
      (key_pair:
          Libcrux_ml_kem.Ind_cca.Unpacked.t_MlKemKeyPairUnpacked v_K
            Libcrux_ml_kem.Vector.Neon.Vector_type.t_SIMD128Vector)
      (ciphertext: Libcrux_ml_kem.Types.t_MlKemCiphertext v_CIPHERTEXT_SIZE)
    : Prims.Pure (t_Array u8 (sz 32)) Prims.l_True (fun _ -> Prims.l_True)

/// Unpacked API
val generate_keypair_unpacked
      (v_K v_CPA_PRIVATE_KEY_SIZE v_PRIVATE_KEY_SIZE v_PUBLIC_KEY_SIZE v_BYTES_PER_RING_ELEMENT v_ETA1 v_ETA1_RANDOMNESS_SIZE:
          usize)
      (randomness: t_Array u8 (sz 64))
    : Prims.Pure
      (Libcrux_ml_kem.Ind_cca.Unpacked.t_MlKemKeyPairUnpacked v_K
          Libcrux_ml_kem.Vector.Neon.Vector_type.t_SIMD128Vector)
=======
>>>>>>> 41072c68
      Prims.l_True
      (fun _ -> Prims.l_True)<|MERGE_RESOLUTION|>--- conflicted
+++ resolved
@@ -16,7 +16,11 @@
       (v_K v_SECRET_KEY_SIZE v_CIPHERTEXT_SIZE: usize)
       (private_key: Libcrux_ml_kem.Types.t_MlKemPrivateKey v_SECRET_KEY_SIZE)
       (ciphertext: Libcrux_ml_kem.Types.t_MlKemCiphertext v_CIPHERTEXT_SIZE)
-    : Prims.Pure bool Prims.l_True (fun _ -> Prims.l_True)
+    : Prims.Pure bool
+      (requires
+        Spec.MLKEM.is_rank v_K /\ v_SECRET_KEY_SIZE == Spec.MLKEM.v_CCA_PRIVATE_KEY_SIZE v_K /\
+        v_CIPHERTEXT_SIZE == Spec.MLKEM.v_CPA_CIPHERTEXT_SIZE v_K)
+      (fun _ -> Prims.l_True)
 
 /// Portable public key validation
 val validate_public_key
@@ -77,7 +81,6 @@
           usize)
       (randomness: t_Array u8 (sz 64))
     : Prims.Pure (Libcrux_ml_kem.Types.t_MlKemKeyPair v_PRIVATE_KEY_SIZE v_PUBLIC_KEY_SIZE)
-<<<<<<< HEAD
       (requires
         Spec.MLKEM.is_rank v_K /\ v_CPA_PRIVATE_KEY_SIZE == Spec.MLKEM.v_CPA_PRIVATE_KEY_SIZE v_K /\
         v_PRIVATE_KEY_SIZE == Spec.MLKEM.v_CCA_PRIVATE_KEY_SIZE v_K /\
@@ -85,39 +88,4 @@
         v_RANKED_BYTES_PER_RING_ELEMENT == Spec.MLKEM.v_RANKED_BYTES_PER_RING_ELEMENT v_K /\
         v_ETA1 == Spec.MLKEM.v_ETA1 v_K /\
         v_ETA1_RANDOMNESS_SIZE == Spec.MLKEM.v_ETA1_RANDOMNESS_SIZE v_K)
-      (fun _ -> Prims.l_True)
-
-/// Portable encapsualte
-val encapsulate_unpacked
-      (v_K v_CIPHERTEXT_SIZE v_PUBLIC_KEY_SIZE v_T_AS_NTT_ENCODED_SIZE v_C1_SIZE v_C2_SIZE v_VECTOR_U_COMPRESSION_FACTOR v_VECTOR_V_COMPRESSION_FACTOR v_VECTOR_U_BLOCK_LEN v_ETA1 v_ETA1_RANDOMNESS_SIZE v_ETA2 v_ETA2_RANDOMNESS_SIZE:
-          usize)
-      (public_key:
-          Libcrux_ml_kem.Ind_cca.Unpacked.t_MlKemPublicKeyUnpacked v_K
-            Libcrux_ml_kem.Vector.Neon.Vector_type.t_SIMD128Vector)
-      (randomness: t_Array u8 (sz 32))
-    : Prims.Pure (Libcrux_ml_kem.Types.t_MlKemCiphertext v_CIPHERTEXT_SIZE & t_Array u8 (sz 32))
-      Prims.l_True
-      (fun _ -> Prims.l_True)
-
-/// Portable decapsulate
-val decapsulate_unpacked
-      (v_K v_SECRET_KEY_SIZE v_CPA_SECRET_KEY_SIZE v_PUBLIC_KEY_SIZE v_CIPHERTEXT_SIZE v_T_AS_NTT_ENCODED_SIZE v_C1_SIZE v_C2_SIZE v_VECTOR_U_COMPRESSION_FACTOR v_VECTOR_V_COMPRESSION_FACTOR v_C1_BLOCK_SIZE v_ETA1 v_ETA1_RANDOMNESS_SIZE v_ETA2 v_ETA2_RANDOMNESS_SIZE v_IMPLICIT_REJECTION_HASH_INPUT_SIZE:
-          usize)
-      (key_pair:
-          Libcrux_ml_kem.Ind_cca.Unpacked.t_MlKemKeyPairUnpacked v_K
-            Libcrux_ml_kem.Vector.Neon.Vector_type.t_SIMD128Vector)
-      (ciphertext: Libcrux_ml_kem.Types.t_MlKemCiphertext v_CIPHERTEXT_SIZE)
-    : Prims.Pure (t_Array u8 (sz 32)) Prims.l_True (fun _ -> Prims.l_True)
-
-/// Unpacked API
-val generate_keypair_unpacked
-      (v_K v_CPA_PRIVATE_KEY_SIZE v_PRIVATE_KEY_SIZE v_PUBLIC_KEY_SIZE v_BYTES_PER_RING_ELEMENT v_ETA1 v_ETA1_RANDOMNESS_SIZE:
-          usize)
-      (randomness: t_Array u8 (sz 64))
-    : Prims.Pure
-      (Libcrux_ml_kem.Ind_cca.Unpacked.t_MlKemKeyPairUnpacked v_K
-          Libcrux_ml_kem.Vector.Neon.Vector_type.t_SIMD128Vector)
-=======
->>>>>>> 41072c68
-      Prims.l_True
       (fun _ -> Prims.l_True)