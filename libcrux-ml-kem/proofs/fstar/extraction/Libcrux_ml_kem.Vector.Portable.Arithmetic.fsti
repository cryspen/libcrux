module Libcrux_ml_kem.Vector.Portable.Arithmetic
#set-options "--fuel 0 --ifuel 1 --z3rlimit 80"
open Core
open FStar.Mul

<<<<<<< HEAD
/// This is calculated as ⌊(BARRETT_R / FIELD_MODULUS) + 1/2⌋
let v_BARRETT_MULTIPLIER: i32 = mk_i32 20159

let v_MONTGOMERY_SHIFT: u8 = mk_u8 16
=======
let v_MONTGOMERY_SHIFT: u8 = 16uy
>>>>>>> a09ba242

let v_MONTGOMERY_R: i32 = mk_i32 1 <<! v_MONTGOMERY_SHIFT

/// This is calculated as ⌊(BARRETT_R / FIELD_MODULUS) + 1/2⌋
let v_BARRETT_MULTIPLIER: i32 = 20159l

val get_n_least_significant_bits (n: u8) (value: u32)
    : Prims.Pure u32
      (requires n <=. mk_u8 16)
      (ensures
        fun result ->
          let result:u32 = result in
          v result == v value % pow2 (v n))

val add (lhs rhs: Libcrux_ml_kem.Vector.Portable.Vector_type.t_PortableVector)
    : Prims.Pure Libcrux_ml_kem.Vector.Portable.Vector_type.t_PortableVector
      (requires
        forall i.
          i < 16 ==>
          Spec.Utils.is_intb (pow2 15 - 1)
            (v (Seq.index lhs.f_elements i) + v (Seq.index rhs.f_elements i)))
      (ensures
        fun result ->
          let result:Libcrux_ml_kem.Vector.Portable.Vector_type.t_PortableVector = result in
          forall i.
            i < 16 ==>
            (v (Seq.index result.f_elements i) ==
              v (Seq.index lhs.f_elements i) + v (Seq.index rhs.f_elements i)))

val sub (lhs rhs: Libcrux_ml_kem.Vector.Portable.Vector_type.t_PortableVector)
    : Prims.Pure Libcrux_ml_kem.Vector.Portable.Vector_type.t_PortableVector
      (requires
        forall i.
          i < 16 ==>
          Spec.Utils.is_intb (pow2 15 - 1)
            (v (Seq.index lhs.f_elements i) - v (Seq.index rhs.f_elements i)))
      (ensures
        fun result ->
          let result:Libcrux_ml_kem.Vector.Portable.Vector_type.t_PortableVector = result in
          forall i.
            i < 16 ==>
            (v (Seq.index result.f_elements i) ==
              v (Seq.index lhs.f_elements i) - v (Seq.index rhs.f_elements i)))

val multiply_by_constant (vec: Libcrux_ml_kem.Vector.Portable.Vector_type.t_PortableVector) (c: i16)
    : Prims.Pure Libcrux_ml_kem.Vector.Portable.Vector_type.t_PortableVector
      (requires
        forall i. i < 16 ==> Spec.Utils.is_intb (pow2 15 - 1) (v (Seq.index vec.f_elements i) * v c)
      )
      (ensures
        fun result ->
          let result:Libcrux_ml_kem.Vector.Portable.Vector_type.t_PortableVector = result in
          forall i.
            i < 16 ==> (v (Seq.index result.f_elements i) == v (Seq.index vec.f_elements i) * v c))

val bitwise_and_with_constant
      (vec: Libcrux_ml_kem.Vector.Portable.Vector_type.t_PortableVector)
      (c: i16)
    : Prims.Pure Libcrux_ml_kem.Vector.Portable.Vector_type.t_PortableVector
      Prims.l_True
      (ensures
        fun result ->
          let result:Libcrux_ml_kem.Vector.Portable.Vector_type.t_PortableVector = result in
          result.f_elements == Spec.Utils.map_array (fun x -> x &. c) (vec.f_elements))

val shift_right (v_SHIFT_BY: i32) (vec: Libcrux_ml_kem.Vector.Portable.Vector_type.t_PortableVector)
    : Prims.Pure Libcrux_ml_kem.Vector.Portable.Vector_type.t_PortableVector
      (requires v_SHIFT_BY >=. 0l && v_SHIFT_BY <. 16l)
      (ensures
        fun result ->
          let result:Libcrux_ml_kem.Vector.Portable.Vector_type.t_PortableVector = result in
          (v_SHIFT_BY >=. 0l /\ v_SHIFT_BY <. 16l) ==>
          result.f_elements == Spec.Utils.map_array (fun x -> x >>! v_SHIFT_BY) (vec.f_elements))

/// Note: This function is not secret independent
/// Only use with public values.
val cond_subtract_3329_ (vec: Libcrux_ml_kem.Vector.Portable.Vector_type.t_PortableVector)
    : Prims.Pure Libcrux_ml_kem.Vector.Portable.Vector_type.t_PortableVector
      (requires Spec.Utils.is_i16b_array (pow2 12 - 1) vec.f_elements)
      (ensures
        fun result ->
          let result:Libcrux_ml_kem.Vector.Portable.Vector_type.t_PortableVector = result in
          result.f_elements ==
          Spec.Utils.map_array (fun x -> if x >=. (mk_i16 3329) then x -! (mk_i16 3329) else x)
            (vec.f_elements))

/// Signed Barrett Reduction
/// Given an input `value`, `barrett_reduce` outputs a representative `result`
/// such that:
/// - result ≡ value (mod FIELD_MODULUS)
/// - the absolute value of `result` is bound as follows:
/// `|result| ≤ FIELD_MODULUS / 2 · (|value|/BARRETT_R + 1)
/// Note: The input bound is 28296 to prevent overflow in the multiplication of quotient by FIELD_MODULUS
val barrett_reduce_element (value: i16)
    : Prims.Pure i16
      (requires Spec.Utils.is_i16b 28296 value)
      (ensures
        fun result ->
          let result:i16 = result in
          Spec.Utils.is_i16b 3328 result /\ v result % 3329 == v value % 3329)

val barrett_reduce (vec: Libcrux_ml_kem.Vector.Portable.Vector_type.t_PortableVector)
    : Prims.Pure Libcrux_ml_kem.Vector.Portable.Vector_type.t_PortableVector
      (requires Spec.Utils.is_i16b_array 28296 vec.f_elements)
      (ensures
        fun result ->
          let result:Libcrux_ml_kem.Vector.Portable.Vector_type.t_PortableVector = result in
          Spec.Utils.is_i16b_array 3328 result.f_elements /\
          (forall i.
              (v (Seq.index result.f_elements i) % 3329) == (v (Seq.index vec.f_elements i) % 3329))
      )

/// Signed Montgomery Reduction
/// Given an input `value`, `montgomery_reduce` outputs a representative `o`
/// such that:
/// - o ≡ value · MONTGOMERY_R^(-1) (mod FIELD_MODULUS)
/// - the absolute value of `o` is bound as follows:
/// `|result| ≤ ceil(|value| / MONTGOMERY_R) + 1665
/// In particular, if `|value| ≤ FIELD_MODULUS-1 * FIELD_MODULUS-1`, then `|o| <= FIELD_MODULUS-1`.
/// And, if `|value| ≤ pow2 16 * FIELD_MODULUS-1`, then `|o| <= FIELD_MODULUS + 1664
val montgomery_reduce_element (value: i32)
    : Prims.Pure i16
      (requires Spec.Utils.is_i32b (3328 * pow2 16) value)
      (ensures
        fun result ->
          let result:i16 = result in
          Spec.Utils.is_i16b (3328 + 1665) result /\
          (Spec.Utils.is_i32b (3328 * pow2 15) value ==> Spec.Utils.is_i16b 3328 result) /\
          v result % 3329 == (v value * 169) % 3329)

<<<<<<< HEAD
val shift_right (v_SHIFT_BY: i32) (vec: Libcrux_ml_kem.Vector.Portable.Vector_type.t_PortableVector)
    : Prims.Pure Libcrux_ml_kem.Vector.Portable.Vector_type.t_PortableVector
      (requires v_SHIFT_BY >=. mk_i32 0 && v_SHIFT_BY <. mk_i32 16)
      (ensures
        fun result ->
          let result:Libcrux_ml_kem.Vector.Portable.Vector_type.t_PortableVector = result in
          (v_SHIFT_BY >=. (mk_i32 0) /\ v_SHIFT_BY <. (mk_i32 16)) ==>
          result.f_elements == Spec.Utils.map_array (fun x -> x >>! v_SHIFT_BY) (vec.f_elements))
=======
/// If `fe` is some field element \'x\' of the Kyber field and `fer` is congruent to
/// `y · MONTGOMERY_R`, this procedure outputs a value that is congruent to
/// `x · y`, as follows:
///    `fe · fer ≡ x · y · MONTGOMERY_R (mod FIELD_MODULUS)`
/// `montgomery_reduce` takes the value `x · y · MONTGOMERY_R` and outputs a representative
/// `x · y · MONTGOMERY_R * MONTGOMERY_R^{-1} ≡ x · y (mod FIELD_MODULUS)`.
val montgomery_multiply_fe_by_fer (fe fer: i16)
    : Prims.Pure i16
      (requires Spec.Utils.is_i16b 1664 fer)
      (ensures
        fun result ->
          let result:i16 = result in
          Spec.Utils.is_i16b 3328 result /\ v result % 3329 == (v fe * v fer * 169) % 3329)
>>>>>>> a09ba242

val montgomery_multiply_by_constant
      (vec: Libcrux_ml_kem.Vector.Portable.Vector_type.t_PortableVector)
      (c: i16)
    : Prims.Pure Libcrux_ml_kem.Vector.Portable.Vector_type.t_PortableVector
      (requires Spec.Utils.is_i16b 1664 c)
      (ensures
        fun result ->
          let result:Libcrux_ml_kem.Vector.Portable.Vector_type.t_PortableVector = result in
          Spec.Utils.is_i16b_array 3328 result.f_elements /\
          (forall i.
              i < 16 ==>
              (v (Seq.index result.f_elements i) % 3329 ==
                (v (Seq.index vec.f_elements i) * v c * 169) % 3329)))<|MERGE_RESOLUTION|>--- conflicted
+++ resolved
@@ -3,23 +3,16 @@
 open Core
 open FStar.Mul
 
-<<<<<<< HEAD
-/// This is calculated as ⌊(BARRETT_R / FIELD_MODULUS) + 1/2⌋
-let v_BARRETT_MULTIPLIER: i32 = mk_i32 20159
+let v_MONTGOMERY_SHIFT: u8 = 16uy
 
-let v_MONTGOMERY_SHIFT: u8 = mk_u8 16
-=======
-let v_MONTGOMERY_SHIFT: u8 = 16uy
->>>>>>> a09ba242
-
-let v_MONTGOMERY_R: i32 = mk_i32 1 <<! v_MONTGOMERY_SHIFT
+let v_MONTGOMERY_R: i32 = 1l <<! v_MONTGOMERY_SHIFT
 
 /// This is calculated as ⌊(BARRETT_R / FIELD_MODULUS) + 1/2⌋
 let v_BARRETT_MULTIPLIER: i32 = 20159l
 
 val get_n_least_significant_bits (n: u8) (value: u32)
     : Prims.Pure u32
-      (requires n <=. mk_u8 16)
+      (requires n <=. 16uy)
       (ensures
         fun result ->
           let result:u32 = result in
@@ -82,7 +75,7 @@
       (ensures
         fun result ->
           let result:Libcrux_ml_kem.Vector.Portable.Vector_type.t_PortableVector = result in
-          (v_SHIFT_BY >=. 0l /\ v_SHIFT_BY <. 16l) ==>
+          (v_SHIFT_BY >=. (mk_i32 0) /\ v_SHIFT_BY <. (mk_i32 16)) ==>
           result.f_elements == Spec.Utils.map_array (fun x -> x >>! v_SHIFT_BY) (vec.f_elements))
 
 /// Note: This function is not secret independent
@@ -141,16 +134,6 @@
           (Spec.Utils.is_i32b (3328 * pow2 15) value ==> Spec.Utils.is_i16b 3328 result) /\
           v result % 3329 == (v value * 169) % 3329)
 
-<<<<<<< HEAD
-val shift_right (v_SHIFT_BY: i32) (vec: Libcrux_ml_kem.Vector.Portable.Vector_type.t_PortableVector)
-    : Prims.Pure Libcrux_ml_kem.Vector.Portable.Vector_type.t_PortableVector
-      (requires v_SHIFT_BY >=. mk_i32 0 && v_SHIFT_BY <. mk_i32 16)
-      (ensures
-        fun result ->
-          let result:Libcrux_ml_kem.Vector.Portable.Vector_type.t_PortableVector = result in
-          (v_SHIFT_BY >=. (mk_i32 0) /\ v_SHIFT_BY <. (mk_i32 16)) ==>
-          result.f_elements == Spec.Utils.map_array (fun x -> x >>! v_SHIFT_BY) (vec.f_elements))
-=======
 /// If `fe` is some field element \'x\' of the Kyber field and `fer` is congruent to
 /// `y · MONTGOMERY_R`, this procedure outputs a value that is congruent to
 /// `x · y`, as follows:
@@ -164,7 +147,6 @@
         fun result ->
           let result:i16 = result in
           Spec.Utils.is_i16b 3328 result /\ v result % 3329 == (v fe * v fer * 169) % 3329)
->>>>>>> a09ba242
 
 val montgomery_multiply_by_constant
       (vec: Libcrux_ml_kem.Vector.Portable.Vector_type.t_PortableVector)
