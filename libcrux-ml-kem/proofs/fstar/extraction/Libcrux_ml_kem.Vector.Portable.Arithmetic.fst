module Libcrux_ml_kem.Vector.Portable.Arithmetic
#set-options "--fuel 0 --ifuel 1 --z3rlimit 15"
open Core
open FStar.Mul

#push-options "--z3rlimit 150 --split_queries always"

let get_n_least_significant_bits (n: u8) (value: u32) =
  let res:u32 = value &. ((1ul <<! n <: u32) -! 1ul <: u32) in
  let _:Prims.unit =
    calc ( == ) {
      v res;
      ( == ) { () }
      v (logand value ((1ul <<! n) -! 1ul));
      ( == ) { mk_int_equiv_lemma #u32_inttype 1 }
      v (logand value (((mk_int 1) <<! n) -! (mk_int 1)));
      ( == ) { () }
      v (logand value (mk_int ((1 * pow2 (v n)) % pow2 32) -! (mk_int 1)));
      ( == ) { (Math.Lemmas.small_mod (pow2 (v n)) (pow2 32);
        Math.Lemmas.pow2_lt_compat 32 (v n)) }
      v (logand value ((mk_int (pow2 (v n))) -! (mk_int 1)));
      ( == ) { (Math.Lemmas.pow2_lt_compat 32 (v n);
        logand_mask_lemma value (v n)) }
      v value % (pow2 (v n));
    }
  in
  res

#pop-options

#push-options "--z3rlimit 150"

let barrett_reduce_element (value: i16) =
  let t:i32 =
    ((Core.Convert.f_from #i32 #i16 #FStar.Tactics.Typeclasses.solve value <: i32) *!
      v_BARRETT_MULTIPLIER
      <:
      i32) +!
    (Libcrux_ml_kem.Vector.Traits.v_BARRETT_R >>! 1l <: i32)
  in
  let _:Prims.unit =
    assert_norm (v v_BARRETT_MULTIPLIER == (pow2 27 + 3329) / (2 * 3329));
    assert (v t = v value * v v_BARRETT_MULTIPLIER + pow2 25)
  in
  let _:Prims.unit = assert (v t / pow2 26 < 9) in
  let _:Prims.unit = assert (v t / pow2 26 > - 9) in
  let quotient:i16 = cast (t >>! Libcrux_ml_kem.Vector.Traits.v_BARRETT_SHIFT <: i32) <: i16 in
  let _:Prims.unit = assert (v quotient = v t / pow2 26) in
  let _:Prims.unit = assert (Spec.Utils.is_i16b 9 quotient) in
  let result:i16 = value -! (quotient *! Libcrux_ml_kem.Vector.Traits.v_FIELD_MODULUS <: i16) in
  let _:Prims.unit =
    calc ( == ) {
      v result % 3329;
      ( == ) { () }
      (v value - (v quotient * 3329)) % 3329;
      ( == ) { Math.Lemmas.lemma_mod_sub_distr (v value) (v quotient * 3329) 3329 }
      (v value - (v quotient * 3329) % 3329) % 3329;
      ( == ) { Math.Lemmas.cancel_mul_mod (v quotient) 3329 }
      (v value - 0) % 3329;
      ( == ) { () }
      (v value) % 3329;
    }
  in
  result

#pop-options

#push-options "--z3rlimit 500 --split_queries always"

let montgomery_reduce_element (value: i32) =
  let _:i32 = v_MONTGOMERY_R in
  let k:i32 =
    (cast (cast (value <: i32) <: i16) <: i32) *!
    (cast (Libcrux_ml_kem.Vector.Traits.v_INVERSE_OF_MODULUS_MOD_MONTGOMERY_R <: u32) <: i32)
  in
  let _:Prims.unit =
    assert (v (cast (cast (value <: i32) <: i16) <: i32) == v value @% pow2 16);
    assert (v k == (v value @% pow2 16) * 62209);
    assert (v (cast (cast (k <: i32) <: i16) <: i32) == v k @% pow2 16);
    assert (v (cast (cast (k <: i32) <: i16) <: i32) < pow2 15);
    assert (v (cast (cast (k <: i32) <: i16) <: i32) >= - pow2 15);
    assert (v (cast (Libcrux_ml_kem.Vector.Traits.v_FIELD_MODULUS <: i16) <: i32) == 3329)
  in
  let k_times_modulus:i32 =
    (cast (cast (k <: i32) <: i16) <: i32) *!
    (cast (Libcrux_ml_kem.Vector.Traits.v_FIELD_MODULUS <: i16) <: i32)
  in
  let _:Prims.unit =
    Spec.Utils.lemma_mul_i16b (pow2 15)
      (3329)
      (cast (k <: i32) <: i16)
      Libcrux_ml_kem.Vector.Traits.v_FIELD_MODULUS;
    assert (Spec.Utils.is_i32b (pow2 15 * 3329) k_times_modulus)
  in
  let c:i16 = cast (k_times_modulus >>! v_MONTGOMERY_SHIFT <: i32) <: i16 in
  let _:Prims.unit =
    assert (v k_times_modulus < pow2 31);
    assert (v k_times_modulus / pow2 16 < pow2 15);
    assert (v c == (v k_times_modulus / pow2 16) @% pow2 16);
    assert (v c == v k_times_modulus / pow2 16);
    assert (Spec.Utils.is_i16b 1665 c)
  in
  let value_high:i16 = cast (value >>! v_MONTGOMERY_SHIFT <: i32) <: i16 in
  let _:Prims.unit =
    assert (v value < pow2 31);
    assert (v value / pow2 16 < pow2 15);
    assert (v value_high == (v value / pow2 16) @% pow2 16);
    assert ((v value / pow2 16) < pow2 15 ==> (v value / pow2 16) @% pow2 16 == (v value / pow2 16));
    assert (v value_high == (v value / pow2 16));
    assert (Spec.Utils.is_i32b (3328 * 3328) value ==> Spec.Utils.is_i16b 169 value_high);
    assert (Spec.Utils.is_i16b 3328 value_high)
  in
  let res:i16 = value_high -! c in
  let _:Prims.unit = assert (Spec.Utils.is_i16b (3328 + 1665) res) in
  let _:Prims.unit =
    assert (Spec.Utils.is_i32b (3328 * 3328) value ==> Spec.Utils.is_i16b 3328 res)
  in
  let _:Prims.unit =
    calc ( == ) {
      v k_times_modulus % pow2 16;
      ( == ) { assert (v k_times_modulus == (v k @% pow2 16) * 3329) }
      ((v k @% pow2 16) * 3329) % pow2 16;
      ( == ) { assert (v k = (v value @% pow2 16) * 62209) }
      ((((v value @% pow2 16) * 62209) @% pow2 16) * 3329) % pow2 16;
      ( == ) { Math.Lemmas.lemma_mod_sub ((((v value @% pow2 16) * 62209) % pow2 16) * 3329)
        (pow2 16)
        3329 }
      ((((v value @% pow2 16) * 62209) % pow2 16) * 3329) % pow2 16;
      ( == ) { Math.Lemmas.lemma_mod_mul_distr_l ((v value @% pow2 16) * 62209) 3329 (pow2 16) }
      ((((v value @% pow2 16) * 62209) * 3329) % pow2 16);
      ( == ) { Math.Lemmas.lemma_mod_mul_distr_r (v value @% pow2 16) (62209 * 3329) (pow2 16) }
      ((v value @% pow2 16) % pow2 16);
      ( == ) { Math.Lemmas.lemma_mod_sub (v value) (pow2 16) 1 }
      (v value) % pow2 16;
    };
    Math.Lemmas.modulo_add (pow2 16) (- (v k_times_modulus)) (v value) (v k_times_modulus);
    assert ((v value - v k_times_modulus) % pow2 16 == 0)
  in
  let _:Prims.unit =
    calc ( == ) {
      v res % 3329;
      ( == ) { assert (v res == v value_high - v c) }
      (v value / pow2 16 - v k_times_modulus / pow2 16) % 3329;
      ( == ) { Math.Lemmas.lemma_div_exact (v value - v k_times_modulus) (pow2 16) }
      ((v value - v k_times_modulus) / pow2 16) % 3329;
      ( == ) { assert ((pow2 16 * 169) % 3329 == 1) }
      (((v value - v k_times_modulus) / pow2 16) * ((pow2 16 * 169) % 3329)) % 3329;
      ( == ) { Math.Lemmas.lemma_mod_mul_distr_r ((v value - v k_times_modulus) / pow2 16)
        (pow2 16 * 169)
        3329 }
      (((v value - v k_times_modulus) / pow2 16) * pow2 16 * 169) % 3329;
      ( == ) { Math.Lemmas.lemma_div_exact (v value - v k_times_modulus) (pow2 16) }
      ((v value - v k_times_modulus) * 169) % 3329;
      ( == ) { assert (v k_times_modulus == (v k @% pow2 16) * 3329) }
      ((v value * 169) - ((v k @% pow2 16) * 3329 * 169)) % 3329;
      ( == ) { Math.Lemmas.lemma_mod_sub (v value * 169) 3329 ((v k @% pow2 16) * 169) }
      (v value * 169) % 3329;
    }
  in
  res

#pop-options

<<<<<<< HEAD
#push-options "--z3rlimit 100"
=======
#push-options "--z3rlimit 300"
>>>>>>> db6b5482

let montgomery_multiply_fe_by_fer (fe fer: i16) =
  let _:Prims.unit = Spec.Utils.lemma_mul_i16b (pow2 16) (3328) fe fer in
  let product:i32 = (cast (fe <: i16) <: i32) *! (cast (fer <: i16) <: i32) in
  montgomery_reduce_element product

#pop-options

<<<<<<< HEAD
#push-options "--z3rlimit 150"

=======
>>>>>>> db6b5482
let add (lhs rhs: Libcrux_ml_kem.Vector.Portable.Vector_type.t_PortableVector) =
  let v__lhs0:Libcrux_ml_kem.Vector.Portable.Vector_type.t_PortableVector = lhs in
  let lhs:Libcrux_ml_kem.Vector.Portable.Vector_type.t_PortableVector =
    Rust_primitives.Hax.Folds.fold_range (sz 0)
      Libcrux_ml_kem.Vector.Traits.v_FIELD_ELEMENTS_IN_VECTOR
      (fun lhs i ->
          let lhs:Libcrux_ml_kem.Vector.Portable.Vector_type.t_PortableVector = lhs in
          let i:usize = i in
          (forall j.
              j < v i ==>
              (Seq.index lhs.f_elements j) ==
              (Seq.index v__lhs0.f_elements j) +. (Seq.index rhs.f_elements j)) /\
          (forall j. j >= v i ==> (Seq.index lhs.f_elements j) == (Seq.index v__lhs0.f_elements j)))
      lhs
      (fun lhs i ->
          let lhs:Libcrux_ml_kem.Vector.Portable.Vector_type.t_PortableVector = lhs in
          let i:usize = i in
          let lhs:Libcrux_ml_kem.Vector.Portable.Vector_type.t_PortableVector =
            {
              lhs with
              Libcrux_ml_kem.Vector.Portable.Vector_type.f_elements
              =
              Rust_primitives.Hax.Monomorphized_update_at.update_at_usize lhs
                  .Libcrux_ml_kem.Vector.Portable.Vector_type.f_elements
                i
                (Core.Num.impl__i16__wrapping_add (lhs
                        .Libcrux_ml_kem.Vector.Portable.Vector_type.f_elements.[ i ]
                      <:
                      i16)
                    (rhs.Libcrux_ml_kem.Vector.Portable.Vector_type.f_elements.[ i ] <: i16)
                  <:
                  i16)
            }
            <:
            Libcrux_ml_kem.Vector.Portable.Vector_type.t_PortableVector
          in
          lhs)
  in
  let _:Prims.unit =
    Spec.Utils.lemma_map2_index #_ #_ #_ #(sz 16) ( +. ) v__lhs0.f_elements rhs.f_elements;
    Seq.lemma_eq_intro lhs.f_elements (Spec.Utils.map2 ( +. ) v__lhs0.f_elements rhs.f_elements)
  in
  lhs

#pop-options

#push-options "--z3rlimit 150"

let barrett_reduce (vec: Libcrux_ml_kem.Vector.Portable.Vector_type.t_PortableVector) =
  let v__vec0:Libcrux_ml_kem.Vector.Portable.Vector_type.t_PortableVector = vec in
  let vec:Libcrux_ml_kem.Vector.Portable.Vector_type.t_PortableVector =
    Rust_primitives.Hax.Folds.fold_range (sz 0)
      Libcrux_ml_kem.Vector.Traits.v_FIELD_ELEMENTS_IN_VECTOR
      (fun vec i ->
          let vec:Libcrux_ml_kem.Vector.Portable.Vector_type.t_PortableVector = vec in
          let i:usize = i in
          (forall j.
              j < v i ==>
              (Spec.Utils.is_i16b 3328 (Seq.index vec.f_elements j) /\
                v (Seq.index vec.f_elements j) % 3329 == (v (Seq.index v__vec0.f_elements j) % 3329)
              )) /\
          (forall j.
              j >= v i ==>
              (Seq.index vec.f_elements j == Seq.index v__vec0.f_elements j /\
                Spec.Utils.is_i16b 28296 (Seq.index vec.f_elements j))))
      vec
      (fun vec i ->
          let vec:Libcrux_ml_kem.Vector.Portable.Vector_type.t_PortableVector = vec in
          let i:usize = i in
          let vi:i16 =
            barrett_reduce_element (vec.Libcrux_ml_kem.Vector.Portable.Vector_type.f_elements.[ i ]
                <:
                i16)
          in
          let vec:Libcrux_ml_kem.Vector.Portable.Vector_type.t_PortableVector =
            {
              vec with
              Libcrux_ml_kem.Vector.Portable.Vector_type.f_elements
              =
              Rust_primitives.Hax.Monomorphized_update_at.update_at_usize vec
                  .Libcrux_ml_kem.Vector.Portable.Vector_type.f_elements
                i
                vi
            }
            <:
            Libcrux_ml_kem.Vector.Portable.Vector_type.t_PortableVector
          in
          let _:Prims.unit =
            assert (v (mk_int #usize_inttype (v i + 1)) == v i + 1);
            assert (forall j. j < v i ==> Spec.Utils.is_i16b 3328 (Seq.index vec.f_elements j));
            assert (Spec.Utils.is_i16b 3328 vi);
            assert (Spec.Utils.is_i16b 3328 (Seq.index vec.f_elements (v i)));
            assert (forall j. j < v i + 1 ==> Spec.Utils.is_i16b 3328 (Seq.index vec.f_elements j))
          in
          vec)
  in
  vec

#pop-options

let bitwise_and_with_constant
      (vec: Libcrux_ml_kem.Vector.Portable.Vector_type.t_PortableVector)
      (c: i16)
     =
  let v__vec0:Libcrux_ml_kem.Vector.Portable.Vector_type.t_PortableVector = vec in
  let vec:Libcrux_ml_kem.Vector.Portable.Vector_type.t_PortableVector =
    Rust_primitives.Hax.Folds.fold_range (sz 0)
      Libcrux_ml_kem.Vector.Traits.v_FIELD_ELEMENTS_IN_VECTOR
      (fun vec i ->
          let vec:Libcrux_ml_kem.Vector.Portable.Vector_type.t_PortableVector = vec in
          let i:usize = i in
          (forall j. j < v i ==> Seq.index vec.f_elements j == (Seq.index v__vec0.f_elements j &. c)
          ) /\ (forall j. j >= v i ==> Seq.index vec.f_elements j == Seq.index v__vec0.f_elements j)
      )
      vec
      (fun vec i ->
          let vec:Libcrux_ml_kem.Vector.Portable.Vector_type.t_PortableVector = vec in
          let i:usize = i in
          let vec:Libcrux_ml_kem.Vector.Portable.Vector_type.t_PortableVector =
            {
              vec with
              Libcrux_ml_kem.Vector.Portable.Vector_type.f_elements
              =
              Rust_primitives.Hax.Monomorphized_update_at.update_at_usize vec
                  .Libcrux_ml_kem.Vector.Portable.Vector_type.f_elements
                i
                ((vec.Libcrux_ml_kem.Vector.Portable.Vector_type.f_elements.[ i ] <: i16) &. c
                  <:
                  i16)
            }
            <:
            Libcrux_ml_kem.Vector.Portable.Vector_type.t_PortableVector
          in
          vec)
  in
  let _:Prims.unit =
    Spec.Utils.lemma_map_index #_ #_ #(sz 16) (fun x -> x &. c) v__vec0.f_elements;
    Seq.lemma_eq_intro vec.f_elements (Spec.Utils.map_array (fun x -> x &. c) v__vec0.f_elements)
  in
  vec

let cond_subtract_3329_ (vec: Libcrux_ml_kem.Vector.Portable.Vector_type.t_PortableVector) =
  let v__vec0:Libcrux_ml_kem.Vector.Portable.Vector_type.t_PortableVector = vec in
  let vec:Libcrux_ml_kem.Vector.Portable.Vector_type.t_PortableVector =
    Rust_primitives.Hax.Folds.fold_range (sz 0)
      Libcrux_ml_kem.Vector.Traits.v_FIELD_ELEMENTS_IN_VECTOR
      (fun vec i ->
          let vec:Libcrux_ml_kem.Vector.Portable.Vector_type.t_PortableVector = vec in
          let i:usize = i in
          (forall j.
              j < v i ==>
              Seq.index vec.f_elements j ==
              (let x = Seq.index v__vec0.f_elements j in
                if x >=. 3329s then x -! 3329s else x)) /\
          (forall j. j >= v i ==> Seq.index vec.f_elements j == Seq.index v__vec0.f_elements j))
      vec
      (fun vec i ->
          let vec:Libcrux_ml_kem.Vector.Portable.Vector_type.t_PortableVector = vec in
          let i:usize = i in
          if
            (vec.Libcrux_ml_kem.Vector.Portable.Vector_type.f_elements.[ i ] <: i16) >=. 3329s
            <:
            bool
          then
            {
              vec with
              Libcrux_ml_kem.Vector.Portable.Vector_type.f_elements
              =
              Rust_primitives.Hax.Monomorphized_update_at.update_at_usize vec
                  .Libcrux_ml_kem.Vector.Portable.Vector_type.f_elements
                i
                ((vec.Libcrux_ml_kem.Vector.Portable.Vector_type.f_elements.[ i ] <: i16) -! 3329s
                  <:
                  i16)
              <:
              t_Array i16 (sz 16)
            }
            <:
            Libcrux_ml_kem.Vector.Portable.Vector_type.t_PortableVector
          else vec)
  in
  let _:Prims.unit =
    Spec.Utils.lemma_map_index #_
      #_
      #(sz 16)
      (fun x -> if x >=. 3329s then x -! 3329s else x)
      v__vec0.f_elements;
    Seq.lemma_eq_intro vec.f_elements
      (Spec.Utils.map_array (fun x -> if x >=. 3329s then x -! 3329s else x) v__vec0.f_elements)
  in
  vec

#push-options "--z3rlimit 150"

let montgomery_multiply_by_constant
      (v: Libcrux_ml_kem.Vector.Portable.Vector_type.t_PortableVector)
      (c: i16)
     =
  let v:Libcrux_ml_kem.Vector.Portable.Vector_type.t_PortableVector =
    Rust_primitives.Hax.Folds.fold_range (sz 0)
      Libcrux_ml_kem.Vector.Traits.v_FIELD_ELEMENTS_IN_VECTOR
      (fun v temp_1_ ->
          let v:Libcrux_ml_kem.Vector.Portable.Vector_type.t_PortableVector = v in
          let _:usize = temp_1_ in
          true)
      v
      (fun v i ->
          let v:Libcrux_ml_kem.Vector.Portable.Vector_type.t_PortableVector = v in
          let i:usize = i in
          {
            v with
            Libcrux_ml_kem.Vector.Portable.Vector_type.f_elements
            =
            Rust_primitives.Hax.Monomorphized_update_at.update_at_usize v
                .Libcrux_ml_kem.Vector.Portable.Vector_type.f_elements
              i
              (montgomery_multiply_fe_by_fer (v
                      .Libcrux_ml_kem.Vector.Portable.Vector_type.f_elements.[ i ]
                    <:
                    i16)
                  c
                <:
                i16)
            <:
            t_Array i16 (sz 16)
          }
          <:
          Libcrux_ml_kem.Vector.Portable.Vector_type.t_PortableVector)
  in
  v

<<<<<<< HEAD
let multiply_by_constant (vec: Libcrux_ml_kem.Vector.Portable.Vector_type.t_PortableVector) (c: i16) =
  let v__vec0:Libcrux_ml_kem.Vector.Portable.Vector_type.t_PortableVector = vec in
  let vec:Libcrux_ml_kem.Vector.Portable.Vector_type.t_PortableVector =
=======
#pop-options

let multiply_by_constant (v: Libcrux_ml_kem.Vector.Portable.Vector_type.t_PortableVector) (c: i16) =
  let v:Libcrux_ml_kem.Vector.Portable.Vector_type.t_PortableVector =
>>>>>>> db6b5482
    Rust_primitives.Hax.Folds.fold_range (sz 0)
      Libcrux_ml_kem.Vector.Traits.v_FIELD_ELEMENTS_IN_VECTOR
      (fun vec i ->
          let vec:Libcrux_ml_kem.Vector.Portable.Vector_type.t_PortableVector = vec in
          let i:usize = i in
          (forall j.
              j < v i ==> (Seq.index vec.f_elements j) == (Seq.index v__vec0.f_elements j) *. c) /\
          (forall j. j >= v i ==> (Seq.index vec.f_elements j) == (Seq.index v__vec0.f_elements j)))
      vec
      (fun vec i ->
          let vec:Libcrux_ml_kem.Vector.Portable.Vector_type.t_PortableVector = vec in
          let i:usize = i in
          let vec:Libcrux_ml_kem.Vector.Portable.Vector_type.t_PortableVector =
            {
              vec with
              Libcrux_ml_kem.Vector.Portable.Vector_type.f_elements
              =
              Rust_primitives.Hax.Monomorphized_update_at.update_at_usize vec
                  .Libcrux_ml_kem.Vector.Portable.Vector_type.f_elements
                i
                (Core.Num.impl__i16__wrapping_mul (vec
                        .Libcrux_ml_kem.Vector.Portable.Vector_type.f_elements.[ i ]
                      <:
                      i16)
                    c
                  <:
                  i16)
            }
            <:
            Libcrux_ml_kem.Vector.Portable.Vector_type.t_PortableVector
          in
          vec)
  in
  let _:Prims.unit =
    Spec.Utils.lemma_map_index #_ #_ #(sz 16) (fun x -> x *. c) v__vec0.f_elements;
    Seq.lemma_eq_intro vec.f_elements (Spec.Utils.map_array (fun x -> x *. c) v__vec0.f_elements)
  in
  vec

let shift_right (v_SHIFT_BY: i32) (vec: Libcrux_ml_kem.Vector.Portable.Vector_type.t_PortableVector) =
  let v__vec0:Libcrux_ml_kem.Vector.Portable.Vector_type.t_PortableVector = vec in
  let vec:Libcrux_ml_kem.Vector.Portable.Vector_type.t_PortableVector =
    Rust_primitives.Hax.Folds.fold_range (sz 0)
      Libcrux_ml_kem.Vector.Traits.v_FIELD_ELEMENTS_IN_VECTOR
      (fun vec i ->
          let vec:Libcrux_ml_kem.Vector.Portable.Vector_type.t_PortableVector = vec in
          let i:usize = i in
          (forall j.
              j < v i ==>
              Seq.index vec.f_elements j == (Seq.index v__vec0.f_elements j >>! v_SHIFT_BY)) /\
          (forall j. j >= v i ==> Seq.index vec.f_elements j == Seq.index v__vec0.f_elements j))
      vec
      (fun vec i ->
          let vec:Libcrux_ml_kem.Vector.Portable.Vector_type.t_PortableVector = vec in
          let i:usize = i in
          let vec:Libcrux_ml_kem.Vector.Portable.Vector_type.t_PortableVector =
            {
              vec with
              Libcrux_ml_kem.Vector.Portable.Vector_type.f_elements
              =
              Rust_primitives.Hax.Monomorphized_update_at.update_at_usize vec
                  .Libcrux_ml_kem.Vector.Portable.Vector_type.f_elements
                i
                ((vec.Libcrux_ml_kem.Vector.Portable.Vector_type.f_elements.[ i ] <: i16) >>!
                  v_SHIFT_BY
                  <:
                  i16)
            }
            <:
            Libcrux_ml_kem.Vector.Portable.Vector_type.t_PortableVector
          in
          vec)
  in
  let _:Prims.unit =
    Spec.Utils.lemma_map_index #_ #_ #(sz 16) (fun x -> x >>! v_SHIFT_BY) v__vec0.f_elements;
    Seq.lemma_eq_intro vec.f_elements
      (Spec.Utils.map_array (fun x -> x >>! v_SHIFT_BY) v__vec0.f_elements)
  in
  vec

let sub (lhs rhs: Libcrux_ml_kem.Vector.Portable.Vector_type.t_PortableVector) =
  let v__lhs0:Libcrux_ml_kem.Vector.Portable.Vector_type.t_PortableVector = lhs in
  let lhs:Libcrux_ml_kem.Vector.Portable.Vector_type.t_PortableVector =
    Rust_primitives.Hax.Folds.fold_range (sz 0)
      Libcrux_ml_kem.Vector.Traits.v_FIELD_ELEMENTS_IN_VECTOR
      (fun lhs i ->
          let lhs:Libcrux_ml_kem.Vector.Portable.Vector_type.t_PortableVector = lhs in
          let i:usize = i in
          (forall j.
              j < v i ==>
              (Seq.index lhs.f_elements j) ==
              (Seq.index v__lhs0.f_elements j) -. (Seq.index rhs.f_elements j)) /\
          (forall j. j >= v i ==> (Seq.index lhs.f_elements j) == (Seq.index v__lhs0.f_elements j)))
      lhs
      (fun lhs i ->
          let lhs:Libcrux_ml_kem.Vector.Portable.Vector_type.t_PortableVector = lhs in
          let i:usize = i in
          let lhs:Libcrux_ml_kem.Vector.Portable.Vector_type.t_PortableVector =
            {
              lhs with
              Libcrux_ml_kem.Vector.Portable.Vector_type.f_elements
              =
              Rust_primitives.Hax.Monomorphized_update_at.update_at_usize lhs
                  .Libcrux_ml_kem.Vector.Portable.Vector_type.f_elements
                i
                (Core.Num.impl__i16__wrapping_sub (lhs
                        .Libcrux_ml_kem.Vector.Portable.Vector_type.f_elements.[ i ]
                      <:
                      i16)
                    (rhs.Libcrux_ml_kem.Vector.Portable.Vector_type.f_elements.[ i ] <: i16)
                  <:
                  i16)
            }
            <:
            Libcrux_ml_kem.Vector.Portable.Vector_type.t_PortableVector
          in
          lhs)
  in
  let _:Prims.unit =
    Spec.Utils.lemma_map2_index #_ #_ #_ #(sz 16) ( -. ) v__lhs0.f_elements rhs.f_elements;
    Seq.lemma_eq_intro lhs.f_elements (Spec.Utils.map2 ( -. ) v__lhs0.f_elements rhs.f_elements)
  in
  lhs<|MERGE_RESOLUTION|>--- conflicted
+++ resolved
@@ -161,11 +161,7 @@
 
 #pop-options
 
-<<<<<<< HEAD
-#push-options "--z3rlimit 100"
-=======
 #push-options "--z3rlimit 300"
->>>>>>> db6b5482
 
 let montgomery_multiply_fe_by_fer (fe fer: i16) =
   let _:Prims.unit = Spec.Utils.lemma_mul_i16b (pow2 16) (3328) fe fer in
@@ -174,11 +170,8 @@
 
 #pop-options
 
-<<<<<<< HEAD
 #push-options "--z3rlimit 150"
 
-=======
->>>>>>> db6b5482
 let add (lhs rhs: Libcrux_ml_kem.Vector.Portable.Vector_type.t_PortableVector) =
   let v__lhs0:Libcrux_ml_kem.Vector.Portable.Vector_type.t_PortableVector = lhs in
   let lhs:Libcrux_ml_kem.Vector.Portable.Vector_type.t_PortableVector =
@@ -369,7 +362,9 @@
     Seq.lemma_eq_intro vec.f_elements
       (Spec.Utils.map_array (fun x -> if x >=. 3329s then x -! 3329s else x) v__vec0.f_elements)
   in
-  vec
+  let result:Libcrux_ml_kem.Vector.Portable.Vector_type.t_PortableVector = vec in
+  let _:Prims.unit = admit () (* Panic freedom *) in
+  result
 
 #push-options "--z3rlimit 150"
 
@@ -410,16 +405,11 @@
   in
   v
 
-<<<<<<< HEAD
+#pop-options
+
 let multiply_by_constant (vec: Libcrux_ml_kem.Vector.Portable.Vector_type.t_PortableVector) (c: i16) =
   let v__vec0:Libcrux_ml_kem.Vector.Portable.Vector_type.t_PortableVector = vec in
   let vec:Libcrux_ml_kem.Vector.Portable.Vector_type.t_PortableVector =
-=======
-#pop-options
-
-let multiply_by_constant (v: Libcrux_ml_kem.Vector.Portable.Vector_type.t_PortableVector) (c: i16) =
-  let v:Libcrux_ml_kem.Vector.Portable.Vector_type.t_PortableVector =
->>>>>>> db6b5482
     Rust_primitives.Hax.Folds.fold_range (sz 0)
       Libcrux_ml_kem.Vector.Traits.v_FIELD_ELEMENTS_IN_VECTOR
       (fun vec i ->
