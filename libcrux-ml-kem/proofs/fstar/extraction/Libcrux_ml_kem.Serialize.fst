--- conflicted
+++ resolved
@@ -97,13 +97,8 @@
     Libcrux_ml_kem.Polynomial.impl_2__ZERO #v_Vector ()
   in
   let re:Libcrux_ml_kem.Polynomial.t_PolynomialRingElement v_Vector =
-<<<<<<< HEAD
-    Rust_primitives.Hax.Folds.fold_enumerated_chunked_slice (mk_usize 20)
-      serialized
-=======
     Rust_primitives.Hax.Folds.fold_range (sz 0)
       (sz 16)
->>>>>>> a09ba242
       (fun re temp_1_ ->
           let re:Libcrux_ml_kem.Polynomial.t_PolynomialRingElement v_Vector = re in
           let _:usize = temp_1_ in
@@ -132,14 +127,7 @@
               Rust_primitives.Hax.Monomorphized_update_at.update_at_usize re
                   .Libcrux_ml_kem.Polynomial.f_coefficients
                 i
-<<<<<<< HEAD
-                (Libcrux_ml_kem.Vector.Traits.f_decompress_ciphertext_coefficient #v_Vector
-                    #FStar.Tactics.Typeclasses.solve
-                    (mk_i32 10)
-                    coefficient
-=======
                 (Libcrux_ml_kem.Vector.Traits.decompress_1_ #v_Vector coefficient_compressed
->>>>>>> a09ba242
                   <:
                   v_Vector)
             }
@@ -225,11 +213,7 @@
     Libcrux_ml_kem.Polynomial.impl_2__ZERO #v_Vector ()
   in
   let re:Libcrux_ml_kem.Polynomial.t_PolynomialRingElement v_Vector =
-<<<<<<< HEAD
-    Rust_primitives.Hax.Folds.fold_enumerated_chunked_slice (mk_usize 22)
-=======
     Rust_primitives.Hax.Folds.fold_enumerated_chunked_slice (sz 24)
->>>>>>> a09ba242
       serialized
       (fun re temp_1_ ->
           let re:Libcrux_ml_kem.Polynomial.t_PolynomialRingElement v_Vector = re in
@@ -239,9 +223,486 @@
       (fun re temp_1_ ->
           let re:Libcrux_ml_kem.Polynomial.t_PolynomialRingElement v_Vector = re in
           let i, bytes:(usize & t_Slice u8) = temp_1_ in
-<<<<<<< HEAD
+          {
+            re with
+            Libcrux_ml_kem.Polynomial.f_coefficients
+            =
+            Rust_primitives.Hax.Monomorphized_update_at.update_at_usize re
+                .Libcrux_ml_kem.Polynomial.f_coefficients
+              i
+              (Libcrux_ml_kem.Vector.Traits.f_deserialize_12_ #v_Vector
+                  #FStar.Tactics.Typeclasses.solve
+                  bytes
+                <:
+                v_Vector)
+            <:
+            t_Array v_Vector (sz 16)
+          }
+          <:
+          Libcrux_ml_kem.Polynomial.t_PolynomialRingElement v_Vector)
+  in
+  let result:Libcrux_ml_kem.Polynomial.t_PolynomialRingElement v_Vector = re in
+  let _:Prims.unit = admit () (* Panic freedom *) in
+  result
+
+let deserialize_to_reduced_ring_element
+      (#v_Vector: Type0)
+      (#[FStar.Tactics.Typeclasses.tcresolve ()]
+          i1:
+          Libcrux_ml_kem.Vector.Traits.t_Operations v_Vector)
+      (serialized: t_Slice u8)
+     =
+  let _:Prims.unit = assert (v Libcrux_ml_kem.Constants.v_BYTES_PER_RING_ELEMENT / 24 == 16) in
+  let re:Libcrux_ml_kem.Polynomial.t_PolynomialRingElement v_Vector =
+    Libcrux_ml_kem.Polynomial.impl_2__ZERO #v_Vector ()
+  in
+  let re:Libcrux_ml_kem.Polynomial.t_PolynomialRingElement v_Vector =
+    Rust_primitives.Hax.Folds.fold_enumerated_chunked_slice (sz 24)
+      serialized
+      (fun re temp_1_ ->
+          let re:Libcrux_ml_kem.Polynomial.t_PolynomialRingElement v_Vector = re in
+          let _:usize = temp_1_ in
+          true)
+      re
+      (fun re temp_1_ ->
+          let re:Libcrux_ml_kem.Polynomial.t_PolynomialRingElement v_Vector = re in
+          let i, bytes:(usize & t_Slice u8) = temp_1_ in
           let coefficient:v_Vector =
-            Libcrux_ml_kem.Vector.Traits.f_deserialize_11_ #v_Vector
+            Libcrux_ml_kem.Vector.Traits.f_deserialize_12_ #v_Vector
+              #FStar.Tactics.Typeclasses.solve
+              bytes
+          in
+          let re:Libcrux_ml_kem.Polynomial.t_PolynomialRingElement v_Vector =
+            {
+              re with
+              Libcrux_ml_kem.Polynomial.f_coefficients
+              =
+              Rust_primitives.Hax.Monomorphized_update_at.update_at_usize re
+                  .Libcrux_ml_kem.Polynomial.f_coefficients
+                i
+                (Libcrux_ml_kem.Vector.Traits.f_cond_subtract_3329_ #v_Vector
+                    #FStar.Tactics.Typeclasses.solve
+                    coefficient
+                  <:
+                  v_Vector)
+            }
+            <:
+            Libcrux_ml_kem.Polynomial.t_PolynomialRingElement v_Vector
+          in
+          re)
+  in
+  let result:Libcrux_ml_kem.Polynomial.t_PolynomialRingElement v_Vector = re in
+  let _:Prims.unit = admit () (* Panic freedom *) in
+  result
+
+let deserialize_ring_elements_reduced
+      (v_K: usize)
+      (#v_Vector: Type0)
+      (#[FStar.Tactics.Typeclasses.tcresolve ()]
+          i1:
+          Libcrux_ml_kem.Vector.Traits.t_Operations v_Vector)
+      (public_key: t_Slice u8)
+      (deserialized_pk: t_Array (Libcrux_ml_kem.Polynomial.t_PolynomialRingElement v_Vector) v_K)
+     =
+  let deserialized_pk:t_Array (Libcrux_ml_kem.Polynomial.t_PolynomialRingElement v_Vector) v_K =
+    Rust_primitives.Hax.Folds.fold_enumerated_chunked_slice Libcrux_ml_kem.Constants.v_BYTES_PER_RING_ELEMENT
+      public_key
+      (fun deserialized_pk temp_1_ ->
+          let deserialized_pk:t_Array (Libcrux_ml_kem.Polynomial.t_PolynomialRingElement v_Vector)
+            v_K =
+            deserialized_pk
+          in
+          let _:usize = temp_1_ in
+          true)
+      deserialized_pk
+      (fun deserialized_pk temp_1_ ->
+          let deserialized_pk:t_Array (Libcrux_ml_kem.Polynomial.t_PolynomialRingElement v_Vector)
+            v_K =
+            deserialized_pk
+          in
+          let i, ring_element:(usize & t_Slice u8) = temp_1_ in
+          Rust_primitives.Hax.Monomorphized_update_at.update_at_usize deserialized_pk
+            i
+            (deserialize_to_reduced_ring_element #v_Vector ring_element
+              <:
+              Libcrux_ml_kem.Polynomial.t_PolynomialRingElement v_Vector)
+          <:
+          t_Array (Libcrux_ml_kem.Polynomial.t_PolynomialRingElement v_Vector) v_K)
+  in
+  let result:Prims.unit = () <: Prims.unit in
+  let _:Prims.unit = admit () (* Panic freedom *) in
+  let _:Prims.unit = result in
+  deserialized_pk
+
+let deserialize_ring_elements_reduced_out
+      (v_K: usize)
+      (#v_Vector: Type0)
+      (#[FStar.Tactics.Typeclasses.tcresolve ()]
+          i1:
+          Libcrux_ml_kem.Vector.Traits.t_Operations v_Vector)
+      (public_key: t_Slice u8)
+     =
+  let deserialized_pk:t_Array (Libcrux_ml_kem.Polynomial.t_PolynomialRingElement v_Vector) v_K =
+    Core.Array.from_fn #(Libcrux_ml_kem.Polynomial.t_PolynomialRingElement v_Vector)
+      v_K
+      (fun v__i ->
+          let v__i:usize = v__i in
+          Libcrux_ml_kem.Polynomial.impl_2__ZERO #v_Vector ()
+          <:
+          Libcrux_ml_kem.Polynomial.t_PolynomialRingElement v_Vector)
+  in
+  let deserialized_pk:t_Array (Libcrux_ml_kem.Polynomial.t_PolynomialRingElement v_Vector) v_K =
+    deserialize_ring_elements_reduced v_K #v_Vector public_key deserialized_pk
+  in
+  let result:t_Array (Libcrux_ml_kem.Polynomial.t_PolynomialRingElement v_Vector) v_K =
+    deserialized_pk
+  in
+  let _:Prims.unit = admit () (* Panic freedom *) in
+  result
+
+let compress_then_serialize_10_
+      (v_OUT_LEN: usize)
+      (#v_Vector: Type0)
+      (#[FStar.Tactics.Typeclasses.tcresolve ()]
+          i1:
+          Libcrux_ml_kem.Vector.Traits.t_Operations v_Vector)
+      (re: Libcrux_ml_kem.Polynomial.t_PolynomialRingElement v_Vector)
+     =
+  let _:Prims.unit = assert_norm (pow2 10 == 1024) in
+  let serialized:t_Array u8 v_OUT_LEN = Rust_primitives.Hax.repeat 0uy v_OUT_LEN in
+  let serialized:t_Array u8 v_OUT_LEN =
+    Rust_primitives.Hax.Folds.fold_range (sz 0)
+      Libcrux_ml_kem.Polynomial.v_VECTORS_IN_RING_ELEMENT
+      (fun serialized i ->
+          let serialized:t_Array u8 v_OUT_LEN = serialized in
+          let i:usize = i in
+          v i >= 0 /\ v i <= 16 /\ v i < 16 ==> coefficients_field_modulus_range re)
+      serialized
+      (fun serialized i ->
+          let serialized:t_Array u8 v_OUT_LEN = serialized in
+          let i:usize = i in
+          let _:Prims.unit = assert (20 * v i + 20 <= 320) in
+          let _:Prims.unit =
+            reveal_opaque (`%coefficients_field_modulus_range)
+              (coefficients_field_modulus_range #v_Vector)
+          in
+          let coefficient:v_Vector =
+            Libcrux_ml_kem.Vector.Traits.f_compress #v_Vector
+              #FStar.Tactics.Typeclasses.solve
+              10l
+              (to_unsigned_field_modulus #v_Vector
+                  (re.Libcrux_ml_kem.Polynomial.f_coefficients.[ i ] <: v_Vector)
+                <:
+                v_Vector)
+          in
+          let bytes:t_Array u8 (sz 20) =
+            Libcrux_ml_kem.Vector.Traits.f_serialize_10_ #v_Vector
+              #FStar.Tactics.Typeclasses.solve
+              coefficient
+          in
+          let serialized:t_Array u8 v_OUT_LEN =
+            Rust_primitives.Hax.Monomorphized_update_at.update_at_range serialized
+              ({
+                  Core.Ops.Range.f_start = sz 20 *! i <: usize;
+                  Core.Ops.Range.f_end = (sz 20 *! i <: usize) +! sz 20 <: usize
+                }
+                <:
+                Core.Ops.Range.t_Range usize)
+              (Core.Slice.impl__copy_from_slice #u8
+                  (serialized.[ {
+                        Core.Ops.Range.f_start = sz 20 *! i <: usize;
+                        Core.Ops.Range.f_end = (sz 20 *! i <: usize) +! sz 20 <: usize
+                      }
+                      <:
+                      Core.Ops.Range.t_Range usize ]
+                    <:
+                    t_Slice u8)
+                  (bytes <: t_Slice u8)
+                <:
+                t_Slice u8)
+          in
+          serialized)
+  in
+  let result:t_Array u8 v_OUT_LEN = serialized in
+  let _:Prims.unit = admit () (* Panic freedom *) in
+  result
+
+#push-options "--admit_smt_queries true"
+
+let compress_then_serialize_11_
+      (v_OUT_LEN: usize)
+      (#v_Vector: Type0)
+      (#[FStar.Tactics.Typeclasses.tcresolve ()]
+          i1:
+          Libcrux_ml_kem.Vector.Traits.t_Operations v_Vector)
+      (re: Libcrux_ml_kem.Polynomial.t_PolynomialRingElement v_Vector)
+     =
+  let serialized:t_Array u8 v_OUT_LEN = Rust_primitives.Hax.repeat 0uy v_OUT_LEN in
+  let serialized:t_Array u8 v_OUT_LEN =
+    Rust_primitives.Hax.Folds.fold_range (sz 0)
+      Libcrux_ml_kem.Polynomial.v_VECTORS_IN_RING_ELEMENT
+      (fun serialized temp_1_ ->
+          let serialized:t_Array u8 v_OUT_LEN = serialized in
+          let _:usize = temp_1_ in
+          true)
+      serialized
+      (fun serialized i ->
+          let serialized:t_Array u8 v_OUT_LEN = serialized in
+          let i:usize = i in
+          let coefficient:v_Vector =
+            Libcrux_ml_kem.Vector.Traits.f_compress #v_Vector
+              #FStar.Tactics.Typeclasses.solve
+              11l
+              (Libcrux_ml_kem.Vector.Traits.to_unsigned_representative #v_Vector
+                  (re.Libcrux_ml_kem.Polynomial.f_coefficients.[ i ] <: v_Vector)
+                <:
+                v_Vector)
+          in
+          let bytes:t_Array u8 (sz 22) =
+            Libcrux_ml_kem.Vector.Traits.f_serialize_11_ #v_Vector
+              #FStar.Tactics.Typeclasses.solve
+              coefficient
+          in
+          let serialized:t_Array u8 v_OUT_LEN =
+            Rust_primitives.Hax.Monomorphized_update_at.update_at_range serialized
+              ({
+                  Core.Ops.Range.f_start = sz 22 *! i <: usize;
+                  Core.Ops.Range.f_end = (sz 22 *! i <: usize) +! sz 22 <: usize
+                }
+                <:
+                Core.Ops.Range.t_Range usize)
+              (Core.Slice.impl__copy_from_slice #u8
+                  (serialized.[ {
+                        Core.Ops.Range.f_start = sz 22 *! i <: usize;
+                        Core.Ops.Range.f_end = (sz 22 *! i <: usize) +! sz 22 <: usize
+                      }
+                      <:
+                      Core.Ops.Range.t_Range usize ]
+                    <:
+                    t_Slice u8)
+                  (bytes <: t_Slice u8)
+                <:
+                t_Slice u8)
+          in
+          serialized)
+  in
+  serialized
+
+#pop-options
+
+let compress_then_serialize_ring_element_u
+      (v_COMPRESSION_FACTOR v_OUT_LEN: usize)
+      (#v_Vector: Type0)
+      (#[FStar.Tactics.Typeclasses.tcresolve ()]
+          i1:
+          Libcrux_ml_kem.Vector.Traits.t_Operations v_Vector)
+      (re: Libcrux_ml_kem.Polynomial.t_PolynomialRingElement v_Vector)
+     =
+  let _:Prims.unit =
+    assert ((v (cast v_COMPRESSION_FACTOR <: u32) == 10) \/
+        (v (cast v_COMPRESSION_FACTOR <: u32) == 11))
+  in
+  let result:t_Array u8 v_OUT_LEN =
+    match cast (v_COMPRESSION_FACTOR <: usize) <: u32 with
+    | 10ul -> compress_then_serialize_10_ v_OUT_LEN #v_Vector re
+    | 11ul -> compress_then_serialize_11_ v_OUT_LEN #v_Vector re
+    | _ ->
+      Rust_primitives.Hax.never_to_any (Core.Panicking.panic "internal error: entered unreachable code"
+
+          <:
+          Rust_primitives.Hax.t_Never)
+  in
+  let _:Prims.unit = admit () (* Panic freedom *) in
+  result
+
+let compress_then_serialize_4_
+      (#v_Vector: Type0)
+      (#[FStar.Tactics.Typeclasses.tcresolve ()]
+          i1:
+          Libcrux_ml_kem.Vector.Traits.t_Operations v_Vector)
+      (re: Libcrux_ml_kem.Polynomial.t_PolynomialRingElement v_Vector)
+      (serialized: t_Slice u8)
+     =
+  let _:Prims.unit = assert_norm (pow2 4 == 16) in
+  let serialized, result:(t_Slice u8 & Prims.unit) =
+    Rust_primitives.Hax.Folds.fold_range (sz 0)
+      Libcrux_ml_kem.Polynomial.v_VECTORS_IN_RING_ELEMENT
+      (fun serialized i ->
+          let serialized:t_Slice u8 = serialized in
+          let i:usize = i in
+          v i >= 0 /\ v i <= 16 /\ v i < 16 ==>
+          (Seq.length serialized == 128 /\ coefficients_field_modulus_range re))
+      serialized
+      (fun serialized i ->
+          let serialized:t_Slice u8 = serialized in
+          let i:usize = i in
+          let _:Prims.unit = assert (8 * v i + 8 <= 128) in
+          let _:Prims.unit =
+            reveal_opaque (`%coefficients_field_modulus_range)
+              (coefficients_field_modulus_range #v_Vector)
+          in
+          let coefficient:v_Vector =
+            Libcrux_ml_kem.Vector.Traits.f_compress #v_Vector
+              #FStar.Tactics.Typeclasses.solve
+              4l
+              (to_unsigned_field_modulus #v_Vector
+                  (re.Libcrux_ml_kem.Polynomial.f_coefficients.[ i ] <: v_Vector)
+                <:
+                v_Vector)
+          in
+          let bytes:t_Array u8 (sz 8) =
+            Libcrux_ml_kem.Vector.Traits.f_serialize_4_ #v_Vector
+              #FStar.Tactics.Typeclasses.solve
+              coefficient
+          in
+          let serialized:t_Slice u8 =
+            Rust_primitives.Hax.Monomorphized_update_at.update_at_range serialized
+              ({
+                  Core.Ops.Range.f_start = sz 8 *! i <: usize;
+                  Core.Ops.Range.f_end = (sz 8 *! i <: usize) +! sz 8 <: usize
+                }
+                <:
+                Core.Ops.Range.t_Range usize)
+              (Core.Slice.impl__copy_from_slice #u8
+                  (serialized.[ {
+                        Core.Ops.Range.f_start = sz 8 *! i <: usize;
+                        Core.Ops.Range.f_end = (sz 8 *! i <: usize) +! sz 8 <: usize
+                      }
+                      <:
+                      Core.Ops.Range.t_Range usize ]
+                    <:
+                    t_Slice u8)
+                  (bytes <: t_Slice u8)
+                <:
+                t_Slice u8)
+          in
+          serialized),
+    ()
+    <:
+    (t_Slice u8 & Prims.unit)
+  in
+  let _:Prims.unit = admit () (* Panic freedom *) in
+  let _:Prims.unit = result in
+  serialized
+
+#push-options "--admit_smt_queries true"
+
+let compress_then_serialize_5_
+      (#v_Vector: Type0)
+      (#[FStar.Tactics.Typeclasses.tcresolve ()]
+          i1:
+          Libcrux_ml_kem.Vector.Traits.t_Operations v_Vector)
+      (re: Libcrux_ml_kem.Polynomial.t_PolynomialRingElement v_Vector)
+      (serialized: t_Slice u8)
+     =
+  let serialized:t_Slice u8 =
+    Rust_primitives.Hax.Folds.fold_range (sz 0)
+      Libcrux_ml_kem.Polynomial.v_VECTORS_IN_RING_ELEMENT
+      (fun serialized temp_1_ ->
+          let serialized:t_Slice u8 = serialized in
+          let _:usize = temp_1_ in
+          true)
+      serialized
+      (fun serialized i ->
+          let serialized:t_Slice u8 = serialized in
+          let i:usize = i in
+          let coefficients:v_Vector =
+            Libcrux_ml_kem.Vector.Traits.f_compress #v_Vector
+              #FStar.Tactics.Typeclasses.solve
+              5l
+              (Libcrux_ml_kem.Vector.Traits.to_unsigned_representative #v_Vector
+                  (re.Libcrux_ml_kem.Polynomial.f_coefficients.[ i ] <: v_Vector)
+                <:
+                v_Vector)
+          in
+          let bytes:t_Array u8 (sz 10) =
+            Libcrux_ml_kem.Vector.Traits.f_serialize_5_ #v_Vector
+              #FStar.Tactics.Typeclasses.solve
+              coefficients
+          in
+          let serialized:t_Slice u8 =
+            Rust_primitives.Hax.Monomorphized_update_at.update_at_range serialized
+              ({
+                  Core.Ops.Range.f_start = sz 10 *! i <: usize;
+                  Core.Ops.Range.f_end = (sz 10 *! i <: usize) +! sz 10 <: usize
+                }
+                <:
+                Core.Ops.Range.t_Range usize)
+              (Core.Slice.impl__copy_from_slice #u8
+                  (serialized.[ {
+                        Core.Ops.Range.f_start = sz 10 *! i <: usize;
+                        Core.Ops.Range.f_end = (sz 10 *! i <: usize) +! sz 10 <: usize
+                      }
+                      <:
+                      Core.Ops.Range.t_Range usize ]
+                    <:
+                    t_Slice u8)
+                  (bytes <: t_Slice u8)
+                <:
+                t_Slice u8)
+          in
+          serialized)
+  in
+  serialized
+
+#pop-options
+
+let compress_then_serialize_ring_element_v
+      (v_K v_COMPRESSION_FACTOR v_OUT_LEN: usize)
+      (#v_Vector: Type0)
+      (#[FStar.Tactics.Typeclasses.tcresolve ()]
+          i1:
+          Libcrux_ml_kem.Vector.Traits.t_Operations v_Vector)
+      (re: Libcrux_ml_kem.Polynomial.t_PolynomialRingElement v_Vector)
+      (out: t_Slice u8)
+     =
+  let _:Prims.unit =
+    assert ((v (cast v_COMPRESSION_FACTOR <: u32) == 4) \/
+        (v (cast v_COMPRESSION_FACTOR <: u32) == 5))
+  in
+  let out, result:(t_Slice u8 & Prims.unit) =
+    match cast (v_COMPRESSION_FACTOR <: usize) <: u32 with
+    | 4ul -> compress_then_serialize_4_ #v_Vector re out, () <: (t_Slice u8 & Prims.unit)
+    | 5ul -> compress_then_serialize_5_ #v_Vector re out, () <: (t_Slice u8 & Prims.unit)
+    | _ ->
+      out,
+      Rust_primitives.Hax.never_to_any (Core.Panicking.panic "internal error: entered unreachable code"
+
+          <:
+          Rust_primitives.Hax.t_Never)
+      <:
+      (t_Slice u8 & Prims.unit)
+  in
+  let _:Prims.unit = admit () (* Panic freedom *) in
+  let _:Prims.unit = result in
+  out
+
+let deserialize_then_decompress_10_
+      (#v_Vector: Type0)
+      (#[FStar.Tactics.Typeclasses.tcresolve ()]
+          i1:
+          Libcrux_ml_kem.Vector.Traits.t_Operations v_Vector)
+      (serialized: t_Slice u8)
+     =
+  let _:Prims.unit =
+    assert (v ((Libcrux_ml_kem.Constants.v_COEFFICIENTS_IN_RING_ELEMENT *! sz 10) /! sz 8) == 320)
+  in
+  let re:Libcrux_ml_kem.Polynomial.t_PolynomialRingElement v_Vector =
+    Libcrux_ml_kem.Polynomial.impl_2__ZERO #v_Vector ()
+  in
+  let re:Libcrux_ml_kem.Polynomial.t_PolynomialRingElement v_Vector =
+    Rust_primitives.Hax.Folds.fold_enumerated_chunked_slice (sz 20)
+      serialized
+      (fun re temp_1_ ->
+          let re:Libcrux_ml_kem.Polynomial.t_PolynomialRingElement v_Vector = re in
+          let _:usize = temp_1_ in
+          true)
+      re
+      (fun re temp_1_ ->
+          let re:Libcrux_ml_kem.Polynomial.t_PolynomialRingElement v_Vector = re in
+          let i, bytes:(usize & t_Slice u8) = temp_1_ in
+          let coefficient:v_Vector =
+            Libcrux_ml_kem.Vector.Traits.f_deserialize_10_ #v_Vector
               #FStar.Tactics.Typeclasses.solve
               bytes
           in
@@ -255,52 +716,35 @@
                 i
                 (Libcrux_ml_kem.Vector.Traits.f_decompress_ciphertext_coefficient #v_Vector
                     #FStar.Tactics.Typeclasses.solve
-                    (mk_i32 11)
+                    10l
                     coefficient
                   <:
                   v_Vector)
             }
-=======
-          {
-            re with
-            Libcrux_ml_kem.Polynomial.f_coefficients
-            =
-            Rust_primitives.Hax.Monomorphized_update_at.update_at_usize re
-                .Libcrux_ml_kem.Polynomial.f_coefficients
-              i
-              (Libcrux_ml_kem.Vector.Traits.f_deserialize_12_ #v_Vector
-                  #FStar.Tactics.Typeclasses.solve
-                  bytes
-                <:
-                v_Vector)
->>>>>>> a09ba242
             <:
-            t_Array v_Vector (sz 16)
-          }
-          <:
-          Libcrux_ml_kem.Polynomial.t_PolynomialRingElement v_Vector)
-  in
-  let result:Libcrux_ml_kem.Polynomial.t_PolynomialRingElement v_Vector = re in
-  let _:Prims.unit = admit () (* Panic freedom *) in
-  result
-
-let deserialize_to_reduced_ring_element
+            Libcrux_ml_kem.Polynomial.t_PolynomialRingElement v_Vector
+          in
+          re)
+  in
+  re
+
+#push-options "--admit_smt_queries true"
+
+let deserialize_then_decompress_11_
       (#v_Vector: Type0)
       (#[FStar.Tactics.Typeclasses.tcresolve ()]
           i1:
           Libcrux_ml_kem.Vector.Traits.t_Operations v_Vector)
       (serialized: t_Slice u8)
      =
-  let _:Prims.unit = assert (v Libcrux_ml_kem.Constants.v_BYTES_PER_RING_ELEMENT / 24 == 16) in
+  let _:Prims.unit =
+    assert (v ((Libcrux_ml_kem.Constants.v_COEFFICIENTS_IN_RING_ELEMENT *! sz 11) /! sz 8) == 352)
+  in
   let re:Libcrux_ml_kem.Polynomial.t_PolynomialRingElement v_Vector =
     Libcrux_ml_kem.Polynomial.impl_2__ZERO #v_Vector ()
   in
   let re:Libcrux_ml_kem.Polynomial.t_PolynomialRingElement v_Vector =
-<<<<<<< HEAD
-    Rust_primitives.Hax.Folds.fold_enumerated_chunked_slice (mk_usize 8)
-=======
-    Rust_primitives.Hax.Folds.fold_enumerated_chunked_slice (sz 24)
->>>>>>> a09ba242
+    Rust_primitives.Hax.Folds.fold_enumerated_chunked_slice (sz 22)
       serialized
       (fun re temp_1_ ->
           let re:Libcrux_ml_kem.Polynomial.t_PolynomialRingElement v_Vector = re in
@@ -311,7 +755,7 @@
           let re:Libcrux_ml_kem.Polynomial.t_PolynomialRingElement v_Vector = re in
           let i, bytes:(usize & t_Slice u8) = temp_1_ in
           let coefficient:v_Vector =
-            Libcrux_ml_kem.Vector.Traits.f_deserialize_12_ #v_Vector
+            Libcrux_ml_kem.Vector.Traits.f_deserialize_11_ #v_Vector
               #FStar.Tactics.Typeclasses.solve
               bytes
           in
@@ -323,12 +767,9 @@
               Rust_primitives.Hax.Monomorphized_update_at.update_at_usize re
                   .Libcrux_ml_kem.Polynomial.f_coefficients
                 i
-                (Libcrux_ml_kem.Vector.Traits.f_cond_subtract_3329_ #v_Vector
+                (Libcrux_ml_kem.Vector.Traits.f_decompress_ciphertext_coefficient #v_Vector
                     #FStar.Tactics.Typeclasses.solve
-<<<<<<< HEAD
-                    (mk_i32 4)
-=======
->>>>>>> a09ba242
+                    11l
                     coefficient
                   <:
                   v_Vector)
@@ -338,17 +779,93 @@
           in
           re)
   in
-  let result:Libcrux_ml_kem.Polynomial.t_PolynomialRingElement v_Vector = re in
+  re
+
+#pop-options
+
+let deserialize_then_decompress_ring_element_u
+      (v_COMPRESSION_FACTOR: usize)
+      (#v_Vector: Type0)
+      (#[FStar.Tactics.Typeclasses.tcresolve ()]
+          i1:
+          Libcrux_ml_kem.Vector.Traits.t_Operations v_Vector)
+      (serialized: t_Slice u8)
+     =
+  let _:Prims.unit =
+    assert ((v (cast v_COMPRESSION_FACTOR <: u32) == 10) \/
+        (v (cast v_COMPRESSION_FACTOR <: u32) == 11))
+  in
+  let result:Libcrux_ml_kem.Polynomial.t_PolynomialRingElement v_Vector =
+    match cast (v_COMPRESSION_FACTOR <: usize) <: u32 with
+    | 10ul -> deserialize_then_decompress_10_ #v_Vector serialized
+    | 11ul -> deserialize_then_decompress_11_ #v_Vector serialized
+    | _ ->
+      Rust_primitives.Hax.never_to_any (Core.Panicking.panic "internal error: entered unreachable code"
+
+          <:
+          Rust_primitives.Hax.t_Never)
+  in
   let _:Prims.unit = admit () (* Panic freedom *) in
   result
 
-let deserialize_ring_elements_reduced
-      (v_K: usize)
-      (#v_Vector: Type0)
-      (#[FStar.Tactics.Typeclasses.tcresolve ()]
-          i1:
-          Libcrux_ml_kem.Vector.Traits.t_Operations v_Vector)
-<<<<<<< HEAD
+let deserialize_then_decompress_4_
+      (#v_Vector: Type0)
+      (#[FStar.Tactics.Typeclasses.tcresolve ()]
+          i1:
+          Libcrux_ml_kem.Vector.Traits.t_Operations v_Vector)
+      (serialized: t_Slice u8)
+     =
+  let _:Prims.unit =
+    assert (v ((Libcrux_ml_kem.Constants.v_COEFFICIENTS_IN_RING_ELEMENT *! sz 4) /! sz 8) == 128)
+  in
+  let re:Libcrux_ml_kem.Polynomial.t_PolynomialRingElement v_Vector =
+    Libcrux_ml_kem.Polynomial.impl_2__ZERO #v_Vector ()
+  in
+  let re:Libcrux_ml_kem.Polynomial.t_PolynomialRingElement v_Vector =
+    Rust_primitives.Hax.Folds.fold_enumerated_chunked_slice (sz 8)
+      serialized
+      (fun re temp_1_ ->
+          let re:Libcrux_ml_kem.Polynomial.t_PolynomialRingElement v_Vector = re in
+          let _:usize = temp_1_ in
+          true)
+      re
+      (fun re temp_1_ ->
+          let re:Libcrux_ml_kem.Polynomial.t_PolynomialRingElement v_Vector = re in
+          let i, bytes:(usize & t_Slice u8) = temp_1_ in
+          let coefficient:v_Vector =
+            Libcrux_ml_kem.Vector.Traits.f_deserialize_4_ #v_Vector
+              #FStar.Tactics.Typeclasses.solve
+              bytes
+          in
+          let re:Libcrux_ml_kem.Polynomial.t_PolynomialRingElement v_Vector =
+            {
+              re with
+              Libcrux_ml_kem.Polynomial.f_coefficients
+              =
+              Rust_primitives.Hax.Monomorphized_update_at.update_at_usize re
+                  .Libcrux_ml_kem.Polynomial.f_coefficients
+                i
+                (Libcrux_ml_kem.Vector.Traits.f_decompress_ciphertext_coefficient #v_Vector
+                    #FStar.Tactics.Typeclasses.solve
+                    4l
+                    coefficient
+                  <:
+                  v_Vector)
+            }
+            <:
+            Libcrux_ml_kem.Polynomial.t_PolynomialRingElement v_Vector
+          in
+          re)
+  in
+  re
+
+#push-options "--admit_smt_queries true"
+
+let deserialize_then_decompress_5_
+      (#v_Vector: Type0)
+      (#[FStar.Tactics.Typeclasses.tcresolve ()]
+          i1:
+          Libcrux_ml_kem.Vector.Traits.t_Operations v_Vector)
       (serialized: t_Slice u8)
      =
   let _:Prims.unit =
@@ -358,7 +875,7 @@
     Libcrux_ml_kem.Polynomial.impl_2__ZERO #v_Vector ()
   in
   let re:Libcrux_ml_kem.Polynomial.t_PolynomialRingElement v_Vector =
-    Rust_primitives.Hax.Folds.fold_enumerated_chunked_slice (mk_usize 10)
+    Rust_primitives.Hax.Folds.fold_enumerated_chunked_slice (sz 10)
       serialized
       (fun re temp_1_ ->
           let re:Libcrux_ml_kem.Polynomial.t_PolynomialRingElement v_Vector = re in
@@ -395,976 +912,6 @@
                 i
                 (Libcrux_ml_kem.Vector.Traits.f_decompress_ciphertext_coefficient #v_Vector
                     #FStar.Tactics.Typeclasses.solve
-                    (mk_i32 5)
-                    (re.Libcrux_ml_kem.Polynomial.f_coefficients.[ i ] <: v_Vector)
-                  <:
-                  v_Vector)
-            }
-            <:
-            Libcrux_ml_kem.Polynomial.t_PolynomialRingElement v_Vector
-          in
-          re)
-  in
-  re
-
-#pop-options
-
-let deserialize_then_decompress_message
-      (#v_Vector: Type0)
-      (#[FStar.Tactics.Typeclasses.tcresolve ()]
-          i1:
-          Libcrux_ml_kem.Vector.Traits.t_Operations v_Vector)
-      (serialized: t_Array u8 (mk_usize 32))
-     =
-  let re:Libcrux_ml_kem.Polynomial.t_PolynomialRingElement v_Vector =
-    Libcrux_ml_kem.Polynomial.impl_2__ZERO #v_Vector ()
-  in
-  let re:Libcrux_ml_kem.Polynomial.t_PolynomialRingElement v_Vector =
-    Rust_primitives.Hax.Folds.fold_range (mk_usize 0)
-      (mk_usize 16)
-      (fun re temp_1_ ->
-          let re:Libcrux_ml_kem.Polynomial.t_PolynomialRingElement v_Vector = re in
-          let _:usize = temp_1_ in
-          true)
-      re
-      (fun re i ->
-          let re:Libcrux_ml_kem.Polynomial.t_PolynomialRingElement v_Vector = re in
-          let i:usize = i in
-          let coefficient_compressed:v_Vector =
-            Libcrux_ml_kem.Vector.Traits.f_deserialize_1_ #v_Vector
-              #FStar.Tactics.Typeclasses.solve
-              (serialized.[ {
-                    Core.Ops.Range.f_start = mk_usize 2 *! i <: usize;
-                    Core.Ops.Range.f_end = (mk_usize 2 *! i <: usize) +! mk_usize 2 <: usize
-                  }
-                  <:
-                  Core.Ops.Range.t_Range usize ]
-                <:
-                t_Slice u8)
-          in
-          let re:Libcrux_ml_kem.Polynomial.t_PolynomialRingElement v_Vector =
-            {
-              re with
-              Libcrux_ml_kem.Polynomial.f_coefficients
-              =
-              Rust_primitives.Hax.Monomorphized_update_at.update_at_usize re
-                  .Libcrux_ml_kem.Polynomial.f_coefficients
-                i
-                (Libcrux_ml_kem.Vector.Traits.decompress_1_ #v_Vector coefficient_compressed
-                  <:
-                  v_Vector)
-            }
-            <:
-            Libcrux_ml_kem.Polynomial.t_PolynomialRingElement v_Vector
-          in
-          re)
-  in
-  let result:Libcrux_ml_kem.Polynomial.t_PolynomialRingElement v_Vector = re in
-  let _:Prims.unit = admit () (* Panic freedom *) in
-  result
-
-let deserialize_then_decompress_ring_element_u
-      (v_COMPRESSION_FACTOR: usize)
-      (#v_Vector: Type0)
-      (#[FStar.Tactics.Typeclasses.tcresolve ()]
-          i1:
-          Libcrux_ml_kem.Vector.Traits.t_Operations v_Vector)
-      (serialized: t_Slice u8)
-     =
-  let _:Prims.unit =
-    assert ((v (cast v_COMPRESSION_FACTOR <: u32) == 10) \/
-        (v (cast v_COMPRESSION_FACTOR <: u32) == 11))
-  in
-  let result:Libcrux_ml_kem.Polynomial.t_PolynomialRingElement v_Vector =
-    match cast (v_COMPRESSION_FACTOR <: usize) <: u32 with
-    | Rust_primitives.Integers.MkInt 10 -> deserialize_then_decompress_10_ #v_Vector serialized
-    | Rust_primitives.Integers.MkInt 11 -> deserialize_then_decompress_11_ #v_Vector serialized
-    | _ ->
-      Rust_primitives.Hax.never_to_any (Core.Panicking.panic "internal error: entered unreachable code"
-
-          <:
-          Rust_primitives.Hax.t_Never)
-  in
-  let _:Prims.unit = admit () (* Panic freedom *) in
-  result
-
-let deserialize_then_decompress_ring_element_v
-      (v_K v_COMPRESSION_FACTOR: usize)
-      (#v_Vector: Type0)
-      (#[FStar.Tactics.Typeclasses.tcresolve ()]
-          i1:
-          Libcrux_ml_kem.Vector.Traits.t_Operations v_Vector)
-      (serialized: t_Slice u8)
-     =
-  let _:Prims.unit =
-    assert ((v (cast v_COMPRESSION_FACTOR <: u32) == 4) \/
-        (v (cast v_COMPRESSION_FACTOR <: u32) == 5))
-  in
-  let result:Libcrux_ml_kem.Polynomial.t_PolynomialRingElement v_Vector =
-    match cast (v_COMPRESSION_FACTOR <: usize) <: u32 with
-    | Rust_primitives.Integers.MkInt 4 -> deserialize_then_decompress_4_ #v_Vector serialized
-    | Rust_primitives.Integers.MkInt 5 -> deserialize_then_decompress_5_ #v_Vector serialized
-    | _ ->
-      Rust_primitives.Hax.never_to_any (Core.Panicking.panic "internal error: entered unreachable code"
-
-          <:
-          Rust_primitives.Hax.t_Never)
-  in
-  let _:Prims.unit = admit () (* Panic freedom *) in
-  result
-
-let deserialize_to_reduced_ring_element
-      (#v_Vector: Type0)
-      (#[FStar.Tactics.Typeclasses.tcresolve ()]
-          i1:
-          Libcrux_ml_kem.Vector.Traits.t_Operations v_Vector)
-      (serialized: t_Slice u8)
-     =
-  let _:Prims.unit = assert (v Libcrux_ml_kem.Constants.v_BYTES_PER_RING_ELEMENT / 24 == 16) in
-  let re:Libcrux_ml_kem.Polynomial.t_PolynomialRingElement v_Vector =
-    Libcrux_ml_kem.Polynomial.impl_2__ZERO #v_Vector ()
-  in
-  let re:Libcrux_ml_kem.Polynomial.t_PolynomialRingElement v_Vector =
-    Rust_primitives.Hax.Folds.fold_enumerated_chunked_slice (mk_usize 24)
-      serialized
-      (fun re temp_1_ ->
-          let re:Libcrux_ml_kem.Polynomial.t_PolynomialRingElement v_Vector = re in
-          let _:usize = temp_1_ in
-          true)
-      re
-      (fun re temp_1_ ->
-          let re:Libcrux_ml_kem.Polynomial.t_PolynomialRingElement v_Vector = re in
-          let i, bytes:(usize & t_Slice u8) = temp_1_ in
-          let coefficient:v_Vector =
-            Libcrux_ml_kem.Vector.Traits.f_deserialize_12_ #v_Vector
-              #FStar.Tactics.Typeclasses.solve
-              bytes
-          in
-          let re:Libcrux_ml_kem.Polynomial.t_PolynomialRingElement v_Vector =
-            {
-              re with
-              Libcrux_ml_kem.Polynomial.f_coefficients
-              =
-              Rust_primitives.Hax.Monomorphized_update_at.update_at_usize re
-                  .Libcrux_ml_kem.Polynomial.f_coefficients
-                i
-                (Libcrux_ml_kem.Vector.Traits.f_cond_subtract_3329_ #v_Vector
-                    #FStar.Tactics.Typeclasses.solve
-                    coefficient
-                  <:
-                  v_Vector)
-            }
-            <:
-            Libcrux_ml_kem.Polynomial.t_PolynomialRingElement v_Vector
-          in
-          re)
-  in
-  let result:Libcrux_ml_kem.Polynomial.t_PolynomialRingElement v_Vector = re in
-  let _:Prims.unit = admit () (* Panic freedom *) in
-  result
-
-let deserialize_ring_elements_reduced
-      (v_K: usize)
-      (#v_Vector: Type0)
-      (#[FStar.Tactics.Typeclasses.tcresolve ()]
-          i1:
-          Libcrux_ml_kem.Vector.Traits.t_Operations v_Vector)
-=======
->>>>>>> a09ba242
-      (public_key: t_Slice u8)
-      (deserialized_pk: t_Array (Libcrux_ml_kem.Polynomial.t_PolynomialRingElement v_Vector) v_K)
-     =
-  let deserialized_pk:t_Array (Libcrux_ml_kem.Polynomial.t_PolynomialRingElement v_Vector) v_K =
-    Rust_primitives.Hax.Folds.fold_enumerated_chunked_slice Libcrux_ml_kem.Constants.v_BYTES_PER_RING_ELEMENT
-      public_key
-      (fun deserialized_pk temp_1_ ->
-          let deserialized_pk:t_Array (Libcrux_ml_kem.Polynomial.t_PolynomialRingElement v_Vector)
-            v_K =
-            deserialized_pk
-          in
-          let _:usize = temp_1_ in
-          true)
-      deserialized_pk
-      (fun deserialized_pk temp_1_ ->
-          let deserialized_pk:t_Array (Libcrux_ml_kem.Polynomial.t_PolynomialRingElement v_Vector)
-            v_K =
-            deserialized_pk
-          in
-          let i, ring_element:(usize & t_Slice u8) = temp_1_ in
-          Rust_primitives.Hax.Monomorphized_update_at.update_at_usize deserialized_pk
-            i
-            (deserialize_to_reduced_ring_element #v_Vector ring_element
-              <:
-              Libcrux_ml_kem.Polynomial.t_PolynomialRingElement v_Vector)
-          <:
-          t_Array (Libcrux_ml_kem.Polynomial.t_PolynomialRingElement v_Vector) v_K)
-  in
-  let result:Prims.unit = () <: Prims.unit in
-  let _:Prims.unit = admit () (* Panic freedom *) in
-  let _:Prims.unit = result in
-  deserialized_pk
-
-let deserialize_ring_elements_reduced_out
-      (v_K: usize)
-      (#v_Vector: Type0)
-      (#[FStar.Tactics.Typeclasses.tcresolve ()]
-          i1:
-          Libcrux_ml_kem.Vector.Traits.t_Operations v_Vector)
-      (public_key: t_Slice u8)
-     =
-  let deserialized_pk:t_Array (Libcrux_ml_kem.Polynomial.t_PolynomialRingElement v_Vector) v_K =
-    Core.Array.from_fn #(Libcrux_ml_kem.Polynomial.t_PolynomialRingElement v_Vector)
-      v_K
-      (fun v__i ->
-          let v__i:usize = v__i in
-          Libcrux_ml_kem.Polynomial.impl_2__ZERO #v_Vector ()
-          <:
-          Libcrux_ml_kem.Polynomial.t_PolynomialRingElement v_Vector)
-  in
-  let deserialized_pk:t_Array (Libcrux_ml_kem.Polynomial.t_PolynomialRingElement v_Vector) v_K =
-    deserialize_ring_elements_reduced v_K #v_Vector public_key deserialized_pk
-  in
-  let result:t_Array (Libcrux_ml_kem.Polynomial.t_PolynomialRingElement v_Vector) v_K =
-    deserialized_pk
-  in
-  let _:Prims.unit = admit () (* Panic freedom *) in
-  result
-
-<<<<<<< HEAD
-let deserialize_to_uncompressed_ring_element
-      (#v_Vector: Type0)
-      (#[FStar.Tactics.Typeclasses.tcresolve ()]
-          i1:
-          Libcrux_ml_kem.Vector.Traits.t_Operations v_Vector)
-      (serialized: t_Slice u8)
-     =
-  let _:Prims.unit = assert (v Libcrux_ml_kem.Constants.v_BYTES_PER_RING_ELEMENT / 24 == 16) in
-  let re:Libcrux_ml_kem.Polynomial.t_PolynomialRingElement v_Vector =
-    Libcrux_ml_kem.Polynomial.impl_2__ZERO #v_Vector ()
-  in
-  let re:Libcrux_ml_kem.Polynomial.t_PolynomialRingElement v_Vector =
-    Rust_primitives.Hax.Folds.fold_enumerated_chunked_slice (mk_usize 24)
-      serialized
-      (fun re temp_1_ ->
-          let re:Libcrux_ml_kem.Polynomial.t_PolynomialRingElement v_Vector = re in
-          let _:usize = temp_1_ in
-          true)
-      re
-      (fun re temp_1_ ->
-          let re:Libcrux_ml_kem.Polynomial.t_PolynomialRingElement v_Vector = re in
-          let i, bytes:(usize & t_Slice u8) = temp_1_ in
-          {
-            re with
-            Libcrux_ml_kem.Polynomial.f_coefficients
-            =
-            Rust_primitives.Hax.Monomorphized_update_at.update_at_usize re
-                .Libcrux_ml_kem.Polynomial.f_coefficients
-              i
-              (Libcrux_ml_kem.Vector.Traits.f_deserialize_12_ #v_Vector
-                  #FStar.Tactics.Typeclasses.solve
-                  bytes
-                <:
-                v_Vector)
-            <:
-            t_Array v_Vector (mk_usize 16)
-          }
-          <:
-          Libcrux_ml_kem.Polynomial.t_PolynomialRingElement v_Vector)
-  in
-  let result:Libcrux_ml_kem.Polynomial.t_PolynomialRingElement v_Vector = re in
-  let _:Prims.unit = admit () (* Panic freedom *) in
-  result
-
-=======
->>>>>>> a09ba242
-let compress_then_serialize_10_
-      (v_OUT_LEN: usize)
-      (#v_Vector: Type0)
-      (#[FStar.Tactics.Typeclasses.tcresolve ()]
-          i1:
-          Libcrux_ml_kem.Vector.Traits.t_Operations v_Vector)
-      (re: Libcrux_ml_kem.Polynomial.t_PolynomialRingElement v_Vector)
-     =
-  let _:Prims.unit = assert_norm (pow2 10 == 1024) in
-  let serialized:t_Array u8 v_OUT_LEN = Rust_primitives.Hax.repeat (mk_u8 0) v_OUT_LEN in
-  let serialized:t_Array u8 v_OUT_LEN =
-    Rust_primitives.Hax.Folds.fold_range (mk_usize 0)
-      Libcrux_ml_kem.Polynomial.v_VECTORS_IN_RING_ELEMENT
-      (fun serialized i ->
-          let serialized:t_Array u8 v_OUT_LEN = serialized in
-          let i:usize = i in
-          v i >= 0 /\ v i <= 16 /\ v i < 16 ==> coefficients_field_modulus_range re)
-      serialized
-      (fun serialized i ->
-          let serialized:t_Array u8 v_OUT_LEN = serialized in
-          let i:usize = i in
-          let _:Prims.unit = assert (20 * v i + 20 <= 320) in
-          let _:Prims.unit =
-            reveal_opaque (`%coefficients_field_modulus_range)
-              (coefficients_field_modulus_range #v_Vector)
-          in
-          let coefficient:v_Vector =
-            Libcrux_ml_kem.Vector.Traits.f_compress #v_Vector
-              #FStar.Tactics.Typeclasses.solve
-              (mk_i32 10)
-              (to_unsigned_field_modulus #v_Vector
-                  (re.Libcrux_ml_kem.Polynomial.f_coefficients.[ i ] <: v_Vector)
-                <:
-                v_Vector)
-          in
-          let bytes:t_Array u8 (mk_usize 20) =
-            Libcrux_ml_kem.Vector.Traits.f_serialize_10_ #v_Vector
-              #FStar.Tactics.Typeclasses.solve
-              coefficient
-          in
-          let serialized:t_Array u8 v_OUT_LEN =
-            Rust_primitives.Hax.Monomorphized_update_at.update_at_range serialized
-              ({
-                  Core.Ops.Range.f_start = mk_usize 20 *! i <: usize;
-                  Core.Ops.Range.f_end = (mk_usize 20 *! i <: usize) +! mk_usize 20 <: usize
-                }
-                <:
-                Core.Ops.Range.t_Range usize)
-              (Core.Slice.impl__copy_from_slice #u8
-                  (serialized.[ {
-                        Core.Ops.Range.f_start = mk_usize 20 *! i <: usize;
-                        Core.Ops.Range.f_end = (mk_usize 20 *! i <: usize) +! mk_usize 20 <: usize
-                      }
-                      <:
-                      Core.Ops.Range.t_Range usize ]
-                    <:
-                    t_Slice u8)
-                  (bytes <: t_Slice u8)
-                <:
-                t_Slice u8)
-          in
-          serialized)
-  in
-  let result:t_Array u8 v_OUT_LEN = serialized in
-  let _:Prims.unit = admit () (* Panic freedom *) in
-  result
-
-#push-options "--admit_smt_queries true"
-
-let compress_then_serialize_11_
-      (v_OUT_LEN: usize)
-      (#v_Vector: Type0)
-      (#[FStar.Tactics.Typeclasses.tcresolve ()]
-          i1:
-          Libcrux_ml_kem.Vector.Traits.t_Operations v_Vector)
-      (re: Libcrux_ml_kem.Polynomial.t_PolynomialRingElement v_Vector)
-     =
-  let serialized:t_Array u8 v_OUT_LEN = Rust_primitives.Hax.repeat (mk_u8 0) v_OUT_LEN in
-  let serialized:t_Array u8 v_OUT_LEN =
-    Rust_primitives.Hax.Folds.fold_range (mk_usize 0)
-      Libcrux_ml_kem.Polynomial.v_VECTORS_IN_RING_ELEMENT
-      (fun serialized temp_1_ ->
-          let serialized:t_Array u8 v_OUT_LEN = serialized in
-          let _:usize = temp_1_ in
-          true)
-      serialized
-      (fun serialized i ->
-          let serialized:t_Array u8 v_OUT_LEN = serialized in
-          let i:usize = i in
-          let coefficient:v_Vector =
-            Libcrux_ml_kem.Vector.Traits.f_compress #v_Vector
-              #FStar.Tactics.Typeclasses.solve
-              (mk_i32 11)
-              (Libcrux_ml_kem.Vector.Traits.to_unsigned_representative #v_Vector
-                  (re.Libcrux_ml_kem.Polynomial.f_coefficients.[ i ] <: v_Vector)
-                <:
-                v_Vector)
-          in
-          let bytes:t_Array u8 (mk_usize 22) =
-            Libcrux_ml_kem.Vector.Traits.f_serialize_11_ #v_Vector
-              #FStar.Tactics.Typeclasses.solve
-              coefficient
-          in
-          let serialized:t_Array u8 v_OUT_LEN =
-            Rust_primitives.Hax.Monomorphized_update_at.update_at_range serialized
-              ({
-                  Core.Ops.Range.f_start = mk_usize 22 *! i <: usize;
-                  Core.Ops.Range.f_end = (mk_usize 22 *! i <: usize) +! mk_usize 22 <: usize
-                }
-                <:
-                Core.Ops.Range.t_Range usize)
-              (Core.Slice.impl__copy_from_slice #u8
-                  (serialized.[ {
-                        Core.Ops.Range.f_start = mk_usize 22 *! i <: usize;
-                        Core.Ops.Range.f_end = (mk_usize 22 *! i <: usize) +! mk_usize 22 <: usize
-                      }
-                      <:
-                      Core.Ops.Range.t_Range usize ]
-                    <:
-                    t_Slice u8)
-                  (bytes <: t_Slice u8)
-                <:
-                t_Slice u8)
-          in
-          serialized)
-  in
-  serialized
-
-#pop-options
-
-let compress_then_serialize_ring_element_u
-      (v_COMPRESSION_FACTOR v_OUT_LEN: usize)
-      (#v_Vector: Type0)
-      (#[FStar.Tactics.Typeclasses.tcresolve ()]
-          i1:
-          Libcrux_ml_kem.Vector.Traits.t_Operations v_Vector)
-      (re: Libcrux_ml_kem.Polynomial.t_PolynomialRingElement v_Vector)
-     =
-<<<<<<< HEAD
-  let _:Prims.unit = assert_norm (pow2 4 == 16) in
-  let serialized, result:(t_Slice u8 & Prims.unit) =
-    Rust_primitives.Hax.Folds.fold_range (mk_usize 0)
-=======
-  let _:Prims.unit =
-    assert ((v (cast v_COMPRESSION_FACTOR <: u32) == 10) \/
-        (v (cast v_COMPRESSION_FACTOR <: u32) == 11));
-    Rust_primitives.Integers.mk_int_equiv_lemma #usize_inttype (v v_COMPRESSION_FACTOR)
-  in
-  let result:t_Array u8 v_OUT_LEN =
-    match cast (v_COMPRESSION_FACTOR <: usize) <: u32 with
-    | 10ul -> compress_then_serialize_10_ v_OUT_LEN #v_Vector re
-    | 11ul -> compress_then_serialize_11_ v_OUT_LEN #v_Vector re
-    | _ ->
-      Rust_primitives.Hax.never_to_any (Core.Panicking.panic "internal error: entered unreachable code"
-
-          <:
-          Rust_primitives.Hax.t_Never)
-  in
-  let _:Prims.unit = admit () (* Panic freedom *) in
-  result
-
-let compress_then_serialize_4_
-      (#v_Vector: Type0)
-      (#[FStar.Tactics.Typeclasses.tcresolve ()]
-          i1:
-          Libcrux_ml_kem.Vector.Traits.t_Operations v_Vector)
-      (re: Libcrux_ml_kem.Polynomial.t_PolynomialRingElement v_Vector)
-      (serialized: t_Slice u8)
-     =
-  let _:Prims.unit = assert_norm (pow2 4 == 16) in
-  let serialized, result:(t_Slice u8 & Prims.unit) =
-    Rust_primitives.Hax.Folds.fold_range (sz 0)
->>>>>>> a09ba242
-      Libcrux_ml_kem.Polynomial.v_VECTORS_IN_RING_ELEMENT
-      (fun serialized i ->
-          let serialized:t_Slice u8 = serialized in
-          let i:usize = i in
-          v i >= 0 /\ v i <= 16 /\ v i < 16 ==>
-          (Seq.length serialized == 128 /\ coefficients_field_modulus_range re))
-      serialized
-      (fun serialized i ->
-          let serialized:t_Slice u8 = serialized in
-          let i:usize = i in
-          let _:Prims.unit = assert (8 * v i + 8 <= 128) in
-          let _:Prims.unit =
-            reveal_opaque (`%coefficients_field_modulus_range)
-              (coefficients_field_modulus_range #v_Vector)
-          in
-          let coefficient:v_Vector =
-            Libcrux_ml_kem.Vector.Traits.f_compress #v_Vector
-              #FStar.Tactics.Typeclasses.solve
-              (mk_i32 4)
-              (to_unsigned_field_modulus #v_Vector
-                  (re.Libcrux_ml_kem.Polynomial.f_coefficients.[ i ] <: v_Vector)
-                <:
-                v_Vector)
-          in
-          let bytes:t_Array u8 (mk_usize 8) =
-            Libcrux_ml_kem.Vector.Traits.f_serialize_4_ #v_Vector
-              #FStar.Tactics.Typeclasses.solve
-              coefficient
-          in
-          let serialized:t_Slice u8 =
-            Rust_primitives.Hax.Monomorphized_update_at.update_at_range serialized
-              ({
-                  Core.Ops.Range.f_start = mk_usize 8 *! i <: usize;
-                  Core.Ops.Range.f_end = (mk_usize 8 *! i <: usize) +! mk_usize 8 <: usize
-                }
-                <:
-                Core.Ops.Range.t_Range usize)
-              (Core.Slice.impl__copy_from_slice #u8
-                  (serialized.[ {
-                        Core.Ops.Range.f_start = mk_usize 8 *! i <: usize;
-                        Core.Ops.Range.f_end = (mk_usize 8 *! i <: usize) +! mk_usize 8 <: usize
-                      }
-                      <:
-                      Core.Ops.Range.t_Range usize ]
-                    <:
-                    t_Slice u8)
-                  (bytes <: t_Slice u8)
-                <:
-                t_Slice u8)
-          in
-          serialized),
-    ()
-    <:
-    (t_Slice u8 & Prims.unit)
-  in
-  let _:Prims.unit = admit () (* Panic freedom *) in
-  let _:Prims.unit = result in
-  serialized
-
-#push-options "--admit_smt_queries true"
-
-let compress_then_serialize_5_
-      (#v_Vector: Type0)
-      (#[FStar.Tactics.Typeclasses.tcresolve ()]
-          i1:
-          Libcrux_ml_kem.Vector.Traits.t_Operations v_Vector)
-      (re: Libcrux_ml_kem.Polynomial.t_PolynomialRingElement v_Vector)
-      (serialized: t_Slice u8)
-     =
-  let serialized:t_Slice u8 =
-    Rust_primitives.Hax.Folds.fold_range (mk_usize 0)
-      Libcrux_ml_kem.Polynomial.v_VECTORS_IN_RING_ELEMENT
-      (fun serialized temp_1_ ->
-          let serialized:t_Slice u8 = serialized in
-          let _:usize = temp_1_ in
-          true)
-      serialized
-      (fun serialized i ->
-          let serialized:t_Slice u8 = serialized in
-          let i:usize = i in
-          let coefficients:v_Vector =
-            Libcrux_ml_kem.Vector.Traits.f_compress #v_Vector
-              #FStar.Tactics.Typeclasses.solve
-              (mk_i32 5)
-              (Libcrux_ml_kem.Vector.Traits.to_unsigned_representative #v_Vector
-                  (re.Libcrux_ml_kem.Polynomial.f_coefficients.[ i ] <: v_Vector)
-                <:
-                v_Vector)
-          in
-          let bytes:t_Array u8 (mk_usize 10) =
-            Libcrux_ml_kem.Vector.Traits.f_serialize_5_ #v_Vector
-              #FStar.Tactics.Typeclasses.solve
-              coefficients
-          in
-          let serialized:t_Slice u8 =
-            Rust_primitives.Hax.Monomorphized_update_at.update_at_range serialized
-              ({
-                  Core.Ops.Range.f_start = mk_usize 10 *! i <: usize;
-                  Core.Ops.Range.f_end = (mk_usize 10 *! i <: usize) +! mk_usize 10 <: usize
-                }
-                <:
-                Core.Ops.Range.t_Range usize)
-              (Core.Slice.impl__copy_from_slice #u8
-                  (serialized.[ {
-                        Core.Ops.Range.f_start = mk_usize 10 *! i <: usize;
-                        Core.Ops.Range.f_end = (mk_usize 10 *! i <: usize) +! mk_usize 10 <: usize
-                      }
-                      <:
-                      Core.Ops.Range.t_Range usize ]
-                    <:
-                    t_Slice u8)
-                  (bytes <: t_Slice u8)
-                <:
-                t_Slice u8)
-          in
-          serialized)
-  in
-  serialized
-
-#pop-options
-
-let compress_then_serialize_ring_element_v
-      (v_K v_COMPRESSION_FACTOR v_OUT_LEN: usize)
-      (#v_Vector: Type0)
-      (#[FStar.Tactics.Typeclasses.tcresolve ()]
-          i1:
-          Libcrux_ml_kem.Vector.Traits.t_Operations v_Vector)
-      (re: Libcrux_ml_kem.Polynomial.t_PolynomialRingElement v_Vector)
-      (out: t_Slice u8)
-     =
-<<<<<<< HEAD
-  let serialized:t_Array u8 (mk_usize 32) = Rust_primitives.Hax.repeat (mk_u8 0) (mk_usize 32) in
-  let serialized:t_Array u8 (mk_usize 32) =
-    Rust_primitives.Hax.Folds.fold_range (mk_usize 0)
-      (mk_usize 16)
-      (fun serialized i ->
-          let serialized:t_Array u8 (mk_usize 32) = serialized in
-          let i:usize = i in
-          v i < 16 ==> coefficients_field_modulus_range re)
-      serialized
-      (fun serialized i ->
-          let serialized:t_Array u8 (mk_usize 32) = serialized in
-          let i:usize = i in
-          let _:Prims.unit = assert (2 * v i + 2 <= 32) in
-          let _:Prims.unit =
-            reveal_opaque (`%coefficients_field_modulus_range)
-              (coefficients_field_modulus_range #v_Vector)
-          in
-=======
-  let _:Prims.unit =
-    assert ((v (cast v_COMPRESSION_FACTOR <: u32) == 4) \/
-        (v (cast v_COMPRESSION_FACTOR <: u32) == 5));
-    Rust_primitives.Integers.mk_int_equiv_lemma #usize_inttype (v v_COMPRESSION_FACTOR)
-  in
-  let out, result:(t_Slice u8 & Prims.unit) =
-    match cast (v_COMPRESSION_FACTOR <: usize) <: u32 with
-    | 4ul -> compress_then_serialize_4_ #v_Vector re out, () <: (t_Slice u8 & Prims.unit)
-    | 5ul -> compress_then_serialize_5_ #v_Vector re out, () <: (t_Slice u8 & Prims.unit)
-    | _ ->
-      out,
-      Rust_primitives.Hax.never_to_any (Core.Panicking.panic "internal error: entered unreachable code"
-
-          <:
-          Rust_primitives.Hax.t_Never)
-      <:
-      (t_Slice u8 & Prims.unit)
-  in
-  let _:Prims.unit = admit () (* Panic freedom *) in
-  let _:Prims.unit = result in
-  out
-
-let deserialize_then_decompress_10_
-      (#v_Vector: Type0)
-      (#[FStar.Tactics.Typeclasses.tcresolve ()]
-          i1:
-          Libcrux_ml_kem.Vector.Traits.t_Operations v_Vector)
-      (serialized: t_Slice u8)
-     =
-  let _:Prims.unit =
-    assert (v ((Libcrux_ml_kem.Constants.v_COEFFICIENTS_IN_RING_ELEMENT *! sz 10) /! sz 8) == 320)
-  in
-  let re:Libcrux_ml_kem.Polynomial.t_PolynomialRingElement v_Vector =
-    Libcrux_ml_kem.Polynomial.impl_2__ZERO #v_Vector ()
-  in
-  let re:Libcrux_ml_kem.Polynomial.t_PolynomialRingElement v_Vector =
-    Rust_primitives.Hax.Folds.fold_enumerated_chunked_slice (sz 20)
-      serialized
-      (fun re temp_1_ ->
-          let re:Libcrux_ml_kem.Polynomial.t_PolynomialRingElement v_Vector = re in
-          let _:usize = temp_1_ in
-          true)
-      re
-      (fun re temp_1_ ->
-          let re:Libcrux_ml_kem.Polynomial.t_PolynomialRingElement v_Vector = re in
-          let i, bytes:(usize & t_Slice u8) = temp_1_ in
->>>>>>> a09ba242
-          let coefficient:v_Vector =
-            Libcrux_ml_kem.Vector.Traits.f_deserialize_10_ #v_Vector
-              #FStar.Tactics.Typeclasses.solve
-              bytes
-          in
-<<<<<<< HEAD
-          let bytes:t_Array u8 (mk_usize 2) =
-            Libcrux_ml_kem.Vector.Traits.f_serialize_1_ #v_Vector
-=======
-          let re:Libcrux_ml_kem.Polynomial.t_PolynomialRingElement v_Vector =
-            {
-              re with
-              Libcrux_ml_kem.Polynomial.f_coefficients
-              =
-              Rust_primitives.Hax.Monomorphized_update_at.update_at_usize re
-                  .Libcrux_ml_kem.Polynomial.f_coefficients
-                i
-                (Libcrux_ml_kem.Vector.Traits.f_decompress_ciphertext_coefficient #v_Vector
-                    #FStar.Tactics.Typeclasses.solve
-                    10l
-                    coefficient
-                  <:
-                  v_Vector)
-            }
-            <:
-            Libcrux_ml_kem.Polynomial.t_PolynomialRingElement v_Vector
-          in
-          re)
-  in
-  re
-
-#push-options "--admit_smt_queries true"
-
-let deserialize_then_decompress_11_
-      (#v_Vector: Type0)
-      (#[FStar.Tactics.Typeclasses.tcresolve ()]
-          i1:
-          Libcrux_ml_kem.Vector.Traits.t_Operations v_Vector)
-      (serialized: t_Slice u8)
-     =
-  let _:Prims.unit =
-    assert (v ((Libcrux_ml_kem.Constants.v_COEFFICIENTS_IN_RING_ELEMENT *! sz 11) /! sz 8) == 352)
-  in
-  let re:Libcrux_ml_kem.Polynomial.t_PolynomialRingElement v_Vector =
-    Libcrux_ml_kem.Polynomial.impl_2__ZERO #v_Vector ()
-  in
-  let re:Libcrux_ml_kem.Polynomial.t_PolynomialRingElement v_Vector =
-    Rust_primitives.Hax.Folds.fold_enumerated_chunked_slice (sz 22)
-      serialized
-      (fun re temp_1_ ->
-          let re:Libcrux_ml_kem.Polynomial.t_PolynomialRingElement v_Vector = re in
-          let _:usize = temp_1_ in
-          true)
-      re
-      (fun re temp_1_ ->
-          let re:Libcrux_ml_kem.Polynomial.t_PolynomialRingElement v_Vector = re in
-          let i, bytes:(usize & t_Slice u8) = temp_1_ in
-          let coefficient:v_Vector =
-            Libcrux_ml_kem.Vector.Traits.f_deserialize_11_ #v_Vector
->>>>>>> a09ba242
-              #FStar.Tactics.Typeclasses.solve
-              bytes
-          in
-<<<<<<< HEAD
-          let serialized:t_Array u8 (mk_usize 32) =
-            Rust_primitives.Hax.Monomorphized_update_at.update_at_range serialized
-              ({
-                  Core.Ops.Range.f_start = mk_usize 2 *! i <: usize;
-                  Core.Ops.Range.f_end = (mk_usize 2 *! i <: usize) +! mk_usize 2 <: usize
-                }
-                <:
-                Core.Ops.Range.t_Range usize)
-              (Core.Slice.impl__copy_from_slice #u8
-                  (serialized.[ {
-                        Core.Ops.Range.f_start = mk_usize 2 *! i <: usize;
-                        Core.Ops.Range.f_end = (mk_usize 2 *! i <: usize) +! mk_usize 2 <: usize
-                      }
-                      <:
-                      Core.Ops.Range.t_Range usize ]
-                    <:
-                    t_Slice u8)
-                  (bytes <: t_Slice u8)
-                <:
-                t_Slice u8)
-=======
-          let re:Libcrux_ml_kem.Polynomial.t_PolynomialRingElement v_Vector =
-            {
-              re with
-              Libcrux_ml_kem.Polynomial.f_coefficients
-              =
-              Rust_primitives.Hax.Monomorphized_update_at.update_at_usize re
-                  .Libcrux_ml_kem.Polynomial.f_coefficients
-                i
-                (Libcrux_ml_kem.Vector.Traits.f_decompress_ciphertext_coefficient #v_Vector
-                    #FStar.Tactics.Typeclasses.solve
-                    11l
-                    coefficient
-                  <:
-                  v_Vector)
-            }
-            <:
-            Libcrux_ml_kem.Polynomial.t_PolynomialRingElement v_Vector
->>>>>>> a09ba242
-          in
-          re)
-  in
-<<<<<<< HEAD
-  let result:t_Array u8 (mk_usize 32) = serialized in
-  let _:Prims.unit = admit () (* Panic freedom *) in
-  result
-=======
-  re
->>>>>>> a09ba242
-
-#pop-options
-
-let deserialize_then_decompress_ring_element_u
-      (v_COMPRESSION_FACTOR: usize)
-      (#v_Vector: Type0)
-      (#[FStar.Tactics.Typeclasses.tcresolve ()]
-          i1:
-          Libcrux_ml_kem.Vector.Traits.t_Operations v_Vector)
-      (serialized: t_Slice u8)
-     =
-  let _:Prims.unit =
-    assert ((v (cast v_COMPRESSION_FACTOR <: u32) == 10) \/
-        (v (cast v_COMPRESSION_FACTOR <: u32) == 11))
-  in
-  let result:Libcrux_ml_kem.Polynomial.t_PolynomialRingElement v_Vector =
-    match cast (v_COMPRESSION_FACTOR <: usize) <: u32 with
-<<<<<<< HEAD
-    | Rust_primitives.Integers.MkInt 10 -> compress_then_serialize_10_ v_OUT_LEN #v_Vector re
-    | Rust_primitives.Integers.MkInt 11 -> compress_then_serialize_11_ v_OUT_LEN #v_Vector re
-=======
-    | 10ul -> deserialize_then_decompress_10_ #v_Vector serialized
-    | 11ul -> deserialize_then_decompress_11_ #v_Vector serialized
->>>>>>> a09ba242
-    | _ ->
-      Rust_primitives.Hax.never_to_any (Core.Panicking.panic "internal error: entered unreachable code"
-
-          <:
-          Rust_primitives.Hax.t_Never)
-  in
-  let _:Prims.unit = admit () (* Panic freedom *) in
-  result
-
-let deserialize_then_decompress_4_
-      (#v_Vector: Type0)
-      (#[FStar.Tactics.Typeclasses.tcresolve ()]
-          i1:
-          Libcrux_ml_kem.Vector.Traits.t_Operations v_Vector)
-      (serialized: t_Slice u8)
-     =
-  let _:Prims.unit =
-<<<<<<< HEAD
-    assert ((v (cast v_COMPRESSION_FACTOR <: u32) == 4) \/
-        (v (cast v_COMPRESSION_FACTOR <: u32) == 5))
-  in
-  let out, result:(t_Slice u8 & Prims.unit) =
-    match cast (v_COMPRESSION_FACTOR <: usize) <: u32 with
-    | Rust_primitives.Integers.MkInt 4 ->
-      compress_then_serialize_4_ #v_Vector re out, () <: (t_Slice u8 & Prims.unit)
-    | Rust_primitives.Integers.MkInt 5 ->
-      compress_then_serialize_5_ #v_Vector re out, () <: (t_Slice u8 & Prims.unit)
-    | _ ->
-      out,
-      Rust_primitives.Hax.never_to_any (Core.Panicking.panic "internal error: entered unreachable code"
-
-          <:
-          Rust_primitives.Hax.t_Never)
-      <:
-      (t_Slice u8 & Prims.unit)
-=======
-    assert (v ((Libcrux_ml_kem.Constants.v_COEFFICIENTS_IN_RING_ELEMENT *! sz 4) /! sz 8) == 128)
-  in
-  let re:Libcrux_ml_kem.Polynomial.t_PolynomialRingElement v_Vector =
-    Libcrux_ml_kem.Polynomial.impl_2__ZERO #v_Vector ()
->>>>>>> a09ba242
-  in
-  let re:Libcrux_ml_kem.Polynomial.t_PolynomialRingElement v_Vector =
-    Rust_primitives.Hax.Folds.fold_enumerated_chunked_slice (sz 8)
-      serialized
-      (fun re temp_1_ ->
-          let re:Libcrux_ml_kem.Polynomial.t_PolynomialRingElement v_Vector = re in
-          let _:usize = temp_1_ in
-          true)
-      re
-      (fun re temp_1_ ->
-          let re:Libcrux_ml_kem.Polynomial.t_PolynomialRingElement v_Vector = re in
-          let i, bytes:(usize & t_Slice u8) = temp_1_ in
-          let coefficient:v_Vector =
-            Libcrux_ml_kem.Vector.Traits.f_deserialize_4_ #v_Vector
-              #FStar.Tactics.Typeclasses.solve
-              bytes
-          in
-          let re:Libcrux_ml_kem.Polynomial.t_PolynomialRingElement v_Vector =
-            {
-              re with
-              Libcrux_ml_kem.Polynomial.f_coefficients
-              =
-              Rust_primitives.Hax.Monomorphized_update_at.update_at_usize re
-                  .Libcrux_ml_kem.Polynomial.f_coefficients
-                i
-                (Libcrux_ml_kem.Vector.Traits.f_decompress_ciphertext_coefficient #v_Vector
-                    #FStar.Tactics.Typeclasses.solve
-                    4l
-                    coefficient
-                  <:
-                  v_Vector)
-            }
-            <:
-            Libcrux_ml_kem.Polynomial.t_PolynomialRingElement v_Vector
-          in
-          re)
-  in
-  re
-
-#push-options "--admit_smt_queries true"
-
-let deserialize_then_decompress_5_
-      (#v_Vector: Type0)
-      (#[FStar.Tactics.Typeclasses.tcresolve ()]
-          i1:
-          Libcrux_ml_kem.Vector.Traits.t_Operations v_Vector)
-      (serialized: t_Slice u8)
-     =
-<<<<<<< HEAD
-  let _:Prims.unit = assert_norm (pow2 12 == 4096) in
-  let serialized:t_Array u8 (mk_usize 384) = Rust_primitives.Hax.repeat (mk_u8 0) (mk_usize 384) in
-  let serialized:t_Array u8 (mk_usize 384) =
-    Rust_primitives.Hax.Folds.fold_range (mk_usize 0)
-      Libcrux_ml_kem.Polynomial.v_VECTORS_IN_RING_ELEMENT
-      (fun serialized i ->
-          let serialized:t_Array u8 (mk_usize 384) = serialized in
-          let i:usize = i in
-          v i >= 0 /\ v i <= 16 /\ v i < 16 ==> coefficients_field_modulus_range re)
-      serialized
-      (fun serialized i ->
-          let serialized:t_Array u8 (mk_usize 384) = serialized in
-          let i:usize = i in
-          let _:Prims.unit = assert (24 * v i + 24 <= 384) in
-          let _:Prims.unit =
-            reveal_opaque (`%coefficients_field_modulus_range)
-              (coefficients_field_modulus_range #v_Vector)
-          in
-          let coefficient:v_Vector =
-            to_unsigned_field_modulus #v_Vector
-              (re.Libcrux_ml_kem.Polynomial.f_coefficients.[ i ] <: v_Vector)
-          in
-          let bytes:t_Array u8 (mk_usize 24) =
-            Libcrux_ml_kem.Vector.Traits.f_serialize_12_ #v_Vector
-              #FStar.Tactics.Typeclasses.solve
-              coefficient
-          in
-          let serialized:t_Array u8 (mk_usize 384) =
-            Rust_primitives.Hax.Monomorphized_update_at.update_at_range serialized
-              ({
-                  Core.Ops.Range.f_start = mk_usize 24 *! i <: usize;
-                  Core.Ops.Range.f_end = (mk_usize 24 *! i <: usize) +! mk_usize 24 <: usize
-                }
-                <:
-                Core.Ops.Range.t_Range usize)
-              (Core.Slice.impl__copy_from_slice #u8
-                  (serialized.[ {
-                        Core.Ops.Range.f_start = mk_usize 24 *! i <: usize;
-                        Core.Ops.Range.f_end = (mk_usize 24 *! i <: usize) +! mk_usize 24 <: usize
-                      }
-                      <:
-                      Core.Ops.Range.t_Range usize ]
-                    <:
-                    t_Slice u8)
-                  (bytes <: t_Slice u8)
-                <:
-                t_Slice u8)
-=======
-  let _:Prims.unit =
-    assert (v ((Libcrux_ml_kem.Constants.v_COEFFICIENTS_IN_RING_ELEMENT *! sz 5) /! sz 8) == 160)
-  in
-  let re:Libcrux_ml_kem.Polynomial.t_PolynomialRingElement v_Vector =
-    Libcrux_ml_kem.Polynomial.impl_2__ZERO #v_Vector ()
-  in
-  let re:Libcrux_ml_kem.Polynomial.t_PolynomialRingElement v_Vector =
-    Rust_primitives.Hax.Folds.fold_enumerated_chunked_slice (sz 10)
-      serialized
-      (fun re temp_1_ ->
-          let re:Libcrux_ml_kem.Polynomial.t_PolynomialRingElement v_Vector = re in
-          let _:usize = temp_1_ in
-          true)
-      re
-      (fun re temp_1_ ->
-          let re:Libcrux_ml_kem.Polynomial.t_PolynomialRingElement v_Vector = re in
-          let i, bytes:(usize & t_Slice u8) = temp_1_ in
-          let re:Libcrux_ml_kem.Polynomial.t_PolynomialRingElement v_Vector =
-            {
-              re with
-              Libcrux_ml_kem.Polynomial.f_coefficients
-              =
-              Rust_primitives.Hax.Monomorphized_update_at.update_at_usize re
-                  .Libcrux_ml_kem.Polynomial.f_coefficients
-                i
-                (Libcrux_ml_kem.Vector.Traits.f_deserialize_5_ #v_Vector
-                    #FStar.Tactics.Typeclasses.solve
-                    bytes
-                  <:
-                  v_Vector)
-            }
-            <:
-            Libcrux_ml_kem.Polynomial.t_PolynomialRingElement v_Vector
-          in
-          let re:Libcrux_ml_kem.Polynomial.t_PolynomialRingElement v_Vector =
-            {
-              re with
-              Libcrux_ml_kem.Polynomial.f_coefficients
-              =
-              Rust_primitives.Hax.Monomorphized_update_at.update_at_usize re
-                  .Libcrux_ml_kem.Polynomial.f_coefficients
-                i
-                (Libcrux_ml_kem.Vector.Traits.f_decompress_ciphertext_coefficient #v_Vector
-                    #FStar.Tactics.Typeclasses.solve
                     5l
                     (re.Libcrux_ml_kem.Polynomial.f_coefficients.[ i ] <: v_Vector)
                   <:
@@ -1372,7 +919,6 @@
             }
             <:
             Libcrux_ml_kem.Polynomial.t_PolynomialRingElement v_Vector
->>>>>>> a09ba242
           in
           re)
   in
@@ -1402,9 +948,5 @@
           <:
           Rust_primitives.Hax.t_Never)
   in
-<<<<<<< HEAD
-  let result:t_Array u8 (mk_usize 384) = serialized in
-=======
->>>>>>> a09ba242
   let _:Prims.unit = admit () (* Panic freedom *) in
   result