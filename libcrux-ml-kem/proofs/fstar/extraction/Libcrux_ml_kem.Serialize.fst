module Libcrux_ml_kem.Serialize
#set-options "--fuel 0 --ifuel 1 --z3rlimit 100"
open Core
open FStar.Mul

let _ =
  (* This module has implicit dependencies, here we make them explicit. *)
  (* The implicit dependencies arise from typeclasses instances. *)
  let open Libcrux_ml_kem.Vector.Traits in
  ()

#push-options "--admit_smt_queries true"

let compress_then_serialize_10_
      (v_OUT_LEN: usize)
      (#v_Vector: Type0)
      (#[FStar.Tactics.Typeclasses.tcresolve ()]
          i1:
          Libcrux_ml_kem.Vector.Traits.t_Operations v_Vector)
      (re: Libcrux_ml_kem.Polynomial.t_PolynomialRingElement v_Vector)
     =
  let serialized:t_Array u8 v_OUT_LEN = Rust_primitives.Hax.repeat 0uy v_OUT_LEN in
  let serialized:t_Array u8 v_OUT_LEN =
    Rust_primitives.Hax.Folds.fold_range (sz 0)
      Libcrux_ml_kem.Polynomial.v_VECTORS_IN_RING_ELEMENT
      (fun serialized temp_1_ ->
          let serialized:t_Array u8 v_OUT_LEN = serialized in
          let _:usize = temp_1_ in
          true)
      serialized
      (fun serialized i ->
          let serialized:t_Array u8 v_OUT_LEN = serialized in
          let i:usize = i in
          let coefficient:v_Vector =
            Libcrux_ml_kem.Vector.Traits.f_compress #v_Vector
              #FStar.Tactics.Typeclasses.solve
              10l
              (Libcrux_ml_kem.Vector.Traits.to_unsigned_representative #v_Vector
                  (re.Libcrux_ml_kem.Polynomial.f_coefficients.[ i ] <: v_Vector)
                <:
                v_Vector)
          in
          let bytes:t_Array u8 (sz 20) =
            Libcrux_ml_kem.Vector.Traits.f_serialize_10_ #v_Vector
              #FStar.Tactics.Typeclasses.solve
              coefficient
          in
          let serialized:t_Array u8 v_OUT_LEN =
            Rust_primitives.Hax.Monomorphized_update_at.update_at_range serialized
              ({
                  Core.Ops.Range.f_start = sz 20 *! i <: usize;
                  Core.Ops.Range.f_end = (sz 20 *! i <: usize) +! sz 20 <: usize
                }
                <:
                Core.Ops.Range.t_Range usize)
              (Core.Slice.impl__copy_from_slice #u8
                  (serialized.[ {
                        Core.Ops.Range.f_start = sz 20 *! i <: usize;
                        Core.Ops.Range.f_end = (sz 20 *! i <: usize) +! sz 20 <: usize
                      }
                      <:
                      Core.Ops.Range.t_Range usize ]
                    <:
                    t_Slice u8)
                  (bytes <: t_Slice u8)
                <:
                t_Slice u8)
          in
          serialized)
  in
  serialized

#pop-options

#push-options "--admit_smt_queries true"

let compress_then_serialize_11_
      (v_OUT_LEN: usize)
      (#v_Vector: Type0)
      (#[FStar.Tactics.Typeclasses.tcresolve ()]
          i1:
          Libcrux_ml_kem.Vector.Traits.t_Operations v_Vector)
      (re: Libcrux_ml_kem.Polynomial.t_PolynomialRingElement v_Vector)
     =
  let serialized:t_Array u8 v_OUT_LEN = Rust_primitives.Hax.repeat 0uy v_OUT_LEN in
  let serialized:t_Array u8 v_OUT_LEN =
    Rust_primitives.Hax.Folds.fold_range (sz 0)
      Libcrux_ml_kem.Polynomial.v_VECTORS_IN_RING_ELEMENT
      (fun serialized temp_1_ ->
          let serialized:t_Array u8 v_OUT_LEN = serialized in
          let _:usize = temp_1_ in
          true)
      serialized
      (fun serialized i ->
          let serialized:t_Array u8 v_OUT_LEN = serialized in
          let i:usize = i in
          let coefficient:v_Vector =
            Libcrux_ml_kem.Vector.Traits.f_compress #v_Vector
              #FStar.Tactics.Typeclasses.solve
              11l
              (Libcrux_ml_kem.Vector.Traits.to_unsigned_representative #v_Vector
                  (re.Libcrux_ml_kem.Polynomial.f_coefficients.[ i ] <: v_Vector)
                <:
                v_Vector)
          in
          let bytes:t_Array u8 (sz 22) =
            Libcrux_ml_kem.Vector.Traits.f_serialize_11_ #v_Vector
              #FStar.Tactics.Typeclasses.solve
              coefficient
          in
          let serialized:t_Array u8 v_OUT_LEN =
            Rust_primitives.Hax.Monomorphized_update_at.update_at_range serialized
              ({
                  Core.Ops.Range.f_start = sz 22 *! i <: usize;
                  Core.Ops.Range.f_end = (sz 22 *! i <: usize) +! sz 22 <: usize
                }
                <:
                Core.Ops.Range.t_Range usize)
              (Core.Slice.impl__copy_from_slice #u8
                  (serialized.[ {
                        Core.Ops.Range.f_start = sz 22 *! i <: usize;
                        Core.Ops.Range.f_end = (sz 22 *! i <: usize) +! sz 22 <: usize
                      }
                      <:
                      Core.Ops.Range.t_Range usize ]
                    <:
                    t_Slice u8)
                  (bytes <: t_Slice u8)
                <:
                t_Slice u8)
          in
          serialized)
  in
  serialized

#pop-options

#push-options "--admit_smt_queries true"

let compress_then_serialize_4_
      (#v_Vector: Type0)
      (#[FStar.Tactics.Typeclasses.tcresolve ()]
          i1:
          Libcrux_ml_kem.Vector.Traits.t_Operations v_Vector)
      (re: Libcrux_ml_kem.Polynomial.t_PolynomialRingElement v_Vector)
      (serialized: t_Slice u8)
     =
  let v__serialized_len:usize = Core.Slice.impl__len #u8 serialized in
  let serialized:t_Slice u8 =
    Rust_primitives.Hax.Folds.fold_range (sz 0)
      Libcrux_ml_kem.Polynomial.v_VECTORS_IN_RING_ELEMENT
<<<<<<< HEAD
      (fun serialized i ->
          let serialized:t_Slice u8 = serialized in
          let i:usize = i in
          (Core.Slice.impl__len #u8 serialized <: usize) =. v__serialized_len <: bool)
=======
      (fun serialized temp_1_ ->
          let serialized:t_Slice u8 = serialized in
          let _:usize = temp_1_ in
          true)
>>>>>>> 41072c68
      serialized
      (fun serialized i ->
          let serialized:t_Slice u8 = serialized in
          let i:usize = i in
          let coefficient:v_Vector =
            Libcrux_ml_kem.Vector.Traits.f_compress #v_Vector
              #FStar.Tactics.Typeclasses.solve
              4l
              (Libcrux_ml_kem.Vector.Traits.to_unsigned_representative #v_Vector
                  (re.Libcrux_ml_kem.Polynomial.f_coefficients.[ i ] <: v_Vector)
                <:
                v_Vector)
          in
          let bytes:t_Array u8 (sz 8) =
            Libcrux_ml_kem.Vector.Traits.f_serialize_4_ #v_Vector
              #FStar.Tactics.Typeclasses.solve
              coefficient
          in
          let serialized:t_Slice u8 =
            Rust_primitives.Hax.Monomorphized_update_at.update_at_range serialized
              ({
                  Core.Ops.Range.f_start = sz 8 *! i <: usize;
                  Core.Ops.Range.f_end = (sz 8 *! i <: usize) +! sz 8 <: usize
                }
                <:
                Core.Ops.Range.t_Range usize)
              (Core.Slice.impl__copy_from_slice #u8
                  (serialized.[ {
                        Core.Ops.Range.f_start = sz 8 *! i <: usize;
                        Core.Ops.Range.f_end = (sz 8 *! i <: usize) +! sz 8 <: usize
                      }
                      <:
                      Core.Ops.Range.t_Range usize ]
                    <:
                    t_Slice u8)
                  (bytes <: t_Slice u8)
                <:
                t_Slice u8)
          in
          serialized)
  in
  let hax_temp_output:Prims.unit = () <: Prims.unit in
  serialized

#pop-options

#push-options "--admit_smt_queries true"

let compress_then_serialize_5_
      (#v_Vector: Type0)
      (#[FStar.Tactics.Typeclasses.tcresolve ()]
          i1:
          Libcrux_ml_kem.Vector.Traits.t_Operations v_Vector)
      (re: Libcrux_ml_kem.Polynomial.t_PolynomialRingElement v_Vector)
      (serialized: t_Slice u8)
     =
  let v__serialized_len:usize = Core.Slice.impl__len #u8 serialized in
  let serialized:t_Slice u8 =
    Rust_primitives.Hax.Folds.fold_range (sz 0)
      Libcrux_ml_kem.Polynomial.v_VECTORS_IN_RING_ELEMENT
<<<<<<< HEAD
      (fun serialized i ->
          let serialized:t_Slice u8 = serialized in
          let i:usize = i in
          (Core.Slice.impl__len #u8 serialized <: usize) =. v__serialized_len <: bool)
=======
      (fun serialized temp_1_ ->
          let serialized:t_Slice u8 = serialized in
          let _:usize = temp_1_ in
          true)
>>>>>>> 41072c68
      serialized
      (fun serialized i ->
          let serialized:t_Slice u8 = serialized in
          let i:usize = i in
          let coefficients:v_Vector =
            Libcrux_ml_kem.Vector.Traits.f_compress #v_Vector
              #FStar.Tactics.Typeclasses.solve
              5l
              (Libcrux_ml_kem.Vector.Traits.to_unsigned_representative #v_Vector
                  (re.Libcrux_ml_kem.Polynomial.f_coefficients.[ i ] <: v_Vector)
                <:
                v_Vector)
          in
          let bytes:t_Array u8 (sz 10) =
            Libcrux_ml_kem.Vector.Traits.f_serialize_5_ #v_Vector
              #FStar.Tactics.Typeclasses.solve
              coefficients
          in
          let serialized:t_Slice u8 =
            Rust_primitives.Hax.Monomorphized_update_at.update_at_range serialized
              ({
                  Core.Ops.Range.f_start = sz 10 *! i <: usize;
                  Core.Ops.Range.f_end = (sz 10 *! i <: usize) +! sz 10 <: usize
                }
                <:
                Core.Ops.Range.t_Range usize)
              (Core.Slice.impl__copy_from_slice #u8
                  (serialized.[ {
                        Core.Ops.Range.f_start = sz 10 *! i <: usize;
                        Core.Ops.Range.f_end = (sz 10 *! i <: usize) +! sz 10 <: usize
                      }
                      <:
                      Core.Ops.Range.t_Range usize ]
                    <:
                    t_Slice u8)
                  (bytes <: t_Slice u8)
                <:
                t_Slice u8)
          in
          serialized)
  in
  let hax_temp_output:Prims.unit = () <: Prims.unit in
  serialized

#pop-options

#push-options "--admit_smt_queries true"

let compress_then_serialize_message
      (#v_Vector: Type0)
      (#[FStar.Tactics.Typeclasses.tcresolve ()]
          i1:
          Libcrux_ml_kem.Vector.Traits.t_Operations v_Vector)
      (re: Libcrux_ml_kem.Polynomial.t_PolynomialRingElement v_Vector)
     =
  let serialized:t_Array u8 (sz 32) = Rust_primitives.Hax.repeat 0uy (sz 32) in
  let serialized:t_Array u8 (sz 32) =
    Rust_primitives.Hax.Folds.fold_range (sz 0)
      (sz 16)
      (fun serialized temp_1_ ->
          let serialized:t_Array u8 (sz 32) = serialized in
          let _:usize = temp_1_ in
          true)
      serialized
      (fun serialized i ->
          let serialized:t_Array u8 (sz 32) = serialized in
          let i:usize = i in
          let coefficient:v_Vector =
            Libcrux_ml_kem.Vector.Traits.to_unsigned_representative #v_Vector
              (re.Libcrux_ml_kem.Polynomial.f_coefficients.[ i ] <: v_Vector)
          in
          let coefficient_compressed:v_Vector =
            Libcrux_ml_kem.Vector.Traits.f_compress_1_ #v_Vector
              #FStar.Tactics.Typeclasses.solve
              coefficient
          in
          let bytes:t_Array u8 (sz 2) =
            Libcrux_ml_kem.Vector.Traits.f_serialize_1_ #v_Vector
              #FStar.Tactics.Typeclasses.solve
              coefficient_compressed
          in
          let serialized:t_Array u8 (sz 32) =
            Rust_primitives.Hax.Monomorphized_update_at.update_at_range serialized
              ({
                  Core.Ops.Range.f_start = sz 2 *! i <: usize;
                  Core.Ops.Range.f_end = (sz 2 *! i <: usize) +! sz 2 <: usize
                }
                <:
                Core.Ops.Range.t_Range usize)
              (Core.Slice.impl__copy_from_slice #u8
                  (serialized.[ {
                        Core.Ops.Range.f_start = sz 2 *! i <: usize;
                        Core.Ops.Range.f_end = (sz 2 *! i <: usize) +! sz 2 <: usize
                      }
                      <:
                      Core.Ops.Range.t_Range usize ]
                    <:
                    t_Slice u8)
                  (bytes <: t_Slice u8)
                <:
                t_Slice u8)
          in
          serialized)
  in
  serialized

#pop-options

let compress_then_serialize_ring_element_u
      (v_COMPRESSION_FACTOR v_OUT_LEN: usize)
      (#v_Vector: Type0)
      (#[FStar.Tactics.Typeclasses.tcresolve ()]
          i1:
          Libcrux_ml_kem.Vector.Traits.t_Operations v_Vector)
      (re: Libcrux_ml_kem.Polynomial.t_PolynomialRingElement v_Vector)
     =
  let _:Prims.unit =
    assert ((v (cast v_COMPRESSION_FACTOR <: u32) == 10) \/
        (v (cast v_COMPRESSION_FACTOR <: u32) == 11))
  in
  match cast (v_COMPRESSION_FACTOR <: usize) <: u32 with
  | 10ul -> compress_then_serialize_10_ v_OUT_LEN #v_Vector re
  | 11ul -> compress_then_serialize_11_ v_OUT_LEN #v_Vector re
  | _ ->
    Rust_primitives.Hax.never_to_any (Core.Panicking.panic "internal error: entered unreachable code"

        <:
        Rust_primitives.Hax.t_Never)

let compress_then_serialize_ring_element_v
      (v_COMPRESSION_FACTOR v_OUT_LEN: usize)
      (#v_Vector: Type0)
      (#[FStar.Tactics.Typeclasses.tcresolve ()]
          i1:
          Libcrux_ml_kem.Vector.Traits.t_Operations v_Vector)
      (re: Libcrux_ml_kem.Polynomial.t_PolynomialRingElement v_Vector)
      (out: t_Slice u8)
     =
  let _:Prims.unit =
    assert ((v (cast v_COMPRESSION_FACTOR <: u32) == 4) \/
        (v (cast v_COMPRESSION_FACTOR <: u32) == 5))
  in
  let out, hax_temp_output:(t_Slice u8 & Prims.unit) =
    match cast (v_COMPRESSION_FACTOR <: usize) <: u32 with
    | 4ul -> compress_then_serialize_4_ #v_Vector re out, () <: (t_Slice u8 & Prims.unit)
    | 5ul -> compress_then_serialize_5_ #v_Vector re out, () <: (t_Slice u8 & Prims.unit)
    | _ ->
      out,
      Rust_primitives.Hax.never_to_any (Core.Panicking.panic "internal error: entered unreachable code"

          <:
          Rust_primitives.Hax.t_Never)
      <:
      (t_Slice u8 & Prims.unit)
  in
  out

let deserialize_then_decompress_10_
      (#v_Vector: Type0)
      (#[FStar.Tactics.Typeclasses.tcresolve ()]
          i1:
          Libcrux_ml_kem.Vector.Traits.t_Operations v_Vector)
      (serialized: t_Slice u8)
     =
  let _:Prims.unit =
    assert (v ((Libcrux_ml_kem.Constants.v_COEFFICIENTS_IN_RING_ELEMENT *! sz 10) /! sz 8) == 320)
  in
  let re:Libcrux_ml_kem.Polynomial.t_PolynomialRingElement v_Vector =
    Libcrux_ml_kem.Polynomial.impl_1__ZERO #v_Vector ()
  in
  let v__coefficients_length:usize =
    Core.Slice.impl__len #v_Vector (re.Libcrux_ml_kem.Polynomial.f_coefficients <: t_Slice v_Vector)
  in
  let re:Libcrux_ml_kem.Polynomial.t_PolynomialRingElement v_Vector =
    Rust_primitives.Hax.Folds.fold_enumerated_chunked_slice (sz 20)
      serialized
      (fun re temp_1_ ->
          let re:Libcrux_ml_kem.Polynomial.t_PolynomialRingElement v_Vector = re in
          let _:usize = temp_1_ in
          true)
      re
      (fun re temp_1_ ->
          let re:Libcrux_ml_kem.Polynomial.t_PolynomialRingElement v_Vector = re in
          let i, bytes:(usize & t_Slice u8) = temp_1_ in
          let coefficient:v_Vector =
            Libcrux_ml_kem.Vector.Traits.f_deserialize_10_ #v_Vector
              #FStar.Tactics.Typeclasses.solve
              bytes
          in
          let re:Libcrux_ml_kem.Polynomial.t_PolynomialRingElement v_Vector =
            {
              re with
              Libcrux_ml_kem.Polynomial.f_coefficients
              =
              Rust_primitives.Hax.Monomorphized_update_at.update_at_usize re
                  .Libcrux_ml_kem.Polynomial.f_coefficients
                i
                (Libcrux_ml_kem.Vector.Traits.f_decompress_ciphertext_coefficient #v_Vector
                    #FStar.Tactics.Typeclasses.solve
                    10l
                    coefficient
                  <:
                  v_Vector)
            }
            <:
            Libcrux_ml_kem.Polynomial.t_PolynomialRingElement v_Vector
          in
          re)
  in
  re

let deserialize_then_decompress_11_
      (#v_Vector: Type0)
      (#[FStar.Tactics.Typeclasses.tcresolve ()]
          i1:
          Libcrux_ml_kem.Vector.Traits.t_Operations v_Vector)
      (serialized: t_Slice u8)
     =
  let _:Prims.unit =
    assert (v ((Libcrux_ml_kem.Constants.v_COEFFICIENTS_IN_RING_ELEMENT *! sz 11) /! sz 8) == 352)
  in
  let re:Libcrux_ml_kem.Polynomial.t_PolynomialRingElement v_Vector =
    Libcrux_ml_kem.Polynomial.impl_1__ZERO #v_Vector ()
  in
  let re:Libcrux_ml_kem.Polynomial.t_PolynomialRingElement v_Vector =
    Rust_primitives.Hax.Folds.fold_enumerated_chunked_slice (sz 22)
      serialized
      (fun re temp_1_ ->
          let re:Libcrux_ml_kem.Polynomial.t_PolynomialRingElement v_Vector = re in
          let _:usize = temp_1_ in
          true)
      re
      (fun re temp_1_ ->
          let re:Libcrux_ml_kem.Polynomial.t_PolynomialRingElement v_Vector = re in
          let i, bytes:(usize & t_Slice u8) = temp_1_ in
          let coefficient:v_Vector =
            Libcrux_ml_kem.Vector.Traits.f_deserialize_11_ #v_Vector
              #FStar.Tactics.Typeclasses.solve
              bytes
          in
          let re:Libcrux_ml_kem.Polynomial.t_PolynomialRingElement v_Vector =
            {
              re with
              Libcrux_ml_kem.Polynomial.f_coefficients
              =
              Rust_primitives.Hax.Monomorphized_update_at.update_at_usize re
                  .Libcrux_ml_kem.Polynomial.f_coefficients
                i
                (Libcrux_ml_kem.Vector.Traits.f_decompress_ciphertext_coefficient #v_Vector
                    #FStar.Tactics.Typeclasses.solve
                    11l
                    coefficient
                  <:
                  v_Vector)
            }
            <:
            Libcrux_ml_kem.Polynomial.t_PolynomialRingElement v_Vector
          in
          re)
  in
  re

let deserialize_then_decompress_4_
      (#v_Vector: Type0)
      (#[FStar.Tactics.Typeclasses.tcresolve ()]
          i1:
          Libcrux_ml_kem.Vector.Traits.t_Operations v_Vector)
      (serialized: t_Slice u8)
     =
  let _:Prims.unit =
    assert (v ((Libcrux_ml_kem.Constants.v_COEFFICIENTS_IN_RING_ELEMENT *! sz 4) /! sz 8) == 128)
  in
  let re:Libcrux_ml_kem.Polynomial.t_PolynomialRingElement v_Vector =
    Libcrux_ml_kem.Polynomial.impl_1__ZERO #v_Vector ()
  in
  let re:Libcrux_ml_kem.Polynomial.t_PolynomialRingElement v_Vector =
    Rust_primitives.Hax.Folds.fold_enumerated_chunked_slice (sz 8)
      serialized
      (fun re temp_1_ ->
          let re:Libcrux_ml_kem.Polynomial.t_PolynomialRingElement v_Vector = re in
          let _:usize = temp_1_ in
          true)
      re
      (fun re temp_1_ ->
          let re:Libcrux_ml_kem.Polynomial.t_PolynomialRingElement v_Vector = re in
          let i, bytes:(usize & t_Slice u8) = temp_1_ in
          let coefficient:v_Vector =
            Libcrux_ml_kem.Vector.Traits.f_deserialize_4_ #v_Vector
              #FStar.Tactics.Typeclasses.solve
              bytes
          in
          let re:Libcrux_ml_kem.Polynomial.t_PolynomialRingElement v_Vector =
            {
              re with
              Libcrux_ml_kem.Polynomial.f_coefficients
              =
              Rust_primitives.Hax.Monomorphized_update_at.update_at_usize re
                  .Libcrux_ml_kem.Polynomial.f_coefficients
                i
                (Libcrux_ml_kem.Vector.Traits.f_decompress_ciphertext_coefficient #v_Vector
                    #FStar.Tactics.Typeclasses.solve
                    4l
                    coefficient
                  <:
                  v_Vector)
            }
            <:
            Libcrux_ml_kem.Polynomial.t_PolynomialRingElement v_Vector
          in
          re)
  in
  re

let deserialize_then_decompress_5_
      (#v_Vector: Type0)
      (#[FStar.Tactics.Typeclasses.tcresolve ()]
          i1:
          Libcrux_ml_kem.Vector.Traits.t_Operations v_Vector)
      (serialized: t_Slice u8)
     =
  let _:Prims.unit =
    assert (v ((Libcrux_ml_kem.Constants.v_COEFFICIENTS_IN_RING_ELEMENT *! sz 5) /! sz 8) == 160)
  in
  let re:Libcrux_ml_kem.Polynomial.t_PolynomialRingElement v_Vector =
    Libcrux_ml_kem.Polynomial.impl_1__ZERO #v_Vector ()
  in
  let re:Libcrux_ml_kem.Polynomial.t_PolynomialRingElement v_Vector =
    Rust_primitives.Hax.Folds.fold_enumerated_chunked_slice (sz 10)
      serialized
      (fun re temp_1_ ->
          let re:Libcrux_ml_kem.Polynomial.t_PolynomialRingElement v_Vector = re in
          let _:usize = temp_1_ in
          true)
      re
      (fun re temp_1_ ->
          let re:Libcrux_ml_kem.Polynomial.t_PolynomialRingElement v_Vector = re in
          let i, bytes:(usize & t_Slice u8) = temp_1_ in
          let re:Libcrux_ml_kem.Polynomial.t_PolynomialRingElement v_Vector =
            {
              re with
              Libcrux_ml_kem.Polynomial.f_coefficients
              =
              Rust_primitives.Hax.Monomorphized_update_at.update_at_usize re
                  .Libcrux_ml_kem.Polynomial.f_coefficients
                i
                (Libcrux_ml_kem.Vector.Traits.f_deserialize_5_ #v_Vector
                    #FStar.Tactics.Typeclasses.solve
                    bytes
                  <:
                  v_Vector)
            }
            <:
            Libcrux_ml_kem.Polynomial.t_PolynomialRingElement v_Vector
          in
          let re:Libcrux_ml_kem.Polynomial.t_PolynomialRingElement v_Vector =
            {
              re with
              Libcrux_ml_kem.Polynomial.f_coefficients
              =
              Rust_primitives.Hax.Monomorphized_update_at.update_at_usize re
                  .Libcrux_ml_kem.Polynomial.f_coefficients
                i
                (Libcrux_ml_kem.Vector.Traits.f_decompress_ciphertext_coefficient #v_Vector
                    #FStar.Tactics.Typeclasses.solve
                    5l
                    (re.Libcrux_ml_kem.Polynomial.f_coefficients.[ i ] <: v_Vector)
                  <:
                  v_Vector)
            }
            <:
            Libcrux_ml_kem.Polynomial.t_PolynomialRingElement v_Vector
          in
          re)
  in
  re

#push-options "--admit_smt_queries true"

let deserialize_then_decompress_message
      (#v_Vector: Type0)
      (#[FStar.Tactics.Typeclasses.tcresolve ()]
          i1:
          Libcrux_ml_kem.Vector.Traits.t_Operations v_Vector)
      (serialized: t_Array u8 (sz 32))
     =
  let re:Libcrux_ml_kem.Polynomial.t_PolynomialRingElement v_Vector =
    Libcrux_ml_kem.Polynomial.impl_1__ZERO #v_Vector ()
  in
  let re:Libcrux_ml_kem.Polynomial.t_PolynomialRingElement v_Vector =
    Rust_primitives.Hax.Folds.fold_range (sz 0)
      (sz 16)
      (fun re temp_1_ ->
          let re:Libcrux_ml_kem.Polynomial.t_PolynomialRingElement v_Vector = re in
          let _:usize = temp_1_ in
          true)
      re
      (fun re i ->
          let re:Libcrux_ml_kem.Polynomial.t_PolynomialRingElement v_Vector = re in
          let i:usize = i in
          let coefficient_compressed:v_Vector =
            Libcrux_ml_kem.Vector.Traits.f_deserialize_1_ #v_Vector
              #FStar.Tactics.Typeclasses.solve
              (serialized.[ {
                    Core.Ops.Range.f_start = sz 2 *! i <: usize;
                    Core.Ops.Range.f_end = (sz 2 *! i <: usize) +! sz 2 <: usize
                  }
                  <:
                  Core.Ops.Range.t_Range usize ]
                <:
                t_Slice u8)
          in
          let re:Libcrux_ml_kem.Polynomial.t_PolynomialRingElement v_Vector =
            {
              re with
              Libcrux_ml_kem.Polynomial.f_coefficients
              =
              Rust_primitives.Hax.Monomorphized_update_at.update_at_usize re
                  .Libcrux_ml_kem.Polynomial.f_coefficients
                i
                (Libcrux_ml_kem.Vector.Traits.decompress_1_ #v_Vector coefficient_compressed
                  <:
                  v_Vector)
            }
            <:
            Libcrux_ml_kem.Polynomial.t_PolynomialRingElement v_Vector
          in
          re)
  in
  re

#pop-options

let deserialize_then_decompress_ring_element_u
      (v_COMPRESSION_FACTOR: usize)
      (#v_Vector: Type0)
      (#[FStar.Tactics.Typeclasses.tcresolve ()]
          i1:
          Libcrux_ml_kem.Vector.Traits.t_Operations v_Vector)
      (serialized: t_Slice u8)
     =
  let _:Prims.unit =
    assert ((v (cast v_COMPRESSION_FACTOR <: u32) == 10) \/
        (v (cast v_COMPRESSION_FACTOR <: u32) == 11))
  in
  match cast (v_COMPRESSION_FACTOR <: usize) <: u32 with
  | 10ul -> deserialize_then_decompress_10_ #v_Vector serialized
  | 11ul -> deserialize_then_decompress_11_ #v_Vector serialized
  | _ ->
    Rust_primitives.Hax.never_to_any (Core.Panicking.panic "internal error: entered unreachable code"

        <:
        Rust_primitives.Hax.t_Never)

let deserialize_then_decompress_ring_element_v
      (v_COMPRESSION_FACTOR: usize)
      (#v_Vector: Type0)
      (#[FStar.Tactics.Typeclasses.tcresolve ()]
          i1:
          Libcrux_ml_kem.Vector.Traits.t_Operations v_Vector)
      (serialized: t_Slice u8)
     =
  let _:Prims.unit =
    assert ((v (cast v_COMPRESSION_FACTOR <: u32) == 4) \/
        (v (cast v_COMPRESSION_FACTOR <: u32) == 5))
  in
  match cast (v_COMPRESSION_FACTOR <: usize) <: u32 with
  | 4ul -> deserialize_then_decompress_4_ #v_Vector serialized
  | 5ul -> deserialize_then_decompress_5_ #v_Vector serialized
  | _ ->
    Rust_primitives.Hax.never_to_any (Core.Panicking.panic "internal error: entered unreachable code"

        <:
        Rust_primitives.Hax.t_Never)

#push-options "--admit_smt_queries true"

let deserialize_to_reduced_ring_element
      (#v_Vector: Type0)
      (#[FStar.Tactics.Typeclasses.tcresolve ()]
          i1:
          Libcrux_ml_kem.Vector.Traits.t_Operations v_Vector)
      (serialized: t_Slice u8)
     =
  let _:Prims.unit = assert (v Libcrux_ml_kem.Constants.v_BYTES_PER_RING_ELEMENT / 24 == 16) in
  let re:Libcrux_ml_kem.Polynomial.t_PolynomialRingElement v_Vector =
    Libcrux_ml_kem.Polynomial.impl_1__ZERO #v_Vector ()
  in
  let re:Libcrux_ml_kem.Polynomial.t_PolynomialRingElement v_Vector =
    Rust_primitives.Hax.Folds.fold_enumerated_chunked_slice (sz 24)
      serialized
      (fun re temp_1_ ->
          let re:Libcrux_ml_kem.Polynomial.t_PolynomialRingElement v_Vector = re in
          let _:usize = temp_1_ in
          true)
      re
      (fun re temp_1_ ->
          let re:Libcrux_ml_kem.Polynomial.t_PolynomialRingElement v_Vector = re in
          let i, bytes:(usize & t_Slice u8) = temp_1_ in
          let coefficient:v_Vector =
            Libcrux_ml_kem.Vector.Traits.f_deserialize_12_ #v_Vector
              #FStar.Tactics.Typeclasses.solve
              bytes
          in
          let re:Libcrux_ml_kem.Polynomial.t_PolynomialRingElement v_Vector =
            {
              re with
              Libcrux_ml_kem.Polynomial.f_coefficients
              =
              Rust_primitives.Hax.Monomorphized_update_at.update_at_usize re
                  .Libcrux_ml_kem.Polynomial.f_coefficients
                i
                (Libcrux_ml_kem.Vector.Traits.f_cond_subtract_3329_ #v_Vector
                    #FStar.Tactics.Typeclasses.solve
                    coefficient
                  <:
                  v_Vector)
            }
            <:
            Libcrux_ml_kem.Polynomial.t_PolynomialRingElement v_Vector
          in
          re)
  in
  re

#pop-options

let deserialize_ring_elements_reduced
      (v_K: usize)
      (#v_Vector: Type0)
      (#[FStar.Tactics.Typeclasses.tcresolve ()]
          i1:
          Libcrux_ml_kem.Vector.Traits.t_Operations v_Vector)
      (public_key: t_Slice u8)
      (deserialized_pk: t_Array (Libcrux_ml_kem.Polynomial.t_PolynomialRingElement v_Vector) v_K)
     =
  let deserialized_pk:t_Array (Libcrux_ml_kem.Polynomial.t_PolynomialRingElement v_Vector) v_K =
<<<<<<< HEAD
    Core.Array.from_fn #(Libcrux_ml_kem.Polynomial.t_PolynomialRingElement v_Vector)
      v_K
      (fun v__i ->
          let v__i:usize = v__i in
          Libcrux_ml_kem.Polynomial.impl_1__ZERO #v_Vector ()
          <:
          Libcrux_ml_kem.Polynomial.t_PolynomialRingElement v_Vector)
  in
  let deserialized_pk:t_Array (Libcrux_ml_kem.Polynomial.t_PolynomialRingElement v_Vector) v_K =
=======
>>>>>>> 41072c68
    Rust_primitives.Hax.Folds.fold_enumerated_chunked_slice Libcrux_ml_kem.Constants.v_BYTES_PER_RING_ELEMENT
      public_key
      (fun deserialized_pk temp_1_ ->
          let deserialized_pk:t_Array (Libcrux_ml_kem.Polynomial.t_PolynomialRingElement v_Vector)
            v_K =
            deserialized_pk
          in
          let _:usize = temp_1_ in
          true)
      deserialized_pk
      (fun deserialized_pk temp_1_ ->
          let deserialized_pk:t_Array (Libcrux_ml_kem.Polynomial.t_PolynomialRingElement v_Vector)
            v_K =
            deserialized_pk
          in
          let i, ring_element:(usize & t_Slice u8) = temp_1_ in
          Rust_primitives.Hax.Monomorphized_update_at.update_at_usize deserialized_pk
            i
            (deserialize_to_reduced_ring_element #v_Vector ring_element
              <:
              Libcrux_ml_kem.Polynomial.t_PolynomialRingElement v_Vector)
          <:
          t_Array (Libcrux_ml_kem.Polynomial.t_PolynomialRingElement v_Vector) v_K)
  in
  let hax_temp_output:Prims.unit = () <: Prims.unit in
  deserialized_pk

let deserialize_ring_elements_reduced_out
      (v_PUBLIC_KEY_SIZE v_K: usize)
      (#v_Vector: Type0)
      (#[FStar.Tactics.Typeclasses.tcresolve ()]
          i1:
          Libcrux_ml_kem.Vector.Traits.t_Operations v_Vector)
      (public_key: t_Slice u8)
     =
  let deserialized_pk:t_Array (Libcrux_ml_kem.Polynomial.t_PolynomialRingElement v_Vector) v_K =
    Core.Array.from_fn #(Libcrux_ml_kem.Polynomial.t_PolynomialRingElement v_Vector)
      v_K
      (fun v__i ->
          let v__i:usize = v__i in
          Libcrux_ml_kem.Polynomial.impl__ZERO #v_Vector ()
          <:
          Libcrux_ml_kem.Polynomial.t_PolynomialRingElement v_Vector)
  in
  let deserialized_pk:t_Array (Libcrux_ml_kem.Polynomial.t_PolynomialRingElement v_Vector) v_K =
    deserialize_ring_elements_reduced v_PUBLIC_KEY_SIZE v_K #v_Vector public_key deserialized_pk
  in
  deserialized_pk

let deserialize_to_uncompressed_ring_element
      (#v_Vector: Type0)
      (#[FStar.Tactics.Typeclasses.tcresolve ()]
          i1:
          Libcrux_ml_kem.Vector.Traits.t_Operations v_Vector)
      (serialized: t_Slice u8)
     =
  let _:Prims.unit = assert (v Libcrux_ml_kem.Constants.v_BYTES_PER_RING_ELEMENT / 24 == 16) in
  let re:Libcrux_ml_kem.Polynomial.t_PolynomialRingElement v_Vector =
    Libcrux_ml_kem.Polynomial.impl_1__ZERO #v_Vector ()
  in
  let re:Libcrux_ml_kem.Polynomial.t_PolynomialRingElement v_Vector =
    Rust_primitives.Hax.Folds.fold_enumerated_chunked_slice (sz 24)
      serialized
      (fun re temp_1_ ->
          let re:Libcrux_ml_kem.Polynomial.t_PolynomialRingElement v_Vector = re in
          let _:usize = temp_1_ in
          true)
      re
      (fun re temp_1_ ->
          let re:Libcrux_ml_kem.Polynomial.t_PolynomialRingElement v_Vector = re in
          let i, bytes:(usize & t_Slice u8) = temp_1_ in
          {
            re with
            Libcrux_ml_kem.Polynomial.f_coefficients
            =
            Rust_primitives.Hax.Monomorphized_update_at.update_at_usize re
                .Libcrux_ml_kem.Polynomial.f_coefficients
              i
              (Libcrux_ml_kem.Vector.Traits.f_deserialize_12_ #v_Vector
                  #FStar.Tactics.Typeclasses.solve
                  bytes
                <:
                v_Vector)
            <:
            t_Array v_Vector (sz 16)
          }
          <:
          Libcrux_ml_kem.Polynomial.t_PolynomialRingElement v_Vector)
  in
  re

#push-options "--admit_smt_queries true"

let serialize_uncompressed_ring_element
      (#v_Vector: Type0)
      (#[FStar.Tactics.Typeclasses.tcresolve ()]
          i1:
          Libcrux_ml_kem.Vector.Traits.t_Operations v_Vector)
      (re: Libcrux_ml_kem.Polynomial.t_PolynomialRingElement v_Vector)
     =
  let serialized:t_Array u8 (sz 384) = Rust_primitives.Hax.repeat 0uy (sz 384) in
  let serialized:t_Array u8 (sz 384) =
    Rust_primitives.Hax.Folds.fold_range (sz 0)
      Libcrux_ml_kem.Polynomial.v_VECTORS_IN_RING_ELEMENT
      (fun serialized temp_1_ ->
          let serialized:t_Array u8 (sz 384) = serialized in
          let _:usize = temp_1_ in
          true)
      serialized
      (fun serialized i ->
          let serialized:t_Array u8 (sz 384) = serialized in
          let i:usize = i in
          let coefficient:v_Vector =
            Libcrux_ml_kem.Vector.Traits.to_unsigned_representative #v_Vector
              (re.Libcrux_ml_kem.Polynomial.f_coefficients.[ i ] <: v_Vector)
          in
          let bytes:t_Array u8 (sz 24) =
            Libcrux_ml_kem.Vector.Traits.f_serialize_12_ #v_Vector
              #FStar.Tactics.Typeclasses.solve
              coefficient
          in
          let serialized:t_Array u8 (sz 384) =
            Rust_primitives.Hax.Monomorphized_update_at.update_at_range serialized
              ({
                  Core.Ops.Range.f_start = sz 24 *! i <: usize;
                  Core.Ops.Range.f_end = (sz 24 *! i <: usize) +! sz 24 <: usize
                }
                <:
                Core.Ops.Range.t_Range usize)
              (Core.Slice.impl__copy_from_slice #u8
                  (serialized.[ {
                        Core.Ops.Range.f_start = sz 24 *! i <: usize;
                        Core.Ops.Range.f_end = (sz 24 *! i <: usize) +! sz 24 <: usize
                      }
                      <:
                      Core.Ops.Range.t_Range usize ]
                    <:
                    t_Slice u8)
                  (bytes <: t_Slice u8)
                <:
                t_Slice u8)
          in
          serialized)
  in
  serialized

#pop-options<|MERGE_RESOLUTION|>--- conflicted
+++ resolved
@@ -149,17 +149,10 @@
   let serialized:t_Slice u8 =
     Rust_primitives.Hax.Folds.fold_range (sz 0)
       Libcrux_ml_kem.Polynomial.v_VECTORS_IN_RING_ELEMENT
-<<<<<<< HEAD
       (fun serialized i ->
           let serialized:t_Slice u8 = serialized in
           let i:usize = i in
           (Core.Slice.impl__len #u8 serialized <: usize) =. v__serialized_len <: bool)
-=======
-      (fun serialized temp_1_ ->
-          let serialized:t_Slice u8 = serialized in
-          let _:usize = temp_1_ in
-          true)
->>>>>>> 41072c68
       serialized
       (fun serialized i ->
           let serialized:t_Slice u8 = serialized in
@@ -220,17 +213,10 @@
   let serialized:t_Slice u8 =
     Rust_primitives.Hax.Folds.fold_range (sz 0)
       Libcrux_ml_kem.Polynomial.v_VECTORS_IN_RING_ELEMENT
-<<<<<<< HEAD
       (fun serialized i ->
           let serialized:t_Slice u8 = serialized in
           let i:usize = i in
           (Core.Slice.impl__len #u8 serialized <: usize) =. v__serialized_len <: bool)
-=======
-      (fun serialized temp_1_ ->
-          let serialized:t_Slice u8 = serialized in
-          let _:usize = temp_1_ in
-          true)
->>>>>>> 41072c68
       serialized
       (fun serialized i ->
           let serialized:t_Slice u8 = serialized in
@@ -399,7 +385,7 @@
     assert (v ((Libcrux_ml_kem.Constants.v_COEFFICIENTS_IN_RING_ELEMENT *! sz 10) /! sz 8) == 320)
   in
   let re:Libcrux_ml_kem.Polynomial.t_PolynomialRingElement v_Vector =
-    Libcrux_ml_kem.Polynomial.impl_1__ZERO #v_Vector ()
+    Libcrux_ml_kem.Polynomial.impl_2__ZERO #v_Vector ()
   in
   let v__coefficients_length:usize =
     Core.Slice.impl__len #v_Vector (re.Libcrux_ml_kem.Polynomial.f_coefficients <: t_Slice v_Vector)
@@ -453,7 +439,7 @@
     assert (v ((Libcrux_ml_kem.Constants.v_COEFFICIENTS_IN_RING_ELEMENT *! sz 11) /! sz 8) == 352)
   in
   let re:Libcrux_ml_kem.Polynomial.t_PolynomialRingElement v_Vector =
-    Libcrux_ml_kem.Polynomial.impl_1__ZERO #v_Vector ()
+    Libcrux_ml_kem.Polynomial.impl_2__ZERO #v_Vector ()
   in
   let re:Libcrux_ml_kem.Polynomial.t_PolynomialRingElement v_Vector =
     Rust_primitives.Hax.Folds.fold_enumerated_chunked_slice (sz 22)
@@ -504,7 +490,7 @@
     assert (v ((Libcrux_ml_kem.Constants.v_COEFFICIENTS_IN_RING_ELEMENT *! sz 4) /! sz 8) == 128)
   in
   let re:Libcrux_ml_kem.Polynomial.t_PolynomialRingElement v_Vector =
-    Libcrux_ml_kem.Polynomial.impl_1__ZERO #v_Vector ()
+    Libcrux_ml_kem.Polynomial.impl_2__ZERO #v_Vector ()
   in
   let re:Libcrux_ml_kem.Polynomial.t_PolynomialRingElement v_Vector =
     Rust_primitives.Hax.Folds.fold_enumerated_chunked_slice (sz 8)
@@ -555,7 +541,7 @@
     assert (v ((Libcrux_ml_kem.Constants.v_COEFFICIENTS_IN_RING_ELEMENT *! sz 5) /! sz 8) == 160)
   in
   let re:Libcrux_ml_kem.Polynomial.t_PolynomialRingElement v_Vector =
-    Libcrux_ml_kem.Polynomial.impl_1__ZERO #v_Vector ()
+    Libcrux_ml_kem.Polynomial.impl_2__ZERO #v_Vector ()
   in
   let re:Libcrux_ml_kem.Polynomial.t_PolynomialRingElement v_Vector =
     Rust_primitives.Hax.Folds.fold_enumerated_chunked_slice (sz 10)
@@ -617,7 +603,7 @@
       (serialized: t_Array u8 (sz 32))
      =
   let re:Libcrux_ml_kem.Polynomial.t_PolynomialRingElement v_Vector =
-    Libcrux_ml_kem.Polynomial.impl_1__ZERO #v_Vector ()
+    Libcrux_ml_kem.Polynomial.impl_2__ZERO #v_Vector ()
   in
   let re:Libcrux_ml_kem.Polynomial.t_PolynomialRingElement v_Vector =
     Rust_primitives.Hax.Folds.fold_range (sz 0)
@@ -716,7 +702,7 @@
      =
   let _:Prims.unit = assert (v Libcrux_ml_kem.Constants.v_BYTES_PER_RING_ELEMENT / 24 == 16) in
   let re:Libcrux_ml_kem.Polynomial.t_PolynomialRingElement v_Vector =
-    Libcrux_ml_kem.Polynomial.impl_1__ZERO #v_Vector ()
+    Libcrux_ml_kem.Polynomial.impl_2__ZERO #v_Vector ()
   in
   let re:Libcrux_ml_kem.Polynomial.t_PolynomialRingElement v_Vector =
     Rust_primitives.Hax.Folds.fold_enumerated_chunked_slice (sz 24)
@@ -767,18 +753,6 @@
       (deserialized_pk: t_Array (Libcrux_ml_kem.Polynomial.t_PolynomialRingElement v_Vector) v_K)
      =
   let deserialized_pk:t_Array (Libcrux_ml_kem.Polynomial.t_PolynomialRingElement v_Vector) v_K =
-<<<<<<< HEAD
-    Core.Array.from_fn #(Libcrux_ml_kem.Polynomial.t_PolynomialRingElement v_Vector)
-      v_K
-      (fun v__i ->
-          let v__i:usize = v__i in
-          Libcrux_ml_kem.Polynomial.impl_1__ZERO #v_Vector ()
-          <:
-          Libcrux_ml_kem.Polynomial.t_PolynomialRingElement v_Vector)
-  in
-  let deserialized_pk:t_Array (Libcrux_ml_kem.Polynomial.t_PolynomialRingElement v_Vector) v_K =
-=======
->>>>>>> 41072c68
     Rust_primitives.Hax.Folds.fold_enumerated_chunked_slice Libcrux_ml_kem.Constants.v_BYTES_PER_RING_ELEMENT
       public_key
       (fun deserialized_pk temp_1_ ->
@@ -807,7 +781,7 @@
   deserialized_pk
 
 let deserialize_ring_elements_reduced_out
-      (v_PUBLIC_KEY_SIZE v_K: usize)
+      (v_K: usize)
       (#v_Vector: Type0)
       (#[FStar.Tactics.Typeclasses.tcresolve ()]
           i1:
@@ -819,12 +793,12 @@
       v_K
       (fun v__i ->
           let v__i:usize = v__i in
-          Libcrux_ml_kem.Polynomial.impl__ZERO #v_Vector ()
+          Libcrux_ml_kem.Polynomial.impl_2__ZERO #v_Vector ()
           <:
           Libcrux_ml_kem.Polynomial.t_PolynomialRingElement v_Vector)
   in
   let deserialized_pk:t_Array (Libcrux_ml_kem.Polynomial.t_PolynomialRingElement v_Vector) v_K =
-    deserialize_ring_elements_reduced v_PUBLIC_KEY_SIZE v_K #v_Vector public_key deserialized_pk
+    deserialize_ring_elements_reduced v_K #v_Vector public_key deserialized_pk
   in
   deserialized_pk
 
@@ -837,7 +811,7 @@
      =
   let _:Prims.unit = assert (v Libcrux_ml_kem.Constants.v_BYTES_PER_RING_ELEMENT / 24 == 16) in
   let re:Libcrux_ml_kem.Polynomial.t_PolynomialRingElement v_Vector =
-    Libcrux_ml_kem.Polynomial.impl_1__ZERO #v_Vector ()
+    Libcrux_ml_kem.Polynomial.impl_2__ZERO #v_Vector ()
   in
   let re:Libcrux_ml_kem.Polynomial.t_PolynomialRingElement v_Vector =
     Rust_primitives.Hax.Folds.fold_enumerated_chunked_slice (sz 24)
