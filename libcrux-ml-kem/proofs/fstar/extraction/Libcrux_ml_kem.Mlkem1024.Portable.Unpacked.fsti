module Libcrux_ml_kem.Mlkem1024.Portable.Unpacked
#set-options "--fuel 0 --ifuel 1 --z3rlimit 80"
open Core
open FStar.Mul

let _ =
  (* This module has implicit dependencies, here we make them explicit. *)
  (* The implicit dependencies arise from typeclasses instances. *)
  let open Libcrux_ml_kem.Ind_cca.Unpacked in
  let open Libcrux_ml_kem.Vector.Portable in
  let open Libcrux_ml_kem.Vector.Traits in
  ()

/// Create a new, empty unpacked key.
val init_key_pair: Prims.unit
  -> Prims.Pure
      (Libcrux_ml_kem.Ind_cca.Unpacked.t_MlKemKeyPairUnpacked (sz 4)
          Libcrux_ml_kem.Vector.Portable.Vector_type.t_PortableVector)
      Prims.l_True
      (fun _ -> Prims.l_True)

/// Create a new, empty unpacked public key.
val init_public_key: Prims.unit
  -> Prims.Pure
      (Libcrux_ml_kem.Ind_cca.Unpacked.t_MlKemPublicKeyUnpacked (sz 4)
          Libcrux_ml_kem.Vector.Portable.Vector_type.t_PortableVector)
      Prims.l_True
      (fun _ -> Prims.l_True)

/// Get the serialized public key.
val serialized_public_key
      (public_key:
          Libcrux_ml_kem.Ind_cca.Unpacked.t_MlKemPublicKeyUnpacked (sz 4)
            Libcrux_ml_kem.Vector.Portable.Vector_type.t_PortableVector)
      (serialized: Libcrux_ml_kem.Types.t_MlKemPublicKey (sz 1568))
    : Prims.Pure (Libcrux_ml_kem.Types.t_MlKemPublicKey (sz 1568))
      (requires
        forall (i: nat).
          i < 4 ==>
          Libcrux_ml_kem.Serialize.coefficients_field_modulus_range (Seq.index public_key
                  .f_ind_cpa_public_key
                  .f_t_as_ntt
                i))
      (fun _ -> Prims.l_True)

/// Get the serialized private key.
val key_pair_serialized_private_key
      (key_pair:
          Libcrux_ml_kem.Ind_cca.Unpacked.t_MlKemKeyPairUnpacked (mk_usize 4)
            Libcrux_ml_kem.Vector.Portable.Vector_type.t_PortableVector)
    : Prims.Pure (Libcrux_ml_kem.Types.t_MlKemPrivateKey (mk_usize 3168))
      Prims.l_True
      (fun _ -> Prims.l_True)

/// Get the serialized private key.
val key_pair_serialized_private_key_mut
      (key_pair:
          Libcrux_ml_kem.Ind_cca.Unpacked.t_MlKemKeyPairUnpacked (mk_usize 4)
            Libcrux_ml_kem.Vector.Portable.Vector_type.t_PortableVector)
      (serialized: Libcrux_ml_kem.Types.t_MlKemPrivateKey (mk_usize 3168))
    : Prims.Pure (Libcrux_ml_kem.Types.t_MlKemPrivateKey (mk_usize 3168))
      Prims.l_True
      (fun _ -> Prims.l_True)

/// Get the serialized public key.
val key_pair_serialized_public_key_mut
      (key_pair:
          Libcrux_ml_kem.Ind_cca.Unpacked.t_MlKemKeyPairUnpacked (mk_usize 4)
            Libcrux_ml_kem.Vector.Portable.Vector_type.t_PortableVector)
<<<<<<< HEAD
    : Prims.Pure (Libcrux_ml_kem.Types.t_MlKemPublicKey (mk_usize 1568))
=======
      (serialized: Libcrux_ml_kem.Types.t_MlKemPublicKey (sz 1568))
    : Prims.Pure (Libcrux_ml_kem.Types.t_MlKemPublicKey (sz 1568))
>>>>>>> a09ba242
      (requires
        forall (i: nat).
          i < 4 ==>
          Libcrux_ml_kem.Serialize.coefficients_field_modulus_range (Seq.index key_pair.f_public_key
                  .f_ind_cpa_public_key
                  .f_t_as_ntt
                i))
      (fun _ -> Prims.l_True)

/// Get the serialized public key.
val key_pair_serialized_public_key
      (key_pair:
          Libcrux_ml_kem.Ind_cca.Unpacked.t_MlKemKeyPairUnpacked (mk_usize 4)
            Libcrux_ml_kem.Vector.Portable.Vector_type.t_PortableVector)
<<<<<<< HEAD
      (serialized: Libcrux_ml_kem.Types.t_MlKemPublicKey (mk_usize 1568))
    : Prims.Pure (Libcrux_ml_kem.Types.t_MlKemPublicKey (mk_usize 1568))
=======
    : Prims.Pure (Libcrux_ml_kem.Types.t_MlKemPublicKey (sz 1568))
>>>>>>> a09ba242
      (requires
        forall (i: nat).
          i < 4 ==>
          Libcrux_ml_kem.Serialize.coefficients_field_modulus_range (Seq.index key_pair.f_public_key
                  .f_ind_cpa_public_key
                  .f_t_as_ntt
                i))
      (fun _ -> Prims.l_True)

<<<<<<< HEAD
/// Get the serialized public key.
val serialized_public_key
      (public_key:
          Libcrux_ml_kem.Ind_cca.Unpacked.t_MlKemPublicKeyUnpacked (mk_usize 4)
            Libcrux_ml_kem.Vector.Portable.Vector_type.t_PortableVector)
      (serialized: Libcrux_ml_kem.Types.t_MlKemPublicKey (mk_usize 1568))
    : Prims.Pure (Libcrux_ml_kem.Types.t_MlKemPublicKey (mk_usize 1568))
      (requires
        forall (i: nat).
          i < 4 ==>
          Libcrux_ml_kem.Serialize.coefficients_field_modulus_range (Seq.index public_key
                  .f_ind_cpa_public_key
                  .f_t_as_ntt
                i))
      (fun _ -> Prims.l_True)

/// Decapsulate ML-KEM 1024 (unpacked)
/// Generates an [`MlKemSharedSecret`].
/// The input is a reference to an unpacked key pair of type [`MlKem1024KeyPairUnpacked`]
/// and an [`MlKem1024Ciphertext`].
val decapsulate
      (private_key:
          Libcrux_ml_kem.Ind_cca.Unpacked.t_MlKemKeyPairUnpacked (mk_usize 4)
            Libcrux_ml_kem.Vector.Portable.Vector_type.t_PortableVector)
      (ciphertext: Libcrux_ml_kem.Types.t_MlKemCiphertext (mk_usize 1568))
    : Prims.Pure (t_Array u8 (mk_usize 32)) Prims.l_True (fun _ -> Prims.l_True)

let _ =
        (* This module has implicit dependencies, here we make them explicit. *)
        (* The implicit dependencies arise from typeclasses instances. *)
        let open Libcrux_ml_kem.Vector.Portable in
        let open Libcrux_ml_kem.Vector.Neon in
        ()

/// Encapsulate ML-KEM 1024 (unpacked)
/// Generates an ([`MlKem1024Ciphertext`], [`MlKemSharedSecret`]) tuple.
/// The input is a reference to an unpacked public key of type [`MlKem1024PublicKeyUnpacked`],
/// the SHA3-256 hash of this public key, and [`SHARED_SECRET_SIZE`] bytes of `randomness`.
/// TODO: The F* prefix opens required modules, it should go away when the following issue is resolved:
/// <https://github.com/hacspec/hax/issues/770>
val encapsulate
      (public_key:
          Libcrux_ml_kem.Ind_cca.Unpacked.t_MlKemPublicKeyUnpacked (mk_usize 4)
            Libcrux_ml_kem.Vector.Portable.Vector_type.t_PortableVector)
      (randomness: t_Array u8 (mk_usize 32))
    : Prims.Pure (Libcrux_ml_kem.Types.t_MlKemCiphertext (mk_usize 1568) & t_Array u8 (mk_usize 32))
=======
/// Get an unpacked key from a private key.
val key_pair_from_private_mut
      (private_key: Libcrux_ml_kem.Types.t_MlKemPrivateKey (sz 3168))
      (key_pair:
          Libcrux_ml_kem.Ind_cca.Unpacked.t_MlKemKeyPairUnpacked (sz 4)
            Libcrux_ml_kem.Vector.Portable.Vector_type.t_PortableVector)
    : Prims.Pure
      (Libcrux_ml_kem.Ind_cca.Unpacked.t_MlKemKeyPairUnpacked (sz 4)
          Libcrux_ml_kem.Vector.Portable.Vector_type.t_PortableVector)
      Prims.l_True
      (fun _ -> Prims.l_True)

/// Get the unpacked public key.
val unpacked_public_key
      (public_key: Libcrux_ml_kem.Types.t_MlKemPublicKey (sz 1568))
      (unpacked_public_key:
          Libcrux_ml_kem.Ind_cca.Unpacked.t_MlKemPublicKeyUnpacked (sz 4)
            Libcrux_ml_kem.Vector.Portable.Vector_type.t_PortableVector)
    : Prims.Pure
      (Libcrux_ml_kem.Ind_cca.Unpacked.t_MlKemPublicKeyUnpacked (sz 4)
          Libcrux_ml_kem.Vector.Portable.Vector_type.t_PortableVector)
>>>>>>> a09ba242
      Prims.l_True
      (fun _ -> Prims.l_True)

/// Generate ML-KEM 1024 Key Pair in "unpacked" form
val generate_key_pair_mut
      (randomness: t_Array u8 (mk_usize 64))
      (key_pair:
          Libcrux_ml_kem.Ind_cca.Unpacked.t_MlKemKeyPairUnpacked (mk_usize 4)
            Libcrux_ml_kem.Vector.Portable.Vector_type.t_PortableVector)
    : Prims.Pure
      (Libcrux_ml_kem.Ind_cca.Unpacked.t_MlKemKeyPairUnpacked (mk_usize 4)
          Libcrux_ml_kem.Vector.Portable.Vector_type.t_PortableVector)
      Prims.l_True
      (fun _ -> Prims.l_True)

/// Generate ML-KEM 1024 Key Pair in "unpacked" form.
val generate_key_pair (randomness: t_Array u8 (mk_usize 64))
    : Prims.Pure
      (Libcrux_ml_kem.Ind_cca.Unpacked.t_MlKemKeyPairUnpacked (mk_usize 4)
          Libcrux_ml_kem.Vector.Portable.Vector_type.t_PortableVector)
      Prims.l_True
      (fun _ -> Prims.l_True)

<<<<<<< HEAD
/// Create a new, empty unpacked key.
val init_key_pair: Prims.unit
  -> Prims.Pure
      (Libcrux_ml_kem.Ind_cca.Unpacked.t_MlKemKeyPairUnpacked (mk_usize 4)
          Libcrux_ml_kem.Vector.Portable.Vector_type.t_PortableVector)
      Prims.l_True
      (fun _ -> Prims.l_True)

/// Create a new, empty unpacked public key.
val init_public_key: Prims.unit
  -> Prims.Pure
      (Libcrux_ml_kem.Ind_cca.Unpacked.t_MlKemPublicKeyUnpacked (mk_usize 4)
          Libcrux_ml_kem.Vector.Portable.Vector_type.t_PortableVector)
      Prims.l_True
      (fun _ -> Prims.l_True)

/// Get an unpacked key from a private key.
val key_pair_from_private_mut
      (private_key: Libcrux_ml_kem.Types.t_MlKemPrivateKey (mk_usize 3168))
      (key_pair:
          Libcrux_ml_kem.Ind_cca.Unpacked.t_MlKemKeyPairUnpacked (mk_usize 4)
            Libcrux_ml_kem.Vector.Portable.Vector_type.t_PortableVector)
    : Prims.Pure
      (Libcrux_ml_kem.Ind_cca.Unpacked.t_MlKemKeyPairUnpacked (mk_usize 4)
          Libcrux_ml_kem.Vector.Portable.Vector_type.t_PortableVector)
      Prims.l_True
      (fun _ -> Prims.l_True)

/// Get the unpacked public key.
val unpacked_public_key
      (public_key: Libcrux_ml_kem.Types.t_MlKemPublicKey (mk_usize 1568))
      (unpacked_public_key:
          Libcrux_ml_kem.Ind_cca.Unpacked.t_MlKemPublicKeyUnpacked (mk_usize 4)
            Libcrux_ml_kem.Vector.Portable.Vector_type.t_PortableVector)
    : Prims.Pure
      (Libcrux_ml_kem.Ind_cca.Unpacked.t_MlKemPublicKeyUnpacked (mk_usize 4)
          Libcrux_ml_kem.Vector.Portable.Vector_type.t_PortableVector)
      Prims.l_True
      (fun _ -> Prims.l_True)
=======
let _ =
        (* This module has implicit dependencies, here we make them explicit. *)
        (* The implicit dependencies arise from typeclasses instances. *)
        let open Libcrux_ml_kem.Vector.Portable in
        let open Libcrux_ml_kem.Vector.Neon in
        ()

/// Encapsulate ML-KEM 1024 (unpacked)
/// Generates an ([`MlKem1024Ciphertext`], [`MlKemSharedSecret`]) tuple.
/// The input is a reference to an unpacked public key of type [`MlKem1024PublicKeyUnpacked`],
/// the SHA3-256 hash of this public key, and [`SHARED_SECRET_SIZE`] bytes of `randomness`.
/// TODO: The F* prefix opens required modules, it should go away when the following issue is resolved:
/// <https://github.com/hacspec/hax/issues/770>
val encapsulate
      (public_key:
          Libcrux_ml_kem.Ind_cca.Unpacked.t_MlKemPublicKeyUnpacked (sz 4)
            Libcrux_ml_kem.Vector.Portable.Vector_type.t_PortableVector)
      (randomness: t_Array u8 (sz 32))
    : Prims.Pure (Libcrux_ml_kem.Types.t_MlKemCiphertext (sz 1568) & t_Array u8 (sz 32))
      Prims.l_True
      (fun _ -> Prims.l_True)

/// Decapsulate ML-KEM 1024 (unpacked)
/// Generates an [`MlKemSharedSecret`].
/// The input is a reference to an unpacked key pair of type [`MlKem1024KeyPairUnpacked`]
/// and an [`MlKem1024Ciphertext`].
val decapsulate
      (private_key:
          Libcrux_ml_kem.Ind_cca.Unpacked.t_MlKemKeyPairUnpacked (sz 4)
            Libcrux_ml_kem.Vector.Portable.Vector_type.t_PortableVector)
      (ciphertext: Libcrux_ml_kem.Types.t_MlKemCiphertext (sz 1568))
    : Prims.Pure (t_Array u8 (sz 32)) Prims.l_True (fun _ -> Prims.l_True)
>>>>>>> a09ba242
<|MERGE_RESOLUTION|>--- conflicted
+++ resolved
@@ -46,33 +46,29 @@
 /// Get the serialized private key.
 val key_pair_serialized_private_key
       (key_pair:
-          Libcrux_ml_kem.Ind_cca.Unpacked.t_MlKemKeyPairUnpacked (mk_usize 4)
+          Libcrux_ml_kem.Ind_cca.Unpacked.t_MlKemKeyPairUnpacked (sz 4)
             Libcrux_ml_kem.Vector.Portable.Vector_type.t_PortableVector)
-    : Prims.Pure (Libcrux_ml_kem.Types.t_MlKemPrivateKey (mk_usize 3168))
+    : Prims.Pure (Libcrux_ml_kem.Types.t_MlKemPrivateKey (sz 3168))
       Prims.l_True
       (fun _ -> Prims.l_True)
 
 /// Get the serialized private key.
 val key_pair_serialized_private_key_mut
       (key_pair:
-          Libcrux_ml_kem.Ind_cca.Unpacked.t_MlKemKeyPairUnpacked (mk_usize 4)
+          Libcrux_ml_kem.Ind_cca.Unpacked.t_MlKemKeyPairUnpacked (sz 4)
             Libcrux_ml_kem.Vector.Portable.Vector_type.t_PortableVector)
-      (serialized: Libcrux_ml_kem.Types.t_MlKemPrivateKey (mk_usize 3168))
-    : Prims.Pure (Libcrux_ml_kem.Types.t_MlKemPrivateKey (mk_usize 3168))
+      (serialized: Libcrux_ml_kem.Types.t_MlKemPrivateKey (sz 3168))
+    : Prims.Pure (Libcrux_ml_kem.Types.t_MlKemPrivateKey (sz 3168))
       Prims.l_True
       (fun _ -> Prims.l_True)
 
 /// Get the serialized public key.
 val key_pair_serialized_public_key_mut
       (key_pair:
-          Libcrux_ml_kem.Ind_cca.Unpacked.t_MlKemKeyPairUnpacked (mk_usize 4)
+          Libcrux_ml_kem.Ind_cca.Unpacked.t_MlKemKeyPairUnpacked (sz 4)
             Libcrux_ml_kem.Vector.Portable.Vector_type.t_PortableVector)
-<<<<<<< HEAD
-    : Prims.Pure (Libcrux_ml_kem.Types.t_MlKemPublicKey (mk_usize 1568))
-=======
       (serialized: Libcrux_ml_kem.Types.t_MlKemPublicKey (sz 1568))
     : Prims.Pure (Libcrux_ml_kem.Types.t_MlKemPublicKey (sz 1568))
->>>>>>> a09ba242
       (requires
         forall (i: nat).
           i < 4 ==>
@@ -85,14 +81,9 @@
 /// Get the serialized public key.
 val key_pair_serialized_public_key
       (key_pair:
-          Libcrux_ml_kem.Ind_cca.Unpacked.t_MlKemKeyPairUnpacked (mk_usize 4)
+          Libcrux_ml_kem.Ind_cca.Unpacked.t_MlKemKeyPairUnpacked (sz 4)
             Libcrux_ml_kem.Vector.Portable.Vector_type.t_PortableVector)
-<<<<<<< HEAD
-      (serialized: Libcrux_ml_kem.Types.t_MlKemPublicKey (mk_usize 1568))
-    : Prims.Pure (Libcrux_ml_kem.Types.t_MlKemPublicKey (mk_usize 1568))
-=======
     : Prims.Pure (Libcrux_ml_kem.Types.t_MlKemPublicKey (sz 1568))
->>>>>>> a09ba242
       (requires
         forall (i: nat).
           i < 4 ==>
@@ -102,54 +93,6 @@
                 i))
       (fun _ -> Prims.l_True)
 
-<<<<<<< HEAD
-/// Get the serialized public key.
-val serialized_public_key
-      (public_key:
-          Libcrux_ml_kem.Ind_cca.Unpacked.t_MlKemPublicKeyUnpacked (mk_usize 4)
-            Libcrux_ml_kem.Vector.Portable.Vector_type.t_PortableVector)
-      (serialized: Libcrux_ml_kem.Types.t_MlKemPublicKey (mk_usize 1568))
-    : Prims.Pure (Libcrux_ml_kem.Types.t_MlKemPublicKey (mk_usize 1568))
-      (requires
-        forall (i: nat).
-          i < 4 ==>
-          Libcrux_ml_kem.Serialize.coefficients_field_modulus_range (Seq.index public_key
-                  .f_ind_cpa_public_key
-                  .f_t_as_ntt
-                i))
-      (fun _ -> Prims.l_True)
-
-/// Decapsulate ML-KEM 1024 (unpacked)
-/// Generates an [`MlKemSharedSecret`].
-/// The input is a reference to an unpacked key pair of type [`MlKem1024KeyPairUnpacked`]
-/// and an [`MlKem1024Ciphertext`].
-val decapsulate
-      (private_key:
-          Libcrux_ml_kem.Ind_cca.Unpacked.t_MlKemKeyPairUnpacked (mk_usize 4)
-            Libcrux_ml_kem.Vector.Portable.Vector_type.t_PortableVector)
-      (ciphertext: Libcrux_ml_kem.Types.t_MlKemCiphertext (mk_usize 1568))
-    : Prims.Pure (t_Array u8 (mk_usize 32)) Prims.l_True (fun _ -> Prims.l_True)
-
-let _ =
-        (* This module has implicit dependencies, here we make them explicit. *)
-        (* The implicit dependencies arise from typeclasses instances. *)
-        let open Libcrux_ml_kem.Vector.Portable in
-        let open Libcrux_ml_kem.Vector.Neon in
-        ()
-
-/// Encapsulate ML-KEM 1024 (unpacked)
-/// Generates an ([`MlKem1024Ciphertext`], [`MlKemSharedSecret`]) tuple.
-/// The input is a reference to an unpacked public key of type [`MlKem1024PublicKeyUnpacked`],
-/// the SHA3-256 hash of this public key, and [`SHARED_SECRET_SIZE`] bytes of `randomness`.
-/// TODO: The F* prefix opens required modules, it should go away when the following issue is resolved:
-/// <https://github.com/hacspec/hax/issues/770>
-val encapsulate
-      (public_key:
-          Libcrux_ml_kem.Ind_cca.Unpacked.t_MlKemPublicKeyUnpacked (mk_usize 4)
-            Libcrux_ml_kem.Vector.Portable.Vector_type.t_PortableVector)
-      (randomness: t_Array u8 (mk_usize 32))
-    : Prims.Pure (Libcrux_ml_kem.Types.t_MlKemCiphertext (mk_usize 1568) & t_Array u8 (mk_usize 32))
-=======
 /// Get an unpacked key from a private key.
 val key_pair_from_private_mut
       (private_key: Libcrux_ml_kem.Types.t_MlKemPrivateKey (sz 3168))
@@ -171,71 +114,29 @@
     : Prims.Pure
       (Libcrux_ml_kem.Ind_cca.Unpacked.t_MlKemPublicKeyUnpacked (sz 4)
           Libcrux_ml_kem.Vector.Portable.Vector_type.t_PortableVector)
->>>>>>> a09ba242
       Prims.l_True
       (fun _ -> Prims.l_True)
 
 /// Generate ML-KEM 1024 Key Pair in "unpacked" form
 val generate_key_pair_mut
-      (randomness: t_Array u8 (mk_usize 64))
+      (randomness: t_Array u8 (sz 64))
       (key_pair:
-          Libcrux_ml_kem.Ind_cca.Unpacked.t_MlKemKeyPairUnpacked (mk_usize 4)
+          Libcrux_ml_kem.Ind_cca.Unpacked.t_MlKemKeyPairUnpacked (sz 4)
             Libcrux_ml_kem.Vector.Portable.Vector_type.t_PortableVector)
     : Prims.Pure
-      (Libcrux_ml_kem.Ind_cca.Unpacked.t_MlKemKeyPairUnpacked (mk_usize 4)
+      (Libcrux_ml_kem.Ind_cca.Unpacked.t_MlKemKeyPairUnpacked (sz 4)
           Libcrux_ml_kem.Vector.Portable.Vector_type.t_PortableVector)
       Prims.l_True
       (fun _ -> Prims.l_True)
 
 /// Generate ML-KEM 1024 Key Pair in "unpacked" form.
-val generate_key_pair (randomness: t_Array u8 (mk_usize 64))
+val generate_key_pair (randomness: t_Array u8 (sz 64))
     : Prims.Pure
-      (Libcrux_ml_kem.Ind_cca.Unpacked.t_MlKemKeyPairUnpacked (mk_usize 4)
+      (Libcrux_ml_kem.Ind_cca.Unpacked.t_MlKemKeyPairUnpacked (sz 4)
           Libcrux_ml_kem.Vector.Portable.Vector_type.t_PortableVector)
       Prims.l_True
       (fun _ -> Prims.l_True)
 
-<<<<<<< HEAD
-/// Create a new, empty unpacked key.
-val init_key_pair: Prims.unit
-  -> Prims.Pure
-      (Libcrux_ml_kem.Ind_cca.Unpacked.t_MlKemKeyPairUnpacked (mk_usize 4)
-          Libcrux_ml_kem.Vector.Portable.Vector_type.t_PortableVector)
-      Prims.l_True
-      (fun _ -> Prims.l_True)
-
-/// Create a new, empty unpacked public key.
-val init_public_key: Prims.unit
-  -> Prims.Pure
-      (Libcrux_ml_kem.Ind_cca.Unpacked.t_MlKemPublicKeyUnpacked (mk_usize 4)
-          Libcrux_ml_kem.Vector.Portable.Vector_type.t_PortableVector)
-      Prims.l_True
-      (fun _ -> Prims.l_True)
-
-/// Get an unpacked key from a private key.
-val key_pair_from_private_mut
-      (private_key: Libcrux_ml_kem.Types.t_MlKemPrivateKey (mk_usize 3168))
-      (key_pair:
-          Libcrux_ml_kem.Ind_cca.Unpacked.t_MlKemKeyPairUnpacked (mk_usize 4)
-            Libcrux_ml_kem.Vector.Portable.Vector_type.t_PortableVector)
-    : Prims.Pure
-      (Libcrux_ml_kem.Ind_cca.Unpacked.t_MlKemKeyPairUnpacked (mk_usize 4)
-          Libcrux_ml_kem.Vector.Portable.Vector_type.t_PortableVector)
-      Prims.l_True
-      (fun _ -> Prims.l_True)
-
-/// Get the unpacked public key.
-val unpacked_public_key
-      (public_key: Libcrux_ml_kem.Types.t_MlKemPublicKey (mk_usize 1568))
-      (unpacked_public_key:
-          Libcrux_ml_kem.Ind_cca.Unpacked.t_MlKemPublicKeyUnpacked (mk_usize 4)
-            Libcrux_ml_kem.Vector.Portable.Vector_type.t_PortableVector)
-    : Prims.Pure
-      (Libcrux_ml_kem.Ind_cca.Unpacked.t_MlKemPublicKeyUnpacked (mk_usize 4)
-          Libcrux_ml_kem.Vector.Portable.Vector_type.t_PortableVector)
-      Prims.l_True
-      (fun _ -> Prims.l_True)
-=======
 let _ =
         (* This module has implicit dependencies, here we make them explicit. *)
         (* The implicit dependencies arise from typeclasses instances. *)
@@ -267,5 +168,4 @@
           Libcrux_ml_kem.Ind_cca.Unpacked.t_MlKemKeyPairUnpacked (sz 4)
             Libcrux_ml_kem.Vector.Portable.Vector_type.t_PortableVector)
       (ciphertext: Libcrux_ml_kem.Types.t_MlKemCiphertext (sz 1568))
-    : Prims.Pure (t_Array u8 (sz 32)) Prims.l_True (fun _ -> Prims.l_True)
->>>>>>> a09ba242
+    : Prims.Pure (t_Array u8 (sz 32)) Prims.l_True (fun _ -> Prims.l_True)