module Libcrux_ml_kem.Utils
#set-options "--fuel 0 --ifuel 1 --z3rlimit 15"
open Core
open FStar.Mul

/// Pad the `slice` with `0`s at the end.
val into_padded_array (v_LEN: usize) (slice: t_Slice u8)
    : Prims.Pure (t_Array u8 v_LEN)
      (requires (Core.Slice.impl__len #u8 slice <: usize) <=. v_LEN)
      (ensures
<<<<<<< HEAD
        fun res ->
          let res:t_Array u8 v_LEN = res in
          Seq.slice res 0 (Seq.length slice) == slice)
=======
        fun result ->
          let result:t_Array u8 v_LEN = result in
          result == Seq.append slice (Seq.create (v v_LEN - v (Core.Slice.impl__len #u8 slice)) 0uy)
      )
>>>>>>> 04383d3c
<|MERGE_RESOLUTION|>--- conflicted
+++ resolved
@@ -8,13 +8,7 @@
     : Prims.Pure (t_Array u8 v_LEN)
       (requires (Core.Slice.impl__len #u8 slice <: usize) <=. v_LEN)
       (ensures
-<<<<<<< HEAD
-        fun res ->
-          let res:t_Array u8 v_LEN = res in
-          Seq.slice res 0 (Seq.length slice) == slice)
-=======
         fun result ->
           let result:t_Array u8 v_LEN = result in
           result == Seq.append slice (Seq.create (v v_LEN - v (Core.Slice.impl__len #u8 slice)) 0uy)
-      )
->>>>>>> 04383d3c
+      )