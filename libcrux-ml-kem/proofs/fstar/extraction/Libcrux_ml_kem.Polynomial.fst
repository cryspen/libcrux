module Libcrux_ml_kem.Polynomial
#set-options "--fuel 0 --ifuel 1 --z3rlimit 80"
open Core
open FStar.Mul

let _ =
  (* This module has implicit dependencies, here we make them explicit. *)
  (* The implicit dependencies arise from typeclasses instances. *)
  let open Libcrux_ml_kem.Vector.Traits in
  ()

let zeta (i: usize) =
  let result:i16 = v_ZETAS_TIMES_MONTGOMERY_R.[ i ] in
  let _:Prims.unit = admit () (* Panic freedom *) in
  result

[@@ FStar.Tactics.Typeclasses.tcinstance]
assume
val impl':
    #v_Vector: Type0 ->
    {| i1: Core.Clone.t_Clone v_Vector |} ->
    {| i2: Libcrux_ml_kem.Vector.Traits.t_Operations v_Vector |}
  -> Core.Clone.t_Clone (t_PolynomialRingElement v_Vector)

let impl
      (#v_Vector: Type0)
      (#[FStar.Tactics.Typeclasses.tcresolve ()] i1: Core.Clone.t_Clone v_Vector)
      (#[FStar.Tactics.Typeclasses.tcresolve ()]
          i2:
          Libcrux_ml_kem.Vector.Traits.t_Operations v_Vector)
     = impl' #v_Vector #i1 #i2

[@@ FStar.Tactics.Typeclasses.tcinstance]
assume
val impl_1':
    #v_Vector: Type0 ->
    {| i1: Core.Marker.t_Copy v_Vector |} ->
    {| i2: Libcrux_ml_kem.Vector.Traits.t_Operations v_Vector |}
  -> Core.Marker.t_Copy (t_PolynomialRingElement v_Vector)

let impl_1
      (#v_Vector: Type0)
      (#[FStar.Tactics.Typeclasses.tcresolve ()] i1: Core.Marker.t_Copy v_Vector)
      (#[FStar.Tactics.Typeclasses.tcresolve ()]
          i2:
          Libcrux_ml_kem.Vector.Traits.t_Operations v_Vector)
     = impl_1' #v_Vector #i1 #i2

<<<<<<< HEAD
#push-options "--ext context_pruning"

let add_error_reduce_helper_1 (#v_Vector: Type0)
    {| i1: Libcrux_ml_kem.Vector.Traits.t_Operations v_Vector |}
    (myself: t_Array v_Vector (sz 16))
    (coefficient_normal_form: v_Vector) : Lemma
    (requires (forall (i:nat). i < 16 ==> (forall j. j < 16 ==>
        Spec.Utils.is_intb (pow2 15 - 1)
        (v (Seq.index (Libcrux_ml_kem.Vector.Traits.f_to_i16_array coefficient_normal_form) j) +
            v (Seq.index (Libcrux_ml_kem.Vector.Traits.f_to_i16_array myself.[ sz i ]) j)))))
    (ensures (forall (i:nat). i < 16 ==> Libcrux_ml_kem.Vector.Traits.f_add_opaque_pre coefficient_normal_form myself.[ sz i ]))
    =
    reveal_opaque (`%Spec.Utils.is_i16b_array_opaque) Spec.Utils.is_i16b_array_opaque;
    reveal_opaque (`%Libcrux_ml_kem.Vector.Traits.add_opaque_pre) Libcrux_ml_kem.Vector.Traits.add_opaque_pre;
    assert_norm (pow2 15 == 32768)

#pop-options

#push-options "--z3rlimit 500 --ext context_pruning --split_queries always"

let add_error_reduce_helper_2 (#v_Vector: Type0)
    {| i1: Libcrux_ml_kem.Vector.Traits.t_Operations v_Vector |}
    (myself: t_Array v_Vector (sz 16))
    (coefficient_normal_form: v_Vector) : Lemma
    (requires (forall (i:nat). i < 16 ==> 
      Libcrux_ml_kem.Vector.Traits.f_add_opaque_pre coefficient_normal_form myself.[ sz i ] /\
      (forall j. j < 16 ==> Spec.Utils.is_intb 28296
        (v (Seq.index (Libcrux_ml_kem.Vector.Traits.f_to_i16_array coefficient_normal_form) j) +
            v (Seq.index (Libcrux_ml_kem.Vector.Traits.f_to_i16_array myself.[ sz i ]) j)))))
    (ensures (forall (i:nat). i < 16 ==>
        Spec.Utils.is_i16b_array_opaque 28296 (Libcrux_ml_kem.Vector.Traits.f_to_i16_array
        (Libcrux_ml_kem.Vector.Traits.f_add_opaque coefficient_normal_form myself.[ sz i ]))))
    =
    reveal_opaque (`%Spec.Utils.is_i16b_array_opaque) Spec.Utils.is_i16b_array_opaque;
    reveal_opaque (`%Libcrux_ml_kem.Vector.Traits.add_opaque_post) Libcrux_ml_kem.Vector.Traits.add_opaque_post;
    assert (forall (i:nat). i < 16 ==>
        Spec.Utils.is_i16b_array_opaque 28296 (Libcrux_ml_kem.Vector.Traits.f_to_i16_array
        (Libcrux_ml_kem.Vector.Traits.f_add_opaque coefficient_normal_form myself.[ sz i ])))

#pop-options

let add_error_reduce_helper (#v_Vector: Type0)
    {| i1: Libcrux_ml_kem.Vector.Traits.t_Operations v_Vector |}
    (myself: t_Array v_Vector (sz 16))
    (coefficient_normal_form: v_Vector) : Lemma
    (requires (forall (i:nat). i < 16 ==>
        Spec.Utils.is_i16b_array_opaque (28296 - 3328)
        (Libcrux_ml_kem.Vector.Traits.f_to_i16_array myself.[ sz i ])) /\
        Spec.Utils.is_i16b_array_opaque 3328
        (Libcrux_ml_kem.Vector.Traits.f_to_i16_array coefficient_normal_form))
    (ensures (forall (i:nat). i < 16 ==> Libcrux_ml_kem.Vector.Traits.f_add_opaque_pre coefficient_normal_form myself.[ sz i ] /\
        Spec.Utils.is_i16b_array_opaque 28296 (Libcrux_ml_kem.Vector.Traits.f_to_i16_array
        (Libcrux_ml_kem.Vector.Traits.f_add_opaque coefficient_normal_form myself.[ sz i ]))))
    =
    reveal_opaque (`%Spec.Utils.is_i16b_array_opaque) Spec.Utils.is_i16b_array_opaque;
    assert_norm (pow2 15 == 32768);
    assert (forall (i:nat). i < 16 ==>
            Spec.Utils.is_i16b_array (28296 - 3328)
            (Libcrux_ml_kem.Vector.Traits.f_to_i16_array myself.[ sz i ]));
    assert (forall (i:nat). i < 16 ==> (forall j. j < 16 ==>
            Spec.Utils.is_intb 28296
            (v (Seq.index (Libcrux_ml_kem.Vector.Traits.f_to_i16_array coefficient_normal_form) j) +
                v (Seq.index (Libcrux_ml_kem.Vector.Traits.f_to_i16_array myself.[ sz i ]) j))));
    assert (forall (i:nat). i < 16 ==> (forall j. j < 16 ==>
            Spec.Utils.is_intb (pow2 15 - 1)
            (v (Seq.index (Libcrux_ml_kem.Vector.Traits.f_to_i16_array coefficient_normal_form) j) +
                v (Seq.index (Libcrux_ml_kem.Vector.Traits.f_to_i16_array myself.[ sz i ]) j))));
    add_error_reduce_helper_1 myself coefficient_normal_form;
    add_error_reduce_helper_2 myself coefficient_normal_form
=======
let v_ZERO
      (#v_Vector: Type0)
      (#[FStar.Tactics.Typeclasses.tcresolve ()]
          i1:
          Libcrux_ml_kem.Vector.Traits.t_Operations v_Vector)
      (_: Prims.unit)
     =
  {
    f_coefficients
    =
    Rust_primitives.Hax.repeat (Libcrux_ml_kem.Vector.Traits.f_ZERO #v_Vector
          #FStar.Tactics.Typeclasses.solve
          ()
        <:
        v_Vector)
      (mk_usize 16)
  }
  <:
  t_PolynomialRingElement v_Vector

let from_i16_array
      (#v_Vector: Type0)
      (#[FStar.Tactics.Typeclasses.tcresolve ()]
          i1:
          Libcrux_ml_kem.Vector.Traits.t_Operations v_Vector)
      (a: t_Slice i16)
     =
  let result:t_PolynomialRingElement v_Vector = v_ZERO #v_Vector () in
  let result:t_PolynomialRingElement v_Vector =
    Rust_primitives.Hax.Folds.fold_range (mk_usize 0)
      v_VECTORS_IN_RING_ELEMENT
      (fun result temp_1_ ->
          let result:t_PolynomialRingElement v_Vector = result in
          let _:usize = temp_1_ in
          true)
      result
      (fun result i ->
          let result:t_PolynomialRingElement v_Vector = result in
          let i:usize = i in
          {
            result with
            f_coefficients
            =
            Rust_primitives.Hax.Monomorphized_update_at.update_at_usize result.f_coefficients
              i
              (Libcrux_ml_kem.Vector.Traits.f_from_i16_array #v_Vector
                  #FStar.Tactics.Typeclasses.solve
                  (a.[ {
                        Core.Ops.Range.f_start = i *! mk_usize 16 <: usize;
                        Core.Ops.Range.f_end = (i +! mk_usize 1 <: usize) *! mk_usize 16 <: usize
                      }
                      <:
                      Core.Ops.Range.t_Range usize ]
                    <:
                    t_Slice i16)
                <:
                v_Vector)
            <:
            t_Array v_Vector (mk_usize 16)
          }
          <:
          t_PolynomialRingElement v_Vector)
  in
  result

#push-options "--admit_smt_queries true"
>>>>>>> a177c4d9

let add_to_ring_element
      (#v_Vector: Type0)
      (v_K: usize)
      (#[FStar.Tactics.Typeclasses.tcresolve ()]
          i1:
          Libcrux_ml_kem.Vector.Traits.t_Operations v_Vector)
      (myself rhs: t_PolynomialRingElement v_Vector)
     =
  let myself:t_PolynomialRingElement v_Vector =
    Rust_primitives.Hax.Folds.fold_range (mk_usize 0)
      (Core.Slice.impl__len #v_Vector (myself.f_coefficients <: t_Slice v_Vector) <: usize)
      (fun myself temp_1_ ->
          let myself:t_PolynomialRingElement v_Vector = myself in
          let _:usize = temp_1_ in
          true)
      myself
      (fun myself i ->
          let myself:t_PolynomialRingElement v_Vector = myself in
          let i:usize = i in
          {
            myself with
            f_coefficients
            =
            Rust_primitives.Hax.Monomorphized_update_at.update_at_usize myself.f_coefficients
              i
              (Libcrux_ml_kem.Vector.Traits.f_add #v_Vector
                  #FStar.Tactics.Typeclasses.solve
                  (myself.f_coefficients.[ i ] <: v_Vector)
                  (rhs.f_coefficients.[ i ] <: v_Vector)
                <:
                v_Vector)
            <:
            t_Array v_Vector (mk_usize 16)
          }
          <:
          t_PolynomialRingElement v_Vector)
  in
  myself

#pop-options

#push-options "--admit_smt_queries true"

let poly_barrett_reduce
      (#v_Vector: Type0)
      (#[FStar.Tactics.Typeclasses.tcresolve ()]
          i1:
          Libcrux_ml_kem.Vector.Traits.t_Operations v_Vector)
      (myself: t_PolynomialRingElement v_Vector)
     =
  let myself:t_PolynomialRingElement v_Vector =
    Rust_primitives.Hax.Folds.fold_range (mk_usize 0)
      v_VECTORS_IN_RING_ELEMENT
      (fun myself temp_1_ ->
          let myself:t_PolynomialRingElement v_Vector = myself in
          let _:usize = temp_1_ in
          true)
      myself
      (fun myself i ->
          let myself:t_PolynomialRingElement v_Vector = myself in
          let i:usize = i in
          {
            myself with
            f_coefficients
            =
            Rust_primitives.Hax.Monomorphized_update_at.update_at_usize myself.f_coefficients
              i
              (Libcrux_ml_kem.Vector.Traits.f_barrett_reduce #v_Vector
                  #FStar.Tactics.Typeclasses.solve
                  (myself.f_coefficients.[ i ] <: v_Vector)
                <:
                v_Vector)
            <:
            t_Array v_Vector (mk_usize 16)
          }
          <:
          t_PolynomialRingElement v_Vector)
  in
  myself

#pop-options

#push-options "--admit_smt_queries true"

let subtract_reduce
      (#v_Vector: Type0)
      (#[FStar.Tactics.Typeclasses.tcresolve ()]
          i1:
          Libcrux_ml_kem.Vector.Traits.t_Operations v_Vector)
      (myself b: t_PolynomialRingElement v_Vector)
     =
  let b:t_PolynomialRingElement v_Vector =
    Rust_primitives.Hax.Folds.fold_range (mk_usize 0)
      v_VECTORS_IN_RING_ELEMENT
      (fun b temp_1_ ->
          let b:t_PolynomialRingElement v_Vector = b in
          let _:usize = temp_1_ in
          true)
      b
      (fun b i ->
          let b:t_PolynomialRingElement v_Vector = b in
          let i:usize = i in
          let coefficient_normal_form:v_Vector =
            Libcrux_ml_kem.Vector.Traits.f_montgomery_multiply_by_constant #v_Vector
              #FStar.Tactics.Typeclasses.solve
              (b.f_coefficients.[ i ] <: v_Vector)
              (mk_i16 1441)
          in
<<<<<<< HEAD
          let _:Prims.unit = add_error_reduce_helper error.f_coefficients coefficient_normal_form in
          let myself:t_PolynomialRingElement v_Vector =
=======
          let b:t_PolynomialRingElement v_Vector =
>>>>>>> a177c4d9
            {
              b with
              f_coefficients
              =
              Rust_primitives.Hax.Monomorphized_update_at.update_at_usize b.f_coefficients
                i
                (Libcrux_ml_kem.Vector.Traits.f_barrett_reduce #v_Vector
                    #FStar.Tactics.Typeclasses.solve
<<<<<<< HEAD
                    (Libcrux_ml_kem.Vector.Traits.f_add_opaque #v_Vector
=======
                    (Libcrux_ml_kem.Vector.Traits.f_sub #v_Vector
>>>>>>> a177c4d9
                        #FStar.Tactics.Typeclasses.solve
                        (myself.f_coefficients.[ i ] <: v_Vector)
                        coefficient_normal_form
                      <:
                      v_Vector)
                  <:
                  v_Vector)
            }
            <:
            t_PolynomialRingElement v_Vector
          in
          b)
  in
  b

<<<<<<< HEAD
let impl_2__add_error_reduce
      (#v_Vector: Type0)
      (#[FStar.Tactics.Typeclasses.tcresolve ()]
          i1:
          Libcrux_ml_kem.Vector.Traits.t_Operations v_Vector)
      (self error: t_PolynomialRingElement v_Vector)
     =
  let self:t_PolynomialRingElement v_Vector = add_error_reduce #v_Vector self error in
  self

let add_message_error_reduce_helper (#v_Vector: Type0)
    {| i1: Libcrux_ml_kem.Vector.Traits.t_Operations v_Vector |}
    (result coefficient_normal_form: v_Vector) : Lemma
    (requires (Spec.Utils.is_i16b_array_opaque (28296 - 3328)
          (Libcrux_ml_kem.Vector.Traits.f_to_i16_array result) /\
        Spec.Utils.is_i16b_array_opaque 3328
          (Libcrux_ml_kem.Vector.Traits.f_to_i16_array coefficient_normal_form)))
    (ensures (Libcrux_ml_kem.Vector.Traits.f_add_opaque_pre coefficient_normal_form result /\
        Spec.Utils.is_i16b_array_opaque 28296 (Libcrux_ml_kem.Vector.Traits.f_to_i16_array
          (Libcrux_ml_kem.Vector.Traits.f_add_opaque coefficient_normal_form result))))
    =
    reveal_opaque (`%Spec.Utils.is_i16b_array_opaque) Spec.Utils.is_i16b_array_opaque;
    reveal_opaque (`%Libcrux_ml_kem.Vector.Traits.add_opaque_pre) Libcrux_ml_kem.Vector.Traits.add_opaque_pre;
    reveal_opaque (`%Libcrux_ml_kem.Vector.Traits.add_opaque_post) Libcrux_ml_kem.Vector.Traits.add_opaque_post;
    assert_norm (pow2 15 == 32768)
=======
#pop-options

#push-options "--admit_smt_queries true"
>>>>>>> a177c4d9

let add_message_error_reduce
      (#v_Vector: Type0)
      (#[FStar.Tactics.Typeclasses.tcresolve ()]
          i1:
          Libcrux_ml_kem.Vector.Traits.t_Operations v_Vector)
      (myself message result: t_PolynomialRingElement v_Vector)
     =
  let result:t_PolynomialRingElement v_Vector =
    Rust_primitives.Hax.Folds.fold_range (mk_usize 0)
      v_VECTORS_IN_RING_ELEMENT
      (fun result temp_1_ ->
          let result:t_PolynomialRingElement v_Vector = result in
          let _:usize = temp_1_ in
          true)
      result
      (fun result i ->
          let result:t_PolynomialRingElement v_Vector = result in
          let i:usize = i in
          let coefficient_normal_form:v_Vector =
            Libcrux_ml_kem.Vector.Traits.f_montgomery_multiply_by_constant #v_Vector
              #FStar.Tactics.Typeclasses.solve
              (result.f_coefficients.[ i ] <: v_Vector)
              (mk_i16 1441)
          in
          let tmp:v_Vector =
            Libcrux_ml_kem.Vector.Traits.f_add_opaque #v_Vector
              #FStar.Tactics.Typeclasses.solve
              (myself.f_coefficients.[ i ] <: v_Vector)
              (message.f_coefficients.[ i ] <: v_Vector)
          in
          let _:Prims.unit = add_message_error_reduce_helper tmp coefficient_normal_form in
          let tmp:v_Vector =
            Libcrux_ml_kem.Vector.Traits.f_add_opaque #v_Vector
              #FStar.Tactics.Typeclasses.solve
              coefficient_normal_form
              tmp
          in
          let result:t_PolynomialRingElement v_Vector =
            {
              result with
              f_coefficients
              =
              Rust_primitives.Hax.Monomorphized_update_at.update_at_usize result.f_coefficients
                i
                (Libcrux_ml_kem.Vector.Traits.f_barrett_reduce #v_Vector
                    #FStar.Tactics.Typeclasses.solve
                    tmp
                  <:
                  v_Vector)
            }
            <:
            t_PolynomialRingElement v_Vector
          in
          result)
  in
  result

<<<<<<< HEAD
let impl_2__add_message_error_reduce
      (#v_Vector: Type0)
      (#[FStar.Tactics.Typeclasses.tcresolve ()]
          i1:
          Libcrux_ml_kem.Vector.Traits.t_Operations v_Vector)
      (self message result: t_PolynomialRingElement v_Vector)
     = add_message_error_reduce #v_Vector self message result

let add_standard_error_reduce
=======
#pop-options

#push-options "--admit_smt_queries true"

let add_error_reduce
>>>>>>> a177c4d9
      (#v_Vector: Type0)
      (#[FStar.Tactics.Typeclasses.tcresolve ()]
          i1:
          Libcrux_ml_kem.Vector.Traits.t_Operations v_Vector)
      (myself error: t_PolynomialRingElement v_Vector)
     =
  let myself:t_PolynomialRingElement v_Vector =
    Rust_primitives.Hax.Folds.fold_range (mk_usize 0)
      v_VECTORS_IN_RING_ELEMENT
      (fun myself temp_1_ ->
          let myself:t_PolynomialRingElement v_Vector = myself in
          let _:usize = temp_1_ in
          true)
      myself
      (fun myself j ->
          let myself:t_PolynomialRingElement v_Vector = myself in
          let j:usize = j in
          let coefficient_normal_form:v_Vector =
            Libcrux_ml_kem.Vector.Traits.f_montgomery_multiply_by_constant #v_Vector
              #FStar.Tactics.Typeclasses.solve
              (myself.f_coefficients.[ j ] <: v_Vector)
              (mk_i16 1441)
          in
          let _:Prims.unit = add_error_reduce_helper error.f_coefficients coefficient_normal_form in
          let myself:t_PolynomialRingElement v_Vector =
            {
              myself with
              f_coefficients
              =
              Rust_primitives.Hax.Monomorphized_update_at.update_at_usize myself.f_coefficients
                j
                (Libcrux_ml_kem.Vector.Traits.f_barrett_reduce #v_Vector
                    #FStar.Tactics.Typeclasses.solve
                    (Libcrux_ml_kem.Vector.Traits.f_add_opaque #v_Vector
                        #FStar.Tactics.Typeclasses.solve
                        coefficient_normal_form
                        (error.f_coefficients.[ j ] <: v_Vector)
                      <:
                      v_Vector)
                  <:
                  v_Vector)
            }
            <:
            t_PolynomialRingElement v_Vector
          in
          myself)
  in
  myself

<<<<<<< HEAD
let impl_2__add_standard_error_reduce
      (#v_Vector: Type0)
      (#[FStar.Tactics.Typeclasses.tcresolve ()]
          i1:
          Libcrux_ml_kem.Vector.Traits.t_Operations v_Vector)
      (self error: t_PolynomialRingElement v_Vector)
     =
  let self:t_PolynomialRingElement v_Vector = add_standard_error_reduce #v_Vector self error in
  self

let poly_barrett_reduce
=======
#pop-options

#push-options "--admit_smt_queries true"

let add_standard_error_reduce
>>>>>>> a177c4d9
      (#v_Vector: Type0)
      (#[FStar.Tactics.Typeclasses.tcresolve ()]
          i1:
          Libcrux_ml_kem.Vector.Traits.t_Operations v_Vector)
      (myself error: t_PolynomialRingElement v_Vector)
     =
  let myself:t_PolynomialRingElement v_Vector =
    Rust_primitives.Hax.Folds.fold_range (mk_usize 0)
      v_VECTORS_IN_RING_ELEMENT
      (fun myself i ->
          let myself:t_PolynomialRingElement v_Vector = myself in
          let i:usize = i in
          v i < v v_VECTORS_IN_RING_ELEMENT ==>
          (forall (j: nat).
              (j >= v i /\ j < v v_VECTORS_IN_RING_ELEMENT) ==>
              Spec.Utils.is_i16b_array_opaque 28296
                (Libcrux_ml_kem.Vector.Traits.f_to_i16_array myself.f_coefficients.[ sz j ])))
      myself
      (fun myself j ->
          let myself:t_PolynomialRingElement v_Vector = myself in
<<<<<<< HEAD
          let i:usize = i in
          let myself:t_PolynomialRingElement v_Vector =
            {
              myself with
              f_coefficients
              =
              Rust_primitives.Hax.Monomorphized_update_at.update_at_usize myself.f_coefficients
                i
                (Libcrux_ml_kem.Vector.Traits.f_barrett_reduce #v_Vector
                    #FStar.Tactics.Typeclasses.solve
                    (myself.f_coefficients.[ i ] <: v_Vector)
                  <:
                  v_Vector)
            }
            <:
            t_PolynomialRingElement v_Vector
          in
          myself)
  in
  myself

let impl_2__poly_barrett_reduce
      (#v_Vector: Type0)
      (#[FStar.Tactics.Typeclasses.tcresolve ()]
          i1:
          Libcrux_ml_kem.Vector.Traits.t_Operations v_Vector)
      (self: t_PolynomialRingElement v_Vector)
     =
  let self:t_PolynomialRingElement v_Vector = poly_barrett_reduce #v_Vector self in
  self

#push-options "--ext context_pruning"

let subtract_reduce_helper_1 (#v_Vector: Type0)
    {| i1: Libcrux_ml_kem.Vector.Traits.t_Operations v_Vector |}
    (myself: t_Array v_Vector (sz 16))
    (coefficient_normal_form: v_Vector) : Lemma
    (requires (forall (i:nat). i < 16 ==> (forall j. j < 16 ==>
        Spec.Utils.is_intb (pow2 15 - 1)
        (v (Seq.index (Libcrux_ml_kem.Vector.Traits.f_to_i16_array myself.[ sz i ]) j) -
            v (Seq.index (Libcrux_ml_kem.Vector.Traits.f_to_i16_array coefficient_normal_form) j)))))
    (ensures (forall (i:nat). i < 16 ==> Libcrux_ml_kem.Vector.Traits.f_sub_opaque_pre myself.[ sz i ] coefficient_normal_form))
    =
    reveal_opaque (`%Spec.Utils.is_i16b_array_opaque) Spec.Utils.is_i16b_array_opaque;
    reveal_opaque (`%Libcrux_ml_kem.Vector.Traits.sub_opaque_pre) Libcrux_ml_kem.Vector.Traits.sub_opaque_pre;
    assert_norm (pow2 15 == 32768)

#pop-options

#push-options " --z3rlimit 500 --ext context_pruning --split_queries always"

let subtract_reduce_helper_2 (#v_Vector: Type0)
    {| i1: Libcrux_ml_kem.Vector.Traits.t_Operations v_Vector |}
    (myself: t_Array v_Vector (sz 16))
    (coefficient_normal_form: v_Vector) : Lemma
    (requires (forall (i:nat). i < 16 ==> 
      Libcrux_ml_kem.Vector.Traits.f_sub_opaque_pre myself.[ sz i ] coefficient_normal_form /\
      (forall j. j < 16 ==> Spec.Utils.is_intb 28296
        (v (Seq.index (Libcrux_ml_kem.Vector.Traits.f_to_i16_array myself.[ sz i ]) j) -
            v (Seq.index (Libcrux_ml_kem.Vector.Traits.f_to_i16_array coefficient_normal_form) j)))))
    (ensures (forall (i:nat). i < 16 ==>
        Spec.Utils.is_i16b_array_opaque 28296 (Libcrux_ml_kem.Vector.Traits.f_to_i16_array
        (Libcrux_ml_kem.Vector.Traits.f_sub_opaque myself.[ sz i ] coefficient_normal_form))))
    =
    reveal_opaque (`%Spec.Utils.is_i16b_array_opaque) Spec.Utils.is_i16b_array_opaque;
    reveal_opaque (`%Libcrux_ml_kem.Vector.Traits.sub_opaque_post) Libcrux_ml_kem.Vector.Traits.sub_opaque_post;
    assert (forall (i:nat). i < 16 ==>
        Spec.Utils.is_i16b_array_opaque 28296 (Libcrux_ml_kem.Vector.Traits.f_to_i16_array
        (Libcrux_ml_kem.Vector.Traits.f_sub_opaque myself.[ sz i ] coefficient_normal_form)))

#pop-options

let subtract_reduce_helper (#v_Vector: Type0)
    {| i1: Libcrux_ml_kem.Vector.Traits.t_Operations v_Vector |}
    (myself: t_Array v_Vector (sz 16))
    (coefficient_normal_form: v_Vector) : Lemma
    (requires (forall (i:nat). i < 16 ==>
        Spec.Utils.is_i16b_array_opaque (28296 - 3328)
        (Libcrux_ml_kem.Vector.Traits.f_to_i16_array myself.[ sz i ])) /\
        Spec.Utils.is_i16b_array_opaque 3328
        (Libcrux_ml_kem.Vector.Traits.f_to_i16_array coefficient_normal_form))
    (ensures (forall (i:nat). i < 16 ==> Libcrux_ml_kem.Vector.Traits.f_sub_opaque_pre myself.[ sz i ] coefficient_normal_form /\
        Spec.Utils.is_i16b_array_opaque 28296 (Libcrux_ml_kem.Vector.Traits.f_to_i16_array
        (Libcrux_ml_kem.Vector.Traits.f_sub_opaque myself.[ sz i ] coefficient_normal_form))))
    =
    reveal_opaque (`%Spec.Utils.is_i16b_array_opaque) Spec.Utils.is_i16b_array_opaque;
    assert_norm (pow2 15 == 32768);
    assert (forall (i:nat). i < 16 ==>
            Spec.Utils.is_i16b_array (28296 - 3328)
            (Libcrux_ml_kem.Vector.Traits.f_to_i16_array myself.[ sz i ]));
    assert (forall (i:nat). i < 16 ==> (forall j. j < 16 ==>
            Spec.Utils.is_intb 28296
            (v (Seq.index (Libcrux_ml_kem.Vector.Traits.f_to_i16_array myself.[ sz i ]) j) -
                v (Seq.index (Libcrux_ml_kem.Vector.Traits.f_to_i16_array coefficient_normal_form) j))));
    assert (forall (i:nat). i < 16 ==> (forall j. j < 16 ==>
            Spec.Utils.is_intb (pow2 15 - 1)
            (v (Seq.index (Libcrux_ml_kem.Vector.Traits.f_to_i16_array myself.[ sz i ]) j) -
                v (Seq.index (Libcrux_ml_kem.Vector.Traits.f_to_i16_array coefficient_normal_form) j))));
    subtract_reduce_helper_1 myself coefficient_normal_form;
    subtract_reduce_helper_2 myself coefficient_normal_form

let subtract_reduce
      (#v_Vector: Type0)
      (#[FStar.Tactics.Typeclasses.tcresolve ()]
          i1:
          Libcrux_ml_kem.Vector.Traits.t_Operations v_Vector)
      (myself b: t_PolynomialRingElement v_Vector)
     =
  let b:t_PolynomialRingElement v_Vector =
    Rust_primitives.Hax.Folds.fold_range (sz 0)
      v_VECTORS_IN_RING_ELEMENT
      (fun b temp_1_ ->
          let b:t_PolynomialRingElement v_Vector = b in
          let _:usize = temp_1_ in
          true)
      b
      (fun b i ->
          let b:t_PolynomialRingElement v_Vector = b in
          let i:usize = i in
=======
          let j:usize = j in
>>>>>>> a177c4d9
          let coefficient_normal_form:v_Vector =
            Libcrux_ml_kem.Vector.Traits.to_standard_domain #v_Vector
              (myself.f_coefficients.[ j ] <: v_Vector)
          in
<<<<<<< HEAD
          let _:Prims.unit = subtract_reduce_helper myself.f_coefficients coefficient_normal_form in
          let b:t_PolynomialRingElement v_Vector =
=======
          let myself:t_PolynomialRingElement v_Vector =
>>>>>>> a177c4d9
            {
              myself with
              f_coefficients
              =
              Rust_primitives.Hax.Monomorphized_update_at.update_at_usize myself.f_coefficients
                j
                (Libcrux_ml_kem.Vector.Traits.f_barrett_reduce #v_Vector
                    #FStar.Tactics.Typeclasses.solve
<<<<<<< HEAD
                    (Libcrux_ml_kem.Vector.Traits.f_sub_opaque #v_Vector
=======
                    (Libcrux_ml_kem.Vector.Traits.f_add #v_Vector
>>>>>>> a177c4d9
                        #FStar.Tactics.Typeclasses.solve
                        coefficient_normal_form
                        (error.f_coefficients.[ j ] <: v_Vector)
                      <:
                      v_Vector)
                  <:
                  v_Vector)
            }
            <:
            t_PolynomialRingElement v_Vector
          in
          myself)
  in
  myself

<<<<<<< HEAD
let impl_2__subtract_reduce
=======
#pop-options

#push-options "--admit_smt_queries true"

let ntt_multiply
>>>>>>> a177c4d9
      (#v_Vector: Type0)
      (#[FStar.Tactics.Typeclasses.tcresolve ()]
          i1:
          Libcrux_ml_kem.Vector.Traits.t_Operations v_Vector)
      (myself rhs: t_PolynomialRingElement v_Vector)
     =
  let out:t_PolynomialRingElement v_Vector = v_ZERO #v_Vector () in
  let out:t_PolynomialRingElement v_Vector =
    Rust_primitives.Hax.Folds.fold_range (mk_usize 0)
      v_VECTORS_IN_RING_ELEMENT
      (fun out temp_1_ ->
          let out:t_PolynomialRingElement v_Vector = out in
          let _:usize = temp_1_ in
          true)
      out
      (fun out i ->
          let out:t_PolynomialRingElement v_Vector = out in
          let i:usize = i in
          {
            out with
            f_coefficients
            =
            Rust_primitives.Hax.Monomorphized_update_at.update_at_usize out.f_coefficients
              i
              (Libcrux_ml_kem.Vector.Traits.f_ntt_multiply #v_Vector
                  #FStar.Tactics.Typeclasses.solve
                  (myself.f_coefficients.[ i ] <: v_Vector)
                  (rhs.f_coefficients.[ i ] <: v_Vector)
                  (zeta (mk_usize 64 +! (mk_usize 4 *! i <: usize) <: usize) <: i16)
                  (zeta ((mk_usize 64 +! (mk_usize 4 *! i <: usize) <: usize) +! mk_usize 1 <: usize
                      )
                    <:
                    i16)
                  (zeta ((mk_usize 64 +! (mk_usize 4 *! i <: usize) <: usize) +! mk_usize 2 <: usize
                      )
                    <:
                    i16)
                  (zeta ((mk_usize 64 +! (mk_usize 4 *! i <: usize) <: usize) +! mk_usize 3 <: usize
                      )
                    <:
                    i16)
                <:
                v_Vector)
            <:
            t_Array v_Vector (mk_usize 16)
          }
          <:
          t_PolynomialRingElement v_Vector)
  in
  out

#pop-options

let impl_2__ZERO
      (#v_Vector: Type0)
      (#[FStar.Tactics.Typeclasses.tcresolve ()]
          i1:
          Libcrux_ml_kem.Vector.Traits.t_Operations v_Vector)
      (_: Prims.unit)
     =
  {
    f_coefficients
    =
    Rust_primitives.Hax.repeat (Libcrux_ml_kem.Vector.Traits.f_ZERO #v_Vector
          #FStar.Tactics.Typeclasses.solve
          ()
        <:
        v_Vector)
      (mk_usize 16)
  }
  <:
  t_PolynomialRingElement v_Vector

let impl_2__add_to_ring_element
      (#v_Vector: Type0)
      (v_K: usize)
      (#[FStar.Tactics.Typeclasses.tcresolve ()]
          i1:
          Libcrux_ml_kem.Vector.Traits.t_Operations v_Vector)
      (self rhs: t_PolynomialRingElement v_Vector)
     =
  let self:t_PolynomialRingElement v_Vector = add_to_ring_element #v_Vector v_K self rhs in
  self

let impl_2__poly_barrett_reduce
      (#v_Vector: Type0)
      (#[FStar.Tactics.Typeclasses.tcresolve ()]
          i1:
          Libcrux_ml_kem.Vector.Traits.t_Operations v_Vector)
      (self: t_PolynomialRingElement v_Vector)
     =
  let self:t_PolynomialRingElement v_Vector = poly_barrett_reduce #v_Vector self in
  self

let impl_2__subtract_reduce
      (#v_Vector: Type0)
      (#[FStar.Tactics.Typeclasses.tcresolve ()]
          i1:
          Libcrux_ml_kem.Vector.Traits.t_Operations v_Vector)
<<<<<<< HEAD
      (a: t_Slice i16)
     = from_i16_array #v_Vector a

#push-options "--z3rlimit 200 --ext context_pruning"
=======
      (self b: t_PolynomialRingElement v_Vector)
     = subtract_reduce #v_Vector self b
>>>>>>> a177c4d9

let impl_2__add_message_error_reduce
      (#v_Vector: Type0)
      (#[FStar.Tactics.Typeclasses.tcresolve ()]
          i1:
          Libcrux_ml_kem.Vector.Traits.t_Operations v_Vector)
      (self message result: t_PolynomialRingElement v_Vector)
     = add_message_error_reduce #v_Vector self message result

let impl_2__add_error_reduce
      (#v_Vector: Type0)
      (#[FStar.Tactics.Typeclasses.tcresolve ()]
          i1:
          Libcrux_ml_kem.Vector.Traits.t_Operations v_Vector)
<<<<<<< HEAD
      (self rhs: t_PolynomialRingElement v_Vector)
     = ntt_multiply #v_Vector self rhs

let add_to_ring_element
=======
      (self error: t_PolynomialRingElement v_Vector)
     =
  let self:t_PolynomialRingElement v_Vector = add_error_reduce #v_Vector self error in
  self

let impl_2__add_standard_error_reduce
>>>>>>> a177c4d9
      (#v_Vector: Type0)
      (#[FStar.Tactics.Typeclasses.tcresolve ()]
          i1:
          Libcrux_ml_kem.Vector.Traits.t_Operations v_Vector)
      (self error: t_PolynomialRingElement v_Vector)
     =
<<<<<<< HEAD
  let v__myself:t_Array v_Vector (sz 16) = myself.f_coefficients in
  let myself:t_PolynomialRingElement v_Vector =
    Rust_primitives.Hax.Folds.fold_range (sz 0)
      (Core.Slice.impl__len #v_Vector (myself.f_coefficients <: t_Slice v_Vector) <: usize)
      (fun myself i ->
          let myself:t_PolynomialRingElement v_Vector = myself in
          let i:usize = i in
          (v i < v (Core.Slice.impl__len myself.f_coefficients) ==>
            (forall (j: nat).
                (j >= v i /\ j < v (Core.Slice.impl__len myself.f_coefficients)) ==>
                myself.f_coefficients.[ sz j ] == v__myself.[ sz j ] /\
                Libcrux_ml_kem.Vector.Traits.f_add_opaque_pre myself.f_coefficients.[ sz j ]
                  rhs.f_coefficients.[ sz j ])) /\
          (forall (j: nat).
              j < v i ==>
              Libcrux_ml_kem.Vector.Traits.f_add_opaque_post v__myself.[ sz j ]
                rhs.f_coefficients.[ sz j ]
                myself.f_coefficients.[ sz j ]))
      myself
      (fun myself i ->
          let myself:t_PolynomialRingElement v_Vector = myself in
          let i:usize = i in
          let myself:t_PolynomialRingElement v_Vector =
            {
              myself with
              f_coefficients
              =
              Rust_primitives.Hax.Monomorphized_update_at.update_at_usize myself.f_coefficients
                i
                (Libcrux_ml_kem.Vector.Traits.f_add_opaque #v_Vector
                    #FStar.Tactics.Typeclasses.solve
                    (myself.f_coefficients.[ i ] <: v_Vector)
                    (rhs.f_coefficients.[ i ] <: v_Vector)
                  <:
                  v_Vector)
            }
            <:
            t_PolynomialRingElement v_Vector
          in
          myself)
  in
  myself

let impl_2__add_to_ring_element
=======
  let self:t_PolynomialRingElement v_Vector = add_standard_error_reduce #v_Vector self error in
  self

let impl_2__ntt_multiply
>>>>>>> a177c4d9
      (#v_Vector: Type0)
      (#[FStar.Tactics.Typeclasses.tcresolve ()]
          i1:
          Libcrux_ml_kem.Vector.Traits.t_Operations v_Vector)
      (self rhs: t_PolynomialRingElement v_Vector)
     = ntt_multiply #v_Vector self rhs

let impl_2__from_i16_array
      (#v_Vector: Type0)
      (#[FStar.Tactics.Typeclasses.tcresolve ()]
          i1:
          Libcrux_ml_kem.Vector.Traits.t_Operations v_Vector)
      (a: t_Slice i16)
     = from_i16_array #v_Vector a<|MERGE_RESOLUTION|>--- conflicted
+++ resolved
@@ -46,7 +46,6 @@
           Libcrux_ml_kem.Vector.Traits.t_Operations v_Vector)
      = impl_1' #v_Vector #i1 #i2
 
-<<<<<<< HEAD
 #push-options "--ext context_pruning"
 
 let add_error_reduce_helper_1 (#v_Vector: Type0)
@@ -116,117 +115,6 @@
                 v (Seq.index (Libcrux_ml_kem.Vector.Traits.f_to_i16_array myself.[ sz i ]) j))));
     add_error_reduce_helper_1 myself coefficient_normal_form;
     add_error_reduce_helper_2 myself coefficient_normal_form
-=======
-let v_ZERO
-      (#v_Vector: Type0)
-      (#[FStar.Tactics.Typeclasses.tcresolve ()]
-          i1:
-          Libcrux_ml_kem.Vector.Traits.t_Operations v_Vector)
-      (_: Prims.unit)
-     =
-  {
-    f_coefficients
-    =
-    Rust_primitives.Hax.repeat (Libcrux_ml_kem.Vector.Traits.f_ZERO #v_Vector
-          #FStar.Tactics.Typeclasses.solve
-          ()
-        <:
-        v_Vector)
-      (mk_usize 16)
-  }
-  <:
-  t_PolynomialRingElement v_Vector
-
-let from_i16_array
-      (#v_Vector: Type0)
-      (#[FStar.Tactics.Typeclasses.tcresolve ()]
-          i1:
-          Libcrux_ml_kem.Vector.Traits.t_Operations v_Vector)
-      (a: t_Slice i16)
-     =
-  let result:t_PolynomialRingElement v_Vector = v_ZERO #v_Vector () in
-  let result:t_PolynomialRingElement v_Vector =
-    Rust_primitives.Hax.Folds.fold_range (mk_usize 0)
-      v_VECTORS_IN_RING_ELEMENT
-      (fun result temp_1_ ->
-          let result:t_PolynomialRingElement v_Vector = result in
-          let _:usize = temp_1_ in
-          true)
-      result
-      (fun result i ->
-          let result:t_PolynomialRingElement v_Vector = result in
-          let i:usize = i in
-          {
-            result with
-            f_coefficients
-            =
-            Rust_primitives.Hax.Monomorphized_update_at.update_at_usize result.f_coefficients
-              i
-              (Libcrux_ml_kem.Vector.Traits.f_from_i16_array #v_Vector
-                  #FStar.Tactics.Typeclasses.solve
-                  (a.[ {
-                        Core.Ops.Range.f_start = i *! mk_usize 16 <: usize;
-                        Core.Ops.Range.f_end = (i +! mk_usize 1 <: usize) *! mk_usize 16 <: usize
-                      }
-                      <:
-                      Core.Ops.Range.t_Range usize ]
-                    <:
-                    t_Slice i16)
-                <:
-                v_Vector)
-            <:
-            t_Array v_Vector (mk_usize 16)
-          }
-          <:
-          t_PolynomialRingElement v_Vector)
-  in
-  result
-
-#push-options "--admit_smt_queries true"
->>>>>>> a177c4d9
-
-let add_to_ring_element
-      (#v_Vector: Type0)
-      (v_K: usize)
-      (#[FStar.Tactics.Typeclasses.tcresolve ()]
-          i1:
-          Libcrux_ml_kem.Vector.Traits.t_Operations v_Vector)
-      (myself rhs: t_PolynomialRingElement v_Vector)
-     =
-  let myself:t_PolynomialRingElement v_Vector =
-    Rust_primitives.Hax.Folds.fold_range (mk_usize 0)
-      (Core.Slice.impl__len #v_Vector (myself.f_coefficients <: t_Slice v_Vector) <: usize)
-      (fun myself temp_1_ ->
-          let myself:t_PolynomialRingElement v_Vector = myself in
-          let _:usize = temp_1_ in
-          true)
-      myself
-      (fun myself i ->
-          let myself:t_PolynomialRingElement v_Vector = myself in
-          let i:usize = i in
-          {
-            myself with
-            f_coefficients
-            =
-            Rust_primitives.Hax.Monomorphized_update_at.update_at_usize myself.f_coefficients
-              i
-              (Libcrux_ml_kem.Vector.Traits.f_add #v_Vector
-                  #FStar.Tactics.Typeclasses.solve
-                  (myself.f_coefficients.[ i ] <: v_Vector)
-                  (rhs.f_coefficients.[ i ] <: v_Vector)
-                <:
-                v_Vector)
-            <:
-            t_Array v_Vector (mk_usize 16)
-          }
-          <:
-          t_PolynomialRingElement v_Vector)
-  in
-  myself
-
-#pop-options
-
-#push-options "--admit_smt_queries true"
 
 let poly_barrett_reduce
       (#v_Vector: Type0)
@@ -293,12 +181,8 @@
               (b.f_coefficients.[ i ] <: v_Vector)
               (mk_i16 1441)
           in
-<<<<<<< HEAD
           let _:Prims.unit = add_error_reduce_helper error.f_coefficients coefficient_normal_form in
           let myself:t_PolynomialRingElement v_Vector =
-=======
-          let b:t_PolynomialRingElement v_Vector =
->>>>>>> a177c4d9
             {
               b with
               f_coefficients
@@ -307,11 +191,7 @@
                 i
                 (Libcrux_ml_kem.Vector.Traits.f_barrett_reduce #v_Vector
                     #FStar.Tactics.Typeclasses.solve
-<<<<<<< HEAD
                     (Libcrux_ml_kem.Vector.Traits.f_add_opaque #v_Vector
-=======
-                    (Libcrux_ml_kem.Vector.Traits.f_sub #v_Vector
->>>>>>> a177c4d9
                         #FStar.Tactics.Typeclasses.solve
                         (myself.f_coefficients.[ i ] <: v_Vector)
                         coefficient_normal_form
@@ -327,7 +207,6 @@
   in
   b
 
-<<<<<<< HEAD
 let impl_2__add_error_reduce
       (#v_Vector: Type0)
       (#[FStar.Tactics.Typeclasses.tcresolve ()]
@@ -353,11 +232,6 @@
     reveal_opaque (`%Libcrux_ml_kem.Vector.Traits.add_opaque_pre) Libcrux_ml_kem.Vector.Traits.add_opaque_pre;
     reveal_opaque (`%Libcrux_ml_kem.Vector.Traits.add_opaque_post) Libcrux_ml_kem.Vector.Traits.add_opaque_post;
     assert_norm (pow2 15 == 32768)
-=======
-#pop-options
-
-#push-options "--admit_smt_queries true"
->>>>>>> a177c4d9
 
 let add_message_error_reduce
       (#v_Vector: Type0)
@@ -416,7 +290,6 @@
   in
   result
 
-<<<<<<< HEAD
 let impl_2__add_message_error_reduce
       (#v_Vector: Type0)
       (#[FStar.Tactics.Typeclasses.tcresolve ()]
@@ -426,13 +299,6 @@
      = add_message_error_reduce #v_Vector self message result
 
 let add_standard_error_reduce
-=======
-#pop-options
-
-#push-options "--admit_smt_queries true"
-
-let add_error_reduce
->>>>>>> a177c4d9
       (#v_Vector: Type0)
       (#[FStar.Tactics.Typeclasses.tcresolve ()]
           i1:
@@ -482,7 +348,6 @@
   in
   myself
 
-<<<<<<< HEAD
 let impl_2__add_standard_error_reduce
       (#v_Vector: Type0)
       (#[FStar.Tactics.Typeclasses.tcresolve ()]
@@ -494,21 +359,14 @@
   self
 
 let poly_barrett_reduce
-=======
-#pop-options
-
-#push-options "--admit_smt_queries true"
-
-let add_standard_error_reduce
->>>>>>> a177c4d9
-      (#v_Vector: Type0)
-      (#[FStar.Tactics.Typeclasses.tcresolve ()]
-          i1:
-          Libcrux_ml_kem.Vector.Traits.t_Operations v_Vector)
-      (myself error: t_PolynomialRingElement v_Vector)
+      (#v_Vector: Type0)
+      (#[FStar.Tactics.Typeclasses.tcresolve ()]
+          i1:
+          Libcrux_ml_kem.Vector.Traits.t_Operations v_Vector)
+      (myself: t_PolynomialRingElement v_Vector)
      =
   let myself:t_PolynomialRingElement v_Vector =
-    Rust_primitives.Hax.Folds.fold_range (mk_usize 0)
+    Rust_primitives.Hax.Folds.fold_range (sz 0)
       v_VECTORS_IN_RING_ELEMENT
       (fun myself i ->
           let myself:t_PolynomialRingElement v_Vector = myself in
@@ -519,9 +377,8 @@
               Spec.Utils.is_i16b_array_opaque 28296
                 (Libcrux_ml_kem.Vector.Traits.f_to_i16_array myself.f_coefficients.[ sz j ])))
       myself
-      (fun myself j ->
+      (fun myself i ->
           let myself:t_PolynomialRingElement v_Vector = myself in
-<<<<<<< HEAD
           let i:usize = i in
           let myself:t_PolynomialRingElement v_Vector =
             {
@@ -641,35 +498,26 @@
       (fun b i ->
           let b:t_PolynomialRingElement v_Vector = b in
           let i:usize = i in
-=======
-          let j:usize = j in
->>>>>>> a177c4d9
           let coefficient_normal_form:v_Vector =
-            Libcrux_ml_kem.Vector.Traits.to_standard_domain #v_Vector
-              (myself.f_coefficients.[ j ] <: v_Vector)
-          in
-<<<<<<< HEAD
+            Libcrux_ml_kem.Vector.Traits.f_montgomery_multiply_by_constant #v_Vector
+              #FStar.Tactics.Typeclasses.solve
+              (b.f_coefficients.[ i ] <: v_Vector)
+              1441s
+          in
           let _:Prims.unit = subtract_reduce_helper myself.f_coefficients coefficient_normal_form in
           let b:t_PolynomialRingElement v_Vector =
-=======
-          let myself:t_PolynomialRingElement v_Vector =
->>>>>>> a177c4d9
             {
-              myself with
+              b with
               f_coefficients
               =
-              Rust_primitives.Hax.Monomorphized_update_at.update_at_usize myself.f_coefficients
-                j
+              Rust_primitives.Hax.Monomorphized_update_at.update_at_usize b.f_coefficients
+                i
                 (Libcrux_ml_kem.Vector.Traits.f_barrett_reduce #v_Vector
                     #FStar.Tactics.Typeclasses.solve
-<<<<<<< HEAD
                     (Libcrux_ml_kem.Vector.Traits.f_sub_opaque #v_Vector
-=======
-                    (Libcrux_ml_kem.Vector.Traits.f_add #v_Vector
->>>>>>> a177c4d9
                         #FStar.Tactics.Typeclasses.solve
+                        (myself.f_coefficients.[ i ] <: v_Vector)
                         coefficient_normal_form
-                        (error.f_coefficients.[ j ] <: v_Vector)
                       <:
                       v_Vector)
                   <:
@@ -678,19 +526,114 @@
             <:
             t_PolynomialRingElement v_Vector
           in
-          myself)
+          b)
   in
-  myself
-
-<<<<<<< HEAD
+  b
+
 let impl_2__subtract_reduce
-=======
-#pop-options
-
-#push-options "--admit_smt_queries true"
+      (#v_Vector: Type0)
+      (#[FStar.Tactics.Typeclasses.tcresolve ()]
+          i1:
+          Libcrux_ml_kem.Vector.Traits.t_Operations v_Vector)
+      (self b: t_PolynomialRingElement v_Vector)
+     = subtract_reduce #v_Vector self b
+
+let impl_2__ZERO
+      (#v_Vector: Type0)
+      (#[FStar.Tactics.Typeclasses.tcresolve ()]
+          i1:
+          Libcrux_ml_kem.Vector.Traits.t_Operations v_Vector)
+      (_: Prims.unit)
+     =
+  {
+    f_coefficients
+    =
+    Rust_primitives.Hax.repeat (Libcrux_ml_kem.Vector.Traits.f_ZERO #v_Vector
+          #FStar.Tactics.Typeclasses.solve
+          ()
+        <:
+        v_Vector)
+      (sz 16)
+  }
+  <:
+  t_PolynomialRingElement v_Vector
+
+let v_ZERO
+      (#v_Vector: Type0)
+      (#[FStar.Tactics.Typeclasses.tcresolve ()]
+          i1:
+          Libcrux_ml_kem.Vector.Traits.t_Operations v_Vector)
+      (_: Prims.unit)
+     =
+  {
+    f_coefficients
+    =
+    Rust_primitives.Hax.repeat (Libcrux_ml_kem.Vector.Traits.f_ZERO #v_Vector
+          #FStar.Tactics.Typeclasses.solve
+          ()
+        <:
+        v_Vector)
+      (sz 16)
+  }
+  <:
+  t_PolynomialRingElement v_Vector
+
+let from_i16_array
+      (#v_Vector: Type0)
+      (#[FStar.Tactics.Typeclasses.tcresolve ()]
+          i1:
+          Libcrux_ml_kem.Vector.Traits.t_Operations v_Vector)
+      (a: t_Slice i16)
+     =
+  let result:t_PolynomialRingElement v_Vector = v_ZERO #v_Vector () in
+  let result:t_PolynomialRingElement v_Vector =
+    Rust_primitives.Hax.Folds.fold_range (sz 0)
+      v_VECTORS_IN_RING_ELEMENT
+      (fun result temp_1_ ->
+          let result:t_PolynomialRingElement v_Vector = result in
+          let _:usize = temp_1_ in
+          true)
+      result
+      (fun result i ->
+          let result:t_PolynomialRingElement v_Vector = result in
+          let i:usize = i in
+          {
+            result with
+            f_coefficients
+            =
+            Rust_primitives.Hax.Monomorphized_update_at.update_at_usize result.f_coefficients
+              i
+              (Libcrux_ml_kem.Vector.Traits.f_from_i16_array #v_Vector
+                  #FStar.Tactics.Typeclasses.solve
+                  (a.[ {
+                        Core.Ops.Range.f_start = i *! sz 16 <: usize;
+                        Core.Ops.Range.f_end = (i +! sz 1 <: usize) *! sz 16 <: usize
+                      }
+                      <:
+                      Core.Ops.Range.t_Range usize ]
+                    <:
+                    t_Slice i16)
+                <:
+                v_Vector)
+            <:
+            t_Array v_Vector (sz 16)
+          }
+          <:
+          t_PolynomialRingElement v_Vector)
+  in
+  result
+
+let impl_2__from_i16_array
+      (#v_Vector: Type0)
+      (#[FStar.Tactics.Typeclasses.tcresolve ()]
+          i1:
+          Libcrux_ml_kem.Vector.Traits.t_Operations v_Vector)
+      (a: t_Slice i16)
+     = from_i16_array #v_Vector a
+
+#push-options "--z3rlimit 200 --ext context_pruning"
 
 let ntt_multiply
->>>>>>> a177c4d9
       (#v_Vector: Type0)
       (#[FStar.Tactics.Typeclasses.tcresolve ()]
           i1:
@@ -749,90 +692,17 @@
       (#[FStar.Tactics.Typeclasses.tcresolve ()]
           i1:
           Libcrux_ml_kem.Vector.Traits.t_Operations v_Vector)
-      (_: Prims.unit)
-     =
-  {
-    f_coefficients
-    =
-    Rust_primitives.Hax.repeat (Libcrux_ml_kem.Vector.Traits.f_ZERO #v_Vector
-          #FStar.Tactics.Typeclasses.solve
-          ()
-        <:
-        v_Vector)
-      (mk_usize 16)
-  }
-  <:
-  t_PolynomialRingElement v_Vector
-
-let impl_2__add_to_ring_element
-      (#v_Vector: Type0)
-      (v_K: usize)
-      (#[FStar.Tactics.Typeclasses.tcresolve ()]
-          i1:
-          Libcrux_ml_kem.Vector.Traits.t_Operations v_Vector)
-      (self rhs: t_PolynomialRingElement v_Vector)
-     =
-  let self:t_PolynomialRingElement v_Vector = add_to_ring_element #v_Vector v_K self rhs in
-  self
-
-let impl_2__poly_barrett_reduce
-      (#v_Vector: Type0)
-      (#[FStar.Tactics.Typeclasses.tcresolve ()]
-          i1:
-          Libcrux_ml_kem.Vector.Traits.t_Operations v_Vector)
-      (self: t_PolynomialRingElement v_Vector)
-     =
-  let self:t_PolynomialRingElement v_Vector = poly_barrett_reduce #v_Vector self in
-  self
-
-let impl_2__subtract_reduce
-      (#v_Vector: Type0)
-      (#[FStar.Tactics.Typeclasses.tcresolve ()]
-          i1:
-          Libcrux_ml_kem.Vector.Traits.t_Operations v_Vector)
-<<<<<<< HEAD
-      (a: t_Slice i16)
-     = from_i16_array #v_Vector a
-
-#push-options "--z3rlimit 200 --ext context_pruning"
-=======
-      (self b: t_PolynomialRingElement v_Vector)
-     = subtract_reduce #v_Vector self b
->>>>>>> a177c4d9
-
-let impl_2__add_message_error_reduce
-      (#v_Vector: Type0)
-      (#[FStar.Tactics.Typeclasses.tcresolve ()]
-          i1:
-          Libcrux_ml_kem.Vector.Traits.t_Operations v_Vector)
-      (self message result: t_PolynomialRingElement v_Vector)
-     = add_message_error_reduce #v_Vector self message result
-
-let impl_2__add_error_reduce
-      (#v_Vector: Type0)
-      (#[FStar.Tactics.Typeclasses.tcresolve ()]
-          i1:
-          Libcrux_ml_kem.Vector.Traits.t_Operations v_Vector)
-<<<<<<< HEAD
       (self rhs: t_PolynomialRingElement v_Vector)
      = ntt_multiply #v_Vector self rhs
 
 let add_to_ring_element
-=======
-      (self error: t_PolynomialRingElement v_Vector)
-     =
-  let self:t_PolynomialRingElement v_Vector = add_error_reduce #v_Vector self error in
-  self
-
-let impl_2__add_standard_error_reduce
->>>>>>> a177c4d9
-      (#v_Vector: Type0)
-      (#[FStar.Tactics.Typeclasses.tcresolve ()]
-          i1:
-          Libcrux_ml_kem.Vector.Traits.t_Operations v_Vector)
-      (self error: t_PolynomialRingElement v_Vector)
-     =
-<<<<<<< HEAD
+      (#v_Vector: Type0)
+      (v_K: usize)
+      (#[FStar.Tactics.Typeclasses.tcresolve ()]
+          i1:
+          Libcrux_ml_kem.Vector.Traits.t_Operations v_Vector)
+      (myself rhs: t_PolynomialRingElement v_Vector)
+     =
   let v__myself:t_Array v_Vector (sz 16) = myself.f_coefficients in
   let myself:t_PolynomialRingElement v_Vector =
     Rust_primitives.Hax.Folds.fold_range (sz 0)
@@ -877,12 +747,63 @@
   myself
 
 let impl_2__add_to_ring_element
-=======
+      (#v_Vector: Type0)
+      (v_K: usize)
+      (#[FStar.Tactics.Typeclasses.tcresolve ()]
+          i1:
+          Libcrux_ml_kem.Vector.Traits.t_Operations v_Vector)
+      (self rhs: t_PolynomialRingElement v_Vector)
+     =
+  let self:t_PolynomialRingElement v_Vector = add_to_ring_element #v_Vector v_K self rhs in
+  self
+
+let impl_2__poly_barrett_reduce
+      (#v_Vector: Type0)
+      (#[FStar.Tactics.Typeclasses.tcresolve ()]
+          i1:
+          Libcrux_ml_kem.Vector.Traits.t_Operations v_Vector)
+      (self: t_PolynomialRingElement v_Vector)
+     =
+  let self:t_PolynomialRingElement v_Vector = poly_barrett_reduce #v_Vector self in
+  self
+
+let impl_2__subtract_reduce
+      (#v_Vector: Type0)
+      (#[FStar.Tactics.Typeclasses.tcresolve ()]
+          i1:
+          Libcrux_ml_kem.Vector.Traits.t_Operations v_Vector)
+      (self b: t_PolynomialRingElement v_Vector)
+     = subtract_reduce #v_Vector self b
+
+let impl_2__add_message_error_reduce
+      (#v_Vector: Type0)
+      (#[FStar.Tactics.Typeclasses.tcresolve ()]
+          i1:
+          Libcrux_ml_kem.Vector.Traits.t_Operations v_Vector)
+      (self message result: t_PolynomialRingElement v_Vector)
+     = add_message_error_reduce #v_Vector self message result
+
+let impl_2__add_error_reduce
+      (#v_Vector: Type0)
+      (#[FStar.Tactics.Typeclasses.tcresolve ()]
+          i1:
+          Libcrux_ml_kem.Vector.Traits.t_Operations v_Vector)
+      (self error: t_PolynomialRingElement v_Vector)
+     =
+  let self:t_PolynomialRingElement v_Vector = add_error_reduce #v_Vector self error in
+  self
+
+let impl_2__add_standard_error_reduce
+      (#v_Vector: Type0)
+      (#[FStar.Tactics.Typeclasses.tcresolve ()]
+          i1:
+          Libcrux_ml_kem.Vector.Traits.t_Operations v_Vector)
+      (self error: t_PolynomialRingElement v_Vector)
+     =
   let self:t_PolynomialRingElement v_Vector = add_standard_error_reduce #v_Vector self error in
   self
 
 let impl_2__ntt_multiply
->>>>>>> a177c4d9
       (#v_Vector: Type0)
       (#[FStar.Tactics.Typeclasses.tcresolve ()]
           i1:
