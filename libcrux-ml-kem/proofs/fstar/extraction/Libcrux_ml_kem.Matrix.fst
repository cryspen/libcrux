--- conflicted
+++ resolved
@@ -137,7 +137,6 @@
   let _:Prims.unit = result in
   v_A_transpose
 
-<<<<<<< HEAD
 #push-options "--admit_smt_queries true"
 
 let compute_As_plus_e
@@ -235,8 +234,6 @@
 
 #pop-options
 
-=======
->>>>>>> a177c4d9
 #push-options "--admit_smt_queries true"
 
 let compute_message
