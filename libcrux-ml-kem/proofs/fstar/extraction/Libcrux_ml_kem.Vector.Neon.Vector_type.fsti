module Libcrux_ml_kem.Vector.Neon.Vector_type
#set-options "--fuel 0 --ifuel 1 --z3rlimit 80"
open Core
open FStar.Mul

type t_SIMD128Vector = {
  f_low:u8;
  f_high:u8
}

val repr (x:t_SIMD128Vector) : t_Array i16 (sz 16)

[@@ FStar.Tactics.Typeclasses.tcinstance]
val impl:Core.Clone.t_Clone t_SIMD128Vector

[@@ FStar.Tactics.Typeclasses.tcinstance]
val impl_1:Core.Marker.t_Copy t_SIMD128Vector

val to_i16_array (v: t_SIMD128Vector)
    : Prims.Pure (t_Array i16 (sz 16))
      Prims.l_True
      (ensures
        fun result ->
<<<<<<< HEAD
          let result:t_SIMD128Vector = result in
          repr result == Seq.create 16 (mk_i16 0))
=======
          let result:t_Array i16 (sz 16) = result in
          result == repr v)
>>>>>>> a09ba242

val from_i16_array (array: t_Slice i16)
    : Prims.Pure t_SIMD128Vector
      Prims.l_True
      (ensures
        fun result ->
          let result:t_SIMD128Vector = result in
          repr result == array)

<<<<<<< HEAD
[@@ FStar.Tactics.Typeclasses.tcinstance]
val impl:Core.Clone.t_Clone t_SIMD128Vector

[@@ FStar.Tactics.Typeclasses.tcinstance]
val impl_1:Core.Marker.t_Copy t_SIMD128Vector

val to_i16_array (v: t_SIMD128Vector)
    : Prims.Pure (t_Array i16 (mk_usize 16))
      Prims.l_True
      (ensures
        fun result ->
          let result:t_Array i16 (mk_usize 16) = result in
          result == repr v)
=======
val v_ZERO: Prims.unit
  -> Prims.Pure t_SIMD128Vector
      Prims.l_True
      (ensures
        fun result ->
          let result:t_SIMD128Vector = result in
          repr result == Seq.create 16 0s)
>>>>>>> a09ba242
<|MERGE_RESOLUTION|>--- conflicted
+++ resolved
@@ -21,13 +21,8 @@
       Prims.l_True
       (ensures
         fun result ->
-<<<<<<< HEAD
-          let result:t_SIMD128Vector = result in
-          repr result == Seq.create 16 (mk_i16 0))
-=======
           let result:t_Array i16 (sz 16) = result in
           result == repr v)
->>>>>>> a09ba242
 
 val from_i16_array (array: t_Slice i16)
     : Prims.Pure t_SIMD128Vector
@@ -37,26 +32,10 @@
           let result:t_SIMD128Vector = result in
           repr result == array)
 
-<<<<<<< HEAD
-[@@ FStar.Tactics.Typeclasses.tcinstance]
-val impl:Core.Clone.t_Clone t_SIMD128Vector
-
-[@@ FStar.Tactics.Typeclasses.tcinstance]
-val impl_1:Core.Marker.t_Copy t_SIMD128Vector
-
-val to_i16_array (v: t_SIMD128Vector)
-    : Prims.Pure (t_Array i16 (mk_usize 16))
-      Prims.l_True
-      (ensures
-        fun result ->
-          let result:t_Array i16 (mk_usize 16) = result in
-          result == repr v)
-=======
 val v_ZERO: Prims.unit
   -> Prims.Pure t_SIMD128Vector
       Prims.l_True
       (ensures
         fun result ->
           let result:t_SIMD128Vector = result in
-          repr result == Seq.create 16 0s)
->>>>>>> a09ba242
+          repr result == Seq.create 16 (mk_i16 0))