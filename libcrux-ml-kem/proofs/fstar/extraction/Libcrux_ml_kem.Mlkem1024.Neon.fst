--- conflicted
+++ resolved
@@ -10,54 +10,18 @@
     public_key.Libcrux_ml_kem.Types.f_value
 
 let validate_private_key
-      (private_key: Libcrux_ml_kem.Types.t_MlKemPrivateKey (mk_usize 3168))
-      (ciphertext: Libcrux_ml_kem.Types.t_MlKemCiphertext (mk_usize 1568))
+      (private_key: Libcrux_ml_kem.Types.t_MlKemPrivateKey (sz 3168))
+      (ciphertext: Libcrux_ml_kem.Types.t_MlKemCiphertext (sz 1568))
      =
-  Libcrux_ml_kem.Ind_cca.Instantiations.Neon.validate_private_key (mk_usize 4)
-    (mk_usize 3168)
-    (mk_usize 1568)
+  Libcrux_ml_kem.Ind_cca.Instantiations.Neon.validate_private_key (sz 4)
+    (sz 3168)
+    (sz 1568)
     private_key
     ciphertext
 
-let validate_private_key_only (private_key: Libcrux_ml_kem.Types.t_MlKemPrivateKey (mk_usize 3168)) =
-  Libcrux_ml_kem.Ind_cca.Instantiations.Neon.validate_private_key_only (mk_usize 4)
-    (mk_usize 3168)
-    private_key
+let validate_private_key_only (private_key: Libcrux_ml_kem.Types.t_MlKemPrivateKey (sz 3168)) =
+  Libcrux_ml_kem.Ind_cca.Instantiations.Neon.validate_private_key_only (sz 4) (sz 3168) private_key
 
-<<<<<<< HEAD
-let decapsulate
-      (private_key: Libcrux_ml_kem.Types.t_MlKemPrivateKey (mk_usize 3168))
-      (ciphertext: Libcrux_ml_kem.Types.t_MlKemCiphertext (mk_usize 1568))
-     =
-  Libcrux_ml_kem.Ind_cca.Instantiations.Neon.decapsulate (mk_usize 4) (mk_usize 3168)
-    (mk_usize 1536) (mk_usize 1568) (mk_usize 1568) (mk_usize 1536) (mk_usize 1408) (mk_usize 160)
-    (mk_usize 11) (mk_usize 5) (mk_usize 352) (mk_usize 2) (mk_usize 128) (mk_usize 2)
-    (mk_usize 128) (mk_usize 1600) private_key ciphertext
-
-let encapsulate
-      (public_key: Libcrux_ml_kem.Types.t_MlKemPublicKey (mk_usize 1568))
-      (randomness: t_Array u8 (mk_usize 32))
-     =
-  Libcrux_ml_kem.Ind_cca.Instantiations.Neon.encapsulate (mk_usize 4) (mk_usize 1568)
-    (mk_usize 1568) (mk_usize 1536) (mk_usize 1408) (mk_usize 160) (mk_usize 11) (mk_usize 5)
-    (mk_usize 352) (mk_usize 2) (mk_usize 128) (mk_usize 2) (mk_usize 128) public_key randomness
-
-let generate_key_pair (randomness: t_Array u8 (mk_usize 64)) =
-  Libcrux_ml_kem.Ind_cca.Instantiations.Neon.generate_keypair (mk_usize 4)
-    (mk_usize 1536)
-    (mk_usize 3168)
-    (mk_usize 1568)
-    (mk_usize 1536)
-    (mk_usize 2)
-    (mk_usize 128)
-    randomness
-
-let validate_public_key (public_key: Libcrux_ml_kem.Types.t_MlKemPublicKey (mk_usize 1568)) =
-  Libcrux_ml_kem.Ind_cca.Instantiations.Neon.validate_public_key (mk_usize 4)
-    (mk_usize 1536)
-    (mk_usize 1568)
-    public_key.Libcrux_ml_kem.Types.f_value
-=======
 let generate_key_pair (randomness: t_Array u8 (sz 64)) =
   Libcrux_ml_kem.Ind_cca.Instantiations.Neon.generate_keypair (sz 4)
     (sz 1536)
@@ -81,5 +45,4 @@
      =
   Libcrux_ml_kem.Ind_cca.Instantiations.Neon.decapsulate (sz 4) (sz 3168) (sz 1536) (sz 1568)
     (sz 1568) (sz 1536) (sz 1408) (sz 160) (sz 11) (sz 5) (sz 352) (sz 2) (sz 128) (sz 2) (sz 128)
-    (sz 1600) private_key ciphertext
->>>>>>> a09ba242
+    (sz 1600) private_key ciphertext