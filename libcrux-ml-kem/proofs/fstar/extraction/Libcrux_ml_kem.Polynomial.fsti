--- conflicted
+++ resolved
@@ -9,30 +9,21 @@
   let open Libcrux_ml_kem.Vector.Traits in
   ()
 
-let v_ZETAS_TIMES_MONTGOMERY_R: t_Array i16 (mk_usize 128) =
+let v_ZETAS_TIMES_MONTGOMERY_R: t_Array i16 (sz 128) =
   let _:Prims.unit = assert_norm (pow2 16 == 65536) in
   let list =
     [
-      mk_i16 (-1044); mk_i16 (-758); mk_i16 (-359); mk_i16 (-1517); mk_i16 1493; mk_i16 1422;
-      mk_i16 287; mk_i16 202; mk_i16 (-171); mk_i16 622; mk_i16 1577; mk_i16 182; mk_i16 962;
-      mk_i16 (-1202); mk_i16 (-1474); mk_i16 1468; mk_i16 573; mk_i16 (-1325); mk_i16 264;
-      mk_i16 383; mk_i16 (-829); mk_i16 1458; mk_i16 (-1602); mk_i16 (-130); mk_i16 (-681);
-      mk_i16 1017; mk_i16 732; mk_i16 608; mk_i16 (-1542); mk_i16 411; mk_i16 (-205); mk_i16 (-1571);
-      mk_i16 1223; mk_i16 652; mk_i16 (-552); mk_i16 1015; mk_i16 (-1293); mk_i16 1491;
-      mk_i16 (-282); mk_i16 (-1544); mk_i16 516; mk_i16 (-8); mk_i16 (-320); mk_i16 (-666);
-      mk_i16 (-1618); mk_i16 (-1162); mk_i16 126; mk_i16 1469; mk_i16 (-853); mk_i16 (-90);
-      mk_i16 (-271); mk_i16 830; mk_i16 107; mk_i16 (-1421); mk_i16 (-247); mk_i16 (-951);
-      mk_i16 (-398); mk_i16 961; mk_i16 (-1508); mk_i16 (-725); mk_i16 448; mk_i16 (-1065);
-      mk_i16 677; mk_i16 (-1275); mk_i16 (-1103); mk_i16 430; mk_i16 555; mk_i16 843; mk_i16 (-1251);
-      mk_i16 871; mk_i16 1550; mk_i16 105; mk_i16 422; mk_i16 587; mk_i16 177; mk_i16 (-235);
-      mk_i16 (-291); mk_i16 (-460); mk_i16 1574; mk_i16 1653; mk_i16 (-246); mk_i16 778; mk_i16 1159;
-      mk_i16 (-147); mk_i16 (-777); mk_i16 1483; mk_i16 (-602); mk_i16 1119; mk_i16 (-1590);
-      mk_i16 644; mk_i16 (-872); mk_i16 349; mk_i16 418; mk_i16 329; mk_i16 (-156); mk_i16 (-75);
-      mk_i16 817; mk_i16 1097; mk_i16 603; mk_i16 610; mk_i16 1322; mk_i16 (-1285); mk_i16 (-1465);
-      mk_i16 384; mk_i16 (-1215); mk_i16 (-136); mk_i16 1218; mk_i16 (-1335); mk_i16 (-874);
-      mk_i16 220; mk_i16 (-1187); mk_i16 (-1659); mk_i16 (-1185); mk_i16 (-1530); mk_i16 (-1278);
-      mk_i16 794; mk_i16 (-1510); mk_i16 (-854); mk_i16 (-870); mk_i16 478; mk_i16 (-108);
-      mk_i16 (-308); mk_i16 996; mk_i16 991; mk_i16 958; mk_i16 (-1460); mk_i16 1522; mk_i16 1628
+      (-1044s); (-758s); (-359s); (-1517s); 1493s; 1422s; 287s; 202s; (-171s); 622s; 1577s; 182s;
+      962s; (-1202s); (-1474s); 1468s; 573s; (-1325s); 264s; 383s; (-829s); 1458s; (-1602s); (-130s);
+      (-681s); 1017s; 732s; 608s; (-1542s); 411s; (-205s); (-1571s); 1223s; 652s; (-552s); 1015s;
+      (-1293s); 1491s; (-282s); (-1544s); 516s; (-8s); (-320s); (-666s); (-1618s); (-1162s); 126s;
+      1469s; (-853s); (-90s); (-271s); 830s; 107s; (-1421s); (-247s); (-951s); (-398s); 961s;
+      (-1508s); (-725s); 448s; (-1065s); 677s; (-1275s); (-1103s); 430s; 555s; 843s; (-1251s); 871s;
+      1550s; 105s; 422s; 587s; 177s; (-235s); (-291s); (-460s); 1574s; 1653s; (-246s); 778s; 1159s;
+      (-147s); (-777s); 1483s; (-602s); 1119s; (-1590s); 644s; (-872s); 349s; 418s; 329s; (-156s);
+      (-75s); 817s; 1097s; 603s; 610s; 1322s; (-1285s); (-1465s); 384s; (-1215s); (-136s); 1218s;
+      (-1335s); (-874s); 220s; (-1187s); (-1659s); (-1185s); (-1530s); (-1278s); 794s; (-1510s);
+      (-854s); (-870s); 478s; (-108s); (-308s); 996s; 991s; 958s; (-1460s); 1522s; 1628s
     ]
   in
   FStar.Pervasives.assert_norm (Prims.eq2 (List.Tot.length list) 128);
@@ -40,7 +31,7 @@
 
 val zeta (i: usize)
     : Prims.Pure i16
-      (requires i <. mk_usize 128)
+      (requires i <. sz 128)
       (ensures
         fun result ->
           let result:i16 = result in
@@ -52,7 +43,7 @@
 
 type t_PolynomialRingElement
   (v_Vector: Type0) {| i1: Libcrux_ml_kem.Vector.Traits.t_Operations v_Vector |}
-  = { f_coefficients:t_Array v_Vector (mk_usize 16) }
+  = { f_coefficients:t_Array v_Vector (sz 16) }
 
 let to_spec_poly_t (#v_Vector: Type0)
     {| i2: Libcrux_ml_kem.Vector.Traits.t_Operations v_Vector |}
@@ -128,32 +119,14 @@
 val add_error_reduce
       (#v_Vector: Type0)
       {| i1: Libcrux_ml_kem.Vector.Traits.t_Operations v_Vector |}
-<<<<<<< HEAD
-      (a: t_Slice i16)
-    : Prims.Pure (t_PolynomialRingElement v_Vector)
-      (requires
-        (v_VECTORS_IN_RING_ELEMENT *! mk_usize 16 <: usize) <=.
-        (Core.Slice.impl__len #i16 a <: usize))
-      (fun _ -> Prims.l_True)
-=======
       (myself error: t_PolynomialRingElement v_Vector)
     : Prims.Pure (t_PolynomialRingElement v_Vector) Prims.l_True (fun _ -> Prims.l_True)
->>>>>>> a09ba242
 
 val add_standard_error_reduce
       (#v_Vector: Type0)
       {| i1: Libcrux_ml_kem.Vector.Traits.t_Operations v_Vector |}
-<<<<<<< HEAD
-      (a: t_Slice i16)
-    : Prims.Pure (t_PolynomialRingElement v_Vector)
-      (requires
-        (v_VECTORS_IN_RING_ELEMENT *! mk_usize 16 <: usize) <=.
-        (Core.Slice.impl__len #i16 a <: usize))
-      (fun _ -> Prims.l_True)
-=======
       (myself error: t_PolynomialRingElement v_Vector)
     : Prims.Pure (t_PolynomialRingElement v_Vector) Prims.l_True (fun _ -> Prims.l_True)
->>>>>>> a09ba242
 
 /// Given two `KyberPolynomialRingElement`s in their NTT representations,
 /// compute their product. Given two polynomials in the NTT domain `f^` and `ĵ`,
