module Libcrux_ml_kem.Polynomial
#set-options "--fuel 0 --ifuel 1 --z3rlimit 80"
open Core
open FStar.Mul

let _ =
  (* This module has implicit dependencies, here we make them explicit. *)
  (* The implicit dependencies arise from typeclasses instances. *)
  let open Libcrux_ml_kem.Vector.Traits in
  ()

let v_ZETAS_TIMES_MONTGOMERY_R: t_Array i16 (mk_usize 128) =
  let _:Prims.unit = assert_norm (pow2 16 == 65536) in
  let list =
    [
      mk_i16 (-1044); mk_i16 (-758); mk_i16 (-359); mk_i16 (-1517); mk_i16 1493; mk_i16 1422;
      mk_i16 287; mk_i16 202; mk_i16 (-171); mk_i16 622; mk_i16 1577; mk_i16 182; mk_i16 962;
      mk_i16 (-1202); mk_i16 (-1474); mk_i16 1468; mk_i16 573; mk_i16 (-1325); mk_i16 264;
      mk_i16 383; mk_i16 (-829); mk_i16 1458; mk_i16 (-1602); mk_i16 (-130); mk_i16 (-681);
      mk_i16 1017; mk_i16 732; mk_i16 608; mk_i16 (-1542); mk_i16 411; mk_i16 (-205); mk_i16 (-1571);
      mk_i16 1223; mk_i16 652; mk_i16 (-552); mk_i16 1015; mk_i16 (-1293); mk_i16 1491;
      mk_i16 (-282); mk_i16 (-1544); mk_i16 516; mk_i16 (-8); mk_i16 (-320); mk_i16 (-666);
      mk_i16 (-1618); mk_i16 (-1162); mk_i16 126; mk_i16 1469; mk_i16 (-853); mk_i16 (-90);
      mk_i16 (-271); mk_i16 830; mk_i16 107; mk_i16 (-1421); mk_i16 (-247); mk_i16 (-951);
      mk_i16 (-398); mk_i16 961; mk_i16 (-1508); mk_i16 (-725); mk_i16 448; mk_i16 (-1065);
      mk_i16 677; mk_i16 (-1275); mk_i16 (-1103); mk_i16 430; mk_i16 555; mk_i16 843; mk_i16 (-1251);
      mk_i16 871; mk_i16 1550; mk_i16 105; mk_i16 422; mk_i16 587; mk_i16 177; mk_i16 (-235);
      mk_i16 (-291); mk_i16 (-460); mk_i16 1574; mk_i16 1653; mk_i16 (-246); mk_i16 778; mk_i16 1159;
      mk_i16 (-147); mk_i16 (-777); mk_i16 1483; mk_i16 (-602); mk_i16 1119; mk_i16 (-1590);
      mk_i16 644; mk_i16 (-872); mk_i16 349; mk_i16 418; mk_i16 329; mk_i16 (-156); mk_i16 (-75);
      mk_i16 817; mk_i16 1097; mk_i16 603; mk_i16 610; mk_i16 1322; mk_i16 (-1285); mk_i16 (-1465);
      mk_i16 384; mk_i16 (-1215); mk_i16 (-136); mk_i16 1218; mk_i16 (-1335); mk_i16 (-874);
      mk_i16 220; mk_i16 (-1187); mk_i16 (-1659); mk_i16 (-1185); mk_i16 (-1530); mk_i16 (-1278);
      mk_i16 794; mk_i16 (-1510); mk_i16 (-854); mk_i16 (-870); mk_i16 478; mk_i16 (-108);
      mk_i16 (-308); mk_i16 996; mk_i16 991; mk_i16 958; mk_i16 (-1460); mk_i16 1522; mk_i16 1628
    ]
  in
  FStar.Pervasives.assert_norm (Prims.eq2 (List.Tot.length list) 128);
  Rust_primitives.Hax.array_of_list 128 list

val zeta (i: usize)
    : Prims.Pure i16
      (requires i <. mk_usize 128)
      (ensures
        fun result ->
          let result:i16 = result in
          Spec.Utils.is_i16b 1664 result)

let v_VECTORS_IN_RING_ELEMENT: usize =
  Libcrux_ml_kem.Constants.v_COEFFICIENTS_IN_RING_ELEMENT /!
  Libcrux_ml_kem.Vector.Traits.v_FIELD_ELEMENTS_IN_VECTOR

type t_PolynomialRingElement
  (v_Vector: Type0) {| i1: Libcrux_ml_kem.Vector.Traits.t_Operations v_Vector |}
  = { f_coefficients:t_Array v_Vector (mk_usize 16) }

let to_spec_poly_t (#v_Vector: Type0)
    {| i2: Libcrux_ml_kem.Vector.Traits.t_Operations v_Vector |}
    (p: t_PolynomialRingElement v_Vector) : Spec.MLKEM.polynomial =
    createi (sz 256) (fun i -> Spec.MLKEM.Math.to_spec_fe 
                                (Seq.index (i2._super_12682756204189288427.f_repr 
                                    (Seq.index p.f_coefficients (v i / 16))) (v i % 16)))
let to_spec_vector_t (#r:Spec.MLKEM.rank) (#v_Vector: Type0)
    {| i2: Libcrux_ml_kem.Vector.Traits.t_Operations v_Vector |}
    (m:t_Array (t_PolynomialRingElement v_Vector) r) : Spec.MLKEM.vector r =
    createi r (fun i -> to_spec_poly_t #v_Vector (m.[i]))
let to_spec_matrix_t (#r:Spec.MLKEM.rank) (#v_Vector: Type0)
    {| i2: Libcrux_ml_kem.Vector.Traits.t_Operations v_Vector |}
    (m:t_Array (t_Array (t_PolynomialRingElement v_Vector) r) r) : Spec.MLKEM.matrix r =
    createi r (fun i -> to_spec_vector_t #r #v_Vector (m.[i]))

[@@ FStar.Tactics.Typeclasses.tcinstance]
val impl
      (#v_Vector: Type0)
      {| i1: Core.Clone.t_Clone v_Vector |}
      {| i2: Libcrux_ml_kem.Vector.Traits.t_Operations v_Vector |}
    : Core.Clone.t_Clone (t_PolynomialRingElement v_Vector)

[@@ FStar.Tactics.Typeclasses.tcinstance]
val impl_1
      (#v_Vector: Type0)
      {| i1: Core.Marker.t_Copy v_Vector |}
      {| i2: Libcrux_ml_kem.Vector.Traits.t_Operations v_Vector |}
    : Core.Marker.t_Copy (t_PolynomialRingElement v_Vector)

<<<<<<< HEAD
val add_error_reduce
      (#v_Vector: Type0)
      {| i1: Libcrux_ml_kem.Vector.Traits.t_Operations v_Vector |}
      (myself error: t_PolynomialRingElement v_Vector)
    : Prims.Pure (t_PolynomialRingElement v_Vector)
      (requires
        forall (i: nat).
          i < 16 ==>
          Spec.Utils.is_i16b_array_opaque (28296 - 3328)
            (Libcrux_ml_kem.Vector.Traits.f_to_i16_array error.f_coefficients.[ sz i ]))
      (fun _ -> Prims.l_True)

val impl_2__add_error_reduce
      (#v_Vector: Type0)
      {| i1: Libcrux_ml_kem.Vector.Traits.t_Operations v_Vector |}
      (self error: t_PolynomialRingElement v_Vector)
    : Prims.Pure (t_PolynomialRingElement v_Vector)
      (requires
        forall (i: nat).
          i < 16 ==>
          Spec.Utils.is_i16b_array_opaque (28296 - 3328)
            (Libcrux_ml_kem.Vector.Traits.f_to_i16_array error.f_coefficients.[ sz i ]))
      (fun _ -> Prims.l_True)

val add_message_error_reduce
      (#v_Vector: Type0)
      {| i1: Libcrux_ml_kem.Vector.Traits.t_Operations v_Vector |}
      (myself message result: t_PolynomialRingElement v_Vector)
    : Prims.Pure (t_PolynomialRingElement v_Vector)
      (requires
        (forall (i: nat).
            i < 16 ==>
            Libcrux_ml_kem.Vector.Traits.f_add_opaque_pre myself.f_coefficients.[ sz i ]
              message.f_coefficients.[ sz i ] /\
            Spec.Utils.is_i16b_array_opaque (28296 - 3328)
              (Libcrux_ml_kem.Vector.Traits.f_to_i16_array (Libcrux_ml_kem.Vector.Traits.f_add_opaque
                      myself.f_coefficients.[ sz i ]
                      message.f_coefficients.[ sz i ]))))
      (fun _ -> Prims.l_True)

val impl_2__add_message_error_reduce
      (#v_Vector: Type0)
      {| i1: Libcrux_ml_kem.Vector.Traits.t_Operations v_Vector |}
      (self message result: t_PolynomialRingElement v_Vector)
    : Prims.Pure (t_PolynomialRingElement v_Vector)
      (requires
        (forall (i: nat).
            i < 16 ==>
            Libcrux_ml_kem.Vector.Traits.f_add_opaque_pre self.f_coefficients.[ sz i ]
              message.f_coefficients.[ sz i ] /\
            Spec.Utils.is_i16b_array_opaque (28296 - 3328)
              (Libcrux_ml_kem.Vector.Traits.f_to_i16_array (Libcrux_ml_kem.Vector.Traits.f_add_opaque
                      self.f_coefficients.[ sz i ]
                      message.f_coefficients.[ sz i ]))))
      (fun _ -> Prims.l_True)
=======
val v_ZERO:
    #v_Vector: Type0 ->
    {| i1: Libcrux_ml_kem.Vector.Traits.t_Operations v_Vector |} ->
    Prims.unit
  -> Prims.Pure (t_PolynomialRingElement v_Vector) Prims.l_True (fun _ -> Prims.l_True)
>>>>>>> a177c4d9

val from_i16_array
      (#v_Vector: Type0)
      {| i1: Libcrux_ml_kem.Vector.Traits.t_Operations v_Vector |}
<<<<<<< HEAD
      (myself error: t_PolynomialRingElement v_Vector)
    : Prims.Pure (t_PolynomialRingElement v_Vector)
      (requires
        forall (i: nat).
          i < 16 ==>
          Spec.Utils.is_i16b_array_opaque (28296 - 3328)
            (Libcrux_ml_kem.Vector.Traits.f_to_i16_array error.f_coefficients.[ sz i ]))
=======
      (a: t_Slice i16)
    : Prims.Pure (t_PolynomialRingElement v_Vector)
      (requires
        (v_VECTORS_IN_RING_ELEMENT *! mk_usize 16 <: usize) <=.
        (Core.Slice.impl__len #i16 a <: usize))
>>>>>>> a177c4d9
      (fun _ -> Prims.l_True)

/// Given two polynomial ring elements `lhs` and `rhs`, compute the pointwise
/// sum of their constituent coefficients.
val add_to_ring_element
      (#v_Vector: Type0)
      (v_K: usize)
      {| i1: Libcrux_ml_kem.Vector.Traits.t_Operations v_Vector |}
<<<<<<< HEAD
      (self error: t_PolynomialRingElement v_Vector)
    : Prims.Pure (t_PolynomialRingElement v_Vector)
      (requires
        forall (i: nat).
          i < 16 ==>
          Spec.Utils.is_i16b_array_opaque (28296 - 3328)
            (Libcrux_ml_kem.Vector.Traits.f_to_i16_array error.f_coefficients.[ sz i ]))
      (fun _ -> Prims.l_True)
=======
      (myself rhs: t_PolynomialRingElement v_Vector)
    : Prims.Pure (t_PolynomialRingElement v_Vector) Prims.l_True (fun _ -> Prims.l_True)
>>>>>>> a177c4d9

val poly_barrett_reduce
      (#v_Vector: Type0)
      {| i1: Libcrux_ml_kem.Vector.Traits.t_Operations v_Vector |}
      (myself: t_PolynomialRingElement v_Vector)
    : Prims.Pure (t_PolynomialRingElement v_Vector)
      (requires
        forall (i: nat).
          i < v v_VECTORS_IN_RING_ELEMENT ==>
          Spec.Utils.is_i16b_array_opaque 28296
            (Libcrux_ml_kem.Vector.Traits.f_to_i16_array myself.f_coefficients.[ sz i ]))
      (fun _ -> Prims.l_True)

<<<<<<< HEAD
val impl_2__poly_barrett_reduce
      (#v_Vector: Type0)
      {| i1: Libcrux_ml_kem.Vector.Traits.t_Operations v_Vector |}
      (self: t_PolynomialRingElement v_Vector)
    : Prims.Pure (t_PolynomialRingElement v_Vector)
      (requires
        forall (i: nat).
          i < v v_VECTORS_IN_RING_ELEMENT ==>
          Spec.Utils.is_i16b_array_opaque 28296
            (Libcrux_ml_kem.Vector.Traits.f_to_i16_array self.f_coefficients.[ sz i ]))
      (fun _ -> Prims.l_True)

=======
>>>>>>> a177c4d9
val subtract_reduce
      (#v_Vector: Type0)
      {| i1: Libcrux_ml_kem.Vector.Traits.t_Operations v_Vector |}
      (myself b: t_PolynomialRingElement v_Vector)
    : Prims.Pure (t_PolynomialRingElement v_Vector)
      (requires
        forall (i: nat).
          i < 16 ==>
          Spec.Utils.is_i16b_array_opaque (28296 - 3328)
            (Libcrux_ml_kem.Vector.Traits.f_to_i16_array myself.f_coefficients.[ sz i ]))
      (fun _ -> Prims.l_True)

val add_message_error_reduce
      (#v_Vector: Type0)
      {| i1: Libcrux_ml_kem.Vector.Traits.t_Operations v_Vector |}
<<<<<<< HEAD
      (self b: t_PolynomialRingElement v_Vector)
    : Prims.Pure (t_PolynomialRingElement v_Vector)
      (requires
        forall (i: nat).
          i < 16 ==>
          Spec.Utils.is_i16b_array_opaque (28296 - 3328)
            (Libcrux_ml_kem.Vector.Traits.f_to_i16_array self.f_coefficients.[ sz i ]))
      (fun _ -> Prims.l_True)
=======
      (myself message result: t_PolynomialRingElement v_Vector)
    : Prims.Pure (t_PolynomialRingElement v_Vector) Prims.l_True (fun _ -> Prims.l_True)
>>>>>>> a177c4d9

val add_error_reduce
      (#v_Vector: Type0)
      {| i1: Libcrux_ml_kem.Vector.Traits.t_Operations v_Vector |}
      (myself error: t_PolynomialRingElement v_Vector)
    : Prims.Pure (t_PolynomialRingElement v_Vector) Prims.l_True (fun _ -> Prims.l_True)

val add_standard_error_reduce
      (#v_Vector: Type0)
      {| i1: Libcrux_ml_kem.Vector.Traits.t_Operations v_Vector |}
      (myself error: t_PolynomialRingElement v_Vector)
    : Prims.Pure (t_PolynomialRingElement v_Vector) Prims.l_True (fun _ -> Prims.l_True)

/// Given two `KyberPolynomialRingElement`s in their NTT representations,
/// compute their product. Given two polynomials in the NTT domain `f^` and `ĵ`,
/// the `iᵗʰ` coefficient of the product `k\u{302}` is determined by the calculation:
/// ```plaintext
/// ĥ[2·i] + ĥ[2·i + 1]X = (f^[2·i] + f^[2·i + 1]X)·(ĝ[2·i] + ĝ[2·i + 1]X) mod (X² - ζ^(2·BitRev₇(i) + 1))
/// ```
/// This function almost implements <strong>Algorithm 10</strong> of the
/// NIST FIPS 203 standard, which is reproduced below:
/// ```plaintext
/// Input: Two arrays fˆ ∈ ℤ₂₅₆ and ĝ ∈ ℤ₂₅₆.
/// Output: An array ĥ ∈ ℤq.
/// for(i ← 0; i < 128; i++)
///     (ĥ[2i], ĥ[2i+1]) ← BaseCaseMultiply(fˆ[2i], fˆ[2i+1], ĝ[2i], ĝ[2i+1], ζ^(2·BitRev₇(i) + 1))
/// end for
/// return ĥ
/// ```
/// We say \"almost\" because the coefficients of the ring element output by
/// this function are in the Montgomery domain.
/// The NIST FIPS 203 standard can be found at
/// <https://csrc.nist.gov/pubs/fips/203/ipd>.
val ntt_multiply
      (#v_Vector: Type0)
      {| i1: Libcrux_ml_kem.Vector.Traits.t_Operations v_Vector |}
      (myself rhs: t_PolynomialRingElement v_Vector)
    : Prims.Pure (t_PolynomialRingElement v_Vector)
      (requires
        forall (i: nat).
          i < v v_VECTORS_IN_RING_ELEMENT ==>
          Spec.Utils.is_i16b_array_opaque 3328
            (Libcrux_ml_kem.Vector.Traits.f_to_i16_array myself.f_coefficients.[ sz i ]) /\
          Spec.Utils.is_i16b_array_opaque 3328
            (Libcrux_ml_kem.Vector.Traits.f_to_i16_array rhs.f_coefficients.[ sz i ]))
      (fun _ -> Prims.l_True)

val impl_2__ZERO:
    #v_Vector: Type0 ->
    {| i1: Libcrux_ml_kem.Vector.Traits.t_Operations v_Vector |} ->
    Prims.unit
  -> Prims.Pure (t_PolynomialRingElement v_Vector) Prims.l_True (fun _ -> Prims.l_True)

/// Given two polynomial ring elements `lhs` and `rhs`, compute the pointwise
/// sum of their constituent coefficients.
val impl_2__add_to_ring_element
      (#v_Vector: Type0)
      (v_K: usize)
      {| i1: Libcrux_ml_kem.Vector.Traits.t_Operations v_Vector |}
      (self rhs: t_PolynomialRingElement v_Vector)
    : Prims.Pure (t_PolynomialRingElement v_Vector)
      (requires
        forall (i: nat).
          i < v v_VECTORS_IN_RING_ELEMENT ==>
          Spec.Utils.is_i16b_array_opaque 3328
            (Libcrux_ml_kem.Vector.Traits.f_to_i16_array self.f_coefficients.[ sz i ]) /\
          Spec.Utils.is_i16b_array_opaque 3328
            (Libcrux_ml_kem.Vector.Traits.f_to_i16_array rhs.f_coefficients.[ sz i ]))
      (fun _ -> Prims.l_True)

val impl_2__poly_barrett_reduce
      (#v_Vector: Type0)
      {| i1: Libcrux_ml_kem.Vector.Traits.t_Operations v_Vector |}
<<<<<<< HEAD
      (myself rhs: t_PolynomialRingElement v_Vector)
    : Prims.Pure (t_PolynomialRingElement v_Vector)
      (requires
        forall (i: nat).
          i < v (Core.Slice.impl__len myself.f_coefficients) ==>
          Libcrux_ml_kem.Vector.Traits.f_add_opaque_pre myself.f_coefficients.[ sz i ]
            rhs.f_coefficients.[ sz i ])
      (ensures
        fun myself_future ->
          let myself_future:t_PolynomialRingElement v_Vector = myself_future in
          forall (i: nat).
            i < v (Core.Slice.impl__len myself.f_coefficients) ==>
            Libcrux_ml_kem.Vector.Traits.f_add_opaque_post myself.f_coefficients.[ sz i ]
              rhs.f_coefficients.[ sz i ]
              myself_future.f_coefficients.[ sz i ])
=======
      (self: t_PolynomialRingElement v_Vector)
    : Prims.Pure (t_PolynomialRingElement v_Vector) Prims.l_True (fun _ -> Prims.l_True)
>>>>>>> a177c4d9

val impl_2__subtract_reduce
      (#v_Vector: Type0)
      {| i1: Libcrux_ml_kem.Vector.Traits.t_Operations v_Vector |}
      (self b: t_PolynomialRingElement v_Vector)
    : Prims.Pure (t_PolynomialRingElement v_Vector) Prims.l_True (fun _ -> Prims.l_True)

val impl_2__add_message_error_reduce
      (#v_Vector: Type0)
      {| i1: Libcrux_ml_kem.Vector.Traits.t_Operations v_Vector |}
      (self message result: t_PolynomialRingElement v_Vector)
    : Prims.Pure (t_PolynomialRingElement v_Vector) Prims.l_True (fun _ -> Prims.l_True)

val impl_2__add_error_reduce
      (#v_Vector: Type0)
      {| i1: Libcrux_ml_kem.Vector.Traits.t_Operations v_Vector |}
      (self error: t_PolynomialRingElement v_Vector)
    : Prims.Pure (t_PolynomialRingElement v_Vector) Prims.l_True (fun _ -> Prims.l_True)

val impl_2__add_standard_error_reduce
      (#v_Vector: Type0)
      {| i1: Libcrux_ml_kem.Vector.Traits.t_Operations v_Vector |}
      (self error: t_PolynomialRingElement v_Vector)
    : Prims.Pure (t_PolynomialRingElement v_Vector) Prims.l_True (fun _ -> Prims.l_True)

val impl_2__ntt_multiply
      (#v_Vector: Type0)
      {| i1: Libcrux_ml_kem.Vector.Traits.t_Operations v_Vector |}
      (self rhs: t_PolynomialRingElement v_Vector)
<<<<<<< HEAD
    : Prims.Pure (t_PolynomialRingElement v_Vector)
      (requires
        forall (i: nat).
          i < v (Core.Slice.impl__len self.f_coefficients) ==>
          Libcrux_ml_kem.Vector.Traits.f_add_opaque_pre self.f_coefficients.[ sz i ]
            rhs.f_coefficients.[ sz i ])
=======
    : Prims.Pure (t_PolynomialRingElement v_Vector) Prims.l_True (fun _ -> Prims.l_True)

val impl_2__from_i16_array
      (#v_Vector: Type0)
      {| i1: Libcrux_ml_kem.Vector.Traits.t_Operations v_Vector |}
      (a: t_Slice i16)
    : Prims.Pure (t_PolynomialRingElement v_Vector)
      (requires
        (v_VECTORS_IN_RING_ELEMENT *! mk_usize 16 <: usize) <=.
        (Core.Slice.impl__len #i16 a <: usize))
>>>>>>> a177c4d9
      (fun _ -> Prims.l_True)<|MERGE_RESOLUTION|>--- conflicted
+++ resolved
@@ -83,7 +83,6 @@
       {| i2: Libcrux_ml_kem.Vector.Traits.t_Operations v_Vector |}
     : Core.Marker.t_Copy (t_PolynomialRingElement v_Vector)
 
-<<<<<<< HEAD
 val add_error_reduce
       (#v_Vector: Type0)
       {| i1: Libcrux_ml_kem.Vector.Traits.t_Operations v_Vector |}
@@ -96,7 +95,7 @@
             (Libcrux_ml_kem.Vector.Traits.f_to_i16_array error.f_coefficients.[ sz i ]))
       (fun _ -> Prims.l_True)
 
-val impl_2__add_error_reduce
+val from_i16_array
       (#v_Vector: Type0)
       {| i1: Libcrux_ml_kem.Vector.Traits.t_Operations v_Vector |}
       (self error: t_PolynomialRingElement v_Vector)
@@ -108,8 +107,11 @@
             (Libcrux_ml_kem.Vector.Traits.f_to_i16_array error.f_coefficients.[ sz i ]))
       (fun _ -> Prims.l_True)
 
-val add_message_error_reduce
-      (#v_Vector: Type0)
+/// Given two polynomial ring elements `lhs` and `rhs`, compute the pointwise
+/// sum of their constituent coefficients.
+val add_to_ring_element
+      (#v_Vector: Type0)
+      (v_K: usize)
       {| i1: Libcrux_ml_kem.Vector.Traits.t_Operations v_Vector |}
       (myself message result: t_PolynomialRingElement v_Vector)
     : Prims.Pure (t_PolynomialRingElement v_Vector)
@@ -139,18 +141,10 @@
                       self.f_coefficients.[ sz i ]
                       message.f_coefficients.[ sz i ]))))
       (fun _ -> Prims.l_True)
-=======
-val v_ZERO:
-    #v_Vector: Type0 ->
-    {| i1: Libcrux_ml_kem.Vector.Traits.t_Operations v_Vector |} ->
-    Prims.unit
-  -> Prims.Pure (t_PolynomialRingElement v_Vector) Prims.l_True (fun _ -> Prims.l_True)
->>>>>>> a177c4d9
-
-val from_i16_array
-      (#v_Vector: Type0)
-      {| i1: Libcrux_ml_kem.Vector.Traits.t_Operations v_Vector |}
-<<<<<<< HEAD
+
+val add_standard_error_reduce
+      (#v_Vector: Type0)
+      {| i1: Libcrux_ml_kem.Vector.Traits.t_Operations v_Vector |}
       (myself error: t_PolynomialRingElement v_Vector)
     : Prims.Pure (t_PolynomialRingElement v_Vector)
       (requires
@@ -158,22 +152,11 @@
           i < 16 ==>
           Spec.Utils.is_i16b_array_opaque (28296 - 3328)
             (Libcrux_ml_kem.Vector.Traits.f_to_i16_array error.f_coefficients.[ sz i ]))
-=======
-      (a: t_Slice i16)
-    : Prims.Pure (t_PolynomialRingElement v_Vector)
-      (requires
-        (v_VECTORS_IN_RING_ELEMENT *! mk_usize 16 <: usize) <=.
-        (Core.Slice.impl__len #i16 a <: usize))
->>>>>>> a177c4d9
-      (fun _ -> Prims.l_True)
-
-/// Given two polynomial ring elements `lhs` and `rhs`, compute the pointwise
-/// sum of their constituent coefficients.
-val add_to_ring_element
-      (#v_Vector: Type0)
-      (v_K: usize)
-      {| i1: Libcrux_ml_kem.Vector.Traits.t_Operations v_Vector |}
-<<<<<<< HEAD
+      (fun _ -> Prims.l_True)
+
+val impl_2__add_standard_error_reduce
+      (#v_Vector: Type0)
+      {| i1: Libcrux_ml_kem.Vector.Traits.t_Operations v_Vector |}
       (self error: t_PolynomialRingElement v_Vector)
     : Prims.Pure (t_PolynomialRingElement v_Vector)
       (requires
@@ -182,10 +165,6 @@
           Spec.Utils.is_i16b_array_opaque (28296 - 3328)
             (Libcrux_ml_kem.Vector.Traits.f_to_i16_array error.f_coefficients.[ sz i ]))
       (fun _ -> Prims.l_True)
-=======
-      (myself rhs: t_PolynomialRingElement v_Vector)
-    : Prims.Pure (t_PolynomialRingElement v_Vector) Prims.l_True (fun _ -> Prims.l_True)
->>>>>>> a177c4d9
 
 val poly_barrett_reduce
       (#v_Vector: Type0)
@@ -199,7 +178,6 @@
             (Libcrux_ml_kem.Vector.Traits.f_to_i16_array myself.f_coefficients.[ sz i ]))
       (fun _ -> Prims.l_True)
 
-<<<<<<< HEAD
 val impl_2__poly_barrett_reduce
       (#v_Vector: Type0)
       {| i1: Libcrux_ml_kem.Vector.Traits.t_Operations v_Vector |}
@@ -212,8 +190,6 @@
             (Libcrux_ml_kem.Vector.Traits.f_to_i16_array self.f_coefficients.[ sz i ]))
       (fun _ -> Prims.l_True)
 
-=======
->>>>>>> a177c4d9
 val subtract_reduce
       (#v_Vector: Type0)
       {| i1: Libcrux_ml_kem.Vector.Traits.t_Operations v_Vector |}
@@ -229,7 +205,6 @@
 val add_message_error_reduce
       (#v_Vector: Type0)
       {| i1: Libcrux_ml_kem.Vector.Traits.t_Operations v_Vector |}
-<<<<<<< HEAD
       (self b: t_PolynomialRingElement v_Vector)
     : Prims.Pure (t_PolynomialRingElement v_Vector)
       (requires
@@ -238,10 +213,6 @@
           Spec.Utils.is_i16b_array_opaque (28296 - 3328)
             (Libcrux_ml_kem.Vector.Traits.f_to_i16_array self.f_coefficients.[ sz i ]))
       (fun _ -> Prims.l_True)
-=======
-      (myself message result: t_PolynomialRingElement v_Vector)
-    : Prims.Pure (t_PolynomialRingElement v_Vector) Prims.l_True (fun _ -> Prims.l_True)
->>>>>>> a177c4d9
 
 val add_error_reduce
       (#v_Vector: Type0)
@@ -289,17 +260,8 @@
             (Libcrux_ml_kem.Vector.Traits.f_to_i16_array rhs.f_coefficients.[ sz i ]))
       (fun _ -> Prims.l_True)
 
-val impl_2__ZERO:
-    #v_Vector: Type0 ->
-    {| i1: Libcrux_ml_kem.Vector.Traits.t_Operations v_Vector |} ->
-    Prims.unit
-  -> Prims.Pure (t_PolynomialRingElement v_Vector) Prims.l_True (fun _ -> Prims.l_True)
-
-/// Given two polynomial ring elements `lhs` and `rhs`, compute the pointwise
-/// sum of their constituent coefficients.
-val impl_2__add_to_ring_element
-      (#v_Vector: Type0)
-      (v_K: usize)
+val impl_2__ntt_multiply
+      (#v_Vector: Type0)
       {| i1: Libcrux_ml_kem.Vector.Traits.t_Operations v_Vector |}
       (self rhs: t_PolynomialRingElement v_Vector)
     : Prims.Pure (t_PolynomialRingElement v_Vector)
@@ -312,10 +274,12 @@
             (Libcrux_ml_kem.Vector.Traits.f_to_i16_array rhs.f_coefficients.[ sz i ]))
       (fun _ -> Prims.l_True)
 
-val impl_2__poly_barrett_reduce
-      (#v_Vector: Type0)
-      {| i1: Libcrux_ml_kem.Vector.Traits.t_Operations v_Vector |}
-<<<<<<< HEAD
+/// Given two polynomial ring elements `lhs` and `rhs`, compute the pointwise
+/// sum of their constituent coefficients.
+val add_to_ring_element
+      (#v_Vector: Type0)
+      (v_K: usize)
+      {| i1: Libcrux_ml_kem.Vector.Traits.t_Operations v_Vector |}
       (myself rhs: t_PolynomialRingElement v_Vector)
     : Prims.Pure (t_PolynomialRingElement v_Vector)
       (requires
@@ -331,56 +295,18 @@
             Libcrux_ml_kem.Vector.Traits.f_add_opaque_post myself.f_coefficients.[ sz i ]
               rhs.f_coefficients.[ sz i ]
               myself_future.f_coefficients.[ sz i ])
-=======
-      (self: t_PolynomialRingElement v_Vector)
-    : Prims.Pure (t_PolynomialRingElement v_Vector) Prims.l_True (fun _ -> Prims.l_True)
->>>>>>> a177c4d9
-
-val impl_2__subtract_reduce
-      (#v_Vector: Type0)
-      {| i1: Libcrux_ml_kem.Vector.Traits.t_Operations v_Vector |}
-      (self b: t_PolynomialRingElement v_Vector)
-    : Prims.Pure (t_PolynomialRingElement v_Vector) Prims.l_True (fun _ -> Prims.l_True)
-
-val impl_2__add_message_error_reduce
-      (#v_Vector: Type0)
-      {| i1: Libcrux_ml_kem.Vector.Traits.t_Operations v_Vector |}
-      (self message result: t_PolynomialRingElement v_Vector)
-    : Prims.Pure (t_PolynomialRingElement v_Vector) Prims.l_True (fun _ -> Prims.l_True)
-
-val impl_2__add_error_reduce
-      (#v_Vector: Type0)
-      {| i1: Libcrux_ml_kem.Vector.Traits.t_Operations v_Vector |}
-      (self error: t_PolynomialRingElement v_Vector)
-    : Prims.Pure (t_PolynomialRingElement v_Vector) Prims.l_True (fun _ -> Prims.l_True)
-
-val impl_2__add_standard_error_reduce
-      (#v_Vector: Type0)
-      {| i1: Libcrux_ml_kem.Vector.Traits.t_Operations v_Vector |}
-      (self error: t_PolynomialRingElement v_Vector)
-    : Prims.Pure (t_PolynomialRingElement v_Vector) Prims.l_True (fun _ -> Prims.l_True)
-
-val impl_2__ntt_multiply
-      (#v_Vector: Type0)
+
+/// Given two polynomial ring elements `lhs` and `rhs`, compute the pointwise
+/// sum of their constituent coefficients.
+val impl_2__add_to_ring_element
+      (#v_Vector: Type0)
+      (v_K: usize)
       {| i1: Libcrux_ml_kem.Vector.Traits.t_Operations v_Vector |}
       (self rhs: t_PolynomialRingElement v_Vector)
-<<<<<<< HEAD
     : Prims.Pure (t_PolynomialRingElement v_Vector)
       (requires
         forall (i: nat).
           i < v (Core.Slice.impl__len self.f_coefficients) ==>
           Libcrux_ml_kem.Vector.Traits.f_add_opaque_pre self.f_coefficients.[ sz i ]
             rhs.f_coefficients.[ sz i ])
-=======
-    : Prims.Pure (t_PolynomialRingElement v_Vector) Prims.l_True (fun _ -> Prims.l_True)
-
-val impl_2__from_i16_array
-      (#v_Vector: Type0)
-      {| i1: Libcrux_ml_kem.Vector.Traits.t_Operations v_Vector |}
-      (a: t_Slice i16)
-    : Prims.Pure (t_PolynomialRingElement v_Vector)
-      (requires
-        (v_VECTORS_IN_RING_ELEMENT *! mk_usize 16 <: usize) <=.
-        (Core.Slice.impl__len #i16 a <: usize))
->>>>>>> a177c4d9
       (fun _ -> Prims.l_True)