--- conflicted
+++ resolved
@@ -38,39 +38,6 @@
             v (Seq.index (Libcrux_ml_kem.Vector.Traits.f_to_i16_array result) i) <
             v Libcrux_ml_kem.Vector.Traits.v_FIELD_MODULUS)
 
-<<<<<<< HEAD
-val deserialize_then_decompress_10_
-      (#v_Vector: Type0)
-      {| i1: Libcrux_ml_kem.Vector.Traits.t_Operations v_Vector |}
-      (serialized: t_Slice u8)
-    : Prims.Pure (Libcrux_ml_kem.Polynomial.t_PolynomialRingElement v_Vector)
-      (requires (Core.Slice.impl__len #u8 serialized <: usize) =. mk_usize 320)
-      (fun _ -> Prims.l_True)
-
-val deserialize_then_decompress_11_
-      (#v_Vector: Type0)
-      {| i1: Libcrux_ml_kem.Vector.Traits.t_Operations v_Vector |}
-      (serialized: t_Slice u8)
-    : Prims.Pure (Libcrux_ml_kem.Polynomial.t_PolynomialRingElement v_Vector)
-      (requires (Core.Slice.impl__len #u8 serialized <: usize) =. mk_usize 352)
-      (fun _ -> Prims.l_True)
-
-val deserialize_then_decompress_4_
-      (#v_Vector: Type0)
-      {| i1: Libcrux_ml_kem.Vector.Traits.t_Operations v_Vector |}
-      (serialized: t_Slice u8)
-    : Prims.Pure (Libcrux_ml_kem.Polynomial.t_PolynomialRingElement v_Vector)
-      (requires (Core.Slice.impl__len #u8 serialized <: usize) =. mk_usize 128)
-      (fun _ -> Prims.l_True)
-
-val deserialize_then_decompress_5_
-      (#v_Vector: Type0)
-      {| i1: Libcrux_ml_kem.Vector.Traits.t_Operations v_Vector |}
-      (serialized: t_Slice u8)
-    : Prims.Pure (Libcrux_ml_kem.Polynomial.t_PolynomialRingElement v_Vector)
-      (requires (Core.Slice.impl__len #u8 serialized <: usize) =. mk_usize 160)
-      (fun _ -> Prims.l_True)
-=======
 val compress_then_serialize_message
       (#v_Vector: Type0)
       {| i1: Libcrux_ml_kem.Vector.Traits.t_Operations v_Vector |}
@@ -83,12 +50,11 @@
           result ==
           Spec.MLKEM.compress_then_encode_message (Libcrux_ml_kem.Polynomial.to_spec_poly_t #v_Vector
                 re))
->>>>>>> a09ba242
 
 val deserialize_then_decompress_message
       (#v_Vector: Type0)
       {| i1: Libcrux_ml_kem.Vector.Traits.t_Operations v_Vector |}
-      (serialized: t_Array u8 (mk_usize 32))
+      (serialized: t_Array u8 (sz 32))
     : Prims.Pure (Libcrux_ml_kem.Polynomial.t_PolynomialRingElement v_Vector)
       Prims.l_True
       (ensures
@@ -100,18 +66,9 @@
 val serialize_uncompressed_ring_element
       (#v_Vector: Type0)
       {| i1: Libcrux_ml_kem.Vector.Traits.t_Operations v_Vector |}
-<<<<<<< HEAD
-      (serialized: t_Slice u8)
-    : Prims.Pure (Libcrux_ml_kem.Polynomial.t_PolynomialRingElement v_Vector)
-      (requires
-        (v_COMPRESSION_FACTOR =. mk_usize 10 || v_COMPRESSION_FACTOR =. mk_usize 11) &&
-        (Core.Slice.impl__len #u8 serialized <: usize) =.
-        (mk_usize 32 *! v_COMPRESSION_FACTOR <: usize))
-=======
       (re: Libcrux_ml_kem.Polynomial.t_PolynomialRingElement v_Vector)
     : Prims.Pure (t_Array u8 (sz 384))
       (requires coefficients_field_modulus_range re)
->>>>>>> a09ba242
       (ensures
         fun result ->
           let result:t_Array u8 (sz 384) = result in
@@ -233,44 +190,12 @@
       (re: Libcrux_ml_kem.Polynomial.t_PolynomialRingElement v_Vector)
       (serialized: t_Slice u8)
     : Prims.Pure (t_Slice u8)
-      (requires (Core.Slice.impl__len #u8 serialized <: usize) =. mk_usize 160)
+      (requires (Core.Slice.impl__len #u8 serialized <: usize) =. sz 160)
       (ensures
         fun serialized_future ->
           let serialized_future:t_Slice u8 = serialized_future in
           Core.Slice.impl__len #u8 serialized_future == Core.Slice.impl__len #u8 serialized)
 
-<<<<<<< HEAD
-val compress_then_serialize_message
-      (#v_Vector: Type0)
-      {| i1: Libcrux_ml_kem.Vector.Traits.t_Operations v_Vector |}
-      (re: Libcrux_ml_kem.Polynomial.t_PolynomialRingElement v_Vector)
-    : Prims.Pure (t_Array u8 (mk_usize 32))
-      (requires coefficients_field_modulus_range re)
-      (ensures
-        fun result ->
-          let result:t_Array u8 (mk_usize 32) = result in
-          result ==
-          Spec.MLKEM.compress_then_encode_message (Libcrux_ml_kem.Polynomial.to_spec_poly_t #v_Vector
-                re))
-
-val compress_then_serialize_ring_element_u
-      (v_COMPRESSION_FACTOR v_OUT_LEN: usize)
-      (#v_Vector: Type0)
-      {| i1: Libcrux_ml_kem.Vector.Traits.t_Operations v_Vector |}
-      (re: Libcrux_ml_kem.Polynomial.t_PolynomialRingElement v_Vector)
-    : Prims.Pure (t_Array u8 v_OUT_LEN)
-      (requires
-        (v v_COMPRESSION_FACTOR == 10 \/ v v_COMPRESSION_FACTOR == 11) /\
-        v v_OUT_LEN == 32 * v v_COMPRESSION_FACTOR /\ coefficients_field_modulus_range re)
-      (ensures
-        fun result ->
-          let result:t_Array u8 v_OUT_LEN = result in
-          result ==
-          Spec.MLKEM.compress_then_byte_encode (v v_COMPRESSION_FACTOR)
-            (Libcrux_ml_kem.Polynomial.to_spec_poly_t #v_Vector re))
-
-=======
->>>>>>> a09ba242
 val compress_then_serialize_ring_element_v
       (v_K v_COMPRESSION_FACTOR v_OUT_LEN: usize)
       (#v_Vector: Type0)
@@ -294,16 +219,6 @@
 val deserialize_then_decompress_10_
       (#v_Vector: Type0)
       {| i1: Libcrux_ml_kem.Vector.Traits.t_Operations v_Vector |}
-<<<<<<< HEAD
-      (re: Libcrux_ml_kem.Polynomial.t_PolynomialRingElement v_Vector)
-    : Prims.Pure (t_Array u8 (mk_usize 384))
-      (requires coefficients_field_modulus_range re)
-      (ensures
-        fun result ->
-          let result:t_Array u8 (mk_usize 384) = result in
-          result ==
-          Spec.MLKEM.byte_encode 12 (Libcrux_ml_kem.Polynomial.to_spec_poly_t #v_Vector re))
-=======
       (serialized: t_Slice u8)
     : Prims.Pure (Libcrux_ml_kem.Polynomial.t_PolynomialRingElement v_Vector)
       (requires (Core.Slice.impl__len #u8 serialized <: usize) =. sz 320)
@@ -362,5 +277,4 @@
         fun result ->
           let result:Libcrux_ml_kem.Polynomial.t_PolynomialRingElement v_Vector = result in
           Libcrux_ml_kem.Polynomial.to_spec_poly_t #v_Vector result ==
-          Spec.MLKEM.decode_then_decompress_v #v_K serialized)
->>>>>>> a09ba242
+          Spec.MLKEM.decode_then_decompress_v #v_K serialized)