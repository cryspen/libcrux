module Libcrux_ml_kem.Mlkem768.Portable
#set-options "--fuel 0 --ifuel 1 --z3rlimit 80"
open Core
open FStar.Mul

/// Validate a public key.
/// Returns `true` if valid, and `false` otherwise.
val validate_public_key (public_key: Libcrux_ml_kem.Types.t_MlKemPublicKey (sz 1184))
    : Prims.Pure bool Prims.l_True (fun _ -> Prims.l_True)

/// Validate a private key.
/// Returns `true` if valid, and `false` otherwise.
val validate_private_key
      (private_key: Libcrux_ml_kem.Types.t_MlKemPrivateKey (mk_usize 2400))
      (ciphertext: Libcrux_ml_kem.Types.t_MlKemCiphertext (mk_usize 1088))
    : Prims.Pure bool Prims.l_True (fun _ -> Prims.l_True)

/// Validate the private key only.
/// Returns `true` if valid, and `false` otherwise.
val validate_private_key_only (private_key: Libcrux_ml_kem.Types.t_MlKemPrivateKey (mk_usize 2400))
    : Prims.Pure bool Prims.l_True (fun _ -> Prims.l_True)

<<<<<<< HEAD
/// Decapsulate ML-KEM 768
/// Generates an [`MlKemSharedSecret`].
/// The input is a reference to an [`MlKem768PrivateKey`] and an [`MlKem768Ciphertext`].
val decapsulate
      (private_key: Libcrux_ml_kem.Types.t_MlKemPrivateKey (mk_usize 2400))
      (ciphertext: Libcrux_ml_kem.Types.t_MlKemCiphertext (mk_usize 1088))
    : Prims.Pure (t_Array u8 (mk_usize 32)) Prims.l_True (fun _ -> Prims.l_True)
=======
/// Generate ML-KEM 768 Key Pair
val generate_key_pair (randomness: t_Array u8 (sz 64))
    : Prims.Pure (Libcrux_ml_kem.Types.t_MlKemKeyPair (sz 2400) (sz 1184))
      Prims.l_True
      (fun _ -> Prims.l_True)
>>>>>>> a09ba242

/// Encapsulate ML-KEM 768
/// Generates an ([`MlKem768Ciphertext`], [`MlKemSharedSecret`]) tuple.
/// The input is a reference to an [`MlKem768PublicKey`] and [`SHARED_SECRET_SIZE`]
/// bytes of `randomness`.
val encapsulate
      (public_key: Libcrux_ml_kem.Types.t_MlKemPublicKey (mk_usize 1184))
      (randomness: t_Array u8 (mk_usize 32))
    : Prims.Pure (Libcrux_ml_kem.Types.t_MlKemCiphertext (mk_usize 1088) & t_Array u8 (mk_usize 32))
      Prims.l_True
      (fun _ -> Prims.l_True)

<<<<<<< HEAD
/// Generate ML-KEM 768 Key Pair
val generate_key_pair (randomness: t_Array u8 (mk_usize 64))
    : Prims.Pure (Libcrux_ml_kem.Types.t_MlKemKeyPair (mk_usize 2400) (mk_usize 1184))
      Prims.l_True
      (fun _ -> Prims.l_True)

/// Validate a public key.
/// Returns `true` if valid, and `false` otherwise.
val validate_public_key (public_key: Libcrux_ml_kem.Types.t_MlKemPublicKey (mk_usize 1184))
    : Prims.Pure bool Prims.l_True (fun _ -> Prims.l_True)
=======
/// Decapsulate ML-KEM 768
/// Generates an [`MlKemSharedSecret`].
/// The input is a reference to an [`MlKem768PrivateKey`] and an [`MlKem768Ciphertext`].
val decapsulate
      (private_key: Libcrux_ml_kem.Types.t_MlKemPrivateKey (sz 2400))
      (ciphertext: Libcrux_ml_kem.Types.t_MlKemCiphertext (sz 1088))
    : Prims.Pure (t_Array u8 (sz 32)) Prims.l_True (fun _ -> Prims.l_True)
>>>>>>> a09ba242
<|MERGE_RESOLUTION|>--- conflicted
+++ resolved
@@ -11,59 +11,36 @@
 /// Validate a private key.
 /// Returns `true` if valid, and `false` otherwise.
 val validate_private_key
-      (private_key: Libcrux_ml_kem.Types.t_MlKemPrivateKey (mk_usize 2400))
-      (ciphertext: Libcrux_ml_kem.Types.t_MlKemCiphertext (mk_usize 1088))
+      (private_key: Libcrux_ml_kem.Types.t_MlKemPrivateKey (sz 2400))
+      (ciphertext: Libcrux_ml_kem.Types.t_MlKemCiphertext (sz 1088))
     : Prims.Pure bool Prims.l_True (fun _ -> Prims.l_True)
 
 /// Validate the private key only.
 /// Returns `true` if valid, and `false` otherwise.
-val validate_private_key_only (private_key: Libcrux_ml_kem.Types.t_MlKemPrivateKey (mk_usize 2400))
+val validate_private_key_only (private_key: Libcrux_ml_kem.Types.t_MlKemPrivateKey (sz 2400))
     : Prims.Pure bool Prims.l_True (fun _ -> Prims.l_True)
 
-<<<<<<< HEAD
-/// Decapsulate ML-KEM 768
-/// Generates an [`MlKemSharedSecret`].
-/// The input is a reference to an [`MlKem768PrivateKey`] and an [`MlKem768Ciphertext`].
-val decapsulate
-      (private_key: Libcrux_ml_kem.Types.t_MlKemPrivateKey (mk_usize 2400))
-      (ciphertext: Libcrux_ml_kem.Types.t_MlKemCiphertext (mk_usize 1088))
-    : Prims.Pure (t_Array u8 (mk_usize 32)) Prims.l_True (fun _ -> Prims.l_True)
-=======
 /// Generate ML-KEM 768 Key Pair
 val generate_key_pair (randomness: t_Array u8 (sz 64))
     : Prims.Pure (Libcrux_ml_kem.Types.t_MlKemKeyPair (sz 2400) (sz 1184))
       Prims.l_True
       (fun _ -> Prims.l_True)
->>>>>>> a09ba242
 
 /// Encapsulate ML-KEM 768
 /// Generates an ([`MlKem768Ciphertext`], [`MlKemSharedSecret`]) tuple.
 /// The input is a reference to an [`MlKem768PublicKey`] and [`SHARED_SECRET_SIZE`]
 /// bytes of `randomness`.
 val encapsulate
-      (public_key: Libcrux_ml_kem.Types.t_MlKemPublicKey (mk_usize 1184))
-      (randomness: t_Array u8 (mk_usize 32))
-    : Prims.Pure (Libcrux_ml_kem.Types.t_MlKemCiphertext (mk_usize 1088) & t_Array u8 (mk_usize 32))
+      (public_key: Libcrux_ml_kem.Types.t_MlKemPublicKey (sz 1184))
+      (randomness: t_Array u8 (sz 32))
+    : Prims.Pure (Libcrux_ml_kem.Types.t_MlKemCiphertext (sz 1088) & t_Array u8 (sz 32))
       Prims.l_True
       (fun _ -> Prims.l_True)
 
-<<<<<<< HEAD
-/// Generate ML-KEM 768 Key Pair
-val generate_key_pair (randomness: t_Array u8 (mk_usize 64))
-    : Prims.Pure (Libcrux_ml_kem.Types.t_MlKemKeyPair (mk_usize 2400) (mk_usize 1184))
-      Prims.l_True
-      (fun _ -> Prims.l_True)
-
-/// Validate a public key.
-/// Returns `true` if valid, and `false` otherwise.
-val validate_public_key (public_key: Libcrux_ml_kem.Types.t_MlKemPublicKey (mk_usize 1184))
-    : Prims.Pure bool Prims.l_True (fun _ -> Prims.l_True)
-=======
 /// Decapsulate ML-KEM 768
 /// Generates an [`MlKemSharedSecret`].
 /// The input is a reference to an [`MlKem768PrivateKey`] and an [`MlKem768Ciphertext`].
 val decapsulate
       (private_key: Libcrux_ml_kem.Types.t_MlKemPrivateKey (sz 2400))
       (ciphertext: Libcrux_ml_kem.Types.t_MlKemCiphertext (sz 1088))
-    : Prims.Pure (t_Array u8 (sz 32)) Prims.l_True (fun _ -> Prims.l_True)
->>>>>>> a09ba242
+    : Prims.Pure (t_Array u8 (sz 32)) Prims.l_True (fun _ -> Prims.l_True)