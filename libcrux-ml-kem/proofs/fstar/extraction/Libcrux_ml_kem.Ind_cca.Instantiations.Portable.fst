--- conflicted
+++ resolved
@@ -68,48 +68,5 @@
   Libcrux_ml_kem.Ind_cca.generate_keypair v_K v_CPA_PRIVATE_KEY_SIZE v_PRIVATE_KEY_SIZE
     v_PUBLIC_KEY_SIZE v_RANKED_BYTES_PER_RING_ELEMENT v_ETA1 v_ETA1_RANDOMNESS_SIZE
     #Libcrux_ml_kem.Vector.Portable.Vector_type.t_PortableVector
-<<<<<<< HEAD
-    #(Libcrux_ml_kem.Hash_functions.Portable.t_PortableHash v_K) randomness
-
-let encapsulate_unpacked
-      (v_K v_CIPHERTEXT_SIZE v_PUBLIC_KEY_SIZE v_T_AS_NTT_ENCODED_SIZE v_C1_SIZE v_C2_SIZE v_VECTOR_U_COMPRESSION_FACTOR v_VECTOR_V_COMPRESSION_FACTOR v_VECTOR_U_BLOCK_LEN v_ETA1 v_ETA1_RANDOMNESS_SIZE v_ETA2 v_ETA2_RANDOMNESS_SIZE:
-          usize)
-      (public_key:
-          Libcrux_ml_kem.Ind_cca.Unpacked.t_MlKemPublicKeyUnpacked v_K
-            Libcrux_ml_kem.Vector.Portable.Vector_type.t_PortableVector)
-      (randomness: t_Array u8 (sz 32))
-     =
-  Libcrux_ml_kem.Ind_cca.Unpacked.encapsulate_unpacked v_K v_CIPHERTEXT_SIZE v_PUBLIC_KEY_SIZE
-    v_T_AS_NTT_ENCODED_SIZE v_C1_SIZE v_C2_SIZE v_VECTOR_U_COMPRESSION_FACTOR
-    v_VECTOR_V_COMPRESSION_FACTOR v_VECTOR_U_BLOCK_LEN v_ETA1 v_ETA1_RANDOMNESS_SIZE v_ETA2
-    v_ETA2_RANDOMNESS_SIZE #Libcrux_ml_kem.Vector.Portable.Vector_type.t_PortableVector
-    #(Libcrux_ml_kem.Hash_functions.Portable.t_PortableHash v_K) public_key randomness
-
-let decapsulate_unpacked
-      (v_K v_SECRET_KEY_SIZE v_CPA_SECRET_KEY_SIZE v_PUBLIC_KEY_SIZE v_CIPHERTEXT_SIZE v_T_AS_NTT_ENCODED_SIZE v_C1_SIZE v_C2_SIZE v_VECTOR_U_COMPRESSION_FACTOR v_VECTOR_V_COMPRESSION_FACTOR v_C1_BLOCK_SIZE v_ETA1 v_ETA1_RANDOMNESS_SIZE v_ETA2 v_ETA2_RANDOMNESS_SIZE v_IMPLICIT_REJECTION_HASH_INPUT_SIZE:
-          usize)
-      (key_pair:
-          Libcrux_ml_kem.Ind_cca.Unpacked.t_MlKemKeyPairUnpacked v_K
-            Libcrux_ml_kem.Vector.Portable.Vector_type.t_PortableVector)
-      (ciphertext: Libcrux_ml_kem.Types.t_MlKemCiphertext v_CIPHERTEXT_SIZE)
-     =
-  Libcrux_ml_kem.Ind_cca.Unpacked.decapsulate_unpacked v_K v_SECRET_KEY_SIZE v_CPA_SECRET_KEY_SIZE
-    v_PUBLIC_KEY_SIZE v_CIPHERTEXT_SIZE v_T_AS_NTT_ENCODED_SIZE v_C1_SIZE v_C2_SIZE
-    v_VECTOR_U_COMPRESSION_FACTOR v_VECTOR_V_COMPRESSION_FACTOR v_C1_BLOCK_SIZE v_ETA1
-    v_ETA1_RANDOMNESS_SIZE v_ETA2 v_ETA2_RANDOMNESS_SIZE v_IMPLICIT_REJECTION_HASH_INPUT_SIZE
-    #Libcrux_ml_kem.Vector.Portable.Vector_type.t_PortableVector
-    #(Libcrux_ml_kem.Hash_functions.Portable.t_PortableHash v_K) key_pair ciphertext
-
-let generate_keypair_unpacked
-      (v_K v_CPA_PRIVATE_KEY_SIZE v_PRIVATE_KEY_SIZE v_PUBLIC_KEY_SIZE v_BYTES_PER_RING_ELEMENT v_ETA1 v_ETA1_RANDOMNESS_SIZE:
-          usize)
-      (randomness: t_Array u8 (sz 64))
-     =
-  Libcrux_ml_kem.Ind_cca.Unpacked.generate_keypair_unpacked v_K v_CPA_PRIVATE_KEY_SIZE
-    v_PRIVATE_KEY_SIZE v_PUBLIC_KEY_SIZE v_BYTES_PER_RING_ELEMENT v_ETA1 v_ETA1_RANDOMNESS_SIZE
-    #Libcrux_ml_kem.Vector.Portable.Vector_type.t_PortableVector
-    #(Libcrux_ml_kem.Hash_functions.Portable.t_PortableHash v_K) randomness
-=======
     #(Libcrux_ml_kem.Hash_functions.Portable.t_PortableHash v_K) #Libcrux_ml_kem.Variant.t_MlKem
-    randomness
->>>>>>> 41072c68
+    randomness