--- conflicted
+++ resolved
@@ -59,7 +59,7 @@
       (v_K v_CIPHERTEXT_SIZE v_PUBLIC_KEY_SIZE v_T_AS_NTT_ENCODED_SIZE v_C1_SIZE v_C2_SIZE v_VECTOR_U_COMPRESSION_FACTOR v_VECTOR_V_COMPRESSION_FACTOR v_C1_BLOCK_SIZE v_ETA1 v_ETA1_RANDOMNESS_SIZE v_ETA2 v_ETA2_RANDOMNESS_SIZE:
           usize)
       (public_key: Libcrux_ml_kem.Types.t_MlKemPublicKey v_PUBLIC_KEY_SIZE)
-      (randomness: t_Array u8 (mk_usize 32))
+      (randomness: t_Array u8 (sz 32))
      =
   Libcrux_ml_kem.Ind_cca.encapsulate v_K v_CIPHERTEXT_SIZE v_PUBLIC_KEY_SIZE v_T_AS_NTT_ENCODED_SIZE
     v_C1_SIZE v_C2_SIZE v_VECTOR_U_COMPRESSION_FACTOR v_VECTOR_V_COMPRESSION_FACTOR v_C1_BLOCK_SIZE
@@ -71,12 +71,8 @@
 let decapsulate
       (v_K v_SECRET_KEY_SIZE v_CPA_SECRET_KEY_SIZE v_PUBLIC_KEY_SIZE v_CIPHERTEXT_SIZE v_T_AS_NTT_ENCODED_SIZE v_C1_SIZE v_C2_SIZE v_VECTOR_U_COMPRESSION_FACTOR v_VECTOR_V_COMPRESSION_FACTOR v_C1_BLOCK_SIZE v_ETA1 v_ETA1_RANDOMNESS_SIZE v_ETA2 v_ETA2_RANDOMNESS_SIZE v_IMPLICIT_REJECTION_HASH_INPUT_SIZE:
           usize)
-<<<<<<< HEAD
-      (randomness: t_Array u8 (mk_usize 64))
-=======
       (private_key: Libcrux_ml_kem.Types.t_MlKemPrivateKey v_SECRET_KEY_SIZE)
       (ciphertext: Libcrux_ml_kem.Types.t_MlKemCiphertext v_CIPHERTEXT_SIZE)
->>>>>>> a09ba242
      =
   Libcrux_ml_kem.Ind_cca.decapsulate v_K v_SECRET_KEY_SIZE v_CPA_SECRET_KEY_SIZE v_PUBLIC_KEY_SIZE
     v_CIPHERTEXT_SIZE v_T_AS_NTT_ENCODED_SIZE v_C1_SIZE v_C2_SIZE v_VECTOR_U_COMPRESSION_FACTOR
