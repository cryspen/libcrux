module Libcrux_ml_kem.Vector.Avx2.Serialize
#set-options "--fuel 0 --ifuel 1 --z3rlimit 80"
open Core
open FStar.Mul

let _ =
  (* This module has implicit dependencies, here we make them explicit. *)
  (* The implicit dependencies arise from typeclasses instances. *)
  let open Libcrux_ml_kem.Vector.Portable in
  let open Libcrux_ml_kem.Vector.Traits in
  ()

#push-options "--ext context_pruning --compat_pre_core 0"

let serialize_1_ (vector: Libcrux_intrinsics.Avx2_extract.t_Vec256) =
  let lsb_to_msb:Libcrux_intrinsics.Avx2_extract.t_Vec256 =
    Libcrux_intrinsics.Avx2_extract.mm256_slli_epi16 15l vector
  in
  let low_msbs:Libcrux_intrinsics.Avx2_extract.t_Vec128 =
    Libcrux_intrinsics.Avx2_extract.mm256_castsi256_si128 lsb_to_msb
  in
  let high_msbs:Libcrux_intrinsics.Avx2_extract.t_Vec128 =
    Libcrux_intrinsics.Avx2_extract.mm256_extracti128_si256 1l lsb_to_msb
  in
  let msbs:Libcrux_intrinsics.Avx2_extract.t_Vec128 =
    Libcrux_intrinsics.Avx2_extract.mm_packs_epi16 low_msbs high_msbs
  in
  let _:Prims.unit =
    let bits_packed' = BitVec.Intrinsics.mm_movemask_epi8_bv msbs in
    FStar.Tactics.Effect.assert_by_tactic (forall (i: nat{i < 16}).
          bits_packed' i = vector ((i / 1) * 16 + i % 1))
      (fun _ ->
          ();
          (Tactics.Utils.prove_forall_nat_pointwise (fun _ ->
                  Tactics.compute ();
                  Tactics.smt_sync ())))
  in
  let bits_packed:i32 = Libcrux_intrinsics.Avx2_extract.mm_movemask_epi8 msbs in
  let result:t_Array u8 (sz 2) =
    let list = [cast (bits_packed <: i32) <: u8; cast (bits_packed >>! 8l <: i32) <: u8] in
    FStar.Pervasives.assert_norm (Prims.eq2 (List.Tot.length list) 2);
    Rust_primitives.Hax.array_of_list 2 list
  in
  let _:Prims.unit =
    assert (forall (i: nat{i < 8}).
          get_bit (bits_packed >>! 8l <: i32) (sz i) == get_bit bits_packed (sz (i + 8)))
  in
  result

#pop-options

#push-options "--ext context_pruning"

[@@"opaque_to_smt"]

let deserialize_1___deserialize_1_i16s (a b: i16) =
  let coefficients:Libcrux_intrinsics.Avx2_extract.t_Vec256 =
    Libcrux_intrinsics.Avx2_extract.mm256_set_epi16 b b b b b b b b a a a a a a a a
  in
  let coefficients_in_msb:Libcrux_intrinsics.Avx2_extract.t_Vec256 =
    Libcrux_intrinsics.Avx2_extract.mm256_mullo_epi16 coefficients
      (Libcrux_intrinsics.Avx2_extract.mm256_set_epi16 (mk_i16 1 <<! mk_i32 8 <: i16)
          (mk_i16 1 <<! mk_i32 9 <: i16) (mk_i16 1 <<! mk_i32 10 <: i16)
          (mk_i16 1 <<! mk_i32 11 <: i16) (mk_i16 1 <<! mk_i32 12 <: i16)
          (mk_i16 1 <<! mk_i32 13 <: i16) (mk_i16 1 <<! mk_i32 14 <: i16) (mk_i16 (-32768))
          (mk_i16 1 <<! mk_i32 8 <: i16) (mk_i16 1 <<! mk_i32 9 <: i16)
          (mk_i16 1 <<! mk_i32 10 <: i16) (mk_i16 1 <<! mk_i32 11 <: i16)
          (mk_i16 1 <<! mk_i32 12 <: i16) (mk_i16 1 <<! mk_i32 13 <: i16)
          (mk_i16 1 <<! mk_i32 14 <: i16) (mk_i16 (-32768))
        <:
        Libcrux_intrinsics.Avx2_extract.t_Vec256)
  in
  Libcrux_intrinsics.Avx2_extract.mm256_srli_epi16 (mk_i32 15) coefficients_in_msb

#pop-options

[@@"opaque_to_smt"]

let deserialize_1___deserialize_1_u8s (a b: u8) =
  deserialize_1___deserialize_1_i16s (cast (a <: u8) <: i16) (cast (b <: u8) <: i16)

#restart-solver

let deserialize_1_ (bytes: t_Slice u8) =
  deserialize_1___deserialize_1_u8s (bytes.[ mk_usize 0 ] <: u8) (bytes.[ mk_usize 1 ] <: u8)

#push-options "--ext context_pruning --split_queries always"

let serialize_4_ (vector: Libcrux_intrinsics.Avx2_extract.t_Vec256) =
  let serialized:t_Array u8 (sz 16) = Rust_primitives.Hax.repeat 0uy (sz 16) in
  let adjacent_2_combined:Libcrux_intrinsics.Avx2_extract.t_Vec256 =
    mm256_concat_pairs_n 4uy vector
  in
  let adjacent_8_combined:Libcrux_intrinsics.Avx2_extract.t_Vec256 =
    Libcrux_intrinsics.Avx2_extract.mm256_shuffle_epi8 adjacent_2_combined
      (Libcrux_intrinsics.Avx2_extract.mm256_set_epi8 (-1y) (-1y) (-1y) (-1y) (-1y) (-1y) (-1y)
          (-1y) (-1y) (-1y) (-1y) (-1y) 12y 8y 4y 0y (-1y) (-1y) (-1y) (-1y) (-1y) (-1y) (-1y) (-1y)
          (-1y) (-1y) (-1y) (-1y) 12y 8y 4y 0y
        <:
        Libcrux_intrinsics.Avx2_extract.t_Vec256)
  in
  let combined:Libcrux_intrinsics.Avx2_extract.t_Vec256 =
    Libcrux_intrinsics.Avx2_extract.mm256_permutevar8x32_epi32 adjacent_8_combined
      (Libcrux_intrinsics.Avx2_extract.mm256_set_epi32 0l 0l 0l 0l 0l 0l 4l 0l
        <:
        Libcrux_intrinsics.Avx2_extract.t_Vec256)
  in
  let combined:Libcrux_intrinsics.Avx2_extract.t_Vec128 =
    Libcrux_intrinsics.Avx2_extract.mm256_castsi256_si128 combined
  in
  let serialized:t_Array u8 (sz 16) =
    Libcrux_intrinsics.Avx2_extract.mm_storeu_bytes_si128 serialized combined
  in
  let _:Prims.unit =
    assert (forall (i: nat{i < 64}). combined i == bit_vec_of_int_t_array serialized 8 i);
    introduce forall (i: nat{i < 64}) . combined i = vector ((i / 4) * 16 + i % 4)
    with assert_norm (BitVec.Utils.forall64 (fun i -> combined i = vector ((i / 4) * 16 + i % 4)));
    assert (forall (i: nat{i < 64}).
          bit_vec_of_int_t_array serialized 8 i == vector ((i / 4) * 16 + i % 4))
  in
  Core.Result.impl__unwrap #(t_Array u8 (sz 8))
    #Core.Array.t_TryFromSliceError
    (Core.Convert.f_try_into #(t_Slice u8)
        #(t_Array u8 (sz 8))
        #FStar.Tactics.Typeclasses.solve
        (serialized.[ { Core.Ops.Range.f_start = sz 0; Core.Ops.Range.f_end = sz 8 }
            <:
            Core.Ops.Range.t_Range usize ]
          <:
          t_Slice u8)
      <:
      Core.Result.t_Result (t_Array u8 (sz 8)) Core.Array.t_TryFromSliceError)

#pop-options

[@@"opaque_to_smt"]

let deserialize_4___deserialize_4_i16s (b0 b1 b2 b3 b4 b5 b6 b7: i16) =
  let coefficients:Libcrux_intrinsics.Avx2_extract.t_Vec256 =
    Libcrux_intrinsics.Avx2_extract.mm256_set_epi16 b7 b7 b6 b6 b5 b5 b4 b4 b3 b3 b2 b2 b1 b1 b0 b0
  in
  let coefficients_in_msb:Libcrux_intrinsics.Avx2_extract.t_Vec256 =
    Libcrux_intrinsics.Avx2_extract.mm256_mullo_epi16 coefficients
      (Libcrux_intrinsics.Avx2_extract.mm256_set_epi16 (mk_i16 1 <<! mk_i32 0 <: i16)
          (mk_i16 1 <<! mk_i32 4 <: i16) (mk_i16 1 <<! mk_i32 0 <: i16)
          (mk_i16 1 <<! mk_i32 4 <: i16) (mk_i16 1 <<! mk_i32 0 <: i16)
          (mk_i16 1 <<! mk_i32 4 <: i16) (mk_i16 1 <<! mk_i32 0 <: i16)
          (mk_i16 1 <<! mk_i32 4 <: i16) (mk_i16 1 <<! mk_i32 0 <: i16)
          (mk_i16 1 <<! mk_i32 4 <: i16) (mk_i16 1 <<! mk_i32 0 <: i16)
          (mk_i16 1 <<! mk_i32 4 <: i16) (mk_i16 1 <<! mk_i32 0 <: i16)
          (mk_i16 1 <<! mk_i32 4 <: i16) (mk_i16 1 <<! mk_i32 0 <: i16)
          (mk_i16 1 <<! mk_i32 4 <: i16)
        <:
        Libcrux_intrinsics.Avx2_extract.t_Vec256)
  in
  let coefficients_in_lsb:Libcrux_intrinsics.Avx2_extract.t_Vec256 =
    Libcrux_intrinsics.Avx2_extract.mm256_srli_epi16 (mk_i32 4) coefficients_in_msb
  in
  Libcrux_intrinsics.Avx2_extract.mm256_and_si256 coefficients_in_lsb
    (Libcrux_intrinsics.Avx2_extract.mm256_set1_epi16 ((mk_i16 1 <<! mk_i32 4 <: i16) -! mk_i16 1
          <:
          i16)
      <:
      Libcrux_intrinsics.Avx2_extract.t_Vec256)

[@@"opaque_to_smt"]

let deserialize_4___deserialize_4_u8s (b0 b1 b2 b3 b4 b5 b6 b7: u8) =
  deserialize_4___deserialize_4_i16s (cast (b0 <: u8) <: i16)
    (cast (b1 <: u8) <: i16)
    (cast (b2 <: u8) <: i16)
    (cast (b3 <: u8) <: i16)
    (cast (b4 <: u8) <: i16)
    (cast (b5 <: u8) <: i16)
    (cast (b6 <: u8) <: i16)
    (cast (b7 <: u8) <: i16)

#restart-solver

let deserialize_4_ (bytes: t_Slice u8) =
  deserialize_4___deserialize_4_u8s (bytes.[ mk_usize 0 ] <: u8)
    (bytes.[ mk_usize 1 ] <: u8)
    (bytes.[ mk_usize 2 ] <: u8)
    (bytes.[ mk_usize 3 ] <: u8)
    (bytes.[ mk_usize 4 ] <: u8)
    (bytes.[ mk_usize 5 ] <: u8)
    (bytes.[ mk_usize 6 ] <: u8)
    (bytes.[ mk_usize 7 ] <: u8)

<<<<<<< HEAD
#push-options "--ext context_pruning --compat_pre_core 0"

let serialize_1_ (vector: Libcrux_intrinsics.Avx2_extract.t_Vec256) =
  let lsb_to_msb:Libcrux_intrinsics.Avx2_extract.t_Vec256 =
    Libcrux_intrinsics.Avx2_extract.mm256_slli_epi16 (mk_i32 15) vector
  in
  let low_msbs:Libcrux_intrinsics.Avx2_extract.t_Vec128 =
    Libcrux_intrinsics.Avx2_extract.mm256_castsi256_si128 lsb_to_msb
  in
  let high_msbs:Libcrux_intrinsics.Avx2_extract.t_Vec128 =
    Libcrux_intrinsics.Avx2_extract.mm256_extracti128_si256 (mk_i32 1) lsb_to_msb
  in
  let msbs:Libcrux_intrinsics.Avx2_extract.t_Vec128 =
    Libcrux_intrinsics.Avx2_extract.mm_packs_epi16 low_msbs high_msbs
  in
  let _:Prims.unit =
    let bits_packed' = BitVec.Intrinsics.mm_movemask_epi8_bv msbs in
    FStar.Tactics.Effect.assert_by_tactic (forall (i: nat{i < 16}).
          bits_packed' i = vector ((i / 1) * 16 + i % 1))
      (fun _ ->
          ();
          (Tactics.Utils.prove_forall_nat_pointwise (fun _ ->
                  Tactics.compute ();
                  Tactics.smt_sync ())))
  in
  let bits_packed:i32 = Libcrux_intrinsics.Avx2_extract.mm_movemask_epi8 msbs in
  let result:t_Array u8 (mk_usize 2) =
    let list = [cast (bits_packed <: i32) <: u8; cast (bits_packed >>! mk_i32 8 <: i32) <: u8] in
    FStar.Pervasives.assert_norm (Prims.eq2 (List.Tot.length list) 2);
    Rust_primitives.Hax.array_of_list 2 list
  in
  let _:Prims.unit =
    assert (forall (i: nat{i < 8}).
          get_bit (bits_packed >>! (mk_i32 8) <: i32) (sz i) == get_bit bits_packed (sz (i + 8)))
  in
  result

#pop-options

#push-options "--ext context_pruning --split_queries always"

let serialize_10___serialize_10_vec (vector: Libcrux_intrinsics.Avx2_extract.t_Vec256) =
  let adjacent_2_combined:Libcrux_intrinsics.Avx2_extract.t_Vec256 =
    mm256_concat_pairs_n (mk_u8 10) vector
  in
  let adjacent_4_combined:Libcrux_intrinsics.Avx2_extract.t_Vec256 =
    Libcrux_intrinsics.Avx2_extract.mm256_sllv_epi32 adjacent_2_combined
      (Libcrux_intrinsics.Avx2_extract.mm256_set_epi32 (mk_i32 0)
          (mk_i32 12)
          (mk_i32 0)
          (mk_i32 12)
          (mk_i32 0)
          (mk_i32 12)
          (mk_i32 0)
          (mk_i32 12)
=======
let serialize_5_ (vector: Libcrux_intrinsics.Avx2_extract.t_Vec256) =
  let serialized:t_Array u8 (sz 32) = Rust_primitives.Hax.repeat 0uy (sz 32) in
  let adjacent_2_combined:Libcrux_intrinsics.Avx2_extract.t_Vec256 =
    Libcrux_intrinsics.Avx2_extract.mm256_madd_epi16 vector
      (Libcrux_intrinsics.Avx2_extract.mm256_set_epi16 (1s <<! 5l <: i16) 1s (1s <<! 5l <: i16) 1s
          (1s <<! 5l <: i16) 1s (1s <<! 5l <: i16) 1s (1s <<! 5l <: i16) 1s (1s <<! 5l <: i16) 1s
          (1s <<! 5l <: i16) 1s (1s <<! 5l <: i16) 1s
        <:
        Libcrux_intrinsics.Avx2_extract.t_Vec256)
  in
  let adjacent_4_combined:Libcrux_intrinsics.Avx2_extract.t_Vec256 =
    Libcrux_intrinsics.Avx2_extract.mm256_sllv_epi32 adjacent_2_combined
      (Libcrux_intrinsics.Avx2_extract.mm256_set_epi32 0l 22l 0l 22l 0l 22l 0l 22l
>>>>>>> a09ba242
        <:
        Libcrux_intrinsics.Avx2_extract.t_Vec256)
  in
  let adjacent_4_combined:Libcrux_intrinsics.Avx2_extract.t_Vec256 =
<<<<<<< HEAD
    Libcrux_intrinsics.Avx2_extract.mm256_srli_epi64 (mk_i32 12) adjacent_4_combined
  in
  let adjacent_8_combined:Libcrux_intrinsics.Avx2_extract.t_Vec256 =
    Libcrux_intrinsics.Avx2_extract.mm256_shuffle_epi8 adjacent_4_combined
      (Libcrux_intrinsics.Avx2_extract.mm256_set_epi8 (mk_i8 (-1)) (mk_i8 (-1)) (mk_i8 (-1))
          (mk_i8 (-1)) (mk_i8 (-1)) (mk_i8 (-1)) (mk_i8 12) (mk_i8 11) (mk_i8 10) (mk_i8 9)
          (mk_i8 8) (mk_i8 4) (mk_i8 3) (mk_i8 2) (mk_i8 1) (mk_i8 0) (mk_i8 (-1)) (mk_i8 (-1))
          (mk_i8 (-1)) (mk_i8 (-1)) (mk_i8 (-1)) (mk_i8 (-1)) (mk_i8 12) (mk_i8 11) (mk_i8 10)
          (mk_i8 9) (mk_i8 8) (mk_i8 4) (mk_i8 3) (mk_i8 2) (mk_i8 1) (mk_i8 0)
        <:
        Libcrux_intrinsics.Avx2_extract.t_Vec256)
  in
  let lower_8_:Libcrux_intrinsics.Avx2_extract.t_Vec128 =
    Libcrux_intrinsics.Avx2_extract.mm256_castsi256_si128 adjacent_8_combined
  in
  let upper_8_:Libcrux_intrinsics.Avx2_extract.t_Vec128 =
    Libcrux_intrinsics.Avx2_extract.mm256_extracti128_si256 (mk_i32 1) adjacent_8_combined
  in
  let _:Prims.unit =
    introduce forall (i: nat{i < 80}) . lower_8_ i = vector ((i / 10) * 16 + i % 10)
    with assert_norm (BitVec.Utils.forall_n 80
          (fun i -> lower_8_ i = vector ((i / 10) * 16 + i % 10)));
    introduce forall (i: nat{i < 80}) . upper_8_ i = vector (128 + (i / 10) * 16 + i % 10)
    with assert_norm (BitVec.Utils.forall_n 80
          (fun i -> upper_8_ i = vector (128 + (i / 10) * 16 + i % 10)))
  in
  lower_8_, upper_8_
  <:
  (Libcrux_intrinsics.Avx2_extract.t_Vec128 & Libcrux_intrinsics.Avx2_extract.t_Vec128)

#pop-options

#push-options "--ext context_pruning --split_queries always"

let serialize_12___serialize_12_vec (vector: Libcrux_intrinsics.Avx2_extract.t_Vec256) =
  let adjacent_2_combined:Libcrux_intrinsics.Avx2_extract.t_Vec256 =
    mm256_concat_pairs_n (mk_u8 12) vector
  in
  let adjacent_4_combined:Libcrux_intrinsics.Avx2_extract.t_Vec256 =
    Libcrux_intrinsics.Avx2_extract.mm256_sllv_epi32 adjacent_2_combined
      (Libcrux_intrinsics.Avx2_extract.mm256_set_epi32 (mk_i32 0)
          (mk_i32 8)
          (mk_i32 0)
          (mk_i32 8)
          (mk_i32 0)
          (mk_i32 8)
          (mk_i32 0)
          (mk_i32 8)
        <:
        Libcrux_intrinsics.Avx2_extract.t_Vec256)
  in
  let adjacent_4_combined:Libcrux_intrinsics.Avx2_extract.t_Vec256 =
    Libcrux_intrinsics.Avx2_extract.mm256_srli_epi64 (mk_i32 8) adjacent_4_combined
  in
  let adjacent_8_combined:Libcrux_intrinsics.Avx2_extract.t_Vec256 =
    Libcrux_intrinsics.Avx2_extract.mm256_shuffle_epi8 adjacent_4_combined
      (Libcrux_intrinsics.Avx2_extract.mm256_set_epi8 (mk_i8 (-1)) (mk_i8 (-1)) (mk_i8 (-1))
          (mk_i8 (-1)) (mk_i8 13) (mk_i8 12) (mk_i8 11) (mk_i8 10) (mk_i8 9) (mk_i8 8) (mk_i8 5)
          (mk_i8 4) (mk_i8 3) (mk_i8 2) (mk_i8 1) (mk_i8 0) (mk_i8 (-1)) (mk_i8 (-1)) (mk_i8 (-1))
          (mk_i8 (-1)) (mk_i8 13) (mk_i8 12) (mk_i8 11) (mk_i8 10) (mk_i8 9) (mk_i8 8) (mk_i8 5)
          (mk_i8 4) (mk_i8 3) (mk_i8 2) (mk_i8 1) (mk_i8 0)
        <:
        Libcrux_intrinsics.Avx2_extract.t_Vec256)
=======
    Libcrux_intrinsics.Avx2_extract.mm256_srli_epi64 22l adjacent_4_combined
  in
  let adjacent_8_combined:Libcrux_intrinsics.Avx2_extract.t_Vec256 =
    Libcrux_intrinsics.Avx2_extract.mm256_shuffle_epi32 8l adjacent_4_combined
  in
  let adjacent_8_combined:Libcrux_intrinsics.Avx2_extract.t_Vec256 =
    Libcrux_intrinsics.Avx2_extract.mm256_sllv_epi32 adjacent_8_combined
      (Libcrux_intrinsics.Avx2_extract.mm256_set_epi32 0l 0l 0l 12l 0l 0l 0l 12l
        <:
        Libcrux_intrinsics.Avx2_extract.t_Vec256)
  in
  let adjacent_8_combined:Libcrux_intrinsics.Avx2_extract.t_Vec256 =
    Libcrux_intrinsics.Avx2_extract.mm256_srli_epi64 12l adjacent_8_combined
>>>>>>> a09ba242
  in
  let lower_8_:Libcrux_intrinsics.Avx2_extract.t_Vec128 =
    Libcrux_intrinsics.Avx2_extract.mm256_castsi256_si128 adjacent_8_combined
  in
<<<<<<< HEAD
  let upper_8_:Libcrux_intrinsics.Avx2_extract.t_Vec128 =
    Libcrux_intrinsics.Avx2_extract.mm256_extracti128_si256 (mk_i32 1) adjacent_8_combined
  in
  let _:Prims.unit =
    introduce forall (i: nat{i < 96}) . lower_8_ i = vector ((i / 12) * 16 + i % 12)
    with assert_norm (BitVec.Utils.forall_n 96
          (fun i -> lower_8_ i = vector ((i / 12) * 16 + i % 12)));
    introduce forall (i: nat{i < 96}) . upper_8_ i = vector (128 + (i / 12) * 16 + i % 12)
    with assert_norm (BitVec.Utils.forall_n 96
          (fun i -> upper_8_ i = vector (128 + (i / 12) * 16 + i % 12)))
  in
  lower_8_, upper_8_
  <:
  (Libcrux_intrinsics.Avx2_extract.t_Vec128 & Libcrux_intrinsics.Avx2_extract.t_Vec128)

#pop-options

#push-options "--ext context_pruning --split_queries always"

let serialize_10_ (vector: Libcrux_intrinsics.Avx2_extract.t_Vec256) =
  let lower_8_, upper_8_:(Libcrux_intrinsics.Avx2_extract.t_Vec128 &
    Libcrux_intrinsics.Avx2_extract.t_Vec128) =
    serialize_10___serialize_10_vec vector
  in
  let serialized:t_Array u8 (mk_usize 32) = Rust_primitives.Hax.repeat (mk_u8 0) (mk_usize 32) in
  let serialized:t_Array u8 (mk_usize 32) =
=======
  let serialized:t_Array u8 (sz 32) =
>>>>>>> a09ba242
    Rust_primitives.Hax.Monomorphized_update_at.update_at_range serialized
      ({ Core.Ops.Range.f_start = mk_usize 0; Core.Ops.Range.f_end = mk_usize 16 }
        <:
        Core.Ops.Range.t_Range usize)
      (Libcrux_intrinsics.Avx2_extract.mm_storeu_bytes_si128 (serialized.[ {
                Core.Ops.Range.f_start = mk_usize 0;
                Core.Ops.Range.f_end = mk_usize 16
              }
              <:
              Core.Ops.Range.t_Range usize ]
            <:
            t_Slice u8)
          lower_8_
        <:
        t_Slice u8)
  in
<<<<<<< HEAD
  let serialized:t_Array u8 (mk_usize 32) =
    Rust_primitives.Hax.Monomorphized_update_at.update_at_range serialized
      ({ Core.Ops.Range.f_start = mk_usize 10; Core.Ops.Range.f_end = mk_usize 26 }
        <:
        Core.Ops.Range.t_Range usize)
      (Libcrux_intrinsics.Avx2_extract.mm_storeu_bytes_si128 (serialized.[ {
                Core.Ops.Range.f_start = mk_usize 10;
                Core.Ops.Range.f_end = mk_usize 26
=======
  let upper_8_:Libcrux_intrinsics.Avx2_extract.t_Vec128 =
    Libcrux_intrinsics.Avx2_extract.mm256_extracti128_si256 1l adjacent_8_combined
  in
  let serialized:t_Array u8 (sz 32) =
    Rust_primitives.Hax.Monomorphized_update_at.update_at_range serialized
      ({ Core.Ops.Range.f_start = sz 5; Core.Ops.Range.f_end = sz 21 }
        <:
        Core.Ops.Range.t_Range usize)
      (Libcrux_intrinsics.Avx2_extract.mm_storeu_bytes_si128 (serialized.[ {
                Core.Ops.Range.f_start = sz 5;
                Core.Ops.Range.f_end = sz 21
>>>>>>> a09ba242
              }
              <:
              Core.Ops.Range.t_Range usize ]
            <:
            t_Slice u8)
          upper_8_
        <:
        t_Slice u8)
  in
<<<<<<< HEAD
  Core.Result.impl__unwrap #(t_Array u8 (mk_usize 20))
    #Core.Array.t_TryFromSliceError
    (Core.Convert.f_try_into #(t_Slice u8)
        #(t_Array u8 (mk_usize 20))
        #FStar.Tactics.Typeclasses.solve
        (serialized.[ { Core.Ops.Range.f_start = mk_usize 0; Core.Ops.Range.f_end = mk_usize 20 }
=======
  Core.Result.impl__unwrap #(t_Array u8 (sz 10))
    #Core.Array.t_TryFromSliceError
    (Core.Convert.f_try_into #(t_Slice u8)
        #(t_Array u8 (sz 10))
        #FStar.Tactics.Typeclasses.solve
        (serialized.[ { Core.Ops.Range.f_start = sz 0; Core.Ops.Range.f_end = sz 10 }
>>>>>>> a09ba242
            <:
            Core.Ops.Range.t_Range usize ]
          <:
          t_Slice u8)
      <:
<<<<<<< HEAD
      Core.Result.t_Result (t_Array u8 (mk_usize 20)) Core.Array.t_TryFromSliceError)
=======
      Core.Result.t_Result (t_Array u8 (sz 10)) Core.Array.t_TryFromSliceError)

#push-options "--ext context_pruning --split_queries always"

let serialize_10___serialize_10_vec (vector: Libcrux_intrinsics.Avx2_extract.t_Vec256) =
  let adjacent_2_combined:Libcrux_intrinsics.Avx2_extract.t_Vec256 =
    mm256_concat_pairs_n 10uy vector
  in
  let adjacent_4_combined:Libcrux_intrinsics.Avx2_extract.t_Vec256 =
    Libcrux_intrinsics.Avx2_extract.mm256_sllv_epi32 adjacent_2_combined
      (Libcrux_intrinsics.Avx2_extract.mm256_set_epi32 0l 12l 0l 12l 0l 12l 0l 12l
        <:
        Libcrux_intrinsics.Avx2_extract.t_Vec256)
  in
  let adjacent_4_combined:Libcrux_intrinsics.Avx2_extract.t_Vec256 =
    Libcrux_intrinsics.Avx2_extract.mm256_srli_epi64 12l adjacent_4_combined
  in
  let adjacent_8_combined:Libcrux_intrinsics.Avx2_extract.t_Vec256 =
    Libcrux_intrinsics.Avx2_extract.mm256_shuffle_epi8 adjacent_4_combined
      (Libcrux_intrinsics.Avx2_extract.mm256_set_epi8 (-1y) (-1y) (-1y) (-1y) (-1y) (-1y) 12y 11y
          10y 9y 8y 4y 3y 2y 1y 0y (-1y) (-1y) (-1y) (-1y) (-1y) (-1y) 12y 11y 10y 9y 8y 4y 3y 2y 1y
          0y
        <:
        Libcrux_intrinsics.Avx2_extract.t_Vec256)
  in
  let lower_8_:Libcrux_intrinsics.Avx2_extract.t_Vec128 =
    Libcrux_intrinsics.Avx2_extract.mm256_castsi256_si128 adjacent_8_combined
  in
  let upper_8_:Libcrux_intrinsics.Avx2_extract.t_Vec128 =
    Libcrux_intrinsics.Avx2_extract.mm256_extracti128_si256 1l adjacent_8_combined
  in
  let _:Prims.unit =
    introduce forall (i: nat{i < 80}) . lower_8_ i = vector ((i / 10) * 16 + i % 10)
    with assert_norm (BitVec.Utils.forall_n 80
          (fun i -> lower_8_ i = vector ((i / 10) * 16 + i % 10)));
    introduce forall (i: nat{i < 80}) . upper_8_ i = vector (128 + (i / 10) * 16 + i % 10)
    with assert_norm (BitVec.Utils.forall_n 80
          (fun i -> upper_8_ i = vector (128 + (i / 10) * 16 + i % 10)))
  in
  lower_8_, upper_8_
  <:
  (Libcrux_intrinsics.Avx2_extract.t_Vec128 & Libcrux_intrinsics.Avx2_extract.t_Vec128)
>>>>>>> a09ba242

#pop-options

#push-options "--ext context_pruning --split_queries always"

<<<<<<< HEAD
let serialize_12_ (vector: Libcrux_intrinsics.Avx2_extract.t_Vec256) =
  let serialized:t_Array u8 (mk_usize 32) = Rust_primitives.Hax.repeat (mk_u8 0) (mk_usize 32) in
=======
let serialize_10_ (vector: Libcrux_intrinsics.Avx2_extract.t_Vec256) =
>>>>>>> a09ba242
  let lower_8_, upper_8_:(Libcrux_intrinsics.Avx2_extract.t_Vec128 &
    Libcrux_intrinsics.Avx2_extract.t_Vec128) =
    serialize_10___serialize_10_vec vector
  in
<<<<<<< HEAD
  let serialized:t_Array u8 (mk_usize 32) =
=======
  let serialized:t_Array u8 (sz 32) = Rust_primitives.Hax.repeat 0uy (sz 32) in
  let serialized:t_Array u8 (sz 32) =
>>>>>>> a09ba242
    Rust_primitives.Hax.Monomorphized_update_at.update_at_range serialized
      ({ Core.Ops.Range.f_start = mk_usize 0; Core.Ops.Range.f_end = mk_usize 16 }
        <:
        Core.Ops.Range.t_Range usize)
      (Libcrux_intrinsics.Avx2_extract.mm_storeu_bytes_si128 (serialized.[ {
                Core.Ops.Range.f_start = mk_usize 0;
                Core.Ops.Range.f_end = mk_usize 16
              }
              <:
              Core.Ops.Range.t_Range usize ]
            <:
            t_Slice u8)
          lower_8_
        <:
        t_Slice u8)
  in
  let serialized:t_Array u8 (mk_usize 32) =
    Rust_primitives.Hax.Monomorphized_update_at.update_at_range serialized
<<<<<<< HEAD
      ({ Core.Ops.Range.f_start = mk_usize 12; Core.Ops.Range.f_end = mk_usize 28 }
        <:
        Core.Ops.Range.t_Range usize)
      (Libcrux_intrinsics.Avx2_extract.mm_storeu_bytes_si128 (serialized.[ {
                Core.Ops.Range.f_start = mk_usize 12;
                Core.Ops.Range.f_end = mk_usize 28
=======
      ({ Core.Ops.Range.f_start = sz 10; Core.Ops.Range.f_end = sz 26 }
        <:
        Core.Ops.Range.t_Range usize)
      (Libcrux_intrinsics.Avx2_extract.mm_storeu_bytes_si128 (serialized.[ {
                Core.Ops.Range.f_start = sz 10;
                Core.Ops.Range.f_end = sz 26
>>>>>>> a09ba242
              }
              <:
              Core.Ops.Range.t_Range usize ]
            <:
            t_Slice u8)
          upper_8_
        <:
        t_Slice u8)
  in
<<<<<<< HEAD
  Core.Result.impl__unwrap #(t_Array u8 (mk_usize 24))
    #Core.Array.t_TryFromSliceError
    (Core.Convert.f_try_into #(t_Slice u8)
        #(t_Array u8 (mk_usize 24))
        #FStar.Tactics.Typeclasses.solve
        (serialized.[ { Core.Ops.Range.f_start = mk_usize 0; Core.Ops.Range.f_end = mk_usize 24 }
=======
  Core.Result.impl__unwrap #(t_Array u8 (sz 20))
    #Core.Array.t_TryFromSliceError
    (Core.Convert.f_try_into #(t_Slice u8)
        #(t_Array u8 (sz 20))
        #FStar.Tactics.Typeclasses.solve
        (serialized.[ { Core.Ops.Range.f_start = sz 0; Core.Ops.Range.f_end = sz 20 }
>>>>>>> a09ba242
            <:
            Core.Ops.Range.t_Range usize ]
          <:
          t_Slice u8)
      <:
<<<<<<< HEAD
      Core.Result.t_Result (t_Array u8 (mk_usize 24)) Core.Array.t_TryFromSliceError)

#pop-options

let serialize_5_ (vector: Libcrux_intrinsics.Avx2_extract.t_Vec256) =
  let serialized:t_Array u8 (mk_usize 32) = Rust_primitives.Hax.repeat (mk_u8 0) (mk_usize 32) in
  let adjacent_2_combined:Libcrux_intrinsics.Avx2_extract.t_Vec256 =
    Libcrux_intrinsics.Avx2_extract.mm256_madd_epi16 vector
      (Libcrux_intrinsics.Avx2_extract.mm256_set_epi16 (mk_i16 1 <<! mk_i32 5 <: i16) (mk_i16 1)
          (mk_i16 1 <<! mk_i32 5 <: i16) (mk_i16 1) (mk_i16 1 <<! mk_i32 5 <: i16) (mk_i16 1)
          (mk_i16 1 <<! mk_i32 5 <: i16) (mk_i16 1) (mk_i16 1 <<! mk_i32 5 <: i16) (mk_i16 1)
          (mk_i16 1 <<! mk_i32 5 <: i16) (mk_i16 1) (mk_i16 1 <<! mk_i32 5 <: i16) (mk_i16 1)
          (mk_i16 1 <<! mk_i32 5 <: i16) (mk_i16 1)
        <:
        Libcrux_intrinsics.Avx2_extract.t_Vec256)
  in
  let adjacent_4_combined:Libcrux_intrinsics.Avx2_extract.t_Vec256 =
    Libcrux_intrinsics.Avx2_extract.mm256_sllv_epi32 adjacent_2_combined
      (Libcrux_intrinsics.Avx2_extract.mm256_set_epi32 (mk_i32 0)
          (mk_i32 22)
          (mk_i32 0)
          (mk_i32 22)
          (mk_i32 0)
          (mk_i32 22)
          (mk_i32 0)
          (mk_i32 22)
=======
      Core.Result.t_Result (t_Array u8 (sz 20)) Core.Array.t_TryFromSliceError)

#pop-options

#push-options "--admit_smt_queries true"

let serialize_11_ (vector: Libcrux_intrinsics.Avx2_extract.t_Vec256) =
  let array:t_Array i16 (sz 16) = Rust_primitives.Hax.repeat 0s (sz 16) in
  let array:t_Array i16 (sz 16) =
    Libcrux_intrinsics.Avx2_extract.mm256_storeu_si256_i16 array vector
  in
  let input:Libcrux_ml_kem.Vector.Portable.Vector_type.t_PortableVector =
    Libcrux_ml_kem.Vector.Traits.f_from_i16_array #Libcrux_ml_kem.Vector.Portable.Vector_type.t_PortableVector
      #FStar.Tactics.Typeclasses.solve
      (array <: t_Slice i16)
  in
  Libcrux_ml_kem.Vector.Traits.f_serialize_11_ #Libcrux_ml_kem.Vector.Portable.Vector_type.t_PortableVector
    #FStar.Tactics.Typeclasses.solve
    input

#pop-options

#push-options "--admit_smt_queries true"

let deserialize_11_ (bytes: t_Slice u8) =
  let output:Libcrux_ml_kem.Vector.Portable.Vector_type.t_PortableVector =
    Libcrux_ml_kem.Vector.Traits.f_deserialize_11_ #Libcrux_ml_kem.Vector.Portable.Vector_type.t_PortableVector
      #FStar.Tactics.Typeclasses.solve
      bytes
  in
  let array:t_Array i16 (sz 16) =
    Libcrux_ml_kem.Vector.Traits.f_to_i16_array #Libcrux_ml_kem.Vector.Portable.Vector_type.t_PortableVector
      #FStar.Tactics.Typeclasses.solve
      output
  in
  Libcrux_intrinsics.Avx2_extract.mm256_loadu_si256_i16 (array <: t_Slice i16)

#pop-options

#push-options "--ext context_pruning --split_queries always"

let serialize_12___serialize_12_vec (vector: Libcrux_intrinsics.Avx2_extract.t_Vec256) =
  let adjacent_2_combined:Libcrux_intrinsics.Avx2_extract.t_Vec256 =
    mm256_concat_pairs_n 12uy vector
  in
  let adjacent_4_combined:Libcrux_intrinsics.Avx2_extract.t_Vec256 =
    Libcrux_intrinsics.Avx2_extract.mm256_sllv_epi32 adjacent_2_combined
      (Libcrux_intrinsics.Avx2_extract.mm256_set_epi32 0l 8l 0l 8l 0l 8l 0l 8l
>>>>>>> a09ba242
        <:
        Libcrux_intrinsics.Avx2_extract.t_Vec256)
  in
  let adjacent_4_combined:Libcrux_intrinsics.Avx2_extract.t_Vec256 =
<<<<<<< HEAD
    Libcrux_intrinsics.Avx2_extract.mm256_srli_epi64 (mk_i32 22) adjacent_4_combined
  in
  let adjacent_8_combined:Libcrux_intrinsics.Avx2_extract.t_Vec256 =
    Libcrux_intrinsics.Avx2_extract.mm256_shuffle_epi32 (mk_i32 8) adjacent_4_combined
  in
  let adjacent_8_combined:Libcrux_intrinsics.Avx2_extract.t_Vec256 =
    Libcrux_intrinsics.Avx2_extract.mm256_sllv_epi32 adjacent_8_combined
      (Libcrux_intrinsics.Avx2_extract.mm256_set_epi32 (mk_i32 0)
          (mk_i32 0)
          (mk_i32 0)
          (mk_i32 12)
          (mk_i32 0)
          (mk_i32 0)
          (mk_i32 0)
          (mk_i32 12)
        <:
        Libcrux_intrinsics.Avx2_extract.t_Vec256)
  in
  let adjacent_8_combined:Libcrux_intrinsics.Avx2_extract.t_Vec256 =
    Libcrux_intrinsics.Avx2_extract.mm256_srli_epi64 (mk_i32 12) adjacent_8_combined
  in
  let lower_8_:Libcrux_intrinsics.Avx2_extract.t_Vec128 =
    Libcrux_intrinsics.Avx2_extract.mm256_castsi256_si128 adjacent_8_combined
  in
  let serialized:t_Array u8 (mk_usize 32) =
=======
    Libcrux_intrinsics.Avx2_extract.mm256_srli_epi64 8l adjacent_4_combined
  in
  let adjacent_8_combined:Libcrux_intrinsics.Avx2_extract.t_Vec256 =
    Libcrux_intrinsics.Avx2_extract.mm256_shuffle_epi8 adjacent_4_combined
      (Libcrux_intrinsics.Avx2_extract.mm256_set_epi8 (-1y) (-1y) (-1y) (-1y) 13y 12y 11y 10y 9y 8y
          5y 4y 3y 2y 1y 0y (-1y) (-1y) (-1y) (-1y) 13y 12y 11y 10y 9y 8y 5y 4y 3y 2y 1y 0y
        <:
        Libcrux_intrinsics.Avx2_extract.t_Vec256)
  in
  let lower_8_:Libcrux_intrinsics.Avx2_extract.t_Vec128 =
    Libcrux_intrinsics.Avx2_extract.mm256_castsi256_si128 adjacent_8_combined
  in
  let upper_8_:Libcrux_intrinsics.Avx2_extract.t_Vec128 =
    Libcrux_intrinsics.Avx2_extract.mm256_extracti128_si256 1l adjacent_8_combined
  in
  let _:Prims.unit =
    introduce forall (i: nat{i < 96}) . lower_8_ i = vector ((i / 12) * 16 + i % 12)
    with assert_norm (BitVec.Utils.forall_n 96
          (fun i -> lower_8_ i = vector ((i / 12) * 16 + i % 12)));
    introduce forall (i: nat{i < 96}) . upper_8_ i = vector (128 + (i / 12) * 16 + i % 12)
    with assert_norm (BitVec.Utils.forall_n 96
          (fun i -> upper_8_ i = vector (128 + (i / 12) * 16 + i % 12)))
  in
  lower_8_, upper_8_
  <:
  (Libcrux_intrinsics.Avx2_extract.t_Vec128 & Libcrux_intrinsics.Avx2_extract.t_Vec128)

#pop-options

#push-options "--ext context_pruning --split_queries always"

let serialize_12_ (vector: Libcrux_intrinsics.Avx2_extract.t_Vec256) =
  let serialized:t_Array u8 (sz 32) = Rust_primitives.Hax.repeat 0uy (sz 32) in
  let lower_8_, upper_8_:(Libcrux_intrinsics.Avx2_extract.t_Vec128 &
    Libcrux_intrinsics.Avx2_extract.t_Vec128) =
    serialize_12___serialize_12_vec vector
  in
  let serialized:t_Array u8 (sz 32) =
>>>>>>> a09ba242
    Rust_primitives.Hax.Monomorphized_update_at.update_at_range serialized
      ({ Core.Ops.Range.f_start = mk_usize 0; Core.Ops.Range.f_end = mk_usize 16 }
        <:
        Core.Ops.Range.t_Range usize)
      (Libcrux_intrinsics.Avx2_extract.mm_storeu_bytes_si128 (serialized.[ {
                Core.Ops.Range.f_start = mk_usize 0;
                Core.Ops.Range.f_end = mk_usize 16
              }
              <:
              Core.Ops.Range.t_Range usize ]
            <:
            t_Slice u8)
          lower_8_
        <:
        t_Slice u8)
  in
<<<<<<< HEAD
  let upper_8_:Libcrux_intrinsics.Avx2_extract.t_Vec128 =
    Libcrux_intrinsics.Avx2_extract.mm256_extracti128_si256 (mk_i32 1) adjacent_8_combined
  in
  let serialized:t_Array u8 (mk_usize 32) =
    Rust_primitives.Hax.Monomorphized_update_at.update_at_range serialized
      ({ Core.Ops.Range.f_start = mk_usize 5; Core.Ops.Range.f_end = mk_usize 21 }
        <:
        Core.Ops.Range.t_Range usize)
      (Libcrux_intrinsics.Avx2_extract.mm_storeu_bytes_si128 (serialized.[ {
                Core.Ops.Range.f_start = mk_usize 5;
                Core.Ops.Range.f_end = mk_usize 21
=======
  let serialized:t_Array u8 (sz 32) =
    Rust_primitives.Hax.Monomorphized_update_at.update_at_range serialized
      ({ Core.Ops.Range.f_start = sz 12; Core.Ops.Range.f_end = sz 28 }
        <:
        Core.Ops.Range.t_Range usize)
      (Libcrux_intrinsics.Avx2_extract.mm_storeu_bytes_si128 (serialized.[ {
                Core.Ops.Range.f_start = sz 12;
                Core.Ops.Range.f_end = sz 28
>>>>>>> a09ba242
              }
              <:
              Core.Ops.Range.t_Range usize ]
            <:
            t_Slice u8)
          upper_8_
        <:
        t_Slice u8)
  in
<<<<<<< HEAD
  Core.Result.impl__unwrap #(t_Array u8 (mk_usize 10))
    #Core.Array.t_TryFromSliceError
    (Core.Convert.f_try_into #(t_Slice u8)
        #(t_Array u8 (mk_usize 10))
        #FStar.Tactics.Typeclasses.solve
        (serialized.[ { Core.Ops.Range.f_start = mk_usize 0; Core.Ops.Range.f_end = mk_usize 10 }
=======
  Core.Result.impl__unwrap #(t_Array u8 (sz 24))
    #Core.Array.t_TryFromSliceError
    (Core.Convert.f_try_into #(t_Slice u8)
        #(t_Array u8 (sz 24))
        #FStar.Tactics.Typeclasses.solve
        (serialized.[ { Core.Ops.Range.f_start = sz 0; Core.Ops.Range.f_end = sz 24 }
>>>>>>> a09ba242
            <:
            Core.Ops.Range.t_Range usize ]
          <:
          t_Slice u8)
      <:
<<<<<<< HEAD
      Core.Result.t_Result (t_Array u8 (mk_usize 10)) Core.Array.t_TryFromSliceError)
=======
      Core.Result.t_Result (t_Array u8 (sz 24)) Core.Array.t_TryFromSliceError)
>>>>>>> a09ba242

#pop-options

<<<<<<< HEAD
let serialize_4_ (vector: Libcrux_intrinsics.Avx2_extract.t_Vec256) =
  let serialized:t_Array u8 (mk_usize 16) = Rust_primitives.Hax.repeat (mk_u8 0) (mk_usize 16) in
  let adjacent_2_combined:Libcrux_intrinsics.Avx2_extract.t_Vec256 =
    mm256_concat_pairs_n (mk_u8 4) vector
  in
  let adjacent_8_combined:Libcrux_intrinsics.Avx2_extract.t_Vec256 =
    Libcrux_intrinsics.Avx2_extract.mm256_shuffle_epi8 adjacent_2_combined
      (Libcrux_intrinsics.Avx2_extract.mm256_set_epi8 (mk_i8 (-1)) (mk_i8 (-1)) (mk_i8 (-1))
          (mk_i8 (-1)) (mk_i8 (-1)) (mk_i8 (-1)) (mk_i8 (-1)) (mk_i8 (-1)) (mk_i8 (-1)) (mk_i8 (-1))
          (mk_i8 (-1)) (mk_i8 (-1)) (mk_i8 12) (mk_i8 8) (mk_i8 4) (mk_i8 0) (mk_i8 (-1))
          (mk_i8 (-1)) (mk_i8 (-1)) (mk_i8 (-1)) (mk_i8 (-1)) (mk_i8 (-1)) (mk_i8 (-1)) (mk_i8 (-1))
          (mk_i8 (-1)) (mk_i8 (-1)) (mk_i8 (-1)) (mk_i8 (-1)) (mk_i8 12) (mk_i8 8) (mk_i8 4)
          (mk_i8 0)
        <:
        Libcrux_intrinsics.Avx2_extract.t_Vec256)
  in
  let combined:Libcrux_intrinsics.Avx2_extract.t_Vec256 =
    Libcrux_intrinsics.Avx2_extract.mm256_permutevar8x32_epi32 adjacent_8_combined
      (Libcrux_intrinsics.Avx2_extract.mm256_set_epi32 (mk_i32 0)
          (mk_i32 0)
          (mk_i32 0)
          (mk_i32 0)
          (mk_i32 0)
          (mk_i32 0)
          (mk_i32 4)
          (mk_i32 0)
        <:
        Libcrux_intrinsics.Avx2_extract.t_Vec256)
  in
  let combined:Libcrux_intrinsics.Avx2_extract.t_Vec128 =
    Libcrux_intrinsics.Avx2_extract.mm256_castsi256_si128 combined
  in
  let serialized:t_Array u8 (mk_usize 16) =
    Libcrux_intrinsics.Avx2_extract.mm_storeu_bytes_si128 serialized combined
  in
  let _:Prims.unit =
    assert (forall (i: nat{i < 64}). combined i == bit_vec_of_int_t_array serialized 8 i);
    introduce forall (i: nat{i < 64}) . combined i = vector ((i / 4) * 16 + i % 4)
    with assert_norm (BitVec.Utils.forall64 (fun i -> combined i = vector ((i / 4) * 16 + i % 4)));
    assert (forall (i: nat{i < 64}).
          bit_vec_of_int_t_array serialized 8 i == vector ((i / 4) * 16 + i % 4))
  in
  Core.Result.impl__unwrap #(t_Array u8 (mk_usize 8))
    #Core.Array.t_TryFromSliceError
    (Core.Convert.f_try_into #(t_Slice u8)
        #(t_Array u8 (mk_usize 8))
        #FStar.Tactics.Typeclasses.solve
        (serialized.[ { Core.Ops.Range.f_start = mk_usize 0; Core.Ops.Range.f_end = mk_usize 8 }
            <:
            Core.Ops.Range.t_Range usize ]
          <:
          t_Slice u8)
      <:
      Core.Result.t_Result (t_Array u8 (mk_usize 8)) Core.Array.t_TryFromSliceError)

#pop-options
=======
let deserialize_5_ (bytes: t_Slice u8) =
  let coefficients:Libcrux_intrinsics.Avx2_extract.t_Vec128 =
    Libcrux_intrinsics.Avx2_extract.mm_set_epi8 (bytes.[ sz 9 ] <: u8) (bytes.[ sz 8 ] <: u8)
      (bytes.[ sz 8 ] <: u8) (bytes.[ sz 7 ] <: u8) (bytes.[ sz 7 ] <: u8) (bytes.[ sz 6 ] <: u8)
      (bytes.[ sz 6 ] <: u8) (bytes.[ sz 5 ] <: u8) (bytes.[ sz 4 ] <: u8) (bytes.[ sz 3 ] <: u8)
      (bytes.[ sz 3 ] <: u8) (bytes.[ sz 2 ] <: u8) (bytes.[ sz 2 ] <: u8) (bytes.[ sz 1 ] <: u8)
      (bytes.[ sz 1 ] <: u8) (bytes.[ sz 0 ] <: u8)
  in
  let coefficients_loaded:Libcrux_intrinsics.Avx2_extract.t_Vec256 =
    mm256_si256_from_two_si128 coefficients coefficients
  in
  let coefficients:Libcrux_intrinsics.Avx2_extract.t_Vec256 =
    Libcrux_intrinsics.Avx2_extract.mm256_shuffle_epi8 coefficients_loaded
      (Libcrux_intrinsics.Avx2_extract.mm256_set_epi8 15y 14y 15y 14y 13y 12y 13y 12y 11y 10y 11y
          10y 9y 8y 9y 8y 7y 6y 7y 6y 5y 4y 5y 4y 3y 2y 3y 2y 1y 0y 1y 0y
        <:
        Libcrux_intrinsics.Avx2_extract.t_Vec256)
  in
  let coefficients:Libcrux_intrinsics.Avx2_extract.t_Vec256 =
    Libcrux_intrinsics.Avx2_extract.mm256_mullo_epi16 coefficients
      (Libcrux_intrinsics.Avx2_extract.mm256_set_epi16 (1s <<! 0l <: i16) (1s <<! 5l <: i16)
          (1s <<! 2l <: i16) (1s <<! 7l <: i16) (1s <<! 4l <: i16) (1s <<! 9l <: i16)
          (1s <<! 6l <: i16) (1s <<! 11l <: i16) (1s <<! 0l <: i16) (1s <<! 5l <: i16)
          (1s <<! 2l <: i16) (1s <<! 7l <: i16) (1s <<! 4l <: i16) (1s <<! 9l <: i16)
          (1s <<! 6l <: i16) (1s <<! 11l <: i16)
        <:
        Libcrux_intrinsics.Avx2_extract.t_Vec256)
  in
  Libcrux_intrinsics.Avx2_extract.mm256_srli_epi16 11l coefficients
>>>>>>> a09ba242

[@@"opaque_to_smt"]

let deserialize_10___deserialize_10_vec
      (lower_coefficients0 upper_coefficients0: Libcrux_intrinsics.Avx2_extract.t_Vec128)
     =
  let lower_coefficients:Libcrux_intrinsics.Avx2_extract.t_Vec128 =
    Libcrux_intrinsics.Avx2_extract.mm_shuffle_epi8 lower_coefficients0
      (Libcrux_intrinsics.Avx2_extract.mm_set_epi8 (mk_u8 9) (mk_u8 8) (mk_u8 8) (mk_u8 7) (mk_u8 7)
          (mk_u8 6) (mk_u8 6) (mk_u8 5) (mk_u8 4) (mk_u8 3) (mk_u8 3) (mk_u8 2) (mk_u8 2) (mk_u8 1)
          (mk_u8 1) (mk_u8 0)
        <:
        Libcrux_intrinsics.Avx2_extract.t_Vec128)
  in
  let upper_coefficients:Libcrux_intrinsics.Avx2_extract.t_Vec128 =
    Libcrux_intrinsics.Avx2_extract.mm_shuffle_epi8 upper_coefficients0
      (Libcrux_intrinsics.Avx2_extract.mm_set_epi8 (mk_u8 15) (mk_u8 14) (mk_u8 14) (mk_u8 13)
          (mk_u8 13) (mk_u8 12) (mk_u8 12) (mk_u8 11) (mk_u8 10) (mk_u8 9) (mk_u8 9) (mk_u8 8)
          (mk_u8 8) (mk_u8 7) (mk_u8 7) (mk_u8 6)
        <:
        Libcrux_intrinsics.Avx2_extract.t_Vec128)
  in
  let coefficients:Libcrux_intrinsics.Avx2_extract.t_Vec256 =
    mm256_si256_from_two_si128 lower_coefficients upper_coefficients
  in
  let coefficients:Libcrux_intrinsics.Avx2_extract.t_Vec256 =
    Libcrux_intrinsics.Avx2_extract.mm256_mullo_epi16 coefficients
      (Libcrux_intrinsics.Avx2_extract.mm256_set_epi16 (mk_i16 1 <<! mk_i32 0 <: i16)
          (mk_i16 1 <<! mk_i32 2 <: i16) (mk_i16 1 <<! mk_i32 4 <: i16)
          (mk_i16 1 <<! mk_i32 6 <: i16) (mk_i16 1 <<! mk_i32 0 <: i16)
          (mk_i16 1 <<! mk_i32 2 <: i16) (mk_i16 1 <<! mk_i32 4 <: i16)
          (mk_i16 1 <<! mk_i32 6 <: i16) (mk_i16 1 <<! mk_i32 0 <: i16)
          (mk_i16 1 <<! mk_i32 2 <: i16) (mk_i16 1 <<! mk_i32 4 <: i16)
          (mk_i16 1 <<! mk_i32 6 <: i16) (mk_i16 1 <<! mk_i32 0 <: i16)
          (mk_i16 1 <<! mk_i32 2 <: i16) (mk_i16 1 <<! mk_i32 4 <: i16)
          (mk_i16 1 <<! mk_i32 6 <: i16)
        <:
        Libcrux_intrinsics.Avx2_extract.t_Vec256)
  in
  let coefficients:Libcrux_intrinsics.Avx2_extract.t_Vec256 =
    Libcrux_intrinsics.Avx2_extract.mm256_srli_epi16 (mk_i32 6) coefficients
  in
  let coefficients:Libcrux_intrinsics.Avx2_extract.t_Vec256 =
    Libcrux_intrinsics.Avx2_extract.mm256_and_si256 coefficients
      (Libcrux_intrinsics.Avx2_extract.mm256_set1_epi16 ((mk_i16 1 <<! mk_i32 10 <: i16) -! mk_i16 1
            <:
            i16)
        <:
        Libcrux_intrinsics.Avx2_extract.t_Vec256)
  in
  let _:Prims.unit =
    assert_norm (BitVec.Utils.forall256 (fun i ->
              coefficients i =
              (if i % 16 < 10
                then
                  let j = (i / 16) * 10 + i % 16 in
                  if i < 128 then lower_coefficients0 j else upper_coefficients0 (j - 32)
                else 0)))
  in
  coefficients

let deserialize_10_ (bytes: t_Slice u8) =
  let lower_coefficients:t_Slice u8 =
    bytes.[ { Core.Ops.Range.f_start = mk_usize 0; Core.Ops.Range.f_end = mk_usize 16 }
      <:
      Core.Ops.Range.t_Range usize ]
  in
  let upper_coefficients:t_Slice u8 =
    bytes.[ { Core.Ops.Range.f_start = mk_usize 4; Core.Ops.Range.f_end = mk_usize 20 }
      <:
      Core.Ops.Range.t_Range usize ]
  in
  deserialize_10___deserialize_10_vec (Libcrux_intrinsics.Avx2_extract.mm_loadu_si128 lower_coefficients

      <:
      Libcrux_intrinsics.Avx2_extract.t_Vec128)
    (Libcrux_intrinsics.Avx2_extract.mm_loadu_si128 upper_coefficients
      <:
      Libcrux_intrinsics.Avx2_extract.t_Vec128)

[@@"opaque_to_smt"]

let deserialize_12___deserialize_12_vec
      (lower_coefficients0 upper_coefficients0: Libcrux_intrinsics.Avx2_extract.t_Vec128)
     =
  let lower_coefficients:Libcrux_intrinsics.Avx2_extract.t_Vec128 =
    Libcrux_intrinsics.Avx2_extract.mm_shuffle_epi8 lower_coefficients0
      (Libcrux_intrinsics.Avx2_extract.mm_set_epi8 (mk_u8 11) (mk_u8 10) (mk_u8 10) (mk_u8 9)
          (mk_u8 8) (mk_u8 7) (mk_u8 7) (mk_u8 6) (mk_u8 5) (mk_u8 4) (mk_u8 4) (mk_u8 3) (mk_u8 2)
          (mk_u8 1) (mk_u8 1) (mk_u8 0)
        <:
        Libcrux_intrinsics.Avx2_extract.t_Vec128)
  in
  let upper_coefficients:Libcrux_intrinsics.Avx2_extract.t_Vec128 =
    Libcrux_intrinsics.Avx2_extract.mm_shuffle_epi8 upper_coefficients0
      (Libcrux_intrinsics.Avx2_extract.mm_set_epi8 (mk_u8 15) (mk_u8 14) (mk_u8 14) (mk_u8 13)
          (mk_u8 12) (mk_u8 11) (mk_u8 11) (mk_u8 10) (mk_u8 9) (mk_u8 8) (mk_u8 8) (mk_u8 7)
          (mk_u8 6) (mk_u8 5) (mk_u8 5) (mk_u8 4)
        <:
        Libcrux_intrinsics.Avx2_extract.t_Vec128)
  in
  let coefficients:Libcrux_intrinsics.Avx2_extract.t_Vec256 =
    mm256_si256_from_two_si128 lower_coefficients upper_coefficients
  in
  let coefficients:Libcrux_intrinsics.Avx2_extract.t_Vec256 =
    Libcrux_intrinsics.Avx2_extract.mm256_mullo_epi16 coefficients
      (Libcrux_intrinsics.Avx2_extract.mm256_set_epi16 (mk_i16 1 <<! mk_i32 0 <: i16)
          (mk_i16 1 <<! mk_i32 4 <: i16) (mk_i16 1 <<! mk_i32 0 <: i16)
          (mk_i16 1 <<! mk_i32 4 <: i16) (mk_i16 1 <<! mk_i32 0 <: i16)
          (mk_i16 1 <<! mk_i32 4 <: i16) (mk_i16 1 <<! mk_i32 0 <: i16)
          (mk_i16 1 <<! mk_i32 4 <: i16) (mk_i16 1 <<! mk_i32 0 <: i16)
          (mk_i16 1 <<! mk_i32 4 <: i16) (mk_i16 1 <<! mk_i32 0 <: i16)
          (mk_i16 1 <<! mk_i32 4 <: i16) (mk_i16 1 <<! mk_i32 0 <: i16)
          (mk_i16 1 <<! mk_i32 4 <: i16) (mk_i16 1 <<! mk_i32 0 <: i16)
          (mk_i16 1 <<! mk_i32 4 <: i16)
        <:
        Libcrux_intrinsics.Avx2_extract.t_Vec256)
  in
  let coefficients:Libcrux_intrinsics.Avx2_extract.t_Vec256 =
    Libcrux_intrinsics.Avx2_extract.mm256_srli_epi16 (mk_i32 4) coefficients
  in
  let coefficients:Libcrux_intrinsics.Avx2_extract.t_Vec256 =
    Libcrux_intrinsics.Avx2_extract.mm256_and_si256 coefficients
      (Libcrux_intrinsics.Avx2_extract.mm256_set1_epi16 ((mk_i16 1 <<! mk_i32 12 <: i16) -! mk_i16 1
            <:
            i16)
        <:
        Libcrux_intrinsics.Avx2_extract.t_Vec256)
  in
  let _:Prims.unit =
    assert_norm (BitVec.Utils.forall256 (fun i ->
              coefficients i =
              (if i % 16 < 12
                then
                  let j = (i / 16) * 12 + i % 16 in
                  if i < 128 then lower_coefficients0 j else upper_coefficients0 (j - 64)
                else 0)))
  in
  coefficients

let deserialize_12_ (bytes: t_Slice u8) =
  let lower_coefficients:Libcrux_intrinsics.Avx2_extract.t_Vec128 =
    Libcrux_intrinsics.Avx2_extract.mm_loadu_si128 (bytes.[ {
            Core.Ops.Range.f_start = mk_usize 0;
            Core.Ops.Range.f_end = mk_usize 16
          }
          <:
          Core.Ops.Range.t_Range usize ]
        <:
        t_Slice u8)
  in
  let upper_coefficients:Libcrux_intrinsics.Avx2_extract.t_Vec128 =
    Libcrux_intrinsics.Avx2_extract.mm_loadu_si128 (bytes.[ {
            Core.Ops.Range.f_start = mk_usize 8;
            Core.Ops.Range.f_end = mk_usize 24
          }
          <:
          Core.Ops.Range.t_Range usize ]
        <:
        t_Slice u8)
  in
<<<<<<< HEAD
  deserialize_12___deserialize_12_vec lower_coefficients upper_coefficients

let deserialize_5_ (bytes: t_Slice u8) =
  let coefficients:Libcrux_intrinsics.Avx2_extract.t_Vec128 =
    Libcrux_intrinsics.Avx2_extract.mm_set_epi8 (bytes.[ mk_usize 9 ] <: u8)
      (bytes.[ mk_usize 8 ] <: u8) (bytes.[ mk_usize 8 ] <: u8) (bytes.[ mk_usize 7 ] <: u8)
      (bytes.[ mk_usize 7 ] <: u8) (bytes.[ mk_usize 6 ] <: u8) (bytes.[ mk_usize 6 ] <: u8)
      (bytes.[ mk_usize 5 ] <: u8) (bytes.[ mk_usize 4 ] <: u8) (bytes.[ mk_usize 3 ] <: u8)
      (bytes.[ mk_usize 3 ] <: u8) (bytes.[ mk_usize 2 ] <: u8) (bytes.[ mk_usize 2 ] <: u8)
      (bytes.[ mk_usize 1 ] <: u8) (bytes.[ mk_usize 1 ] <: u8) (bytes.[ mk_usize 0 ] <: u8)
  in
  let coefficients_loaded:Libcrux_intrinsics.Avx2_extract.t_Vec256 =
    mm256_si256_from_two_si128 coefficients coefficients
  in
  let coefficients:Libcrux_intrinsics.Avx2_extract.t_Vec256 =
    Libcrux_intrinsics.Avx2_extract.mm256_shuffle_epi8 coefficients_loaded
      (Libcrux_intrinsics.Avx2_extract.mm256_set_epi8 (mk_i8 15) (mk_i8 14) (mk_i8 15) (mk_i8 14)
          (mk_i8 13) (mk_i8 12) (mk_i8 13) (mk_i8 12) (mk_i8 11) (mk_i8 10) (mk_i8 11) (mk_i8 10)
          (mk_i8 9) (mk_i8 8) (mk_i8 9) (mk_i8 8) (mk_i8 7) (mk_i8 6) (mk_i8 7) (mk_i8 6) (mk_i8 5)
          (mk_i8 4) (mk_i8 5) (mk_i8 4) (mk_i8 3) (mk_i8 2) (mk_i8 3) (mk_i8 2) (mk_i8 1) (mk_i8 0)
          (mk_i8 1) (mk_i8 0)
        <:
        Libcrux_intrinsics.Avx2_extract.t_Vec256)
  in
  let coefficients:Libcrux_intrinsics.Avx2_extract.t_Vec256 =
    Libcrux_intrinsics.Avx2_extract.mm256_mullo_epi16 coefficients
      (Libcrux_intrinsics.Avx2_extract.mm256_set_epi16 (mk_i16 1 <<! mk_i32 0 <: i16)
          (mk_i16 1 <<! mk_i32 5 <: i16) (mk_i16 1 <<! mk_i32 2 <: i16)
          (mk_i16 1 <<! mk_i32 7 <: i16) (mk_i16 1 <<! mk_i32 4 <: i16)
          (mk_i16 1 <<! mk_i32 9 <: i16) (mk_i16 1 <<! mk_i32 6 <: i16)
          (mk_i16 1 <<! mk_i32 11 <: i16) (mk_i16 1 <<! mk_i32 0 <: i16)
          (mk_i16 1 <<! mk_i32 5 <: i16) (mk_i16 1 <<! mk_i32 2 <: i16)
          (mk_i16 1 <<! mk_i32 7 <: i16) (mk_i16 1 <<! mk_i32 4 <: i16)
          (mk_i16 1 <<! mk_i32 9 <: i16) (mk_i16 1 <<! mk_i32 6 <: i16)
          (mk_i16 1 <<! mk_i32 11 <: i16)
        <:
        Libcrux_intrinsics.Avx2_extract.t_Vec256)
  in
  Libcrux_intrinsics.Avx2_extract.mm256_srli_epi16 (mk_i32 11) coefficients

#push-options "--admit_smt_queries true"

let deserialize_11_ (bytes: t_Slice u8) =
  let output:Libcrux_ml_kem.Vector.Portable.Vector_type.t_PortableVector =
    Libcrux_ml_kem.Vector.Traits.f_deserialize_11_ #Libcrux_ml_kem.Vector.Portable.Vector_type.t_PortableVector
      #FStar.Tactics.Typeclasses.solve
      bytes
  in
  let array:t_Array i16 (mk_usize 16) =
    Libcrux_ml_kem.Vector.Traits.f_to_i16_array #Libcrux_ml_kem.Vector.Portable.Vector_type.t_PortableVector
      #FStar.Tactics.Typeclasses.solve
      output
  in
  Libcrux_intrinsics.Avx2_extract.mm256_loadu_si256_i16 (array <: t_Slice i16)

#pop-options

#push-options "--admit_smt_queries true"

let serialize_11_ (vector: Libcrux_intrinsics.Avx2_extract.t_Vec256) =
  let array:t_Array i16 (mk_usize 16) = Rust_primitives.Hax.repeat (mk_i16 0) (mk_usize 16) in
  let array:t_Array i16 (mk_usize 16) =
    Libcrux_intrinsics.Avx2_extract.mm256_storeu_si256_i16 array vector
  in
  let input:Libcrux_ml_kem.Vector.Portable.Vector_type.t_PortableVector =
    Libcrux_ml_kem.Vector.Traits.f_from_i16_array #Libcrux_ml_kem.Vector.Portable.Vector_type.t_PortableVector
      #FStar.Tactics.Typeclasses.solve
      (array <: t_Slice i16)
  in
  Libcrux_ml_kem.Vector.Traits.f_serialize_11_ #Libcrux_ml_kem.Vector.Portable.Vector_type.t_PortableVector
    #FStar.Tactics.Typeclasses.solve
    input

#pop-options
=======
  deserialize_12___deserialize_12_vec lower_coefficients upper_coefficients
>>>>>>> a09ba242
<|MERGE_RESOLUTION|>--- conflicted
+++ resolved
@@ -43,7 +43,7 @@
   in
   let _:Prims.unit =
     assert (forall (i: nat{i < 8}).
-          get_bit (bits_packed >>! 8l <: i32) (sz i) == get_bit bits_packed (sz (i + 8)))
+          get_bit (bits_packed >>! (mk_i32 8) <: i32) (sz i) == get_bit bits_packed (sz (i + 8)))
   in
   result
 
@@ -59,18 +59,14 @@
   in
   let coefficients_in_msb:Libcrux_intrinsics.Avx2_extract.t_Vec256 =
     Libcrux_intrinsics.Avx2_extract.mm256_mullo_epi16 coefficients
-      (Libcrux_intrinsics.Avx2_extract.mm256_set_epi16 (mk_i16 1 <<! mk_i32 8 <: i16)
-          (mk_i16 1 <<! mk_i32 9 <: i16) (mk_i16 1 <<! mk_i32 10 <: i16)
-          (mk_i16 1 <<! mk_i32 11 <: i16) (mk_i16 1 <<! mk_i32 12 <: i16)
-          (mk_i16 1 <<! mk_i32 13 <: i16) (mk_i16 1 <<! mk_i32 14 <: i16) (mk_i16 (-32768))
-          (mk_i16 1 <<! mk_i32 8 <: i16) (mk_i16 1 <<! mk_i32 9 <: i16)
-          (mk_i16 1 <<! mk_i32 10 <: i16) (mk_i16 1 <<! mk_i32 11 <: i16)
-          (mk_i16 1 <<! mk_i32 12 <: i16) (mk_i16 1 <<! mk_i32 13 <: i16)
-          (mk_i16 1 <<! mk_i32 14 <: i16) (mk_i16 (-32768))
-        <:
-        Libcrux_intrinsics.Avx2_extract.t_Vec256)
-  in
-  Libcrux_intrinsics.Avx2_extract.mm256_srli_epi16 (mk_i32 15) coefficients_in_msb
+      (Libcrux_intrinsics.Avx2_extract.mm256_set_epi16 (1s <<! 8l <: i16) (1s <<! 9l <: i16)
+          (1s <<! 10l <: i16) (1s <<! 11l <: i16) (1s <<! 12l <: i16) (1s <<! 13l <: i16)
+          (1s <<! 14l <: i16) (-32768s) (1s <<! 8l <: i16) (1s <<! 9l <: i16) (1s <<! 10l <: i16)
+          (1s <<! 11l <: i16) (1s <<! 12l <: i16) (1s <<! 13l <: i16) (1s <<! 14l <: i16) (-32768s)
+        <:
+        Libcrux_intrinsics.Avx2_extract.t_Vec256)
+  in
+  Libcrux_intrinsics.Avx2_extract.mm256_srli_epi16 15l coefficients_in_msb
 
 #pop-options
 
@@ -82,7 +78,7 @@
 #restart-solver
 
 let deserialize_1_ (bytes: t_Slice u8) =
-  deserialize_1___deserialize_1_u8s (bytes.[ mk_usize 0 ] <: u8) (bytes.[ mk_usize 1 ] <: u8)
+  deserialize_1___deserialize_1_u8s (bytes.[ sz 0 ] <: u8) (bytes.[ sz 1 ] <: u8)
 
 #push-options "--ext context_pruning --split_queries always"
 
@@ -141,25 +137,19 @@
   in
   let coefficients_in_msb:Libcrux_intrinsics.Avx2_extract.t_Vec256 =
     Libcrux_intrinsics.Avx2_extract.mm256_mullo_epi16 coefficients
-      (Libcrux_intrinsics.Avx2_extract.mm256_set_epi16 (mk_i16 1 <<! mk_i32 0 <: i16)
-          (mk_i16 1 <<! mk_i32 4 <: i16) (mk_i16 1 <<! mk_i32 0 <: i16)
-          (mk_i16 1 <<! mk_i32 4 <: i16) (mk_i16 1 <<! mk_i32 0 <: i16)
-          (mk_i16 1 <<! mk_i32 4 <: i16) (mk_i16 1 <<! mk_i32 0 <: i16)
-          (mk_i16 1 <<! mk_i32 4 <: i16) (mk_i16 1 <<! mk_i32 0 <: i16)
-          (mk_i16 1 <<! mk_i32 4 <: i16) (mk_i16 1 <<! mk_i32 0 <: i16)
-          (mk_i16 1 <<! mk_i32 4 <: i16) (mk_i16 1 <<! mk_i32 0 <: i16)
-          (mk_i16 1 <<! mk_i32 4 <: i16) (mk_i16 1 <<! mk_i32 0 <: i16)
-          (mk_i16 1 <<! mk_i32 4 <: i16)
+      (Libcrux_intrinsics.Avx2_extract.mm256_set_epi16 (1s <<! 0l <: i16) (1s <<! 4l <: i16)
+          (1s <<! 0l <: i16) (1s <<! 4l <: i16) (1s <<! 0l <: i16) (1s <<! 4l <: i16)
+          (1s <<! 0l <: i16) (1s <<! 4l <: i16) (1s <<! 0l <: i16) (1s <<! 4l <: i16)
+          (1s <<! 0l <: i16) (1s <<! 4l <: i16) (1s <<! 0l <: i16) (1s <<! 4l <: i16)
+          (1s <<! 0l <: i16) (1s <<! 4l <: i16)
         <:
         Libcrux_intrinsics.Avx2_extract.t_Vec256)
   in
   let coefficients_in_lsb:Libcrux_intrinsics.Avx2_extract.t_Vec256 =
-    Libcrux_intrinsics.Avx2_extract.mm256_srli_epi16 (mk_i32 4) coefficients_in_msb
+    Libcrux_intrinsics.Avx2_extract.mm256_srli_epi16 4l coefficients_in_msb
   in
   Libcrux_intrinsics.Avx2_extract.mm256_and_si256 coefficients_in_lsb
-    (Libcrux_intrinsics.Avx2_extract.mm256_set1_epi16 ((mk_i16 1 <<! mk_i32 4 <: i16) -! mk_i16 1
-          <:
-          i16)
+    (Libcrux_intrinsics.Avx2_extract.mm256_set1_epi16 ((1s <<! 4l <: i16) -! 1s <: i16)
       <:
       Libcrux_intrinsics.Avx2_extract.t_Vec256)
 
@@ -178,72 +168,15 @@
 #restart-solver
 
 let deserialize_4_ (bytes: t_Slice u8) =
-  deserialize_4___deserialize_4_u8s (bytes.[ mk_usize 0 ] <: u8)
-    (bytes.[ mk_usize 1 ] <: u8)
-    (bytes.[ mk_usize 2 ] <: u8)
-    (bytes.[ mk_usize 3 ] <: u8)
-    (bytes.[ mk_usize 4 ] <: u8)
-    (bytes.[ mk_usize 5 ] <: u8)
-    (bytes.[ mk_usize 6 ] <: u8)
-    (bytes.[ mk_usize 7 ] <: u8)
-
-<<<<<<< HEAD
-#push-options "--ext context_pruning --compat_pre_core 0"
-
-let serialize_1_ (vector: Libcrux_intrinsics.Avx2_extract.t_Vec256) =
-  let lsb_to_msb:Libcrux_intrinsics.Avx2_extract.t_Vec256 =
-    Libcrux_intrinsics.Avx2_extract.mm256_slli_epi16 (mk_i32 15) vector
-  in
-  let low_msbs:Libcrux_intrinsics.Avx2_extract.t_Vec128 =
-    Libcrux_intrinsics.Avx2_extract.mm256_castsi256_si128 lsb_to_msb
-  in
-  let high_msbs:Libcrux_intrinsics.Avx2_extract.t_Vec128 =
-    Libcrux_intrinsics.Avx2_extract.mm256_extracti128_si256 (mk_i32 1) lsb_to_msb
-  in
-  let msbs:Libcrux_intrinsics.Avx2_extract.t_Vec128 =
-    Libcrux_intrinsics.Avx2_extract.mm_packs_epi16 low_msbs high_msbs
-  in
-  let _:Prims.unit =
-    let bits_packed' = BitVec.Intrinsics.mm_movemask_epi8_bv msbs in
-    FStar.Tactics.Effect.assert_by_tactic (forall (i: nat{i < 16}).
-          bits_packed' i = vector ((i / 1) * 16 + i % 1))
-      (fun _ ->
-          ();
-          (Tactics.Utils.prove_forall_nat_pointwise (fun _ ->
-                  Tactics.compute ();
-                  Tactics.smt_sync ())))
-  in
-  let bits_packed:i32 = Libcrux_intrinsics.Avx2_extract.mm_movemask_epi8 msbs in
-  let result:t_Array u8 (mk_usize 2) =
-    let list = [cast (bits_packed <: i32) <: u8; cast (bits_packed >>! mk_i32 8 <: i32) <: u8] in
-    FStar.Pervasives.assert_norm (Prims.eq2 (List.Tot.length list) 2);
-    Rust_primitives.Hax.array_of_list 2 list
-  in
-  let _:Prims.unit =
-    assert (forall (i: nat{i < 8}).
-          get_bit (bits_packed >>! (mk_i32 8) <: i32) (sz i) == get_bit bits_packed (sz (i + 8)))
-  in
-  result
-
-#pop-options
-
-#push-options "--ext context_pruning --split_queries always"
-
-let serialize_10___serialize_10_vec (vector: Libcrux_intrinsics.Avx2_extract.t_Vec256) =
-  let adjacent_2_combined:Libcrux_intrinsics.Avx2_extract.t_Vec256 =
-    mm256_concat_pairs_n (mk_u8 10) vector
-  in
-  let adjacent_4_combined:Libcrux_intrinsics.Avx2_extract.t_Vec256 =
-    Libcrux_intrinsics.Avx2_extract.mm256_sllv_epi32 adjacent_2_combined
-      (Libcrux_intrinsics.Avx2_extract.mm256_set_epi32 (mk_i32 0)
-          (mk_i32 12)
-          (mk_i32 0)
-          (mk_i32 12)
-          (mk_i32 0)
-          (mk_i32 12)
-          (mk_i32 0)
-          (mk_i32 12)
-=======
+  deserialize_4___deserialize_4_u8s (bytes.[ sz 0 ] <: u8)
+    (bytes.[ sz 1 ] <: u8)
+    (bytes.[ sz 2 ] <: u8)
+    (bytes.[ sz 3 ] <: u8)
+    (bytes.[ sz 4 ] <: u8)
+    (bytes.[ sz 5 ] <: u8)
+    (bytes.[ sz 6 ] <: u8)
+    (bytes.[ sz 7 ] <: u8)
+
 let serialize_5_ (vector: Libcrux_intrinsics.Avx2_extract.t_Vec256) =
   let serialized:t_Array u8 (sz 32) = Rust_primitives.Hax.repeat 0uy (sz 32) in
   let adjacent_2_combined:Libcrux_intrinsics.Avx2_extract.t_Vec256 =
@@ -257,21 +190,97 @@
   let adjacent_4_combined:Libcrux_intrinsics.Avx2_extract.t_Vec256 =
     Libcrux_intrinsics.Avx2_extract.mm256_sllv_epi32 adjacent_2_combined
       (Libcrux_intrinsics.Avx2_extract.mm256_set_epi32 0l 22l 0l 22l 0l 22l 0l 22l
->>>>>>> a09ba242
         <:
         Libcrux_intrinsics.Avx2_extract.t_Vec256)
   in
   let adjacent_4_combined:Libcrux_intrinsics.Avx2_extract.t_Vec256 =
-<<<<<<< HEAD
-    Libcrux_intrinsics.Avx2_extract.mm256_srli_epi64 (mk_i32 12) adjacent_4_combined
+    Libcrux_intrinsics.Avx2_extract.mm256_srli_epi64 22l adjacent_4_combined
+  in
+  let adjacent_8_combined:Libcrux_intrinsics.Avx2_extract.t_Vec256 =
+    Libcrux_intrinsics.Avx2_extract.mm256_shuffle_epi32 8l adjacent_4_combined
+  in
+  let adjacent_8_combined:Libcrux_intrinsics.Avx2_extract.t_Vec256 =
+    Libcrux_intrinsics.Avx2_extract.mm256_sllv_epi32 adjacent_8_combined
+      (Libcrux_intrinsics.Avx2_extract.mm256_set_epi32 0l 0l 0l 12l 0l 0l 0l 12l
+        <:
+        Libcrux_intrinsics.Avx2_extract.t_Vec256)
+  in
+  let adjacent_8_combined:Libcrux_intrinsics.Avx2_extract.t_Vec256 =
+    Libcrux_intrinsics.Avx2_extract.mm256_srli_epi64 12l adjacent_8_combined
+  in
+  let lower_8_:Libcrux_intrinsics.Avx2_extract.t_Vec128 =
+    Libcrux_intrinsics.Avx2_extract.mm256_castsi256_si128 adjacent_8_combined
+  in
+  let serialized:t_Array u8 (sz 32) =
+    Rust_primitives.Hax.Monomorphized_update_at.update_at_range serialized
+      ({ Core.Ops.Range.f_start = sz 0; Core.Ops.Range.f_end = sz 16 }
+        <:
+        Core.Ops.Range.t_Range usize)
+      (Libcrux_intrinsics.Avx2_extract.mm_storeu_bytes_si128 (serialized.[ {
+                Core.Ops.Range.f_start = sz 0;
+                Core.Ops.Range.f_end = sz 16
+              }
+              <:
+              Core.Ops.Range.t_Range usize ]
+            <:
+            t_Slice u8)
+          lower_8_
+        <:
+        t_Slice u8)
+  in
+  let upper_8_:Libcrux_intrinsics.Avx2_extract.t_Vec128 =
+    Libcrux_intrinsics.Avx2_extract.mm256_extracti128_si256 1l adjacent_8_combined
+  in
+  let serialized:t_Array u8 (sz 32) =
+    Rust_primitives.Hax.Monomorphized_update_at.update_at_range serialized
+      ({ Core.Ops.Range.f_start = sz 5; Core.Ops.Range.f_end = sz 21 }
+        <:
+        Core.Ops.Range.t_Range usize)
+      (Libcrux_intrinsics.Avx2_extract.mm_storeu_bytes_si128 (serialized.[ {
+                Core.Ops.Range.f_start = sz 5;
+                Core.Ops.Range.f_end = sz 21
+              }
+              <:
+              Core.Ops.Range.t_Range usize ]
+            <:
+            t_Slice u8)
+          upper_8_
+        <:
+        t_Slice u8)
+  in
+  Core.Result.impl__unwrap #(t_Array u8 (sz 10))
+    #Core.Array.t_TryFromSliceError
+    (Core.Convert.f_try_into #(t_Slice u8)
+        #(t_Array u8 (sz 10))
+        #FStar.Tactics.Typeclasses.solve
+        (serialized.[ { Core.Ops.Range.f_start = sz 0; Core.Ops.Range.f_end = sz 10 }
+            <:
+            Core.Ops.Range.t_Range usize ]
+          <:
+          t_Slice u8)
+      <:
+      Core.Result.t_Result (t_Array u8 (sz 10)) Core.Array.t_TryFromSliceError)
+
+#push-options "--ext context_pruning --split_queries always"
+
+let serialize_10___serialize_10_vec (vector: Libcrux_intrinsics.Avx2_extract.t_Vec256) =
+  let adjacent_2_combined:Libcrux_intrinsics.Avx2_extract.t_Vec256 =
+    mm256_concat_pairs_n 10uy vector
+  in
+  let adjacent_4_combined:Libcrux_intrinsics.Avx2_extract.t_Vec256 =
+    Libcrux_intrinsics.Avx2_extract.mm256_sllv_epi32 adjacent_2_combined
+      (Libcrux_intrinsics.Avx2_extract.mm256_set_epi32 0l 12l 0l 12l 0l 12l 0l 12l
+        <:
+        Libcrux_intrinsics.Avx2_extract.t_Vec256)
+  in
+  let adjacent_4_combined:Libcrux_intrinsics.Avx2_extract.t_Vec256 =
+    Libcrux_intrinsics.Avx2_extract.mm256_srli_epi64 12l adjacent_4_combined
   in
   let adjacent_8_combined:Libcrux_intrinsics.Avx2_extract.t_Vec256 =
     Libcrux_intrinsics.Avx2_extract.mm256_shuffle_epi8 adjacent_4_combined
-      (Libcrux_intrinsics.Avx2_extract.mm256_set_epi8 (mk_i8 (-1)) (mk_i8 (-1)) (mk_i8 (-1))
-          (mk_i8 (-1)) (mk_i8 (-1)) (mk_i8 (-1)) (mk_i8 12) (mk_i8 11) (mk_i8 10) (mk_i8 9)
-          (mk_i8 8) (mk_i8 4) (mk_i8 3) (mk_i8 2) (mk_i8 1) (mk_i8 0) (mk_i8 (-1)) (mk_i8 (-1))
-          (mk_i8 (-1)) (mk_i8 (-1)) (mk_i8 (-1)) (mk_i8 (-1)) (mk_i8 12) (mk_i8 11) (mk_i8 10)
-          (mk_i8 9) (mk_i8 8) (mk_i8 4) (mk_i8 3) (mk_i8 2) (mk_i8 1) (mk_i8 0)
+      (Libcrux_intrinsics.Avx2_extract.mm256_set_epi8 (-1y) (-1y) (-1y) (-1y) (-1y) (-1y) 12y 11y
+          10y 9y 8y 4y 3y 2y 1y 0y (-1y) (-1y) (-1y) (-1y) (-1y) (-1y) 12y 11y 10y 9y 8y 4y 3y 2y 1y
+          0y
         <:
         Libcrux_intrinsics.Avx2_extract.t_Vec256)
   in
@@ -279,7 +288,7 @@
     Libcrux_intrinsics.Avx2_extract.mm256_castsi256_si128 adjacent_8_combined
   in
   let upper_8_:Libcrux_intrinsics.Avx2_extract.t_Vec128 =
-    Libcrux_intrinsics.Avx2_extract.mm256_extracti128_si256 (mk_i32 1) adjacent_8_combined
+    Libcrux_intrinsics.Avx2_extract.mm256_extracti128_si256 1l adjacent_8_combined
   in
   let _:Prims.unit =
     introduce forall (i: nat{i < 80}) . lower_8_ i = vector ((i / 10) * 16 + i % 10)
@@ -297,57 +306,123 @@
 
 #push-options "--ext context_pruning --split_queries always"
 
+let serialize_10_ (vector: Libcrux_intrinsics.Avx2_extract.t_Vec256) =
+  let lower_8_, upper_8_:(Libcrux_intrinsics.Avx2_extract.t_Vec128 &
+    Libcrux_intrinsics.Avx2_extract.t_Vec128) =
+    serialize_10___serialize_10_vec vector
+  in
+  let serialized:t_Array u8 (sz 32) = Rust_primitives.Hax.repeat 0uy (sz 32) in
+  let serialized:t_Array u8 (sz 32) =
+    Rust_primitives.Hax.Monomorphized_update_at.update_at_range serialized
+      ({ Core.Ops.Range.f_start = sz 0; Core.Ops.Range.f_end = sz 16 }
+        <:
+        Core.Ops.Range.t_Range usize)
+      (Libcrux_intrinsics.Avx2_extract.mm_storeu_bytes_si128 (serialized.[ {
+                Core.Ops.Range.f_start = sz 0;
+                Core.Ops.Range.f_end = sz 16
+              }
+              <:
+              Core.Ops.Range.t_Range usize ]
+            <:
+            t_Slice u8)
+          lower_8_
+        <:
+        t_Slice u8)
+  in
+  let serialized:t_Array u8 (sz 32) =
+    Rust_primitives.Hax.Monomorphized_update_at.update_at_range serialized
+      ({ Core.Ops.Range.f_start = sz 10; Core.Ops.Range.f_end = sz 26 }
+        <:
+        Core.Ops.Range.t_Range usize)
+      (Libcrux_intrinsics.Avx2_extract.mm_storeu_bytes_si128 (serialized.[ {
+                Core.Ops.Range.f_start = sz 10;
+                Core.Ops.Range.f_end = sz 26
+              }
+              <:
+              Core.Ops.Range.t_Range usize ]
+            <:
+            t_Slice u8)
+          upper_8_
+        <:
+        t_Slice u8)
+  in
+  Core.Result.impl__unwrap #(t_Array u8 (sz 20))
+    #Core.Array.t_TryFromSliceError
+    (Core.Convert.f_try_into #(t_Slice u8)
+        #(t_Array u8 (sz 20))
+        #FStar.Tactics.Typeclasses.solve
+        (serialized.[ { Core.Ops.Range.f_start = sz 0; Core.Ops.Range.f_end = sz 20 }
+            <:
+            Core.Ops.Range.t_Range usize ]
+          <:
+          t_Slice u8)
+      <:
+      Core.Result.t_Result (t_Array u8 (sz 20)) Core.Array.t_TryFromSliceError)
+
+#pop-options
+
+#push-options "--admit_smt_queries true"
+
+let serialize_11_ (vector: Libcrux_intrinsics.Avx2_extract.t_Vec256) =
+  let array:t_Array i16 (sz 16) = Rust_primitives.Hax.repeat 0s (sz 16) in
+  let array:t_Array i16 (sz 16) =
+    Libcrux_intrinsics.Avx2_extract.mm256_storeu_si256_i16 array vector
+  in
+  let input:Libcrux_ml_kem.Vector.Portable.Vector_type.t_PortableVector =
+    Libcrux_ml_kem.Vector.Traits.f_from_i16_array #Libcrux_ml_kem.Vector.Portable.Vector_type.t_PortableVector
+      #FStar.Tactics.Typeclasses.solve
+      (array <: t_Slice i16)
+  in
+  Libcrux_ml_kem.Vector.Traits.f_serialize_11_ #Libcrux_ml_kem.Vector.Portable.Vector_type.t_PortableVector
+    #FStar.Tactics.Typeclasses.solve
+    input
+
+#pop-options
+
+#push-options "--admit_smt_queries true"
+
+let deserialize_11_ (bytes: t_Slice u8) =
+  let output:Libcrux_ml_kem.Vector.Portable.Vector_type.t_PortableVector =
+    Libcrux_ml_kem.Vector.Traits.f_deserialize_11_ #Libcrux_ml_kem.Vector.Portable.Vector_type.t_PortableVector
+      #FStar.Tactics.Typeclasses.solve
+      bytes
+  in
+  let array:t_Array i16 (sz 16) =
+    Libcrux_ml_kem.Vector.Traits.f_to_i16_array #Libcrux_ml_kem.Vector.Portable.Vector_type.t_PortableVector
+      #FStar.Tactics.Typeclasses.solve
+      output
+  in
+  Libcrux_intrinsics.Avx2_extract.mm256_loadu_si256_i16 (array <: t_Slice i16)
+
+#pop-options
+
+#push-options "--ext context_pruning --split_queries always"
+
 let serialize_12___serialize_12_vec (vector: Libcrux_intrinsics.Avx2_extract.t_Vec256) =
   let adjacent_2_combined:Libcrux_intrinsics.Avx2_extract.t_Vec256 =
-    mm256_concat_pairs_n (mk_u8 12) vector
+    mm256_concat_pairs_n 12uy vector
   in
   let adjacent_4_combined:Libcrux_intrinsics.Avx2_extract.t_Vec256 =
     Libcrux_intrinsics.Avx2_extract.mm256_sllv_epi32 adjacent_2_combined
-      (Libcrux_intrinsics.Avx2_extract.mm256_set_epi32 (mk_i32 0)
-          (mk_i32 8)
-          (mk_i32 0)
-          (mk_i32 8)
-          (mk_i32 0)
-          (mk_i32 8)
-          (mk_i32 0)
-          (mk_i32 8)
+      (Libcrux_intrinsics.Avx2_extract.mm256_set_epi32 0l 8l 0l 8l 0l 8l 0l 8l
         <:
         Libcrux_intrinsics.Avx2_extract.t_Vec256)
   in
   let adjacent_4_combined:Libcrux_intrinsics.Avx2_extract.t_Vec256 =
-    Libcrux_intrinsics.Avx2_extract.mm256_srli_epi64 (mk_i32 8) adjacent_4_combined
+    Libcrux_intrinsics.Avx2_extract.mm256_srli_epi64 8l adjacent_4_combined
   in
   let adjacent_8_combined:Libcrux_intrinsics.Avx2_extract.t_Vec256 =
     Libcrux_intrinsics.Avx2_extract.mm256_shuffle_epi8 adjacent_4_combined
-      (Libcrux_intrinsics.Avx2_extract.mm256_set_epi8 (mk_i8 (-1)) (mk_i8 (-1)) (mk_i8 (-1))
-          (mk_i8 (-1)) (mk_i8 13) (mk_i8 12) (mk_i8 11) (mk_i8 10) (mk_i8 9) (mk_i8 8) (mk_i8 5)
-          (mk_i8 4) (mk_i8 3) (mk_i8 2) (mk_i8 1) (mk_i8 0) (mk_i8 (-1)) (mk_i8 (-1)) (mk_i8 (-1))
-          (mk_i8 (-1)) (mk_i8 13) (mk_i8 12) (mk_i8 11) (mk_i8 10) (mk_i8 9) (mk_i8 8) (mk_i8 5)
-          (mk_i8 4) (mk_i8 3) (mk_i8 2) (mk_i8 1) (mk_i8 0)
-        <:
-        Libcrux_intrinsics.Avx2_extract.t_Vec256)
-=======
-    Libcrux_intrinsics.Avx2_extract.mm256_srli_epi64 22l adjacent_4_combined
-  in
-  let adjacent_8_combined:Libcrux_intrinsics.Avx2_extract.t_Vec256 =
-    Libcrux_intrinsics.Avx2_extract.mm256_shuffle_epi32 8l adjacent_4_combined
-  in
-  let adjacent_8_combined:Libcrux_intrinsics.Avx2_extract.t_Vec256 =
-    Libcrux_intrinsics.Avx2_extract.mm256_sllv_epi32 adjacent_8_combined
-      (Libcrux_intrinsics.Avx2_extract.mm256_set_epi32 0l 0l 0l 12l 0l 0l 0l 12l
-        <:
-        Libcrux_intrinsics.Avx2_extract.t_Vec256)
-  in
-  let adjacent_8_combined:Libcrux_intrinsics.Avx2_extract.t_Vec256 =
-    Libcrux_intrinsics.Avx2_extract.mm256_srli_epi64 12l adjacent_8_combined
->>>>>>> a09ba242
+      (Libcrux_intrinsics.Avx2_extract.mm256_set_epi8 (-1y) (-1y) (-1y) (-1y) 13y 12y 11y 10y 9y 8y
+          5y 4y 3y 2y 1y 0y (-1y) (-1y) (-1y) (-1y) 13y 12y 11y 10y 9y 8y 5y 4y 3y 2y 1y 0y
+        <:
+        Libcrux_intrinsics.Avx2_extract.t_Vec256)
   in
   let lower_8_:Libcrux_intrinsics.Avx2_extract.t_Vec128 =
     Libcrux_intrinsics.Avx2_extract.mm256_castsi256_si128 adjacent_8_combined
   in
-<<<<<<< HEAD
   let upper_8_:Libcrux_intrinsics.Avx2_extract.t_Vec128 =
-    Libcrux_intrinsics.Avx2_extract.mm256_extracti128_si256 (mk_i32 1) adjacent_8_combined
+    Libcrux_intrinsics.Avx2_extract.mm256_extracti128_si256 1l adjacent_8_combined
   in
   let _:Prims.unit =
     introduce forall (i: nat{i < 96}) . lower_8_ i = vector ((i / 12) * 16 + i % 12)
@@ -365,351 +440,6 @@
 
 #push-options "--ext context_pruning --split_queries always"
 
-let serialize_10_ (vector: Libcrux_intrinsics.Avx2_extract.t_Vec256) =
-  let lower_8_, upper_8_:(Libcrux_intrinsics.Avx2_extract.t_Vec128 &
-    Libcrux_intrinsics.Avx2_extract.t_Vec128) =
-    serialize_10___serialize_10_vec vector
-  in
-  let serialized:t_Array u8 (mk_usize 32) = Rust_primitives.Hax.repeat (mk_u8 0) (mk_usize 32) in
-  let serialized:t_Array u8 (mk_usize 32) =
-=======
-  let serialized:t_Array u8 (sz 32) =
->>>>>>> a09ba242
-    Rust_primitives.Hax.Monomorphized_update_at.update_at_range serialized
-      ({ Core.Ops.Range.f_start = mk_usize 0; Core.Ops.Range.f_end = mk_usize 16 }
-        <:
-        Core.Ops.Range.t_Range usize)
-      (Libcrux_intrinsics.Avx2_extract.mm_storeu_bytes_si128 (serialized.[ {
-                Core.Ops.Range.f_start = mk_usize 0;
-                Core.Ops.Range.f_end = mk_usize 16
-              }
-              <:
-              Core.Ops.Range.t_Range usize ]
-            <:
-            t_Slice u8)
-          lower_8_
-        <:
-        t_Slice u8)
-  in
-<<<<<<< HEAD
-  let serialized:t_Array u8 (mk_usize 32) =
-    Rust_primitives.Hax.Monomorphized_update_at.update_at_range serialized
-      ({ Core.Ops.Range.f_start = mk_usize 10; Core.Ops.Range.f_end = mk_usize 26 }
-        <:
-        Core.Ops.Range.t_Range usize)
-      (Libcrux_intrinsics.Avx2_extract.mm_storeu_bytes_si128 (serialized.[ {
-                Core.Ops.Range.f_start = mk_usize 10;
-                Core.Ops.Range.f_end = mk_usize 26
-=======
-  let upper_8_:Libcrux_intrinsics.Avx2_extract.t_Vec128 =
-    Libcrux_intrinsics.Avx2_extract.mm256_extracti128_si256 1l adjacent_8_combined
-  in
-  let serialized:t_Array u8 (sz 32) =
-    Rust_primitives.Hax.Monomorphized_update_at.update_at_range serialized
-      ({ Core.Ops.Range.f_start = sz 5; Core.Ops.Range.f_end = sz 21 }
-        <:
-        Core.Ops.Range.t_Range usize)
-      (Libcrux_intrinsics.Avx2_extract.mm_storeu_bytes_si128 (serialized.[ {
-                Core.Ops.Range.f_start = sz 5;
-                Core.Ops.Range.f_end = sz 21
->>>>>>> a09ba242
-              }
-              <:
-              Core.Ops.Range.t_Range usize ]
-            <:
-            t_Slice u8)
-          upper_8_
-        <:
-        t_Slice u8)
-  in
-<<<<<<< HEAD
-  Core.Result.impl__unwrap #(t_Array u8 (mk_usize 20))
-    #Core.Array.t_TryFromSliceError
-    (Core.Convert.f_try_into #(t_Slice u8)
-        #(t_Array u8 (mk_usize 20))
-        #FStar.Tactics.Typeclasses.solve
-        (serialized.[ { Core.Ops.Range.f_start = mk_usize 0; Core.Ops.Range.f_end = mk_usize 20 }
-=======
-  Core.Result.impl__unwrap #(t_Array u8 (sz 10))
-    #Core.Array.t_TryFromSliceError
-    (Core.Convert.f_try_into #(t_Slice u8)
-        #(t_Array u8 (sz 10))
-        #FStar.Tactics.Typeclasses.solve
-        (serialized.[ { Core.Ops.Range.f_start = sz 0; Core.Ops.Range.f_end = sz 10 }
->>>>>>> a09ba242
-            <:
-            Core.Ops.Range.t_Range usize ]
-          <:
-          t_Slice u8)
-      <:
-<<<<<<< HEAD
-      Core.Result.t_Result (t_Array u8 (mk_usize 20)) Core.Array.t_TryFromSliceError)
-=======
-      Core.Result.t_Result (t_Array u8 (sz 10)) Core.Array.t_TryFromSliceError)
-
-#push-options "--ext context_pruning --split_queries always"
-
-let serialize_10___serialize_10_vec (vector: Libcrux_intrinsics.Avx2_extract.t_Vec256) =
-  let adjacent_2_combined:Libcrux_intrinsics.Avx2_extract.t_Vec256 =
-    mm256_concat_pairs_n 10uy vector
-  in
-  let adjacent_4_combined:Libcrux_intrinsics.Avx2_extract.t_Vec256 =
-    Libcrux_intrinsics.Avx2_extract.mm256_sllv_epi32 adjacent_2_combined
-      (Libcrux_intrinsics.Avx2_extract.mm256_set_epi32 0l 12l 0l 12l 0l 12l 0l 12l
-        <:
-        Libcrux_intrinsics.Avx2_extract.t_Vec256)
-  in
-  let adjacent_4_combined:Libcrux_intrinsics.Avx2_extract.t_Vec256 =
-    Libcrux_intrinsics.Avx2_extract.mm256_srli_epi64 12l adjacent_4_combined
-  in
-  let adjacent_8_combined:Libcrux_intrinsics.Avx2_extract.t_Vec256 =
-    Libcrux_intrinsics.Avx2_extract.mm256_shuffle_epi8 adjacent_4_combined
-      (Libcrux_intrinsics.Avx2_extract.mm256_set_epi8 (-1y) (-1y) (-1y) (-1y) (-1y) (-1y) 12y 11y
-          10y 9y 8y 4y 3y 2y 1y 0y (-1y) (-1y) (-1y) (-1y) (-1y) (-1y) 12y 11y 10y 9y 8y 4y 3y 2y 1y
-          0y
-        <:
-        Libcrux_intrinsics.Avx2_extract.t_Vec256)
-  in
-  let lower_8_:Libcrux_intrinsics.Avx2_extract.t_Vec128 =
-    Libcrux_intrinsics.Avx2_extract.mm256_castsi256_si128 adjacent_8_combined
-  in
-  let upper_8_:Libcrux_intrinsics.Avx2_extract.t_Vec128 =
-    Libcrux_intrinsics.Avx2_extract.mm256_extracti128_si256 1l adjacent_8_combined
-  in
-  let _:Prims.unit =
-    introduce forall (i: nat{i < 80}) . lower_8_ i = vector ((i / 10) * 16 + i % 10)
-    with assert_norm (BitVec.Utils.forall_n 80
-          (fun i -> lower_8_ i = vector ((i / 10) * 16 + i % 10)));
-    introduce forall (i: nat{i < 80}) . upper_8_ i = vector (128 + (i / 10) * 16 + i % 10)
-    with assert_norm (BitVec.Utils.forall_n 80
-          (fun i -> upper_8_ i = vector (128 + (i / 10) * 16 + i % 10)))
-  in
-  lower_8_, upper_8_
-  <:
-  (Libcrux_intrinsics.Avx2_extract.t_Vec128 & Libcrux_intrinsics.Avx2_extract.t_Vec128)
->>>>>>> a09ba242
-
-#pop-options
-
-#push-options "--ext context_pruning --split_queries always"
-
-<<<<<<< HEAD
-let serialize_12_ (vector: Libcrux_intrinsics.Avx2_extract.t_Vec256) =
-  let serialized:t_Array u8 (mk_usize 32) = Rust_primitives.Hax.repeat (mk_u8 0) (mk_usize 32) in
-=======
-let serialize_10_ (vector: Libcrux_intrinsics.Avx2_extract.t_Vec256) =
->>>>>>> a09ba242
-  let lower_8_, upper_8_:(Libcrux_intrinsics.Avx2_extract.t_Vec128 &
-    Libcrux_intrinsics.Avx2_extract.t_Vec128) =
-    serialize_10___serialize_10_vec vector
-  in
-<<<<<<< HEAD
-  let serialized:t_Array u8 (mk_usize 32) =
-=======
-  let serialized:t_Array u8 (sz 32) = Rust_primitives.Hax.repeat 0uy (sz 32) in
-  let serialized:t_Array u8 (sz 32) =
->>>>>>> a09ba242
-    Rust_primitives.Hax.Monomorphized_update_at.update_at_range serialized
-      ({ Core.Ops.Range.f_start = mk_usize 0; Core.Ops.Range.f_end = mk_usize 16 }
-        <:
-        Core.Ops.Range.t_Range usize)
-      (Libcrux_intrinsics.Avx2_extract.mm_storeu_bytes_si128 (serialized.[ {
-                Core.Ops.Range.f_start = mk_usize 0;
-                Core.Ops.Range.f_end = mk_usize 16
-              }
-              <:
-              Core.Ops.Range.t_Range usize ]
-            <:
-            t_Slice u8)
-          lower_8_
-        <:
-        t_Slice u8)
-  in
-  let serialized:t_Array u8 (mk_usize 32) =
-    Rust_primitives.Hax.Monomorphized_update_at.update_at_range serialized
-<<<<<<< HEAD
-      ({ Core.Ops.Range.f_start = mk_usize 12; Core.Ops.Range.f_end = mk_usize 28 }
-        <:
-        Core.Ops.Range.t_Range usize)
-      (Libcrux_intrinsics.Avx2_extract.mm_storeu_bytes_si128 (serialized.[ {
-                Core.Ops.Range.f_start = mk_usize 12;
-                Core.Ops.Range.f_end = mk_usize 28
-=======
-      ({ Core.Ops.Range.f_start = sz 10; Core.Ops.Range.f_end = sz 26 }
-        <:
-        Core.Ops.Range.t_Range usize)
-      (Libcrux_intrinsics.Avx2_extract.mm_storeu_bytes_si128 (serialized.[ {
-                Core.Ops.Range.f_start = sz 10;
-                Core.Ops.Range.f_end = sz 26
->>>>>>> a09ba242
-              }
-              <:
-              Core.Ops.Range.t_Range usize ]
-            <:
-            t_Slice u8)
-          upper_8_
-        <:
-        t_Slice u8)
-  in
-<<<<<<< HEAD
-  Core.Result.impl__unwrap #(t_Array u8 (mk_usize 24))
-    #Core.Array.t_TryFromSliceError
-    (Core.Convert.f_try_into #(t_Slice u8)
-        #(t_Array u8 (mk_usize 24))
-        #FStar.Tactics.Typeclasses.solve
-        (serialized.[ { Core.Ops.Range.f_start = mk_usize 0; Core.Ops.Range.f_end = mk_usize 24 }
-=======
-  Core.Result.impl__unwrap #(t_Array u8 (sz 20))
-    #Core.Array.t_TryFromSliceError
-    (Core.Convert.f_try_into #(t_Slice u8)
-        #(t_Array u8 (sz 20))
-        #FStar.Tactics.Typeclasses.solve
-        (serialized.[ { Core.Ops.Range.f_start = sz 0; Core.Ops.Range.f_end = sz 20 }
->>>>>>> a09ba242
-            <:
-            Core.Ops.Range.t_Range usize ]
-          <:
-          t_Slice u8)
-      <:
-<<<<<<< HEAD
-      Core.Result.t_Result (t_Array u8 (mk_usize 24)) Core.Array.t_TryFromSliceError)
-
-#pop-options
-
-let serialize_5_ (vector: Libcrux_intrinsics.Avx2_extract.t_Vec256) =
-  let serialized:t_Array u8 (mk_usize 32) = Rust_primitives.Hax.repeat (mk_u8 0) (mk_usize 32) in
-  let adjacent_2_combined:Libcrux_intrinsics.Avx2_extract.t_Vec256 =
-    Libcrux_intrinsics.Avx2_extract.mm256_madd_epi16 vector
-      (Libcrux_intrinsics.Avx2_extract.mm256_set_epi16 (mk_i16 1 <<! mk_i32 5 <: i16) (mk_i16 1)
-          (mk_i16 1 <<! mk_i32 5 <: i16) (mk_i16 1) (mk_i16 1 <<! mk_i32 5 <: i16) (mk_i16 1)
-          (mk_i16 1 <<! mk_i32 5 <: i16) (mk_i16 1) (mk_i16 1 <<! mk_i32 5 <: i16) (mk_i16 1)
-          (mk_i16 1 <<! mk_i32 5 <: i16) (mk_i16 1) (mk_i16 1 <<! mk_i32 5 <: i16) (mk_i16 1)
-          (mk_i16 1 <<! mk_i32 5 <: i16) (mk_i16 1)
-        <:
-        Libcrux_intrinsics.Avx2_extract.t_Vec256)
-  in
-  let adjacent_4_combined:Libcrux_intrinsics.Avx2_extract.t_Vec256 =
-    Libcrux_intrinsics.Avx2_extract.mm256_sllv_epi32 adjacent_2_combined
-      (Libcrux_intrinsics.Avx2_extract.mm256_set_epi32 (mk_i32 0)
-          (mk_i32 22)
-          (mk_i32 0)
-          (mk_i32 22)
-          (mk_i32 0)
-          (mk_i32 22)
-          (mk_i32 0)
-          (mk_i32 22)
-=======
-      Core.Result.t_Result (t_Array u8 (sz 20)) Core.Array.t_TryFromSliceError)
-
-#pop-options
-
-#push-options "--admit_smt_queries true"
-
-let serialize_11_ (vector: Libcrux_intrinsics.Avx2_extract.t_Vec256) =
-  let array:t_Array i16 (sz 16) = Rust_primitives.Hax.repeat 0s (sz 16) in
-  let array:t_Array i16 (sz 16) =
-    Libcrux_intrinsics.Avx2_extract.mm256_storeu_si256_i16 array vector
-  in
-  let input:Libcrux_ml_kem.Vector.Portable.Vector_type.t_PortableVector =
-    Libcrux_ml_kem.Vector.Traits.f_from_i16_array #Libcrux_ml_kem.Vector.Portable.Vector_type.t_PortableVector
-      #FStar.Tactics.Typeclasses.solve
-      (array <: t_Slice i16)
-  in
-  Libcrux_ml_kem.Vector.Traits.f_serialize_11_ #Libcrux_ml_kem.Vector.Portable.Vector_type.t_PortableVector
-    #FStar.Tactics.Typeclasses.solve
-    input
-
-#pop-options
-
-#push-options "--admit_smt_queries true"
-
-let deserialize_11_ (bytes: t_Slice u8) =
-  let output:Libcrux_ml_kem.Vector.Portable.Vector_type.t_PortableVector =
-    Libcrux_ml_kem.Vector.Traits.f_deserialize_11_ #Libcrux_ml_kem.Vector.Portable.Vector_type.t_PortableVector
-      #FStar.Tactics.Typeclasses.solve
-      bytes
-  in
-  let array:t_Array i16 (sz 16) =
-    Libcrux_ml_kem.Vector.Traits.f_to_i16_array #Libcrux_ml_kem.Vector.Portable.Vector_type.t_PortableVector
-      #FStar.Tactics.Typeclasses.solve
-      output
-  in
-  Libcrux_intrinsics.Avx2_extract.mm256_loadu_si256_i16 (array <: t_Slice i16)
-
-#pop-options
-
-#push-options "--ext context_pruning --split_queries always"
-
-let serialize_12___serialize_12_vec (vector: Libcrux_intrinsics.Avx2_extract.t_Vec256) =
-  let adjacent_2_combined:Libcrux_intrinsics.Avx2_extract.t_Vec256 =
-    mm256_concat_pairs_n 12uy vector
-  in
-  let adjacent_4_combined:Libcrux_intrinsics.Avx2_extract.t_Vec256 =
-    Libcrux_intrinsics.Avx2_extract.mm256_sllv_epi32 adjacent_2_combined
-      (Libcrux_intrinsics.Avx2_extract.mm256_set_epi32 0l 8l 0l 8l 0l 8l 0l 8l
->>>>>>> a09ba242
-        <:
-        Libcrux_intrinsics.Avx2_extract.t_Vec256)
-  in
-  let adjacent_4_combined:Libcrux_intrinsics.Avx2_extract.t_Vec256 =
-<<<<<<< HEAD
-    Libcrux_intrinsics.Avx2_extract.mm256_srli_epi64 (mk_i32 22) adjacent_4_combined
-  in
-  let adjacent_8_combined:Libcrux_intrinsics.Avx2_extract.t_Vec256 =
-    Libcrux_intrinsics.Avx2_extract.mm256_shuffle_epi32 (mk_i32 8) adjacent_4_combined
-  in
-  let adjacent_8_combined:Libcrux_intrinsics.Avx2_extract.t_Vec256 =
-    Libcrux_intrinsics.Avx2_extract.mm256_sllv_epi32 adjacent_8_combined
-      (Libcrux_intrinsics.Avx2_extract.mm256_set_epi32 (mk_i32 0)
-          (mk_i32 0)
-          (mk_i32 0)
-          (mk_i32 12)
-          (mk_i32 0)
-          (mk_i32 0)
-          (mk_i32 0)
-          (mk_i32 12)
-        <:
-        Libcrux_intrinsics.Avx2_extract.t_Vec256)
-  in
-  let adjacent_8_combined:Libcrux_intrinsics.Avx2_extract.t_Vec256 =
-    Libcrux_intrinsics.Avx2_extract.mm256_srli_epi64 (mk_i32 12) adjacent_8_combined
-  in
-  let lower_8_:Libcrux_intrinsics.Avx2_extract.t_Vec128 =
-    Libcrux_intrinsics.Avx2_extract.mm256_castsi256_si128 adjacent_8_combined
-  in
-  let serialized:t_Array u8 (mk_usize 32) =
-=======
-    Libcrux_intrinsics.Avx2_extract.mm256_srli_epi64 8l adjacent_4_combined
-  in
-  let adjacent_8_combined:Libcrux_intrinsics.Avx2_extract.t_Vec256 =
-    Libcrux_intrinsics.Avx2_extract.mm256_shuffle_epi8 adjacent_4_combined
-      (Libcrux_intrinsics.Avx2_extract.mm256_set_epi8 (-1y) (-1y) (-1y) (-1y) 13y 12y 11y 10y 9y 8y
-          5y 4y 3y 2y 1y 0y (-1y) (-1y) (-1y) (-1y) 13y 12y 11y 10y 9y 8y 5y 4y 3y 2y 1y 0y
-        <:
-        Libcrux_intrinsics.Avx2_extract.t_Vec256)
-  in
-  let lower_8_:Libcrux_intrinsics.Avx2_extract.t_Vec128 =
-    Libcrux_intrinsics.Avx2_extract.mm256_castsi256_si128 adjacent_8_combined
-  in
-  let upper_8_:Libcrux_intrinsics.Avx2_extract.t_Vec128 =
-    Libcrux_intrinsics.Avx2_extract.mm256_extracti128_si256 1l adjacent_8_combined
-  in
-  let _:Prims.unit =
-    introduce forall (i: nat{i < 96}) . lower_8_ i = vector ((i / 12) * 16 + i % 12)
-    with assert_norm (BitVec.Utils.forall_n 96
-          (fun i -> lower_8_ i = vector ((i / 12) * 16 + i % 12)));
-    introduce forall (i: nat{i < 96}) . upper_8_ i = vector (128 + (i / 12) * 16 + i % 12)
-    with assert_norm (BitVec.Utils.forall_n 96
-          (fun i -> upper_8_ i = vector (128 + (i / 12) * 16 + i % 12)))
-  in
-  lower_8_, upper_8_
-  <:
-  (Libcrux_intrinsics.Avx2_extract.t_Vec128 & Libcrux_intrinsics.Avx2_extract.t_Vec128)
-
-#pop-options
-
-#push-options "--ext context_pruning --split_queries always"
-
 let serialize_12_ (vector: Libcrux_intrinsics.Avx2_extract.t_Vec256) =
   let serialized:t_Array u8 (sz 32) = Rust_primitives.Hax.repeat 0uy (sz 32) in
   let lower_8_, upper_8_:(Libcrux_intrinsics.Avx2_extract.t_Vec128 &
@@ -717,14 +447,13 @@
     serialize_12___serialize_12_vec vector
   in
   let serialized:t_Array u8 (sz 32) =
->>>>>>> a09ba242
     Rust_primitives.Hax.Monomorphized_update_at.update_at_range serialized
-      ({ Core.Ops.Range.f_start = mk_usize 0; Core.Ops.Range.f_end = mk_usize 16 }
+      ({ Core.Ops.Range.f_start = sz 0; Core.Ops.Range.f_end = sz 16 }
         <:
         Core.Ops.Range.t_Range usize)
       (Libcrux_intrinsics.Avx2_extract.mm_storeu_bytes_si128 (serialized.[ {
-                Core.Ops.Range.f_start = mk_usize 0;
-                Core.Ops.Range.f_end = mk_usize 16
+                Core.Ops.Range.f_start = sz 0;
+                Core.Ops.Range.f_end = sz 16
               }
               <:
               Core.Ops.Range.t_Range usize ]
@@ -734,19 +463,6 @@
         <:
         t_Slice u8)
   in
-<<<<<<< HEAD
-  let upper_8_:Libcrux_intrinsics.Avx2_extract.t_Vec128 =
-    Libcrux_intrinsics.Avx2_extract.mm256_extracti128_si256 (mk_i32 1) adjacent_8_combined
-  in
-  let serialized:t_Array u8 (mk_usize 32) =
-    Rust_primitives.Hax.Monomorphized_update_at.update_at_range serialized
-      ({ Core.Ops.Range.f_start = mk_usize 5; Core.Ops.Range.f_end = mk_usize 21 }
-        <:
-        Core.Ops.Range.t_Range usize)
-      (Libcrux_intrinsics.Avx2_extract.mm_storeu_bytes_si128 (serialized.[ {
-                Core.Ops.Range.f_start = mk_usize 5;
-                Core.Ops.Range.f_end = mk_usize 21
-=======
   let serialized:t_Array u8 (sz 32) =
     Rust_primitives.Hax.Monomorphized_update_at.update_at_range serialized
       ({ Core.Ops.Range.f_start = sz 12; Core.Ops.Range.f_end = sz 28 }
@@ -755,7 +471,6 @@
       (Libcrux_intrinsics.Avx2_extract.mm_storeu_bytes_si128 (serialized.[ {
                 Core.Ops.Range.f_start = sz 12;
                 Core.Ops.Range.f_end = sz 28
->>>>>>> a09ba242
               }
               <:
               Core.Ops.Range.t_Range usize ]
@@ -765,92 +480,21 @@
         <:
         t_Slice u8)
   in
-<<<<<<< HEAD
-  Core.Result.impl__unwrap #(t_Array u8 (mk_usize 10))
-    #Core.Array.t_TryFromSliceError
-    (Core.Convert.f_try_into #(t_Slice u8)
-        #(t_Array u8 (mk_usize 10))
-        #FStar.Tactics.Typeclasses.solve
-        (serialized.[ { Core.Ops.Range.f_start = mk_usize 0; Core.Ops.Range.f_end = mk_usize 10 }
-=======
   Core.Result.impl__unwrap #(t_Array u8 (sz 24))
     #Core.Array.t_TryFromSliceError
     (Core.Convert.f_try_into #(t_Slice u8)
         #(t_Array u8 (sz 24))
         #FStar.Tactics.Typeclasses.solve
         (serialized.[ { Core.Ops.Range.f_start = sz 0; Core.Ops.Range.f_end = sz 24 }
->>>>>>> a09ba242
             <:
             Core.Ops.Range.t_Range usize ]
           <:
           t_Slice u8)
       <:
-<<<<<<< HEAD
-      Core.Result.t_Result (t_Array u8 (mk_usize 10)) Core.Array.t_TryFromSliceError)
-=======
       Core.Result.t_Result (t_Array u8 (sz 24)) Core.Array.t_TryFromSliceError)
->>>>>>> a09ba242
-
-#pop-options
-
-<<<<<<< HEAD
-let serialize_4_ (vector: Libcrux_intrinsics.Avx2_extract.t_Vec256) =
-  let serialized:t_Array u8 (mk_usize 16) = Rust_primitives.Hax.repeat (mk_u8 0) (mk_usize 16) in
-  let adjacent_2_combined:Libcrux_intrinsics.Avx2_extract.t_Vec256 =
-    mm256_concat_pairs_n (mk_u8 4) vector
-  in
-  let adjacent_8_combined:Libcrux_intrinsics.Avx2_extract.t_Vec256 =
-    Libcrux_intrinsics.Avx2_extract.mm256_shuffle_epi8 adjacent_2_combined
-      (Libcrux_intrinsics.Avx2_extract.mm256_set_epi8 (mk_i8 (-1)) (mk_i8 (-1)) (mk_i8 (-1))
-          (mk_i8 (-1)) (mk_i8 (-1)) (mk_i8 (-1)) (mk_i8 (-1)) (mk_i8 (-1)) (mk_i8 (-1)) (mk_i8 (-1))
-          (mk_i8 (-1)) (mk_i8 (-1)) (mk_i8 12) (mk_i8 8) (mk_i8 4) (mk_i8 0) (mk_i8 (-1))
-          (mk_i8 (-1)) (mk_i8 (-1)) (mk_i8 (-1)) (mk_i8 (-1)) (mk_i8 (-1)) (mk_i8 (-1)) (mk_i8 (-1))
-          (mk_i8 (-1)) (mk_i8 (-1)) (mk_i8 (-1)) (mk_i8 (-1)) (mk_i8 12) (mk_i8 8) (mk_i8 4)
-          (mk_i8 0)
-        <:
-        Libcrux_intrinsics.Avx2_extract.t_Vec256)
-  in
-  let combined:Libcrux_intrinsics.Avx2_extract.t_Vec256 =
-    Libcrux_intrinsics.Avx2_extract.mm256_permutevar8x32_epi32 adjacent_8_combined
-      (Libcrux_intrinsics.Avx2_extract.mm256_set_epi32 (mk_i32 0)
-          (mk_i32 0)
-          (mk_i32 0)
-          (mk_i32 0)
-          (mk_i32 0)
-          (mk_i32 0)
-          (mk_i32 4)
-          (mk_i32 0)
-        <:
-        Libcrux_intrinsics.Avx2_extract.t_Vec256)
-  in
-  let combined:Libcrux_intrinsics.Avx2_extract.t_Vec128 =
-    Libcrux_intrinsics.Avx2_extract.mm256_castsi256_si128 combined
-  in
-  let serialized:t_Array u8 (mk_usize 16) =
-    Libcrux_intrinsics.Avx2_extract.mm_storeu_bytes_si128 serialized combined
-  in
-  let _:Prims.unit =
-    assert (forall (i: nat{i < 64}). combined i == bit_vec_of_int_t_array serialized 8 i);
-    introduce forall (i: nat{i < 64}) . combined i = vector ((i / 4) * 16 + i % 4)
-    with assert_norm (BitVec.Utils.forall64 (fun i -> combined i = vector ((i / 4) * 16 + i % 4)));
-    assert (forall (i: nat{i < 64}).
-          bit_vec_of_int_t_array serialized 8 i == vector ((i / 4) * 16 + i % 4))
-  in
-  Core.Result.impl__unwrap #(t_Array u8 (mk_usize 8))
-    #Core.Array.t_TryFromSliceError
-    (Core.Convert.f_try_into #(t_Slice u8)
-        #(t_Array u8 (mk_usize 8))
-        #FStar.Tactics.Typeclasses.solve
-        (serialized.[ { Core.Ops.Range.f_start = mk_usize 0; Core.Ops.Range.f_end = mk_usize 8 }
-            <:
-            Core.Ops.Range.t_Range usize ]
-          <:
-          t_Slice u8)
-      <:
-      Core.Result.t_Result (t_Array u8 (mk_usize 8)) Core.Array.t_TryFromSliceError)
-
-#pop-options
-=======
+
+#pop-options
+
 let deserialize_5_ (bytes: t_Slice u8) =
   let coefficients:Libcrux_intrinsics.Avx2_extract.t_Vec128 =
     Libcrux_intrinsics.Avx2_extract.mm_set_epi8 (bytes.[ sz 9 ] <: u8) (bytes.[ sz 8 ] <: u8)
@@ -880,7 +524,6 @@
         Libcrux_intrinsics.Avx2_extract.t_Vec256)
   in
   Libcrux_intrinsics.Avx2_extract.mm256_srli_epi16 11l coefficients
->>>>>>> a09ba242
 
 [@@"opaque_to_smt"]
 
@@ -889,17 +532,15 @@
      =
   let lower_coefficients:Libcrux_intrinsics.Avx2_extract.t_Vec128 =
     Libcrux_intrinsics.Avx2_extract.mm_shuffle_epi8 lower_coefficients0
-      (Libcrux_intrinsics.Avx2_extract.mm_set_epi8 (mk_u8 9) (mk_u8 8) (mk_u8 8) (mk_u8 7) (mk_u8 7)
-          (mk_u8 6) (mk_u8 6) (mk_u8 5) (mk_u8 4) (mk_u8 3) (mk_u8 3) (mk_u8 2) (mk_u8 2) (mk_u8 1)
-          (mk_u8 1) (mk_u8 0)
+      (Libcrux_intrinsics.Avx2_extract.mm_set_epi8 9uy 8uy 8uy 7uy 7uy 6uy 6uy 5uy 4uy 3uy 3uy 2uy
+          2uy 1uy 1uy 0uy
         <:
         Libcrux_intrinsics.Avx2_extract.t_Vec128)
   in
   let upper_coefficients:Libcrux_intrinsics.Avx2_extract.t_Vec128 =
     Libcrux_intrinsics.Avx2_extract.mm_shuffle_epi8 upper_coefficients0
-      (Libcrux_intrinsics.Avx2_extract.mm_set_epi8 (mk_u8 15) (mk_u8 14) (mk_u8 14) (mk_u8 13)
-          (mk_u8 13) (mk_u8 12) (mk_u8 12) (mk_u8 11) (mk_u8 10) (mk_u8 9) (mk_u8 9) (mk_u8 8)
-          (mk_u8 8) (mk_u8 7) (mk_u8 7) (mk_u8 6)
+      (Libcrux_intrinsics.Avx2_extract.mm_set_epi8 15uy 14uy 14uy 13uy 13uy 12uy 12uy 11uy 10uy 9uy
+          9uy 8uy 8uy 7uy 7uy 6uy
         <:
         Libcrux_intrinsics.Avx2_extract.t_Vec128)
   in
@@ -908,26 +549,20 @@
   in
   let coefficients:Libcrux_intrinsics.Avx2_extract.t_Vec256 =
     Libcrux_intrinsics.Avx2_extract.mm256_mullo_epi16 coefficients
-      (Libcrux_intrinsics.Avx2_extract.mm256_set_epi16 (mk_i16 1 <<! mk_i32 0 <: i16)
-          (mk_i16 1 <<! mk_i32 2 <: i16) (mk_i16 1 <<! mk_i32 4 <: i16)
-          (mk_i16 1 <<! mk_i32 6 <: i16) (mk_i16 1 <<! mk_i32 0 <: i16)
-          (mk_i16 1 <<! mk_i32 2 <: i16) (mk_i16 1 <<! mk_i32 4 <: i16)
-          (mk_i16 1 <<! mk_i32 6 <: i16) (mk_i16 1 <<! mk_i32 0 <: i16)
-          (mk_i16 1 <<! mk_i32 2 <: i16) (mk_i16 1 <<! mk_i32 4 <: i16)
-          (mk_i16 1 <<! mk_i32 6 <: i16) (mk_i16 1 <<! mk_i32 0 <: i16)
-          (mk_i16 1 <<! mk_i32 2 <: i16) (mk_i16 1 <<! mk_i32 4 <: i16)
-          (mk_i16 1 <<! mk_i32 6 <: i16)
-        <:
-        Libcrux_intrinsics.Avx2_extract.t_Vec256)
-  in
-  let coefficients:Libcrux_intrinsics.Avx2_extract.t_Vec256 =
-    Libcrux_intrinsics.Avx2_extract.mm256_srli_epi16 (mk_i32 6) coefficients
+      (Libcrux_intrinsics.Avx2_extract.mm256_set_epi16 (1s <<! 0l <: i16) (1s <<! 2l <: i16)
+          (1s <<! 4l <: i16) (1s <<! 6l <: i16) (1s <<! 0l <: i16) (1s <<! 2l <: i16)
+          (1s <<! 4l <: i16) (1s <<! 6l <: i16) (1s <<! 0l <: i16) (1s <<! 2l <: i16)
+          (1s <<! 4l <: i16) (1s <<! 6l <: i16) (1s <<! 0l <: i16) (1s <<! 2l <: i16)
+          (1s <<! 4l <: i16) (1s <<! 6l <: i16)
+        <:
+        Libcrux_intrinsics.Avx2_extract.t_Vec256)
+  in
+  let coefficients:Libcrux_intrinsics.Avx2_extract.t_Vec256 =
+    Libcrux_intrinsics.Avx2_extract.mm256_srli_epi16 6l coefficients
   in
   let coefficients:Libcrux_intrinsics.Avx2_extract.t_Vec256 =
     Libcrux_intrinsics.Avx2_extract.mm256_and_si256 coefficients
-      (Libcrux_intrinsics.Avx2_extract.mm256_set1_epi16 ((mk_i16 1 <<! mk_i32 10 <: i16) -! mk_i16 1
-            <:
-            i16)
+      (Libcrux_intrinsics.Avx2_extract.mm256_set1_epi16 ((1s <<! 10l <: i16) -! 1s <: i16)
         <:
         Libcrux_intrinsics.Avx2_extract.t_Vec256)
   in
@@ -944,12 +579,12 @@
 
 let deserialize_10_ (bytes: t_Slice u8) =
   let lower_coefficients:t_Slice u8 =
-    bytes.[ { Core.Ops.Range.f_start = mk_usize 0; Core.Ops.Range.f_end = mk_usize 16 }
+    bytes.[ { Core.Ops.Range.f_start = sz 0; Core.Ops.Range.f_end = sz 16 }
       <:
       Core.Ops.Range.t_Range usize ]
   in
   let upper_coefficients:t_Slice u8 =
-    bytes.[ { Core.Ops.Range.f_start = mk_usize 4; Core.Ops.Range.f_end = mk_usize 20 }
+    bytes.[ { Core.Ops.Range.f_start = sz 4; Core.Ops.Range.f_end = sz 20 }
       <:
       Core.Ops.Range.t_Range usize ]
   in
@@ -968,17 +603,15 @@
      =
   let lower_coefficients:Libcrux_intrinsics.Avx2_extract.t_Vec128 =
     Libcrux_intrinsics.Avx2_extract.mm_shuffle_epi8 lower_coefficients0
-      (Libcrux_intrinsics.Avx2_extract.mm_set_epi8 (mk_u8 11) (mk_u8 10) (mk_u8 10) (mk_u8 9)
-          (mk_u8 8) (mk_u8 7) (mk_u8 7) (mk_u8 6) (mk_u8 5) (mk_u8 4) (mk_u8 4) (mk_u8 3) (mk_u8 2)
-          (mk_u8 1) (mk_u8 1) (mk_u8 0)
+      (Libcrux_intrinsics.Avx2_extract.mm_set_epi8 11uy 10uy 10uy 9uy 8uy 7uy 7uy 6uy 5uy 4uy 4uy
+          3uy 2uy 1uy 1uy 0uy
         <:
         Libcrux_intrinsics.Avx2_extract.t_Vec128)
   in
   let upper_coefficients:Libcrux_intrinsics.Avx2_extract.t_Vec128 =
     Libcrux_intrinsics.Avx2_extract.mm_shuffle_epi8 upper_coefficients0
-      (Libcrux_intrinsics.Avx2_extract.mm_set_epi8 (mk_u8 15) (mk_u8 14) (mk_u8 14) (mk_u8 13)
-          (mk_u8 12) (mk_u8 11) (mk_u8 11) (mk_u8 10) (mk_u8 9) (mk_u8 8) (mk_u8 8) (mk_u8 7)
-          (mk_u8 6) (mk_u8 5) (mk_u8 5) (mk_u8 4)
+      (Libcrux_intrinsics.Avx2_extract.mm_set_epi8 15uy 14uy 14uy 13uy 12uy 11uy 11uy 10uy 9uy 8uy
+          8uy 7uy 6uy 5uy 5uy 4uy
         <:
         Libcrux_intrinsics.Avx2_extract.t_Vec128)
   in
@@ -987,26 +620,20 @@
   in
   let coefficients:Libcrux_intrinsics.Avx2_extract.t_Vec256 =
     Libcrux_intrinsics.Avx2_extract.mm256_mullo_epi16 coefficients
-      (Libcrux_intrinsics.Avx2_extract.mm256_set_epi16 (mk_i16 1 <<! mk_i32 0 <: i16)
-          (mk_i16 1 <<! mk_i32 4 <: i16) (mk_i16 1 <<! mk_i32 0 <: i16)
-          (mk_i16 1 <<! mk_i32 4 <: i16) (mk_i16 1 <<! mk_i32 0 <: i16)
-          (mk_i16 1 <<! mk_i32 4 <: i16) (mk_i16 1 <<! mk_i32 0 <: i16)
-          (mk_i16 1 <<! mk_i32 4 <: i16) (mk_i16 1 <<! mk_i32 0 <: i16)
-          (mk_i16 1 <<! mk_i32 4 <: i16) (mk_i16 1 <<! mk_i32 0 <: i16)
-          (mk_i16 1 <<! mk_i32 4 <: i16) (mk_i16 1 <<! mk_i32 0 <: i16)
-          (mk_i16 1 <<! mk_i32 4 <: i16) (mk_i16 1 <<! mk_i32 0 <: i16)
-          (mk_i16 1 <<! mk_i32 4 <: i16)
-        <:
-        Libcrux_intrinsics.Avx2_extract.t_Vec256)
-  in
-  let coefficients:Libcrux_intrinsics.Avx2_extract.t_Vec256 =
-    Libcrux_intrinsics.Avx2_extract.mm256_srli_epi16 (mk_i32 4) coefficients
+      (Libcrux_intrinsics.Avx2_extract.mm256_set_epi16 (1s <<! 0l <: i16) (1s <<! 4l <: i16)
+          (1s <<! 0l <: i16) (1s <<! 4l <: i16) (1s <<! 0l <: i16) (1s <<! 4l <: i16)
+          (1s <<! 0l <: i16) (1s <<! 4l <: i16) (1s <<! 0l <: i16) (1s <<! 4l <: i16)
+          (1s <<! 0l <: i16) (1s <<! 4l <: i16) (1s <<! 0l <: i16) (1s <<! 4l <: i16)
+          (1s <<! 0l <: i16) (1s <<! 4l <: i16)
+        <:
+        Libcrux_intrinsics.Avx2_extract.t_Vec256)
+  in
+  let coefficients:Libcrux_intrinsics.Avx2_extract.t_Vec256 =
+    Libcrux_intrinsics.Avx2_extract.mm256_srli_epi16 4l coefficients
   in
   let coefficients:Libcrux_intrinsics.Avx2_extract.t_Vec256 =
     Libcrux_intrinsics.Avx2_extract.mm256_and_si256 coefficients
-      (Libcrux_intrinsics.Avx2_extract.mm256_set1_epi16 ((mk_i16 1 <<! mk_i32 12 <: i16) -! mk_i16 1
-            <:
-            i16)
+      (Libcrux_intrinsics.Avx2_extract.mm256_set1_epi16 ((1s <<! 12l <: i16) -! 1s <: i16)
         <:
         Libcrux_intrinsics.Avx2_extract.t_Vec256)
   in
@@ -1024,8 +651,8 @@
 let deserialize_12_ (bytes: t_Slice u8) =
   let lower_coefficients:Libcrux_intrinsics.Avx2_extract.t_Vec128 =
     Libcrux_intrinsics.Avx2_extract.mm_loadu_si128 (bytes.[ {
-            Core.Ops.Range.f_start = mk_usize 0;
-            Core.Ops.Range.f_end = mk_usize 16
+            Core.Ops.Range.f_start = sz 0;
+            Core.Ops.Range.f_end = sz 16
           }
           <:
           Core.Ops.Range.t_Range usize ]
@@ -1034,89 +661,12 @@
   in
   let upper_coefficients:Libcrux_intrinsics.Avx2_extract.t_Vec128 =
     Libcrux_intrinsics.Avx2_extract.mm_loadu_si128 (bytes.[ {
-            Core.Ops.Range.f_start = mk_usize 8;
-            Core.Ops.Range.f_end = mk_usize 24
+            Core.Ops.Range.f_start = sz 8;
+            Core.Ops.Range.f_end = sz 24
           }
           <:
           Core.Ops.Range.t_Range usize ]
         <:
         t_Slice u8)
   in
-<<<<<<< HEAD
-  deserialize_12___deserialize_12_vec lower_coefficients upper_coefficients
-
-let deserialize_5_ (bytes: t_Slice u8) =
-  let coefficients:Libcrux_intrinsics.Avx2_extract.t_Vec128 =
-    Libcrux_intrinsics.Avx2_extract.mm_set_epi8 (bytes.[ mk_usize 9 ] <: u8)
-      (bytes.[ mk_usize 8 ] <: u8) (bytes.[ mk_usize 8 ] <: u8) (bytes.[ mk_usize 7 ] <: u8)
-      (bytes.[ mk_usize 7 ] <: u8) (bytes.[ mk_usize 6 ] <: u8) (bytes.[ mk_usize 6 ] <: u8)
-      (bytes.[ mk_usize 5 ] <: u8) (bytes.[ mk_usize 4 ] <: u8) (bytes.[ mk_usize 3 ] <: u8)
-      (bytes.[ mk_usize 3 ] <: u8) (bytes.[ mk_usize 2 ] <: u8) (bytes.[ mk_usize 2 ] <: u8)
-      (bytes.[ mk_usize 1 ] <: u8) (bytes.[ mk_usize 1 ] <: u8) (bytes.[ mk_usize 0 ] <: u8)
-  in
-  let coefficients_loaded:Libcrux_intrinsics.Avx2_extract.t_Vec256 =
-    mm256_si256_from_two_si128 coefficients coefficients
-  in
-  let coefficients:Libcrux_intrinsics.Avx2_extract.t_Vec256 =
-    Libcrux_intrinsics.Avx2_extract.mm256_shuffle_epi8 coefficients_loaded
-      (Libcrux_intrinsics.Avx2_extract.mm256_set_epi8 (mk_i8 15) (mk_i8 14) (mk_i8 15) (mk_i8 14)
-          (mk_i8 13) (mk_i8 12) (mk_i8 13) (mk_i8 12) (mk_i8 11) (mk_i8 10) (mk_i8 11) (mk_i8 10)
-          (mk_i8 9) (mk_i8 8) (mk_i8 9) (mk_i8 8) (mk_i8 7) (mk_i8 6) (mk_i8 7) (mk_i8 6) (mk_i8 5)
-          (mk_i8 4) (mk_i8 5) (mk_i8 4) (mk_i8 3) (mk_i8 2) (mk_i8 3) (mk_i8 2) (mk_i8 1) (mk_i8 0)
-          (mk_i8 1) (mk_i8 0)
-        <:
-        Libcrux_intrinsics.Avx2_extract.t_Vec256)
-  in
-  let coefficients:Libcrux_intrinsics.Avx2_extract.t_Vec256 =
-    Libcrux_intrinsics.Avx2_extract.mm256_mullo_epi16 coefficients
-      (Libcrux_intrinsics.Avx2_extract.mm256_set_epi16 (mk_i16 1 <<! mk_i32 0 <: i16)
-          (mk_i16 1 <<! mk_i32 5 <: i16) (mk_i16 1 <<! mk_i32 2 <: i16)
-          (mk_i16 1 <<! mk_i32 7 <: i16) (mk_i16 1 <<! mk_i32 4 <: i16)
-          (mk_i16 1 <<! mk_i32 9 <: i16) (mk_i16 1 <<! mk_i32 6 <: i16)
-          (mk_i16 1 <<! mk_i32 11 <: i16) (mk_i16 1 <<! mk_i32 0 <: i16)
-          (mk_i16 1 <<! mk_i32 5 <: i16) (mk_i16 1 <<! mk_i32 2 <: i16)
-          (mk_i16 1 <<! mk_i32 7 <: i16) (mk_i16 1 <<! mk_i32 4 <: i16)
-          (mk_i16 1 <<! mk_i32 9 <: i16) (mk_i16 1 <<! mk_i32 6 <: i16)
-          (mk_i16 1 <<! mk_i32 11 <: i16)
-        <:
-        Libcrux_intrinsics.Avx2_extract.t_Vec256)
-  in
-  Libcrux_intrinsics.Avx2_extract.mm256_srli_epi16 (mk_i32 11) coefficients
-
-#push-options "--admit_smt_queries true"
-
-let deserialize_11_ (bytes: t_Slice u8) =
-  let output:Libcrux_ml_kem.Vector.Portable.Vector_type.t_PortableVector =
-    Libcrux_ml_kem.Vector.Traits.f_deserialize_11_ #Libcrux_ml_kem.Vector.Portable.Vector_type.t_PortableVector
-      #FStar.Tactics.Typeclasses.solve
-      bytes
-  in
-  let array:t_Array i16 (mk_usize 16) =
-    Libcrux_ml_kem.Vector.Traits.f_to_i16_array #Libcrux_ml_kem.Vector.Portable.Vector_type.t_PortableVector
-      #FStar.Tactics.Typeclasses.solve
-      output
-  in
-  Libcrux_intrinsics.Avx2_extract.mm256_loadu_si256_i16 (array <: t_Slice i16)
-
-#pop-options
-
-#push-options "--admit_smt_queries true"
-
-let serialize_11_ (vector: Libcrux_intrinsics.Avx2_extract.t_Vec256) =
-  let array:t_Array i16 (mk_usize 16) = Rust_primitives.Hax.repeat (mk_i16 0) (mk_usize 16) in
-  let array:t_Array i16 (mk_usize 16) =
-    Libcrux_intrinsics.Avx2_extract.mm256_storeu_si256_i16 array vector
-  in
-  let input:Libcrux_ml_kem.Vector.Portable.Vector_type.t_PortableVector =
-    Libcrux_ml_kem.Vector.Traits.f_from_i16_array #Libcrux_ml_kem.Vector.Portable.Vector_type.t_PortableVector
-      #FStar.Tactics.Typeclasses.solve
-      (array <: t_Slice i16)
-  in
-  Libcrux_ml_kem.Vector.Traits.f_serialize_11_ #Libcrux_ml_kem.Vector.Portable.Vector_type.t_PortableVector
-    #FStar.Tactics.Typeclasses.solve
-    input
-
-#pop-options
-=======
-  deserialize_12___deserialize_12_vec lower_coefficients upper_coefficients
->>>>>>> a09ba242
+  deserialize_12___deserialize_12_vec lower_coefficients upper_coefficients