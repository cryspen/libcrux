<<<<<<< HEAD
# This is a generically useful Makefile for F* that is self-contained
#
# It is tempting to factor this out into multiple Makefiles but that
# makes it less portable, so resist temptation, or move to a more
# sophisticated build system.
#
# We expect FSTAR_HOME to be set to your FSTAR repo/install directory
# We expect HACL_HOME to be set to your HACL* repo location
# We expect HAX_LIBS_HOME to be set to the folder containing core, rust_primitives etc.
#
# ROOTS contains all the top-level F* files you wish to verify
# The default target `verify` verified ROOTS and its dependencies
# To lax-check instead, set `OTHERFLAGS="--lax"` on the command-line
#
#
# To make F* emacs mode use the settings in this file, you need to
# add the following lines to your .emacs
#
# (setq-default fstar-executable "<YOUR_FSTAR_HOME>/bin/fstar.exe")
# (setq-default fstar-smt-executable "<YOUR_Z3_HOME>/bin/z3")
#
# (defun my-fstar-compute-prover-args-using-make ()
#   "Construct arguments to pass to F* by calling make."
#   (with-demoted-errors "Error when constructing arg string: %S"
#     (let* ((fname (file-name-nondirectory buffer-file-name))
# 	   (target (concat fname "-in"))
# 	   (argstr (car (process-lines "make" "--quiet" target))))
#       (split-string argstr))))
# (setq fstar-subp-prover-args #'my-fstar-compute-prover-args-using-make)
#

WORKSPACE_ROOT ?= $(shell git rev-parse --show-toplevel)/..

HAX_HOME ?= $(WORKSPACE_ROOT)/hax
HAX_PROOF_LIBS_HOME ?= $(HAX_HOME)/proof-libs/fstar
HAX_LIBS_HOME ?= $(HAX_HOME)/hax-lib/proofs/fstar/extraction
FSTAR_HOME    ?= $(WORKSPACE_ROOT)/FStar
HACL_HOME     ?= $(WORKSPACE_ROOT)/hacl-star
FSTAR_BIN     ?= $(shell command -v fstar.exe 1>&2 2> /dev/null && echo "fstar.exe" || echo "$(FSTAR_HOME)/bin/fstar.exe")

CACHE_DIR     ?= .cache
HINT_DIR      ?= .hints

.PHONY: all verify verify-lax clean

all:
	rm -f .depend && $(MAKE) .depend
	$(MAKE) verify

VERIFIED =   Libcrux_ml_kem.Types.fst \
             Libcrux_ml_kem.Types.fsti \
             Libcrux_ml_kem.Types.Unpacked.fsti \
             Libcrux_ml_kem.Constants.fsti \
             Libcrux_ml_kem.Hash_functions.Avx2.fsti \
             Libcrux_ml_kem.Hash_functions.fsti \
             Libcrux_ml_kem.Hash_functions.Neon.fsti \
             Libcrux_ml_kem.Hash_functions.Portable.fsti \
             Libcrux_ml_kem.Utils.fst \
             Libcrux_ml_kem.Utils.fsti

PANIC_FREE = Libcrux_ml_kem.Constant_time_ops.fst \
             Libcrux_ml_kem.Constant_time_ops.fsti \
             Libcrux_ml_kem.Utils.fst \
             Libcrux_ml_kem.Utils.fsti \
             Libcrux_ml_kem.Ind_cca.fst \
             Libcrux_ml_kem.Ind_cca.fsti \
             Libcrux_ml_kem.Ind_cca.Unpacked.fsti \
             Libcrux_ml_kem.Ind_cpa.fsti \
             Libcrux_ml_kem.Ind_cpa.Unpacked.fsti \
             Libcrux_ml_kem.Sampling.fsti \
             Libcrux_ml_kem.Serialize.fsti \
             Libcrux_ml_kem.Matrix.fsti \
             Libcrux_ml_kem.Polynomial.fsti \
             Libcrux_ml_kem.Ntt.fsti \
             Libcrux_ml_kem.Invert_ntt.fsti \
             Libcrux_ml_kem.Vector.Traits.fsti \
             Libcrux_ml_kem.Vector.Portable.fsti \
             Libcrux_ml_kem.Vector.Portable.Arithmetic.fsti \
             Libcrux_ml_kem.Vector.Portable.Compress.fsti \
             Libcrux_ml_kem.Vector.Portable.Ntt.fsti \
             Libcrux_ml_kem.Vector.Portable.Sampling.fsti \
             Libcrux_ml_kem.Vector.Portable.Serialize.fsti \
             Libcrux_ml_kem.Vector.Portable.Vector_type.fsti \
             Libcrux_ml_kem.Vector.Avx2.fsti \
             Libcrux_ml_kem.Vector.Avx2.Arithmetic.fsti \
             Libcrux_ml_kem.Vector.Avx2.Compress.fsti \
             Libcrux_ml_kem.Vector.Avx2.Ntt.fsti \
             Libcrux_ml_kem.Vector.Avx2.Portable.fsti \
             Libcrux_ml_kem.Vector.Avx2.Sampling.fsti \
             Libcrux_ml_kem.Vector.Avx2.Serialize.fsti \
             Libcrux_ml_kem.Vector.Rej_sample_table.fsti \
	     Libcrux_ml_kem.Ind_cca.Instantiations.Avx2.fst \
             Libcrux_ml_kem.Ind_cca.Instantiations.Avx2.fsti \
             Libcrux_ml_kem.Ind_cca.Instantiations.Neon.fst \
             Libcrux_ml_kem.Ind_cca.Instantiations.Neon.fsti \
             Libcrux_ml_kem.Ind_cca.Instantiations.Portable.fst \
             Libcrux_ml_kem.Ind_cca.Instantiations.Portable.fsti \
             Libcrux_ml_kem.Ind_cca.Multiplexing.fst \
             Libcrux_ml_kem.Ind_cca.Multiplexing.fsti \
             Libcrux_ml_kem.Mlkem512.Avx2.fst \
             Libcrux_ml_kem.Mlkem512.Avx2.fsti \
             Libcrux_ml_kem.Mlkem512.fst \
             Libcrux_ml_kem.Mlkem512.fsti \
             Libcrux_ml_kem.Mlkem512.Neon.fst \
             Libcrux_ml_kem.Mlkem512.Neon.fsti \
             Libcrux_ml_kem.Mlkem512.Portable.fst \
             Libcrux_ml_kem.Mlkem512.Portable.fsti \
             Libcrux_ml_kem.Mlkem768.Avx2.fst \
             Libcrux_ml_kem.Mlkem768.Avx2.fsti \
             Libcrux_ml_kem.Mlkem768.fst \
             Libcrux_ml_kem.Mlkem768.fsti \
             Libcrux_ml_kem.Mlkem768.Neon.fst \
             Libcrux_ml_kem.Mlkem768.Neon.fsti \
             Libcrux_ml_kem.Mlkem768.Portable.fst \
             Libcrux_ml_kem.Mlkem768.Portable.fsti \
             Libcrux_ml_kem.Mlkem1024.Avx2.fst \
             Libcrux_ml_kem.Mlkem1024.Avx2.fsti \
             Libcrux_ml_kem.Mlkem1024.fst \
             Libcrux_ml_kem.Mlkem1024.fsti \
             Libcrux_ml_kem.Mlkem1024.Neon.fst \
             Libcrux_ml_kem.Mlkem1024.Neon.fsti \
             Libcrux_ml_kem.Mlkem1024.Portable.fst \
             Libcrux_ml_kem.Mlkem1024.Portable.fsti \
             Libcrux_ml_kem.Vector.Neon.Arithmetic.fsti \
             Libcrux_ml_kem.Vector.Neon.Compress.fsti \
             Libcrux_ml_kem.Vector.Neon.fsti \
             Libcrux_ml_kem.Vector.Neon.Ntt.fsti \
             Libcrux_ml_kem.Vector.Neon.Serialize.fsti \
             Libcrux_ml_kem.Vector.Neon.Vector_type.fsti

UNVERIFIED = $(filter-out $(PANIC_FREE),$(wildcard *.fst))

VERIFIED_CHECKED = $(addsuffix .checked, $(addprefix $(CACHE_DIR)/,$(VERIFIED)))
PANIC_FREE_CHECKED = $(addsuffix .checked, $(addprefix $(CACHE_DIR)/,$(PANIC_FREE)))
UNVERIFIED_CHECKED = $(addsuffix .checked, $(addprefix $(CACHE_DIR)/,$(UNVERIFIED)))

# By default, we process all the files in the current directory. Here, we
# *extend* the set of relevant files with the tests.
ROOTS = $(UNVERIFIED) $(PANIC_FREE) $(VERIFIED)

FSTAR_INCLUDE_DIRS = $(HACL_HOME)/lib $(HACL_HOME)/specs $(HAX_PROOF_LIBS_HOME)/rust_primitives \
	$(HAX_PROOF_LIBS_HOME)/core $(HAX_LIBS_HOME) \
	../spec/ \
	../../../../sys/platform/proofs/fstar/extraction/ \
	../../../../libcrux-intrinsics/proofs/fstar/extraction/ \
	../../../../libcrux-sha3/proofs/fstar/extraction/

FSTAR_FLAGS = --cmi --query_stats \
  --warn_error -331-321-274 \
  --cache_checked_modules --cache_dir $(CACHE_DIR) \
  --already_cached "+Prims+FStar+LowStar+C+Spec.Loops+TestLib" \
  $(addprefix --include ,$(FSTAR_INCLUDE_DIRS))

FSTAR = $(FSTAR_BIN) $(FSTAR_FLAGS)


.depend: $(HINT_DIR) $(CACHE_DIR) $(ROOTS)
	$(info $(ROOTS))
	$(FSTAR) --cmi --dep full $(ROOTS) --extract '* -Prims -LowStar -FStar' > $@

include .depend

$(HINT_DIR):
	mkdir -p $@

$(CACHE_DIR):
	mkdir -p $@

$(UNVERIFIED_CHECKED): OTHERFLAGS=--admit_smt_queries true
$(CACHE_DIR)/%.checked: | .depend $(HINT_DIR) $(CACHE_DIR)
	$(FSTAR) $(OTHERFLAGS) $< $(ENABLE_HINTS) --hint_file $(HINT_DIR)/$(notdir $*).hints

verify: $(UNVERIFIED_CHECKED) $(PANIC_FREE_CHECKED) $(VERIFIED_CHECKED)

# Targets for interactive mode

%.fst-in:
	$(info $(FSTAR_FLAGS) \
	  $(ENABLE_HINTS) --hint_file $(HINT_DIR)/$(basename $@).fst.hints)

%.fsti-in:
	$(info $(FSTAR_FLAGS) \
	  $(ENABLE_HINTS) --hint_file $(HINT_DIR)/$(basename $@).fsti.hints)


# Clean targets

SHELL=/usr/bin/env bash

clean:
	rm -rf $(CACHE_DIR)/*
	rm *.fst
=======
LAX_MODULES = Libcrux_ml_kem.Ind_cca.fst \
              Libcrux_ml_kem.Ind_cpa.fst \
              Libcrux_ml_kem.Invert_ntt.fst \
              Libcrux_ml_kem.Matrix.fst \
              Libcrux_ml_kem.Ntt.fst \
              Libcrux_ml_kem.Polynomial.fst \
              Libcrux_ml_kem.Sampling.fst \
              Libcrux_ml_kem.Serialize.fst \
              Libcrux_ml_kem.Vector.Avx2.Arithmetic.fst \
              Libcrux_ml_kem.Vector.Avx2.Compress.fst \
              Libcrux_ml_kem.Vector.Avx2.fst \
              Libcrux_ml_kem.Vector.Avx2.Ntt.fst \
              Libcrux_ml_kem.Vector.Avx2.Portable.fst \
              Libcrux_ml_kem.Vector.Avx2.Sampling.fst \
              Libcrux_ml_kem.Vector.Avx2.Serialize.fst \
              Libcrux_ml_kem.Vector.Neon.Arithmetic.fst \
              Libcrux_ml_kem.Vector.Neon.Compress.fst \
              Libcrux_ml_kem.Vector.Neon.fst \
              Libcrux_ml_kem.Vector.Neon.Ntt.fst \
              Libcrux_ml_kem.Vector.Neon.Serialize.fst \
              Libcrux_ml_kem.Vector.Neon.Vector_type.fst \
              Libcrux_ml_kem.Vector.Portable.Arithmetic.fst \
              Libcrux_ml_kem.Vector.Portable.Compress.fst \
              Libcrux_ml_kem.Vector.Portable.Ntt.fst \
              Libcrux_ml_kem.Vector.Portable.Sampling.fst \
              Libcrux_ml_kem.Vector.Portable.Serialize.fst \
              Libcrux_ml_kem.Vector.Portable.Vector_type.fst \
              Libcrux_ml_kem.Vector.Traits.fst

FSTAR_INCLUDE_DIRS_EXTRA = $(shell git rev-parse --show-toplevel)/libcrux-ml-kem/proofs/fstar/spec
include $(shell git rev-parse --show-toplevel)/fstar-helpers/Makefile.template
>>>>>>> f1bea0d7
<|MERGE_RESOLUTION|>--- conflicted
+++ resolved
@@ -1,205 +1,14 @@
-<<<<<<< HEAD
-# This is a generically useful Makefile for F* that is self-contained
-#
-# It is tempting to factor this out into multiple Makefiles but that
-# makes it less portable, so resist temptation, or move to a more
-# sophisticated build system.
-#
-# We expect FSTAR_HOME to be set to your FSTAR repo/install directory
-# We expect HACL_HOME to be set to your HACL* repo location
-# We expect HAX_LIBS_HOME to be set to the folder containing core, rust_primitives etc.
-#
-# ROOTS contains all the top-level F* files you wish to verify
-# The default target `verify` verified ROOTS and its dependencies
-# To lax-check instead, set `OTHERFLAGS="--lax"` on the command-line
-#
-#
-# To make F* emacs mode use the settings in this file, you need to
-# add the following lines to your .emacs
-#
-# (setq-default fstar-executable "<YOUR_FSTAR_HOME>/bin/fstar.exe")
-# (setq-default fstar-smt-executable "<YOUR_Z3_HOME>/bin/z3")
-#
-# (defun my-fstar-compute-prover-args-using-make ()
-#   "Construct arguments to pass to F* by calling make."
-#   (with-demoted-errors "Error when constructing arg string: %S"
-#     (let* ((fname (file-name-nondirectory buffer-file-name))
-# 	   (target (concat fname "-in"))
-# 	   (argstr (car (process-lines "make" "--quiet" target))))
-#       (split-string argstr))))
-# (setq fstar-subp-prover-args #'my-fstar-compute-prover-args-using-make)
-#
-
-WORKSPACE_ROOT ?= $(shell git rev-parse --show-toplevel)/..
-
-HAX_HOME ?= $(WORKSPACE_ROOT)/hax
-HAX_PROOF_LIBS_HOME ?= $(HAX_HOME)/proof-libs/fstar
-HAX_LIBS_HOME ?= $(HAX_HOME)/hax-lib/proofs/fstar/extraction
-FSTAR_HOME    ?= $(WORKSPACE_ROOT)/FStar
-HACL_HOME     ?= $(WORKSPACE_ROOT)/hacl-star
-FSTAR_BIN     ?= $(shell command -v fstar.exe 1>&2 2> /dev/null && echo "fstar.exe" || echo "$(FSTAR_HOME)/bin/fstar.exe")
-
-CACHE_DIR     ?= .cache
-HINT_DIR      ?= .hints
-
-.PHONY: all verify verify-lax clean
-
-all:
-	rm -f .depend && $(MAKE) .depend
-	$(MAKE) verify
-
-VERIFIED =   Libcrux_ml_kem.Types.fst \
-             Libcrux_ml_kem.Types.fsti \
-             Libcrux_ml_kem.Types.Unpacked.fsti \
-             Libcrux_ml_kem.Constants.fsti \
-             Libcrux_ml_kem.Hash_functions.Avx2.fsti \
-             Libcrux_ml_kem.Hash_functions.fsti \
-             Libcrux_ml_kem.Hash_functions.Neon.fsti \
-             Libcrux_ml_kem.Hash_functions.Portable.fsti \
-             Libcrux_ml_kem.Utils.fst \
-             Libcrux_ml_kem.Utils.fsti
-
-PANIC_FREE = Libcrux_ml_kem.Constant_time_ops.fst \
-             Libcrux_ml_kem.Constant_time_ops.fsti \
-             Libcrux_ml_kem.Utils.fst \
-             Libcrux_ml_kem.Utils.fsti \
-             Libcrux_ml_kem.Ind_cca.fst \
-             Libcrux_ml_kem.Ind_cca.fsti \
-             Libcrux_ml_kem.Ind_cca.Unpacked.fsti \
-             Libcrux_ml_kem.Ind_cpa.fsti \
-             Libcrux_ml_kem.Ind_cpa.Unpacked.fsti \
-             Libcrux_ml_kem.Sampling.fsti \
-             Libcrux_ml_kem.Serialize.fsti \
-             Libcrux_ml_kem.Matrix.fsti \
-             Libcrux_ml_kem.Polynomial.fsti \
-             Libcrux_ml_kem.Ntt.fsti \
-             Libcrux_ml_kem.Invert_ntt.fsti \
-             Libcrux_ml_kem.Vector.Traits.fsti \
-             Libcrux_ml_kem.Vector.Portable.fsti \
-             Libcrux_ml_kem.Vector.Portable.Arithmetic.fsti \
-             Libcrux_ml_kem.Vector.Portable.Compress.fsti \
-             Libcrux_ml_kem.Vector.Portable.Ntt.fsti \
-             Libcrux_ml_kem.Vector.Portable.Sampling.fsti \
-             Libcrux_ml_kem.Vector.Portable.Serialize.fsti \
-             Libcrux_ml_kem.Vector.Portable.Vector_type.fsti \
-             Libcrux_ml_kem.Vector.Avx2.fsti \
-             Libcrux_ml_kem.Vector.Avx2.Arithmetic.fsti \
-             Libcrux_ml_kem.Vector.Avx2.Compress.fsti \
-             Libcrux_ml_kem.Vector.Avx2.Ntt.fsti \
-             Libcrux_ml_kem.Vector.Avx2.Portable.fsti \
-             Libcrux_ml_kem.Vector.Avx2.Sampling.fsti \
-             Libcrux_ml_kem.Vector.Avx2.Serialize.fsti \
-             Libcrux_ml_kem.Vector.Rej_sample_table.fsti \
-	     Libcrux_ml_kem.Ind_cca.Instantiations.Avx2.fst \
-             Libcrux_ml_kem.Ind_cca.Instantiations.Avx2.fsti \
-             Libcrux_ml_kem.Ind_cca.Instantiations.Neon.fst \
-             Libcrux_ml_kem.Ind_cca.Instantiations.Neon.fsti \
-             Libcrux_ml_kem.Ind_cca.Instantiations.Portable.fst \
-             Libcrux_ml_kem.Ind_cca.Instantiations.Portable.fsti \
-             Libcrux_ml_kem.Ind_cca.Multiplexing.fst \
-             Libcrux_ml_kem.Ind_cca.Multiplexing.fsti \
-             Libcrux_ml_kem.Mlkem512.Avx2.fst \
-             Libcrux_ml_kem.Mlkem512.Avx2.fsti \
-             Libcrux_ml_kem.Mlkem512.fst \
-             Libcrux_ml_kem.Mlkem512.fsti \
-             Libcrux_ml_kem.Mlkem512.Neon.fst \
-             Libcrux_ml_kem.Mlkem512.Neon.fsti \
-             Libcrux_ml_kem.Mlkem512.Portable.fst \
-             Libcrux_ml_kem.Mlkem512.Portable.fsti \
-             Libcrux_ml_kem.Mlkem768.Avx2.fst \
-             Libcrux_ml_kem.Mlkem768.Avx2.fsti \
-             Libcrux_ml_kem.Mlkem768.fst \
-             Libcrux_ml_kem.Mlkem768.fsti \
-             Libcrux_ml_kem.Mlkem768.Neon.fst \
-             Libcrux_ml_kem.Mlkem768.Neon.fsti \
-             Libcrux_ml_kem.Mlkem768.Portable.fst \
-             Libcrux_ml_kem.Mlkem768.Portable.fsti \
-             Libcrux_ml_kem.Mlkem1024.Avx2.fst \
-             Libcrux_ml_kem.Mlkem1024.Avx2.fsti \
-             Libcrux_ml_kem.Mlkem1024.fst \
-             Libcrux_ml_kem.Mlkem1024.fsti \
-             Libcrux_ml_kem.Mlkem1024.Neon.fst \
-             Libcrux_ml_kem.Mlkem1024.Neon.fsti \
-             Libcrux_ml_kem.Mlkem1024.Portable.fst \
-             Libcrux_ml_kem.Mlkem1024.Portable.fsti \
-             Libcrux_ml_kem.Vector.Neon.Arithmetic.fsti \
-             Libcrux_ml_kem.Vector.Neon.Compress.fsti \
-             Libcrux_ml_kem.Vector.Neon.fsti \
-             Libcrux_ml_kem.Vector.Neon.Ntt.fsti \
-             Libcrux_ml_kem.Vector.Neon.Serialize.fsti \
-             Libcrux_ml_kem.Vector.Neon.Vector_type.fsti
-
-UNVERIFIED = $(filter-out $(PANIC_FREE),$(wildcard *.fst))
-
-VERIFIED_CHECKED = $(addsuffix .checked, $(addprefix $(CACHE_DIR)/,$(VERIFIED)))
-PANIC_FREE_CHECKED = $(addsuffix .checked, $(addprefix $(CACHE_DIR)/,$(PANIC_FREE)))
-UNVERIFIED_CHECKED = $(addsuffix .checked, $(addprefix $(CACHE_DIR)/,$(UNVERIFIED)))
-
-# By default, we process all the files in the current directory. Here, we
-# *extend* the set of relevant files with the tests.
-ROOTS = $(UNVERIFIED) $(PANIC_FREE) $(VERIFIED)
-
-FSTAR_INCLUDE_DIRS = $(HACL_HOME)/lib $(HACL_HOME)/specs $(HAX_PROOF_LIBS_HOME)/rust_primitives \
-	$(HAX_PROOF_LIBS_HOME)/core $(HAX_LIBS_HOME) \
-	../spec/ \
-	../../../../sys/platform/proofs/fstar/extraction/ \
-	../../../../libcrux-intrinsics/proofs/fstar/extraction/ \
-	../../../../libcrux-sha3/proofs/fstar/extraction/
-
-FSTAR_FLAGS = --cmi --query_stats \
-  --warn_error -331-321-274 \
-  --cache_checked_modules --cache_dir $(CACHE_DIR) \
-  --already_cached "+Prims+FStar+LowStar+C+Spec.Loops+TestLib" \
-  $(addprefix --include ,$(FSTAR_INCLUDE_DIRS))
-
-FSTAR = $(FSTAR_BIN) $(FSTAR_FLAGS)
-
-
-.depend: $(HINT_DIR) $(CACHE_DIR) $(ROOTS)
-	$(info $(ROOTS))
-	$(FSTAR) --cmi --dep full $(ROOTS) --extract '* -Prims -LowStar -FStar' > $@
-
-include .depend
-
-$(HINT_DIR):
-	mkdir -p $@
-
-$(CACHE_DIR):
-	mkdir -p $@
-
-$(UNVERIFIED_CHECKED): OTHERFLAGS=--admit_smt_queries true
-$(CACHE_DIR)/%.checked: | .depend $(HINT_DIR) $(CACHE_DIR)
-	$(FSTAR) $(OTHERFLAGS) $< $(ENABLE_HINTS) --hint_file $(HINT_DIR)/$(notdir $*).hints
-
-verify: $(UNVERIFIED_CHECKED) $(PANIC_FREE_CHECKED) $(VERIFIED_CHECKED)
-
-# Targets for interactive mode
-
-%.fst-in:
-	$(info $(FSTAR_FLAGS) \
-	  $(ENABLE_HINTS) --hint_file $(HINT_DIR)/$(basename $@).fst.hints)
-
-%.fsti-in:
-	$(info $(FSTAR_FLAGS) \
-	  $(ENABLE_HINTS) --hint_file $(HINT_DIR)/$(basename $@).fsti.hints)
-
-
-# Clean targets
-
-SHELL=/usr/bin/env bash
-
-clean:
-	rm -rf $(CACHE_DIR)/*
-	rm *.fst
-=======
-LAX_MODULES = Libcrux_ml_kem.Ind_cca.fst \
+ADMIT_MODULES = Libcrux_ml_kem.Ind_cca.fst \
+	      Libcrux_ml_kem.Ind_cca.Unpacked.fst \
               Libcrux_ml_kem.Ind_cpa.fst \
+              Libcrux_ml_kem.Ind_cpa.fsti \
               Libcrux_ml_kem.Invert_ntt.fst \
               Libcrux_ml_kem.Matrix.fst \
               Libcrux_ml_kem.Ntt.fst \
               Libcrux_ml_kem.Polynomial.fst \
               Libcrux_ml_kem.Sampling.fst \
               Libcrux_ml_kem.Serialize.fst \
+	      Libcrux_ml_kem.Vector.Rej_sample_table.fsti \
               Libcrux_ml_kem.Vector.Avx2.Arithmetic.fst \
               Libcrux_ml_kem.Vector.Avx2.Compress.fst \
               Libcrux_ml_kem.Vector.Avx2.fst \
@@ -221,6 +30,5 @@
               Libcrux_ml_kem.Vector.Portable.Vector_type.fst \
               Libcrux_ml_kem.Vector.Traits.fst
 
-FSTAR_INCLUDE_DIRS_EXTRA = $(shell git rev-parse --show-toplevel)/libcrux-ml-kem/proofs/fstar/spec
-include $(shell git rev-parse --show-toplevel)/fstar-helpers/Makefile.template
->>>>>>> f1bea0d7
+FSTAR_INCLUDE_DIRS_EXTRA = $(shell git rev-parse --show-toplevel)/libcrux-ml-kem/proofs/fstar/spec $(shell git rev-parse --show-toplevel)/../hacl-star/specs
+include $(shell git rev-parse --show-toplevel)/fstar-helpers/Makefile.template