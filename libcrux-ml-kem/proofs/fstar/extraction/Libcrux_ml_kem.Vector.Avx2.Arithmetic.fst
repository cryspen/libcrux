module Libcrux_ml_kem.Vector.Avx2.Arithmetic
#set-options "--fuel 0 --ifuel 1 --z3rlimit 80"
open Core
open FStar.Mul

let lemma_add_i (lhs rhs: t_Vec256) (i:nat): Lemma 
  (requires (i < 16 /\ Spec.Utils.is_intb (pow2 15 - 1) (v (get_lane lhs i) + v (get_lane rhs i))))
  (ensures (v (add_mod (get_lane lhs i) (get_lane rhs i)) ==
            (v (get_lane lhs i) + v (get_lane rhs i))))
  [SMTPat (v (add_mod (get_lane lhs i) (get_lane rhs i)))] = ()

let add (lhs rhs: Libcrux_intrinsics.Avx2_extract.t_Vec256) =
  let result:Libcrux_intrinsics.Avx2_extract.t_Vec256 =
    Libcrux_intrinsics.Avx2_extract.mm256_add_epi16 lhs rhs
  in
  let _:Prims.unit =
    assert (forall i. get_lane result i == get_lane lhs i +. get_lane rhs i);
    assert (forall i. v (get_lane result i) == v (get_lane lhs i) + v (get_lane rhs i))
  in
  result

let lemma_sub_i (lhs rhs: t_Vec256) (i:nat):  Lemma 
  (requires (i < 16 /\ Spec.Utils.is_intb (pow2 15 - 1) (v (get_lane lhs i) - v (get_lane rhs i))))
  (ensures (v (sub_mod (get_lane lhs i) (get_lane rhs i)) ==
            (v (get_lane lhs i) - v (get_lane rhs i))))
  [SMTPat (v (sub_mod (get_lane lhs i) (get_lane rhs i)))] = ()

let sub (lhs rhs: Libcrux_intrinsics.Avx2_extract.t_Vec256) =
  let result:Libcrux_intrinsics.Avx2_extract.t_Vec256 =
    Libcrux_intrinsics.Avx2_extract.mm256_sub_epi16 lhs rhs
  in
  let _:Prims.unit =
    assert (forall i. get_lane result i == get_lane lhs i -. get_lane rhs i);
    assert (forall i. v (get_lane result i) == v (get_lane lhs i) - v (get_lane rhs i))
  in
  result

let lemma_mul_i (lhs: t_Vec256) (i:nat) (c:i16):  Lemma 
  (requires (i < 16 /\ Spec.Utils.is_intb (pow2 15 - 1) (v (get_lane lhs i) * v c)))
  (ensures (v (mul_mod (get_lane lhs i) c) ==
            (v (get_lane lhs i) * v c)))
  [SMTPat (v (mul_mod (get_lane lhs i) c))] = ()

let multiply_by_constant (vector: Libcrux_intrinsics.Avx2_extract.t_Vec256) (constant: i16) =
  let cv:Libcrux_intrinsics.Avx2_extract.t_Vec256 =
    Libcrux_intrinsics.Avx2_extract.mm256_set1_epi16 constant
  in
  let result:Libcrux_intrinsics.Avx2_extract.t_Vec256 =
    Libcrux_intrinsics.Avx2_extract.mm256_mullo_epi16 vector cv
  in
  let _:Prims.unit =
    Seq.lemma_eq_intro (vec256_as_i16x16 result)
      (Spec.Utils.map_array (fun x -> x *. constant)
          (Libcrux_intrinsics.Avx2_extract.vec256_as_i16x16 vector))
  in
  let _:Prims.unit =
    assert (forall i. get_lane result i == get_lane vector i *. constant);
    assert (forall i. v (get_lane vector i *. constant) == v (get_lane vector i) * v constant);
    assert (forall i. v (get_lane result i) == v (get_lane vector i) * v constant)
  in
  result

let bitwise_and_with_constant (vector: Libcrux_intrinsics.Avx2_extract.t_Vec256) (constant: i16) =
  let cv:Libcrux_intrinsics.Avx2_extract.t_Vec256 =
    Libcrux_intrinsics.Avx2_extract.mm256_set1_epi16 constant
  in
  let result:Libcrux_intrinsics.Avx2_extract.t_Vec256 =
    Libcrux_intrinsics.Avx2_extract.mm256_and_si256 vector cv
  in
  let _:Prims.unit =
    Seq.lemma_eq_intro (Libcrux_intrinsics.Avx2_extract.vec256_as_i16x16 result)
      (Spec.Utils.map_array (fun x -> x &. constant)
          (Libcrux_intrinsics.Avx2_extract.vec256_as_i16x16 vector))
  in
  result

let shift_right (v_SHIFT_BY: i32) (vector: Libcrux_intrinsics.Avx2_extract.t_Vec256) =
  let result:Libcrux_intrinsics.Avx2_extract.t_Vec256 =
    Libcrux_intrinsics.Avx2_extract.mm256_srai_epi16 v_SHIFT_BY vector
  in
  let _:Prims.unit =
    Seq.lemma_eq_intro (Libcrux_intrinsics.Avx2_extract.vec256_as_i16x16 result)
      (Spec.Utils.map_array (fun x -> x >>! v_SHIFT_BY)
          (Libcrux_intrinsics.Avx2_extract.vec256_as_i16x16 vector))
  in
  result

#push-options "--z3rlimit 100"

let cond_subtract_3329_ (vector: Libcrux_intrinsics.Avx2_extract.t_Vec256) =
  let field_modulus:Libcrux_intrinsics.Avx2_extract.t_Vec256 =
    Libcrux_intrinsics.Avx2_extract.mm256_set1_epi16 Libcrux_ml_kem.Vector.Traits.v_FIELD_MODULUS
  in
  let _:Prims.unit = assert (forall i. get_lane field_modulus i == 3329s) in
  let vv_minus_field_modulus:Libcrux_intrinsics.Avx2_extract.t_Vec256 =
    Libcrux_intrinsics.Avx2_extract.mm256_sub_epi16 vector field_modulus
  in
  let _:Prims.unit =
    assert (forall i. get_lane vv_minus_field_modulus i == get_lane vector i -. 3329s)
  in
  let sign_mask:Libcrux_intrinsics.Avx2_extract.t_Vec256 =
    Libcrux_intrinsics.Avx2_extract.mm256_srai_epi16 15l vv_minus_field_modulus
  in
  let _:Prims.unit =
    assert (forall i. get_lane sign_mask i == (get_lane vv_minus_field_modulus i >>! 15l))
  in
  let conditional_add_field_modulus:Libcrux_intrinsics.Avx2_extract.t_Vec256 =
    Libcrux_intrinsics.Avx2_extract.mm256_and_si256 sign_mask field_modulus
  in
  let _:Prims.unit =
    assert (forall i. get_lane conditional_add_field_modulus i == (get_lane sign_mask i &. 3329s))
  in
  let result:Libcrux_intrinsics.Avx2_extract.t_Vec256 =
    Libcrux_intrinsics.Avx2_extract.mm256_add_epi16 vv_minus_field_modulus
      conditional_add_field_modulus
  in
  let _:Prims.unit =
    assert (forall i.
          get_lane result i ==
          (get_lane vv_minus_field_modulus i +. get_lane conditional_add_field_modulus i));
    assert (forall i. get_lane result i == Spec.Utils.cond_sub (get_lane vector i));
    assert (forall i.
          get_lane result i ==
          (if (get_lane vector i) >=. 3329s then get_lane vector i -! 3329s else get_lane vector i))
  in
  result

#pop-options

#push-options "--z3rlimit 200"

let barrett_reduce (vector: Libcrux_intrinsics.Avx2_extract.t_Vec256) =
  let t0:Libcrux_intrinsics.Avx2_extract.t_Vec256 =
    Libcrux_intrinsics.Avx2_extract.mm256_mulhi_epi16 vector
      (Libcrux_intrinsics.Avx2_extract.mm256_set1_epi16 v_BARRETT_MULTIPLIER
        <:
        Libcrux_intrinsics.Avx2_extract.t_Vec256)
  in
  let _:Prims.unit =
    assert (forall i.
          get_lane t0 i ==
          (cast (((cast (get_lane vector i) <: i32) *. (cast v_BARRETT_MULTIPLIER <: i32)) >>!
                (mk_i32 16))
            <:
            i16))
  in
  let t512:Libcrux_intrinsics.Avx2_extract.t_Vec256 =
    Libcrux_intrinsics.Avx2_extract.mm256_set1_epi16 (mk_i16 512)
  in
  let _:Prims.unit = assert (forall i. get_lane t512 i == (mk_i16 512)) in
  let t1:Libcrux_intrinsics.Avx2_extract.t_Vec256 =
    Libcrux_intrinsics.Avx2_extract.mm256_add_epi16 t0 t512
  in
  let _:Prims.unit = assert (forall i. get_lane t1 i == get_lane t0 i +. (mk_i16 512)) in
  let quotient:Libcrux_intrinsics.Avx2_extract.t_Vec256 =
    Libcrux_intrinsics.Avx2_extract.mm256_srai_epi16 (mk_i32 10) t1
  in
  let _:Prims.unit =
    assert (forall i. get_lane quotient i == (((get_lane t1 i) <: i16) >>! ((mk_i32 10) <: i32)))
  in
  let quotient_times_field_modulus:Libcrux_intrinsics.Avx2_extract.t_Vec256 =
    Libcrux_intrinsics.Avx2_extract.mm256_mullo_epi16 quotient
      (Libcrux_intrinsics.Avx2_extract.mm256_set1_epi16 Libcrux_ml_kem.Vector.Traits.v_FIELD_MODULUS
        <:
        Libcrux_intrinsics.Avx2_extract.t_Vec256)
  in
  let _:Prims.unit =
    assert (forall i.
          get_lane quotient_times_field_modulus i ==
          get_lane quotient i *. Libcrux_ml_kem.Vector.Traits.v_FIELD_MODULUS)
  in
  let result:Libcrux_intrinsics.Avx2_extract.t_Vec256 =
    Libcrux_intrinsics.Avx2_extract.mm256_sub_epi16 vector quotient_times_field_modulus
  in
  let _:Prims.unit =
    assert (forall i.
          get_lane result i == get_lane vector i -. get_lane quotient_times_field_modulus i);
    assert (forall i. get_lane result i == Spec.Utils.barrett_red (get_lane vector i));
    assert (forall i. v (get_lane result i) % 3329 == v (get_lane vector i) % 3329);
    assert (forall i. Spec.Utils.is_i16b 3328 (get_lane result i));
    assert (forall (i: nat). i < 16 ==> Spec.Utils.is_i16b 3328 (get_lane result i));
    assert (Spec.Utils.is_i16b_array 3328 (Libcrux_intrinsics.Avx2_extract.vec256_as_i16x16 result))
  in
  result

#pop-options

<<<<<<< HEAD
#push-options "--z3rlimit 100"

let cond_subtract_3329_ (vector: Libcrux_intrinsics.Avx2_extract.t_Vec256) =
  let field_modulus:Libcrux_intrinsics.Avx2_extract.t_Vec256 =
    Libcrux_intrinsics.Avx2_extract.mm256_set1_epi16 Libcrux_ml_kem.Vector.Traits.v_FIELD_MODULUS
  in
  let _:Prims.unit = assert (forall i. get_lane field_modulus i == (mk_i16 3329)) in
  let vv_minus_field_modulus:Libcrux_intrinsics.Avx2_extract.t_Vec256 =
    Libcrux_intrinsics.Avx2_extract.mm256_sub_epi16 vector field_modulus
  in
  let _:Prims.unit =
    assert (forall i. get_lane vv_minus_field_modulus i == get_lane vector i -. (mk_i16 3329))
  in
  let sign_mask:Libcrux_intrinsics.Avx2_extract.t_Vec256 =
    Libcrux_intrinsics.Avx2_extract.mm256_srai_epi16 (mk_i32 15) vv_minus_field_modulus
  in
  let _:Prims.unit =
    assert (forall i. get_lane sign_mask i == (get_lane vv_minus_field_modulus i >>! (mk_i32 15)))
  in
  let conditional_add_field_modulus:Libcrux_intrinsics.Avx2_extract.t_Vec256 =
    Libcrux_intrinsics.Avx2_extract.mm256_and_si256 sign_mask field_modulus
  in
  let _:Prims.unit =
    assert (forall i.
          get_lane conditional_add_field_modulus i == (get_lane sign_mask i &. (mk_i16 3329)))
  in
  let result:Libcrux_intrinsics.Avx2_extract.t_Vec256 =
    Libcrux_intrinsics.Avx2_extract.mm256_add_epi16 vv_minus_field_modulus
      conditional_add_field_modulus
  in
  let _:Prims.unit =
    assert (forall i.
          get_lane result i ==
          (get_lane vv_minus_field_modulus i +. get_lane conditional_add_field_modulus i));
    assert (forall i. get_lane result i == Spec.Utils.cond_sub (get_lane vector i));
    assert (forall i.
          get_lane result i ==
          (if (get_lane vector i) >=. (mk_i16 3329)
            then get_lane vector i -! (mk_i16 3329)
            else get_lane vector i))
  in
  result

#pop-options

=======
>>>>>>> a09ba242
#push-options "--z3rlimit 100 --ext context_pruning"

let montgomery_multiply_by_constant
      (vector: Libcrux_intrinsics.Avx2_extract.t_Vec256)
      (constant: i16)
     =
  let vec_constant:Libcrux_intrinsics.Avx2_extract.t_Vec256 =
    Libcrux_intrinsics.Avx2_extract.mm256_set1_epi16 constant
  in
  let _:Prims.unit = assert (forall i. get_lane vec_constant i == constant) in
  let value_low:Libcrux_intrinsics.Avx2_extract.t_Vec256 =
    Libcrux_intrinsics.Avx2_extract.mm256_mullo_epi16 vector vec_constant
  in
  let _:Prims.unit = assert (forall i. get_lane value_low i == get_lane vector i *. constant) in
  let k:Libcrux_intrinsics.Avx2_extract.t_Vec256 =
    Libcrux_intrinsics.Avx2_extract.mm256_mullo_epi16 value_low
      (Libcrux_intrinsics.Avx2_extract.mm256_set1_epi16 (cast (Libcrux_ml_kem.Vector.Traits.v_INVERSE_OF_MODULUS_MOD_MONTGOMERY_R
                <:
                u32)
            <:
            i16)
        <:
        Libcrux_intrinsics.Avx2_extract.t_Vec256)
  in
  let _:Prims.unit =
    assert (forall i. get_lane k i == get_lane value_low i *. (neg (mk_i16 3327)))
  in
  let modulus:Libcrux_intrinsics.Avx2_extract.t_Vec256 =
    Libcrux_intrinsics.Avx2_extract.mm256_set1_epi16 Libcrux_ml_kem.Vector.Traits.v_FIELD_MODULUS
  in
  let _:Prims.unit = assert (forall i. get_lane modulus i == (mk_i16 3329)) in
  let k_times_modulus:Libcrux_intrinsics.Avx2_extract.t_Vec256 =
    Libcrux_intrinsics.Avx2_extract.mm256_mulhi_epi16 k modulus
  in
  let _:Prims.unit =
    assert (Libcrux_intrinsics.Avx2_extract.vec256_as_i16x16 k_times_modulus ==
        Spec.Utils.map2 (fun x y ->
              cast (((cast x <: i32) *. (cast y <: i32)) >>! (mk_i32 16)) <: i16)
          (Libcrux_intrinsics.Avx2_extract.vec256_as_i16x16 k)
          (Libcrux_intrinsics.Avx2_extract.vec256_as_i16x16 modulus));
    assert (forall i.
          get_lane k_times_modulus i ==
          (cast (((cast (get_lane k i) <: i32) *. (cast (get_lane modulus i) <: i32)) >>!
                (mk_i32 16))
            <:
            i16))
  in
  let value_high:Libcrux_intrinsics.Avx2_extract.t_Vec256 =
    Libcrux_intrinsics.Avx2_extract.mm256_mulhi_epi16 vector vec_constant
  in
  let _:Prims.unit =
    assert (forall i.
          get_lane value_high i ==
          (cast (((cast (get_lane vector i) <: i32) *. (cast (get_lane vec_constant i) <: i32)) >>!
                (mk_i32 16))
            <:
            i16))
  in
  let result:Libcrux_intrinsics.Avx2_extract.t_Vec256 =
    Libcrux_intrinsics.Avx2_extract.mm256_sub_epi16 value_high k_times_modulus
  in
  let _:Prims.unit =
    Spec.Utils.lemma_range_at_percent 3329 (pow2 32);
    assert (v (cast (mk_i16 3329) <: i32) == (3329 @% pow2 32));
    assert (v (cast (mk_i16 3329) <: i32) == 3329);
    assert ((cast (mk_i16 3329) <: i32) == (mk_i32 3329));
    assert (forall i. get_lane result i == (get_lane value_high i) -. (get_lane k_times_modulus i));
    assert (forall i. get_lane result i == Spec.Utils.mont_mul_red_i16 (get_lane vector i) constant);
    assert (forall i. Spec.Utils.is_i16b 3328 (get_lane result i));
    assert (forall (i: nat). i < 16 ==> Spec.Utils.is_i16b 3328 (get_lane result i));
    assert (Spec.Utils.is_i16b_array 3328 (Libcrux_intrinsics.Avx2_extract.vec256_as_i16x16 result));
    assert (forall i.
          v (get_lane result i) % 3329 == ((v (get_lane vector i) * v constant * 169) % 3329))
  in
  result

#pop-options

#push-options "--z3rlimit 100"

let montgomery_multiply_by_constants (vec constants: Libcrux_intrinsics.Avx2_extract.t_Vec256) =
  let value_low:Libcrux_intrinsics.Avx2_extract.t_Vec256 =
    Libcrux_intrinsics.Avx2_extract.mm256_mullo_epi16 vec constants
  in
  let _:Prims.unit =
    assert (forall i. get_lane value_low i == get_lane vec i *. get_lane constants i)
  in
  let k:Libcrux_intrinsics.Avx2_extract.t_Vec256 =
    Libcrux_intrinsics.Avx2_extract.mm256_mullo_epi16 value_low
      (Libcrux_intrinsics.Avx2_extract.mm256_set1_epi16 (cast (Libcrux_ml_kem.Vector.Traits.v_INVERSE_OF_MODULUS_MOD_MONTGOMERY_R
                <:
                u32)
            <:
            i16)
        <:
        Libcrux_intrinsics.Avx2_extract.t_Vec256)
  in
  let _:Prims.unit =
    assert (forall i. get_lane k i == get_lane value_low i *. (neg (mk_i16 3327)))
  in
  let modulus:Libcrux_intrinsics.Avx2_extract.t_Vec256 =
    Libcrux_intrinsics.Avx2_extract.mm256_set1_epi16 Libcrux_ml_kem.Vector.Traits.v_FIELD_MODULUS
  in
  let _:Prims.unit = assert (forall i. get_lane modulus i == (mk_i16 3329)) in
  let k_times_modulus:Libcrux_intrinsics.Avx2_extract.t_Vec256 =
    Libcrux_intrinsics.Avx2_extract.mm256_mulhi_epi16 k modulus
  in
  let _:Prims.unit =
    assert (Libcrux_intrinsics.Avx2_extract.vec256_as_i16x16 k_times_modulus ==
        Spec.Utils.map2 (fun x y ->
              cast (((cast x <: i32) *. (cast y <: i32)) >>! (mk_i32 16)) <: i16)
          (Libcrux_intrinsics.Avx2_extract.vec256_as_i16x16 k)
          (Libcrux_intrinsics.Avx2_extract.vec256_as_i16x16 modulus));
    assert (forall i.
          get_lane k_times_modulus i ==
          (cast (((cast (get_lane k i) <: i32) *. (cast (get_lane modulus i) <: i32)) >>!
                (mk_i32 16))
            <:
            i16))
  in
  let value_high:Libcrux_intrinsics.Avx2_extract.t_Vec256 =
    Libcrux_intrinsics.Avx2_extract.mm256_mulhi_epi16 vec constants
  in
  let _:Prims.unit =
    assert (forall i.
          get_lane value_high i ==
          (cast (((cast (get_lane vec i) <: i32) *. (cast (get_lane constants i) <: i32)) >>!
                (mk_i32 16))
            <:
            i16))
  in
  let result:Libcrux_intrinsics.Avx2_extract.t_Vec256 =
    Libcrux_intrinsics.Avx2_extract.mm256_sub_epi16 value_high k_times_modulus
  in
  let _:Prims.unit =
    Spec.Utils.lemma_range_at_percent 3329 (pow2 32);
    assert (v (cast (mk_i16 3329) <: i32) == (3329 @% pow2 32));
    assert (v (cast (mk_i16 3329) <: i32) == 3329);
    assert ((cast (mk_i16 3329) <: i32) == (mk_i32 3329));
    assert (forall i. get_lane result i == (get_lane value_high i) -. (get_lane k_times_modulus i));
    assert (forall i.
          get_lane result i == Spec.Utils.mont_mul_red_i16 (get_lane vec i) (get_lane constants i));
    assert (forall i. Spec.Utils.is_i16b 3328 (get_lane result i));
    assert (forall (i: nat). i < 16 ==> Spec.Utils.is_i16b 3328 (get_lane result i));
    assert (Spec.Utils.is_i16b_array 3328 (Libcrux_intrinsics.Avx2_extract.vec256_as_i16x16 result));
    assert (forall i.
          v (get_lane result i) % 3329 ==
          ((v (get_lane vec i) * v (get_lane constants i) * 169) % 3329))
  in
  result

#pop-options

let montgomery_reduce_i32s (vec: Libcrux_intrinsics.Avx2_extract.t_Vec256) =
  let k:Libcrux_intrinsics.Avx2_extract.t_Vec256 =
    Libcrux_intrinsics.Avx2_extract.mm256_mullo_epi16 vec
      (Libcrux_intrinsics.Avx2_extract.mm256_set1_epi32 (cast (Libcrux_ml_kem.Vector.Traits.v_INVERSE_OF_MODULUS_MOD_MONTGOMERY_R
                <:
                u32)
            <:
            i32)
        <:
        Libcrux_intrinsics.Avx2_extract.t_Vec256)
  in
  let k_times_modulus:Libcrux_intrinsics.Avx2_extract.t_Vec256 =
    Libcrux_intrinsics.Avx2_extract.mm256_mulhi_epi16 k
      (Libcrux_intrinsics.Avx2_extract.mm256_set1_epi32 (cast (Libcrux_ml_kem.Vector.Traits.v_FIELD_MODULUS
                <:
                i16)
            <:
            i32)
        <:
        Libcrux_intrinsics.Avx2_extract.t_Vec256)
  in
  let value_high:Libcrux_intrinsics.Avx2_extract.t_Vec256 =
    Libcrux_intrinsics.Avx2_extract.mm256_srli_epi32 16l vec
  in
  let result:Libcrux_intrinsics.Avx2_extract.t_Vec256 =
    Libcrux_intrinsics.Avx2_extract.mm256_sub_epi16 value_high k_times_modulus
  in
  let result:Libcrux_intrinsics.Avx2_extract.t_Vec256 =
    Libcrux_intrinsics.Avx2_extract.mm256_slli_epi32 16l result
  in
  let result:Libcrux_intrinsics.Avx2_extract.t_Vec256 =
    Libcrux_intrinsics.Avx2_extract.mm256_srai_epi32 16l result
  in
  let _:Prims.unit = admit () (* Panic freedom *) in
  result

#push-options "--z3rlimit 100"

let montgomery_multiply_m128i_by_constants (vec constants: Libcrux_intrinsics.Avx2_extract.t_Vec128) =
  let value_low:Libcrux_intrinsics.Avx2_extract.t_Vec128 =
    Libcrux_intrinsics.Avx2_extract.mm_mullo_epi16 vec constants
  in
  let _:Prims.unit =
    assert (forall i. get_lane128 value_low i == get_lane128 vec i *. get_lane128 constants i)
  in
  let k:Libcrux_intrinsics.Avx2_extract.t_Vec128 =
    Libcrux_intrinsics.Avx2_extract.mm_mullo_epi16 value_low
      (Libcrux_intrinsics.Avx2_extract.mm_set1_epi16 (cast (Libcrux_ml_kem.Vector.Traits.v_INVERSE_OF_MODULUS_MOD_MONTGOMERY_R
                <:
                u32)
            <:
            i16)
        <:
        Libcrux_intrinsics.Avx2_extract.t_Vec128)
  in
  let _:Prims.unit =
    assert (forall i. get_lane128 k i == get_lane128 value_low i *. (neg (mk_i16 3327)))
  in
  let modulus:Libcrux_intrinsics.Avx2_extract.t_Vec128 =
    Libcrux_intrinsics.Avx2_extract.mm_set1_epi16 Libcrux_ml_kem.Vector.Traits.v_FIELD_MODULUS
  in
  let _:Prims.unit = assert (forall i. get_lane128 modulus i == (mk_i16 3329)) in
  let k_times_modulus:Libcrux_intrinsics.Avx2_extract.t_Vec128 =
    Libcrux_intrinsics.Avx2_extract.mm_mulhi_epi16 k modulus
  in
  let _:Prims.unit =
    assert (Libcrux_intrinsics.Avx2_extract.vec128_as_i16x8 k_times_modulus ==
        Spec.Utils.map2 (fun x y ->
              cast (((cast x <: i32) *. (cast y <: i32)) >>! (mk_i32 16)) <: i16)
          (Libcrux_intrinsics.Avx2_extract.vec128_as_i16x8 k)
          (Libcrux_intrinsics.Avx2_extract.vec128_as_i16x8 modulus));
    assert (forall i.
          get_lane128 k_times_modulus i ==
          (cast (((cast (get_lane128 k i) <: i32) *. (cast (get_lane128 modulus i) <: i32)) >>!
                (mk_i32 16))
            <:
            i16))
  in
  let value_high:Libcrux_intrinsics.Avx2_extract.t_Vec128 =
    Libcrux_intrinsics.Avx2_extract.mm_mulhi_epi16 vec constants
  in
  let _:Prims.unit =
    assert (forall i.
          get_lane128 value_high i ==
          (cast (((cast (get_lane128 vec i) <: i32) *. (cast (get_lane128 constants i) <: i32)) >>!
                (mk_i32 16))
            <:
            i16))
  in
  let result:Libcrux_intrinsics.Avx2_extract.t_Vec128 =
    Libcrux_intrinsics.Avx2_extract.mm_sub_epi16 value_high k_times_modulus
  in
  let _:Prims.unit =
    Spec.Utils.lemma_range_at_percent 3329 (pow2 32);
    assert (v (cast (mk_i16 3329) <: i32) == (3329 @% pow2 32));
    assert (v (cast (mk_i16 3329) <: i32) == 3329);
    assert ((cast (mk_i16 3329) <: i32) == (mk_i32 3329));
    assert (forall i.
          get_lane128 result i == (get_lane128 value_high i) -. (get_lane128 k_times_modulus i));
    assert (forall i.
          get_lane128 result i ==
          Spec.Utils.mont_mul_red_i16 (get_lane128 vec i) (get_lane128 constants i));
    assert (forall i. Spec.Utils.is_i16b 3328 (get_lane128 result i));
    assert (forall (i: nat). i < 8 ==> Spec.Utils.is_i16b 3328 (get_lane128 result i));
    assert (Spec.Utils.is_i16b_array 3328 (Libcrux_intrinsics.Avx2_extract.vec128_as_i16x8 result));
    assert (forall i.
          v (get_lane128 result i) % 3329 ==
          ((v (get_lane128 vec i) * v (get_lane128 constants i) * 169) % 3329))
  in
  result

<<<<<<< HEAD
#pop-options

let montgomery_reduce_i32s (vec: Libcrux_intrinsics.Avx2_extract.t_Vec256) =
  let k:Libcrux_intrinsics.Avx2_extract.t_Vec256 =
    Libcrux_intrinsics.Avx2_extract.mm256_mullo_epi16 vec
      (Libcrux_intrinsics.Avx2_extract.mm256_set1_epi32 (cast (Libcrux_ml_kem.Vector.Traits.v_INVERSE_OF_MODULUS_MOD_MONTGOMERY_R
                <:
                u32)
            <:
            i32)
        <:
        Libcrux_intrinsics.Avx2_extract.t_Vec256)
  in
  let k_times_modulus:Libcrux_intrinsics.Avx2_extract.t_Vec256 =
    Libcrux_intrinsics.Avx2_extract.mm256_mulhi_epi16 k
      (Libcrux_intrinsics.Avx2_extract.mm256_set1_epi32 (cast (Libcrux_ml_kem.Vector.Traits.v_FIELD_MODULUS
                <:
                i16)
            <:
            i32)
        <:
        Libcrux_intrinsics.Avx2_extract.t_Vec256)
  in
  let value_high:Libcrux_intrinsics.Avx2_extract.t_Vec256 =
    Libcrux_intrinsics.Avx2_extract.mm256_srli_epi32 (mk_i32 16) vec
  in
  let result:Libcrux_intrinsics.Avx2_extract.t_Vec256 =
    Libcrux_intrinsics.Avx2_extract.mm256_sub_epi16 value_high k_times_modulus
  in
  let result:Libcrux_intrinsics.Avx2_extract.t_Vec256 =
    Libcrux_intrinsics.Avx2_extract.mm256_slli_epi32 (mk_i32 16) result
  in
  let result:Libcrux_intrinsics.Avx2_extract.t_Vec256 =
    Libcrux_intrinsics.Avx2_extract.mm256_srai_epi32 (mk_i32 16) result
  in
  let _:Prims.unit = admit () (* Panic freedom *) in
  result
=======
#pop-options
>>>>>>> a09ba242
<|MERGE_RESOLUTION|>--- conflicted
+++ resolved
@@ -91,24 +91,25 @@
   let field_modulus:Libcrux_intrinsics.Avx2_extract.t_Vec256 =
     Libcrux_intrinsics.Avx2_extract.mm256_set1_epi16 Libcrux_ml_kem.Vector.Traits.v_FIELD_MODULUS
   in
-  let _:Prims.unit = assert (forall i. get_lane field_modulus i == 3329s) in
+  let _:Prims.unit = assert (forall i. get_lane field_modulus i == (mk_i16 3329)) in
   let vv_minus_field_modulus:Libcrux_intrinsics.Avx2_extract.t_Vec256 =
     Libcrux_intrinsics.Avx2_extract.mm256_sub_epi16 vector field_modulus
   in
   let _:Prims.unit =
-    assert (forall i. get_lane vv_minus_field_modulus i == get_lane vector i -. 3329s)
+    assert (forall i. get_lane vv_minus_field_modulus i == get_lane vector i -. (mk_i16 3329))
   in
   let sign_mask:Libcrux_intrinsics.Avx2_extract.t_Vec256 =
     Libcrux_intrinsics.Avx2_extract.mm256_srai_epi16 15l vv_minus_field_modulus
   in
   let _:Prims.unit =
-    assert (forall i. get_lane sign_mask i == (get_lane vv_minus_field_modulus i >>! 15l))
+    assert (forall i. get_lane sign_mask i == (get_lane vv_minus_field_modulus i >>! (mk_i32 15)))
   in
   let conditional_add_field_modulus:Libcrux_intrinsics.Avx2_extract.t_Vec256 =
     Libcrux_intrinsics.Avx2_extract.mm256_and_si256 sign_mask field_modulus
   in
   let _:Prims.unit =
-    assert (forall i. get_lane conditional_add_field_modulus i == (get_lane sign_mask i &. 3329s))
+    assert (forall i.
+          get_lane conditional_add_field_modulus i == (get_lane sign_mask i &. (mk_i16 3329)))
   in
   let result:Libcrux_intrinsics.Avx2_extract.t_Vec256 =
     Libcrux_intrinsics.Avx2_extract.mm256_add_epi16 vv_minus_field_modulus
@@ -121,7 +122,9 @@
     assert (forall i. get_lane result i == Spec.Utils.cond_sub (get_lane vector i));
     assert (forall i.
           get_lane result i ==
-          (if (get_lane vector i) >=. 3329s then get_lane vector i -! 3329s else get_lane vector i))
+          (if (get_lane vector i) >=. (mk_i16 3329)
+            then get_lane vector i -! (mk_i16 3329)
+            else get_lane vector i))
   in
   result
 
@@ -145,7 +148,7 @@
             i16))
   in
   let t512:Libcrux_intrinsics.Avx2_extract.t_Vec256 =
-    Libcrux_intrinsics.Avx2_extract.mm256_set1_epi16 (mk_i16 512)
+    Libcrux_intrinsics.Avx2_extract.mm256_set1_epi16 512s
   in
   let _:Prims.unit = assert (forall i. get_lane t512 i == (mk_i16 512)) in
   let t1:Libcrux_intrinsics.Avx2_extract.t_Vec256 =
@@ -153,7 +156,7 @@
   in
   let _:Prims.unit = assert (forall i. get_lane t1 i == get_lane t0 i +. (mk_i16 512)) in
   let quotient:Libcrux_intrinsics.Avx2_extract.t_Vec256 =
-    Libcrux_intrinsics.Avx2_extract.mm256_srai_epi16 (mk_i32 10) t1
+    Libcrux_intrinsics.Avx2_extract.mm256_srai_epi16 10l t1
   in
   let _:Prims.unit =
     assert (forall i. get_lane quotient i == (((get_lane t1 i) <: i16) >>! ((mk_i32 10) <: i32)))
@@ -185,54 +188,6 @@
 
 #pop-options
 
-<<<<<<< HEAD
-#push-options "--z3rlimit 100"
-
-let cond_subtract_3329_ (vector: Libcrux_intrinsics.Avx2_extract.t_Vec256) =
-  let field_modulus:Libcrux_intrinsics.Avx2_extract.t_Vec256 =
-    Libcrux_intrinsics.Avx2_extract.mm256_set1_epi16 Libcrux_ml_kem.Vector.Traits.v_FIELD_MODULUS
-  in
-  let _:Prims.unit = assert (forall i. get_lane field_modulus i == (mk_i16 3329)) in
-  let vv_minus_field_modulus:Libcrux_intrinsics.Avx2_extract.t_Vec256 =
-    Libcrux_intrinsics.Avx2_extract.mm256_sub_epi16 vector field_modulus
-  in
-  let _:Prims.unit =
-    assert (forall i. get_lane vv_minus_field_modulus i == get_lane vector i -. (mk_i16 3329))
-  in
-  let sign_mask:Libcrux_intrinsics.Avx2_extract.t_Vec256 =
-    Libcrux_intrinsics.Avx2_extract.mm256_srai_epi16 (mk_i32 15) vv_minus_field_modulus
-  in
-  let _:Prims.unit =
-    assert (forall i. get_lane sign_mask i == (get_lane vv_minus_field_modulus i >>! (mk_i32 15)))
-  in
-  let conditional_add_field_modulus:Libcrux_intrinsics.Avx2_extract.t_Vec256 =
-    Libcrux_intrinsics.Avx2_extract.mm256_and_si256 sign_mask field_modulus
-  in
-  let _:Prims.unit =
-    assert (forall i.
-          get_lane conditional_add_field_modulus i == (get_lane sign_mask i &. (mk_i16 3329)))
-  in
-  let result:Libcrux_intrinsics.Avx2_extract.t_Vec256 =
-    Libcrux_intrinsics.Avx2_extract.mm256_add_epi16 vv_minus_field_modulus
-      conditional_add_field_modulus
-  in
-  let _:Prims.unit =
-    assert (forall i.
-          get_lane result i ==
-          (get_lane vv_minus_field_modulus i +. get_lane conditional_add_field_modulus i));
-    assert (forall i. get_lane result i == Spec.Utils.cond_sub (get_lane vector i));
-    assert (forall i.
-          get_lane result i ==
-          (if (get_lane vector i) >=. (mk_i16 3329)
-            then get_lane vector i -! (mk_i16 3329)
-            else get_lane vector i))
-  in
-  result
-
-#pop-options
-
-=======
->>>>>>> a09ba242
 #push-options "--z3rlimit 100 --ext context_pruning"
 
 let montgomery_multiply_by_constant
@@ -497,44 +452,4 @@
   in
   result
 
-<<<<<<< HEAD
-#pop-options
-
-let montgomery_reduce_i32s (vec: Libcrux_intrinsics.Avx2_extract.t_Vec256) =
-  let k:Libcrux_intrinsics.Avx2_extract.t_Vec256 =
-    Libcrux_intrinsics.Avx2_extract.mm256_mullo_epi16 vec
-      (Libcrux_intrinsics.Avx2_extract.mm256_set1_epi32 (cast (Libcrux_ml_kem.Vector.Traits.v_INVERSE_OF_MODULUS_MOD_MONTGOMERY_R
-                <:
-                u32)
-            <:
-            i32)
-        <:
-        Libcrux_intrinsics.Avx2_extract.t_Vec256)
-  in
-  let k_times_modulus:Libcrux_intrinsics.Avx2_extract.t_Vec256 =
-    Libcrux_intrinsics.Avx2_extract.mm256_mulhi_epi16 k
-      (Libcrux_intrinsics.Avx2_extract.mm256_set1_epi32 (cast (Libcrux_ml_kem.Vector.Traits.v_FIELD_MODULUS
-                <:
-                i16)
-            <:
-            i32)
-        <:
-        Libcrux_intrinsics.Avx2_extract.t_Vec256)
-  in
-  let value_high:Libcrux_intrinsics.Avx2_extract.t_Vec256 =
-    Libcrux_intrinsics.Avx2_extract.mm256_srli_epi32 (mk_i32 16) vec
-  in
-  let result:Libcrux_intrinsics.Avx2_extract.t_Vec256 =
-    Libcrux_intrinsics.Avx2_extract.mm256_sub_epi16 value_high k_times_modulus
-  in
-  let result:Libcrux_intrinsics.Avx2_extract.t_Vec256 =
-    Libcrux_intrinsics.Avx2_extract.mm256_slli_epi32 (mk_i32 16) result
-  in
-  let result:Libcrux_intrinsics.Avx2_extract.t_Vec256 =
-    Libcrux_intrinsics.Avx2_extract.mm256_srai_epi32 (mk_i32 16) result
-  in
-  let _:Prims.unit = admit () (* Panic freedom *) in
-  result
-=======
-#pop-options
->>>>>>> a09ba242
+#pop-options