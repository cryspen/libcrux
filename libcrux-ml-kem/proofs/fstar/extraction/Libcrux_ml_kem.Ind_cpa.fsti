--- conflicted
+++ resolved
@@ -335,12 +335,8 @@
         v_PUBLIC_KEY_SIZE == Spec.MLKEM.v_CPA_PUBLIC_KEY_SIZE v_K /\
         v_RANKED_BYTES_PER_RING_ELEMENT == Spec.MLKEM.v_RANKED_BYTES_PER_RING_ELEMENT v_K /\
         v_ETA1 == Spec.MLKEM.v_ETA1 v_K /\
-<<<<<<< HEAD
-        v_ETA1_RANDOMNESS_SIZE == Spec.MLKEM.v_ETA1_RANDOMNESS_SIZE v_K)
-=======
         v_ETA1_RANDOMNESS_SIZE == Spec.MLKEM.v_ETA1_RANDOMNESS_SIZE v_K /\
         length key_generation_seed == Spec.MLKEM.v_CPA_KEY_GENERATION_SEED_SIZE)
->>>>>>> a6e4d55c
       (ensures
         fun result ->
           let result:(t_Array u8 v_PRIVATE_KEY_SIZE & t_Array u8 v_PUBLIC_KEY_SIZE) = result in
