--- conflicted
+++ resolved
@@ -4,2514 +4,79 @@
  * SPDX-License-Identifier: MIT or Apache-2.0
  *
  * This code was generated with the following revisions:
-<<<<<<< HEAD
- * Charon: 920e78bb15250348a7a7a938e8023148e0a249bf
- * Eurydice: 8db8a4838ea46c9ac681ba1051d1d296dd0d54b7
- * Karamel: 65aab550cf3ba36d52ae6ad1ad962bb573406395
- * F*: a32b316e521fa4f239b610ec8f1d15e78d62cbe8
- * Libcrux: d992e8bff91dab77b6f0abebf16384ce422b310c
-=======
  * Charon: 3f6d1c304e0e5bef1e9e2ea65aec703661b05f39
  * Eurydice: 392674166bac86e60f5fffa861181a398fdc3896
  * Karamel: fc56fce6a58754766809845f88fc62063b2c6b92
  * F*: a32b316e521fa4f239b610ec8f1d15e78d62cbe8-dirty
  * Libcrux: 75bf8bca5f9903b4f6e8fba693d61af1415d512f
->>>>>>> ef25d687
  */
 
 #include "libcrux_sha3_neon.h"
 
-#include "internal/libcrux_core.h"
-
-static KRML_MUSTINLINE uint8_t zero(void) {
-  return libcrux_intrinsics_arm64_extract__vdupq_n_u64(0ULL);
-}
-
-static KRML_MUSTINLINE uint8_t _veor5q_u64(uint8_t a, uint8_t b, uint8_t c,
-                                           uint8_t d, uint8_t e) {
-  uint8_t ab = libcrux_intrinsics_arm64_extract__veorq_u64(a, b);
-  uint8_t cd = libcrux_intrinsics_arm64_extract__veorq_u64(c, d);
-  uint8_t abcd = libcrux_intrinsics_arm64_extract__veorq_u64(ab, cd);
-  return libcrux_intrinsics_arm64_extract__veorq_u64(abcd, e);
-}
-
-static KRML_MUSTINLINE uint8_t xor5(uint8_t a, uint8_t b, uint8_t c, uint8_t d,
-                                    uint8_t e) {
-  return _veor5q_u64(a, b, c, d, e);
-}
-
-static KRML_MUSTINLINE uint8_t rotate_left___1int32_t_63int32_t(uint8_t x) {
-  uint8_t uu____0 =
-      libcrux_intrinsics_arm64_extract__vshlq_n_u64((int32_t)1, x, uint8_t);
-  return libcrux_intrinsics_arm64_extract__veorq_u64(
-      uu____0,
-      libcrux_intrinsics_arm64_extract__vshrq_n_u64((int32_t)63, x, uint8_t));
-}
-
-static KRML_MUSTINLINE uint8_t _vrax1q_u64(uint8_t a, uint8_t b) {
-  uint8_t uu____0 = a;
-  return libcrux_intrinsics_arm64_extract__veorq_u64(
-      uu____0, rotate_left___1int32_t_63int32_t(b));
-}
-
-static KRML_MUSTINLINE uint8_t rotate_left1_and_xor(uint8_t a, uint8_t b) {
-  return _vrax1q_u64(a, b);
-}
-
-static KRML_MUSTINLINE uint8_t _vbcaxq_u64(uint8_t a, uint8_t b, uint8_t c) {
-  uint8_t uu____0 = a;
-  return libcrux_intrinsics_arm64_extract__veorq_u64(
-      uu____0, libcrux_intrinsics_arm64_extract__vbicq_u64(b, c));
-}
-
-static KRML_MUSTINLINE uint8_t and_not_xor(uint8_t a, uint8_t b, uint8_t c) {
-  return _vbcaxq_u64(a, b, c);
-}
-
-static KRML_MUSTINLINE uint8_t _veorq_n_u64(uint8_t a, uint64_t c) {
-  uint8_t c0 = libcrux_intrinsics_arm64_extract__vdupq_n_u64(c);
-  return libcrux_intrinsics_arm64_extract__veorq_u64(a, c0);
-}
-
-static KRML_MUSTINLINE uint8_t xor_constant(uint8_t a, uint64_t c) {
-  return _veorq_n_u64(a, c);
-}
-
-static KRML_MUSTINLINE uint8_t xor0(uint8_t a, uint8_t b) {
-  return libcrux_intrinsics_arm64_extract__veorq_u64(a, b);
-}
-
-static KRML_MUSTINLINE void slice_2(Eurydice_slice a[2U], size_t start,
-                                    size_t len, Eurydice_slice ret[2U]) {
-  Eurydice_slice uu____0 = Eurydice_slice_subslice(
-      a[0U],
-      (CLITERAL(core_ops_range_Range__size_t){.start = start,
-                                              .end = start + len}),
-      uint8_t, core_ops_range_Range__size_t, Eurydice_slice);
-  ret[0U] = uu____0;
-  ret[1U] = Eurydice_slice_subslice(a[1U],
-                                    (CLITERAL(core_ops_range_Range__size_t){
-                                        .start = start, .end = start + len}),
-                                    uint8_t, core_ops_range_Range__size_t,
-                                    Eurydice_slice);
-}
-
-static KRML_MUSTINLINE void slice_n(Eurydice_slice a[2U], size_t start,
-                                    size_t len, Eurydice_slice ret[2U]) {
-  Eurydice_slice uu____0[2U];
-  memcpy(uu____0, a, (size_t)2U * sizeof(Eurydice_slice));
-  Eurydice_slice ret0[2U];
-  slice_2(uu____0, start, len, ret0);
-  memcpy(ret, ret0, (size_t)2U * sizeof(Eurydice_slice));
-}
-
-static KRML_MUSTINLINE
-    K___Eurydice_slice_uint8_t_2size_t__Eurydice_slice_uint8_t_2size_t_
-    split_at_mut_2(Eurydice_slice out[2U], size_t mid) {
-  Eurydice_slice out0 = out[0U];
-  Eurydice_slice out1 = out[1U];
-  K___Eurydice_slice_uint8_t_Eurydice_slice_uint8_t uu____0 =
-      core_slice___Slice_T___split_at_mut(
-          out0, mid, uint8_t,
-          K___Eurydice_slice_uint8_t_Eurydice_slice_uint8_t);
-  Eurydice_slice out00 = uu____0.fst;
-  Eurydice_slice out01 = uu____0.snd;
-  K___Eurydice_slice_uint8_t_Eurydice_slice_uint8_t uu____1 =
-      core_slice___Slice_T___split_at_mut(
-          out1, mid, uint8_t,
-          K___Eurydice_slice_uint8_t_Eurydice_slice_uint8_t);
-  Eurydice_slice out10 = uu____1.fst;
-  Eurydice_slice out11 = uu____1.snd;
-  K___Eurydice_slice_uint8_t_2size_t__Eurydice_slice_uint8_t_2size_t_ lit;
-  lit.fst[0U] = out00;
-  lit.fst[1U] = out10;
-  lit.snd[0U] = out01;
-  lit.snd[1U] = out11;
-  return lit;
-}
-
-static KRML_MUSTINLINE
-    K___Eurydice_slice_uint8_t_2size_t__Eurydice_slice_uint8_t_2size_t_
-    split_at_mut_n(Eurydice_slice a[2U], size_t mid) {
-  return split_at_mut_2(a, mid);
-}
-
-static KRML_MUSTINLINE libcrux_sha3_generic_keccak_KeccakState__uint8_t__2size_t
-new__uint8_t_2size_t(void) {
-  libcrux_sha3_generic_keccak_KeccakState__uint8_t__2size_t lit;
-  lit.st[0U][0U] = zero();
-  lit.st[0U][1U] = zero();
-  lit.st[0U][2U] = zero();
-  lit.st[0U][3U] = zero();
-  lit.st[0U][4U] = zero();
-  lit.st[1U][0U] = zero();
-  lit.st[1U][1U] = zero();
-  lit.st[1U][2U] = zero();
-  lit.st[1U][3U] = zero();
-  lit.st[1U][4U] = zero();
-  lit.st[2U][0U] = zero();
-  lit.st[2U][1U] = zero();
-  lit.st[2U][2U] = zero();
-  lit.st[2U][3U] = zero();
-  lit.st[2U][4U] = zero();
-  lit.st[3U][0U] = zero();
-  lit.st[3U][1U] = zero();
-  lit.st[3U][2U] = zero();
-  lit.st[3U][3U] = zero();
-  lit.st[3U][4U] = zero();
-  lit.st[4U][0U] = zero();
-  lit.st[4U][1U] = zero();
-  lit.st[4U][2U] = zero();
-  lit.st[4U][3U] = zero();
-  lit.st[4U][4U] = zero();
-  return lit;
-}
-
-static KRML_MUSTINLINE void load_block___72size_t(uint8_t (*s)[5U],
-                                                  Eurydice_slice blocks[2U]) {
-  for (size_t i = (size_t)0U; i < (size_t)72U / (size_t)16U; i++) {
-    size_t i0 = i;
-    uint8_t v0 = libcrux_intrinsics_arm64_extract__vld1q_bytes_u64(
-        Eurydice_slice_subslice(blocks[0U],
-                                (CLITERAL(core_ops_range_Range__size_t){
-                                    .start = (size_t)16U * i0,
-                                    .end = (size_t)16U * (i0 + (size_t)1U)}),
-                                uint8_t, core_ops_range_Range__size_t,
-                                Eurydice_slice));
-    uint8_t v1 = libcrux_intrinsics_arm64_extract__vld1q_bytes_u64(
-        Eurydice_slice_subslice(blocks[1U],
-                                (CLITERAL(core_ops_range_Range__size_t){
-                                    .start = (size_t)16U * i0,
-                                    .end = (size_t)16U * (i0 + (size_t)1U)}),
-                                uint8_t, core_ops_range_Range__size_t,
-                                Eurydice_slice));
-    uint8_t uu____0 =
-        s[(size_t)2U * i0 / (size_t)5U][(size_t)2U * i0 % (size_t)5U];
-    uint8_t uu____1 = libcrux_intrinsics_arm64_extract__veorq_u64(
-        uu____0, libcrux_intrinsics_arm64_extract__vtrn1q_u64(v0, v1));
-    s[(size_t)2U * i0 / (size_t)5U][(size_t)2U * i0 % (size_t)5U] = uu____1;
-    uint8_t uu____2 = s[((size_t)2U * i0 + (size_t)1U) / (size_t)5U]
-                       [((size_t)2U * i0 + (size_t)1U) % (size_t)5U];
-    uint8_t uu____3 = libcrux_intrinsics_arm64_extract__veorq_u64(
-        uu____2, libcrux_intrinsics_arm64_extract__vtrn2q_u64(v0, v1));
-    s[((size_t)2U * i0 + (size_t)1U) / (size_t)5U]
-     [((size_t)2U * i0 + (size_t)1U) % (size_t)5U] = uu____3;
-  }
-  if ((size_t)72U % (size_t)16U != (size_t)0U) {
-    size_t i = ((size_t)72U / (size_t)8U - (size_t)1U) / (size_t)5U;
-    size_t j = ((size_t)72U / (size_t)8U - (size_t)1U) % (size_t)5U;
-    uint64_t u[2U] = {0U};
-    uint8_t ret[8U];
-    core_result_Result__uint8_t_8size_t__core_array_TryFromSliceError dst0;
-    Eurydice_slice_to_array2(
-        &dst0,
-        Eurydice_slice_subslice(
-            blocks[0U],
-            (CLITERAL(core_ops_range_Range__size_t){
-                .start = (size_t)72U - (size_t)8U, .end = (size_t)72U}),
-            uint8_t, core_ops_range_Range__size_t, Eurydice_slice),
-        Eurydice_slice, uint8_t[8U], void *);
-    core_result__core__result__Result_T__E___unwrap__uint8_t_8size_t__core_array_TryFromSliceError(
-        dst0, ret);
-    uint64_t uu____4 = core_num__u64_9__from_le_bytes(ret);
-    u[0U] = uu____4;
-    uint8_t ret0[8U];
-    core_result_Result__uint8_t_8size_t__core_array_TryFromSliceError dst;
-    Eurydice_slice_to_array2(
-        &dst,
-        Eurydice_slice_subslice(
-            blocks[1U],
-            (CLITERAL(core_ops_range_Range__size_t){
-                .start = (size_t)72U - (size_t)8U, .end = (size_t)72U}),
-            uint8_t, core_ops_range_Range__size_t, Eurydice_slice),
-        Eurydice_slice, uint8_t[8U], void *);
-    core_result__core__result__Result_T__E___unwrap__uint8_t_8size_t__core_array_TryFromSliceError(
-        dst, ret0);
-    uint64_t uu____5 = core_num__u64_9__from_le_bytes(ret0);
-    u[1U] = uu____5;
-    uint8_t uvec = libcrux_intrinsics_arm64_extract__vld1q_u64(
-        Eurydice_array_to_slice((size_t)2U, u, uint64_t, Eurydice_slice));
-    uint8_t uu____6 =
-        libcrux_intrinsics_arm64_extract__veorq_u64(s[i][j], uvec);
-    s[i][j] = uu____6;
-  }
-}
-
-static KRML_MUSTINLINE void load_block___72size_t0(uint8_t (*a)[5U],
-                                                   Eurydice_slice b[2U]) {
-  uint8_t(*uu____0)[5U] = a;
-  Eurydice_slice uu____1[2U];
-  memcpy(uu____1, b, (size_t)2U * sizeof(Eurydice_slice));
-  load_block___72size_t(uu____0, uu____1);
-}
-
-static KRML_MUSTINLINE uint8_t rotate_left___36int32_t_28int32_t(uint8_t x) {
-  uint8_t uu____0 =
-      libcrux_intrinsics_arm64_extract__vshlq_n_u64((int32_t)36, x, uint8_t);
-  return libcrux_intrinsics_arm64_extract__veorq_u64(
-      uu____0,
-      libcrux_intrinsics_arm64_extract__vshrq_n_u64((int32_t)28, x, uint8_t));
-}
-
-static KRML_MUSTINLINE uint8_t _vxarq_u64___36int32_t_28int32_t(uint8_t a,
-                                                                uint8_t b) {
-  uint8_t ab = libcrux_intrinsics_arm64_extract__veorq_u64(a, b);
-  return rotate_left___36int32_t_28int32_t(ab);
-}
-
-static KRML_MUSTINLINE uint8_t xor_and_rotate___36int32_t_28int32_t(uint8_t a,
-                                                                    uint8_t b) {
-  return _vxarq_u64___36int32_t_28int32_t(a, b);
-}
-
-static KRML_MUSTINLINE uint8_t rotate_left___3int32_t_61int32_t(uint8_t x) {
-  uint8_t uu____0 =
-      libcrux_intrinsics_arm64_extract__vshlq_n_u64((int32_t)3, x, uint8_t);
-  return libcrux_intrinsics_arm64_extract__veorq_u64(
-      uu____0,
-      libcrux_intrinsics_arm64_extract__vshrq_n_u64((int32_t)61, x, uint8_t));
-}
-
-static KRML_MUSTINLINE uint8_t _vxarq_u64___3int32_t_61int32_t(uint8_t a,
-                                                               uint8_t b) {
-  uint8_t ab = libcrux_intrinsics_arm64_extract__veorq_u64(a, b);
-  return rotate_left___3int32_t_61int32_t(ab);
-}
-
-static KRML_MUSTINLINE uint8_t xor_and_rotate___3int32_t_61int32_t(uint8_t a,
-                                                                   uint8_t b) {
-  return _vxarq_u64___3int32_t_61int32_t(a, b);
-}
-
-static KRML_MUSTINLINE uint8_t rotate_left___41int32_t_23int32_t(uint8_t x) {
-  uint8_t uu____0 =
-      libcrux_intrinsics_arm64_extract__vshlq_n_u64((int32_t)41, x, uint8_t);
-  return libcrux_intrinsics_arm64_extract__veorq_u64(
-      uu____0,
-      libcrux_intrinsics_arm64_extract__vshrq_n_u64((int32_t)23, x, uint8_t));
-}
-
-static KRML_MUSTINLINE uint8_t _vxarq_u64___41int32_t_23int32_t(uint8_t a,
-                                                                uint8_t b) {
-  uint8_t ab = libcrux_intrinsics_arm64_extract__veorq_u64(a, b);
-  return rotate_left___41int32_t_23int32_t(ab);
-}
-
-static KRML_MUSTINLINE uint8_t xor_and_rotate___41int32_t_23int32_t(uint8_t a,
-                                                                    uint8_t b) {
-  return _vxarq_u64___41int32_t_23int32_t(a, b);
-}
-
-static KRML_MUSTINLINE uint8_t rotate_left___18int32_t_46int32_t(uint8_t x) {
-  uint8_t uu____0 =
-      libcrux_intrinsics_arm64_extract__vshlq_n_u64((int32_t)18, x, uint8_t);
-  return libcrux_intrinsics_arm64_extract__veorq_u64(
-      uu____0,
-      libcrux_intrinsics_arm64_extract__vshrq_n_u64((int32_t)46, x, uint8_t));
-}
-
-static KRML_MUSTINLINE uint8_t _vxarq_u64___18int32_t_46int32_t(uint8_t a,
-                                                                uint8_t b) {
-  uint8_t ab = libcrux_intrinsics_arm64_extract__veorq_u64(a, b);
-  return rotate_left___18int32_t_46int32_t(ab);
-}
-
-static KRML_MUSTINLINE uint8_t xor_and_rotate___18int32_t_46int32_t(uint8_t a,
-                                                                    uint8_t b) {
-  return _vxarq_u64___18int32_t_46int32_t(a, b);
-}
-
-static KRML_MUSTINLINE uint8_t _vxarq_u64___1int32_t_63int32_t(uint8_t a,
-                                                               uint8_t b) {
-  uint8_t ab = libcrux_intrinsics_arm64_extract__veorq_u64(a, b);
-  return rotate_left___1int32_t_63int32_t(ab);
-}
-
-static KRML_MUSTINLINE uint8_t xor_and_rotate___1int32_t_63int32_t(uint8_t a,
-                                                                   uint8_t b) {
-  return _vxarq_u64___1int32_t_63int32_t(a, b);
-}
-
-static KRML_MUSTINLINE uint8_t rotate_left___44int32_t_20int32_t(uint8_t x) {
-  uint8_t uu____0 =
-      libcrux_intrinsics_arm64_extract__vshlq_n_u64((int32_t)44, x, uint8_t);
-  return libcrux_intrinsics_arm64_extract__veorq_u64(
-      uu____0,
-      libcrux_intrinsics_arm64_extract__vshrq_n_u64((int32_t)20, x, uint8_t));
-}
-
-static KRML_MUSTINLINE uint8_t _vxarq_u64___44int32_t_20int32_t(uint8_t a,
-                                                                uint8_t b) {
-  uint8_t ab = libcrux_intrinsics_arm64_extract__veorq_u64(a, b);
-  return rotate_left___44int32_t_20int32_t(ab);
-}
-
-static KRML_MUSTINLINE uint8_t xor_and_rotate___44int32_t_20int32_t(uint8_t a,
-                                                                    uint8_t b) {
-  return _vxarq_u64___44int32_t_20int32_t(a, b);
-}
-
-static KRML_MUSTINLINE uint8_t rotate_left___10int32_t_54int32_t(uint8_t x) {
-  uint8_t uu____0 =
-      libcrux_intrinsics_arm64_extract__vshlq_n_u64((int32_t)10, x, uint8_t);
-  return libcrux_intrinsics_arm64_extract__veorq_u64(
-      uu____0,
-      libcrux_intrinsics_arm64_extract__vshrq_n_u64((int32_t)54, x, uint8_t));
-}
-
-static KRML_MUSTINLINE uint8_t _vxarq_u64___10int32_t_54int32_t(uint8_t a,
-                                                                uint8_t b) {
-  uint8_t ab = libcrux_intrinsics_arm64_extract__veorq_u64(a, b);
-  return rotate_left___10int32_t_54int32_t(ab);
-}
-
-static KRML_MUSTINLINE uint8_t xor_and_rotate___10int32_t_54int32_t(uint8_t a,
-                                                                    uint8_t b) {
-  return _vxarq_u64___10int32_t_54int32_t(a, b);
-}
-
-static KRML_MUSTINLINE uint8_t rotate_left___45int32_t_19int32_t(uint8_t x) {
-  uint8_t uu____0 =
-      libcrux_intrinsics_arm64_extract__vshlq_n_u64((int32_t)45, x, uint8_t);
-  return libcrux_intrinsics_arm64_extract__veorq_u64(
-      uu____0,
-      libcrux_intrinsics_arm64_extract__vshrq_n_u64((int32_t)19, x, uint8_t));
-}
-
-static KRML_MUSTINLINE uint8_t _vxarq_u64___45int32_t_19int32_t(uint8_t a,
-                                                                uint8_t b) {
-  uint8_t ab = libcrux_intrinsics_arm64_extract__veorq_u64(a, b);
-  return rotate_left___45int32_t_19int32_t(ab);
-}
-
-static KRML_MUSTINLINE uint8_t xor_and_rotate___45int32_t_19int32_t(uint8_t a,
-                                                                    uint8_t b) {
-  return _vxarq_u64___45int32_t_19int32_t(a, b);
-}
-
-static KRML_MUSTINLINE uint8_t rotate_left___2int32_t_62int32_t(uint8_t x) {
-  uint8_t uu____0 =
-      libcrux_intrinsics_arm64_extract__vshlq_n_u64((int32_t)2, x, uint8_t);
-  return libcrux_intrinsics_arm64_extract__veorq_u64(
-      uu____0,
-      libcrux_intrinsics_arm64_extract__vshrq_n_u64((int32_t)62, x, uint8_t));
-}
-
-static KRML_MUSTINLINE uint8_t _vxarq_u64___2int32_t_62int32_t(uint8_t a,
-                                                               uint8_t b) {
-  uint8_t ab = libcrux_intrinsics_arm64_extract__veorq_u64(a, b);
-  return rotate_left___2int32_t_62int32_t(ab);
-}
-
-static KRML_MUSTINLINE uint8_t xor_and_rotate___2int32_t_62int32_t(uint8_t a,
-                                                                   uint8_t b) {
-  return _vxarq_u64___2int32_t_62int32_t(a, b);
-}
-
-static KRML_MUSTINLINE uint8_t rotate_left___62int32_t_2int32_t(uint8_t x) {
-  uint8_t uu____0 =
-      libcrux_intrinsics_arm64_extract__vshlq_n_u64((int32_t)62, x, uint8_t);
-  return libcrux_intrinsics_arm64_extract__veorq_u64(
-      uu____0,
-      libcrux_intrinsics_arm64_extract__vshrq_n_u64((int32_t)2, x, uint8_t));
-}
-
-static KRML_MUSTINLINE uint8_t _vxarq_u64___62int32_t_2int32_t(uint8_t a,
-                                                               uint8_t b) {
-  uint8_t ab = libcrux_intrinsics_arm64_extract__veorq_u64(a, b);
-  return rotate_left___62int32_t_2int32_t(ab);
-}
-
-static KRML_MUSTINLINE uint8_t xor_and_rotate___62int32_t_2int32_t(uint8_t a,
-                                                                   uint8_t b) {
-  return _vxarq_u64___62int32_t_2int32_t(a, b);
-}
-
-static KRML_MUSTINLINE uint8_t rotate_left___6int32_t_58int32_t(uint8_t x) {
-  uint8_t uu____0 =
-      libcrux_intrinsics_arm64_extract__vshlq_n_u64((int32_t)6, x, uint8_t);
-  return libcrux_intrinsics_arm64_extract__veorq_u64(
-      uu____0,
-      libcrux_intrinsics_arm64_extract__vshrq_n_u64((int32_t)58, x, uint8_t));
-}
-
-static KRML_MUSTINLINE uint8_t _vxarq_u64___6int32_t_58int32_t(uint8_t a,
-                                                               uint8_t b) {
-  uint8_t ab = libcrux_intrinsics_arm64_extract__veorq_u64(a, b);
-  return rotate_left___6int32_t_58int32_t(ab);
-}
-
-static KRML_MUSTINLINE uint8_t xor_and_rotate___6int32_t_58int32_t(uint8_t a,
-                                                                   uint8_t b) {
-  return _vxarq_u64___6int32_t_58int32_t(a, b);
-}
-
-static KRML_MUSTINLINE uint8_t rotate_left___43int32_t_21int32_t(uint8_t x) {
-  uint8_t uu____0 =
-      libcrux_intrinsics_arm64_extract__vshlq_n_u64((int32_t)43, x, uint8_t);
-  return libcrux_intrinsics_arm64_extract__veorq_u64(
-      uu____0,
-      libcrux_intrinsics_arm64_extract__vshrq_n_u64((int32_t)21, x, uint8_t));
-}
-
-static KRML_MUSTINLINE uint8_t _vxarq_u64___43int32_t_21int32_t(uint8_t a,
-                                                                uint8_t b) {
-  uint8_t ab = libcrux_intrinsics_arm64_extract__veorq_u64(a, b);
-  return rotate_left___43int32_t_21int32_t(ab);
-}
-
-static KRML_MUSTINLINE uint8_t xor_and_rotate___43int32_t_21int32_t(uint8_t a,
-                                                                    uint8_t b) {
-  return _vxarq_u64___43int32_t_21int32_t(a, b);
-}
-
-static KRML_MUSTINLINE uint8_t rotate_left___15int32_t_49int32_t(uint8_t x) {
-  uint8_t uu____0 =
-      libcrux_intrinsics_arm64_extract__vshlq_n_u64((int32_t)15, x, uint8_t);
-  return libcrux_intrinsics_arm64_extract__veorq_u64(
-      uu____0,
-      libcrux_intrinsics_arm64_extract__vshrq_n_u64((int32_t)49, x, uint8_t));
-}
-
-static KRML_MUSTINLINE uint8_t _vxarq_u64___15int32_t_49int32_t(uint8_t a,
-                                                                uint8_t b) {
-  uint8_t ab = libcrux_intrinsics_arm64_extract__veorq_u64(a, b);
-  return rotate_left___15int32_t_49int32_t(ab);
-}
-
-static KRML_MUSTINLINE uint8_t xor_and_rotate___15int32_t_49int32_t(uint8_t a,
-                                                                    uint8_t b) {
-  return _vxarq_u64___15int32_t_49int32_t(a, b);
-}
-
-static KRML_MUSTINLINE uint8_t rotate_left___61int32_t_3int32_t(uint8_t x) {
-  uint8_t uu____0 =
-      libcrux_intrinsics_arm64_extract__vshlq_n_u64((int32_t)61, x, uint8_t);
-  return libcrux_intrinsics_arm64_extract__veorq_u64(
-      uu____0,
-      libcrux_intrinsics_arm64_extract__vshrq_n_u64((int32_t)3, x, uint8_t));
-}
-
-static KRML_MUSTINLINE uint8_t _vxarq_u64___61int32_t_3int32_t(uint8_t a,
-                                                               uint8_t b) {
-  uint8_t ab = libcrux_intrinsics_arm64_extract__veorq_u64(a, b);
-  return rotate_left___61int32_t_3int32_t(ab);
-}
-
-static KRML_MUSTINLINE uint8_t xor_and_rotate___61int32_t_3int32_t(uint8_t a,
-                                                                   uint8_t b) {
-  return _vxarq_u64___61int32_t_3int32_t(a, b);
-}
-
-static KRML_MUSTINLINE uint8_t rotate_left___28int32_t_36int32_t(uint8_t x) {
-  uint8_t uu____0 =
-      libcrux_intrinsics_arm64_extract__vshlq_n_u64((int32_t)28, x, uint8_t);
-  return libcrux_intrinsics_arm64_extract__veorq_u64(
-      uu____0,
-      libcrux_intrinsics_arm64_extract__vshrq_n_u64((int32_t)36, x, uint8_t));
-}
-
-static KRML_MUSTINLINE uint8_t _vxarq_u64___28int32_t_36int32_t(uint8_t a,
-                                                                uint8_t b) {
-  uint8_t ab = libcrux_intrinsics_arm64_extract__veorq_u64(a, b);
-  return rotate_left___28int32_t_36int32_t(ab);
-}
-
-static KRML_MUSTINLINE uint8_t xor_and_rotate___28int32_t_36int32_t(uint8_t a,
-                                                                    uint8_t b) {
-  return _vxarq_u64___28int32_t_36int32_t(a, b);
-}
-
-static KRML_MUSTINLINE uint8_t rotate_left___55int32_t_9int32_t(uint8_t x) {
-  uint8_t uu____0 =
-      libcrux_intrinsics_arm64_extract__vshlq_n_u64((int32_t)55, x, uint8_t);
-  return libcrux_intrinsics_arm64_extract__veorq_u64(
-      uu____0,
-      libcrux_intrinsics_arm64_extract__vshrq_n_u64((int32_t)9, x, uint8_t));
-}
-
-static KRML_MUSTINLINE uint8_t _vxarq_u64___55int32_t_9int32_t(uint8_t a,
-                                                               uint8_t b) {
-  uint8_t ab = libcrux_intrinsics_arm64_extract__veorq_u64(a, b);
-  return rotate_left___55int32_t_9int32_t(ab);
-}
-
-static KRML_MUSTINLINE uint8_t xor_and_rotate___55int32_t_9int32_t(uint8_t a,
-                                                                   uint8_t b) {
-  return _vxarq_u64___55int32_t_9int32_t(a, b);
-}
-
-static KRML_MUSTINLINE uint8_t rotate_left___25int32_t_39int32_t(uint8_t x) {
-  uint8_t uu____0 =
-      libcrux_intrinsics_arm64_extract__vshlq_n_u64((int32_t)25, x, uint8_t);
-  return libcrux_intrinsics_arm64_extract__veorq_u64(
-      uu____0,
-      libcrux_intrinsics_arm64_extract__vshrq_n_u64((int32_t)39, x, uint8_t));
-}
-
-static KRML_MUSTINLINE uint8_t _vxarq_u64___25int32_t_39int32_t(uint8_t a,
-                                                                uint8_t b) {
-  uint8_t ab = libcrux_intrinsics_arm64_extract__veorq_u64(a, b);
-  return rotate_left___25int32_t_39int32_t(ab);
-}
-
-static KRML_MUSTINLINE uint8_t xor_and_rotate___25int32_t_39int32_t(uint8_t a,
-                                                                    uint8_t b) {
-  return _vxarq_u64___25int32_t_39int32_t(a, b);
-}
-
-static KRML_MUSTINLINE uint8_t rotate_left___21int32_t_43int32_t(uint8_t x) {
-  uint8_t uu____0 =
-      libcrux_intrinsics_arm64_extract__vshlq_n_u64((int32_t)21, x, uint8_t);
-  return libcrux_intrinsics_arm64_extract__veorq_u64(
-      uu____0,
-      libcrux_intrinsics_arm64_extract__vshrq_n_u64((int32_t)43, x, uint8_t));
-}
-
-static KRML_MUSTINLINE uint8_t _vxarq_u64___21int32_t_43int32_t(uint8_t a,
-                                                                uint8_t b) {
-  uint8_t ab = libcrux_intrinsics_arm64_extract__veorq_u64(a, b);
-  return rotate_left___21int32_t_43int32_t(ab);
-}
-
-static KRML_MUSTINLINE uint8_t xor_and_rotate___21int32_t_43int32_t(uint8_t a,
-                                                                    uint8_t b) {
-  return _vxarq_u64___21int32_t_43int32_t(a, b);
-}
-
-static KRML_MUSTINLINE uint8_t rotate_left___56int32_t_8int32_t(uint8_t x) {
-  uint8_t uu____0 =
-      libcrux_intrinsics_arm64_extract__vshlq_n_u64((int32_t)56, x, uint8_t);
-  return libcrux_intrinsics_arm64_extract__veorq_u64(
-      uu____0,
-      libcrux_intrinsics_arm64_extract__vshrq_n_u64((int32_t)8, x, uint8_t));
-}
-
-static KRML_MUSTINLINE uint8_t _vxarq_u64___56int32_t_8int32_t(uint8_t a,
-                                                               uint8_t b) {
-  uint8_t ab = libcrux_intrinsics_arm64_extract__veorq_u64(a, b);
-  return rotate_left___56int32_t_8int32_t(ab);
-}
-
-static KRML_MUSTINLINE uint8_t xor_and_rotate___56int32_t_8int32_t(uint8_t a,
-                                                                   uint8_t b) {
-  return _vxarq_u64___56int32_t_8int32_t(a, b);
-}
-
-static KRML_MUSTINLINE uint8_t rotate_left___27int32_t_37int32_t(uint8_t x) {
-  uint8_t uu____0 =
-      libcrux_intrinsics_arm64_extract__vshlq_n_u64((int32_t)27, x, uint8_t);
-  return libcrux_intrinsics_arm64_extract__veorq_u64(
-      uu____0,
-      libcrux_intrinsics_arm64_extract__vshrq_n_u64((int32_t)37, x, uint8_t));
-}
-
-static KRML_MUSTINLINE uint8_t _vxarq_u64___27int32_t_37int32_t(uint8_t a,
-                                                                uint8_t b) {
-  uint8_t ab = libcrux_intrinsics_arm64_extract__veorq_u64(a, b);
-  return rotate_left___27int32_t_37int32_t(ab);
-}
-
-static KRML_MUSTINLINE uint8_t xor_and_rotate___27int32_t_37int32_t(uint8_t a,
-                                                                    uint8_t b) {
-  return _vxarq_u64___27int32_t_37int32_t(a, b);
-}
-
-static KRML_MUSTINLINE uint8_t rotate_left___20int32_t_44int32_t(uint8_t x) {
-  uint8_t uu____0 =
-      libcrux_intrinsics_arm64_extract__vshlq_n_u64((int32_t)20, x, uint8_t);
-  return libcrux_intrinsics_arm64_extract__veorq_u64(
-      uu____0,
-      libcrux_intrinsics_arm64_extract__vshrq_n_u64((int32_t)44, x, uint8_t));
-}
-
-static KRML_MUSTINLINE uint8_t _vxarq_u64___20int32_t_44int32_t(uint8_t a,
-                                                                uint8_t b) {
-  uint8_t ab = libcrux_intrinsics_arm64_extract__veorq_u64(a, b);
-  return rotate_left___20int32_t_44int32_t(ab);
-}
-
-static KRML_MUSTINLINE uint8_t xor_and_rotate___20int32_t_44int32_t(uint8_t a,
-                                                                    uint8_t b) {
-  return _vxarq_u64___20int32_t_44int32_t(a, b);
-}
-
-static KRML_MUSTINLINE uint8_t rotate_left___39int32_t_25int32_t(uint8_t x) {
-  uint8_t uu____0 =
-      libcrux_intrinsics_arm64_extract__vshlq_n_u64((int32_t)39, x, uint8_t);
-  return libcrux_intrinsics_arm64_extract__veorq_u64(
-      uu____0,
-      libcrux_intrinsics_arm64_extract__vshrq_n_u64((int32_t)25, x, uint8_t));
-}
-
-static KRML_MUSTINLINE uint8_t _vxarq_u64___39int32_t_25int32_t(uint8_t a,
-                                                                uint8_t b) {
-  uint8_t ab = libcrux_intrinsics_arm64_extract__veorq_u64(a, b);
-  return rotate_left___39int32_t_25int32_t(ab);
-}
-
-static KRML_MUSTINLINE uint8_t xor_and_rotate___39int32_t_25int32_t(uint8_t a,
-                                                                    uint8_t b) {
-  return _vxarq_u64___39int32_t_25int32_t(a, b);
-}
-
-static KRML_MUSTINLINE uint8_t rotate_left___8int32_t_56int32_t(uint8_t x) {
-  uint8_t uu____0 =
-      libcrux_intrinsics_arm64_extract__vshlq_n_u64((int32_t)8, x, uint8_t);
-  return libcrux_intrinsics_arm64_extract__veorq_u64(
-      uu____0,
-      libcrux_intrinsics_arm64_extract__vshrq_n_u64((int32_t)56, x, uint8_t));
-}
-
-static KRML_MUSTINLINE uint8_t _vxarq_u64___8int32_t_56int32_t(uint8_t a,
-                                                               uint8_t b) {
-  uint8_t ab = libcrux_intrinsics_arm64_extract__veorq_u64(a, b);
-  return rotate_left___8int32_t_56int32_t(ab);
-}
-
-static KRML_MUSTINLINE uint8_t xor_and_rotate___8int32_t_56int32_t(uint8_t a,
-                                                                   uint8_t b) {
-  return _vxarq_u64___8int32_t_56int32_t(a, b);
-}
-
-static KRML_MUSTINLINE uint8_t rotate_left___14int32_t_50int32_t(uint8_t x) {
-  uint8_t uu____0 =
-      libcrux_intrinsics_arm64_extract__vshlq_n_u64((int32_t)14, x, uint8_t);
-  return libcrux_intrinsics_arm64_extract__veorq_u64(
-      uu____0,
-      libcrux_intrinsics_arm64_extract__vshrq_n_u64((int32_t)50, x, uint8_t));
-}
-
-static KRML_MUSTINLINE uint8_t _vxarq_u64___14int32_t_50int32_t(uint8_t a,
-                                                                uint8_t b) {
-  uint8_t ab = libcrux_intrinsics_arm64_extract__veorq_u64(a, b);
-  return rotate_left___14int32_t_50int32_t(ab);
-}
-
-static KRML_MUSTINLINE uint8_t xor_and_rotate___14int32_t_50int32_t(uint8_t a,
-                                                                    uint8_t b) {
-  return _vxarq_u64___14int32_t_50int32_t(a, b);
-}
-
-static KRML_MUSTINLINE void theta_rho__uint8_t_2size_t(
-    libcrux_sha3_generic_keccak_KeccakState__uint8_t__2size_t *s) {
-  uint8_t uu____0 = xor5(s->st[0U][0U], s->st[1U][0U], s->st[2U][0U],
-                         s->st[3U][0U], s->st[4U][0U]);
-  uint8_t uu____1 = xor5(s->st[0U][1U], s->st[1U][1U], s->st[2U][1U],
-                         s->st[3U][1U], s->st[4U][1U]);
-  uint8_t uu____2 = xor5(s->st[0U][2U], s->st[1U][2U], s->st[2U][2U],
-                         s->st[3U][2U], s->st[4U][2U]);
-  uint8_t uu____3 = xor5(s->st[0U][3U], s->st[1U][3U], s->st[2U][3U],
-                         s->st[3U][3U], s->st[4U][3U]);
-  uint8_t c[5U] = {uu____0, uu____1, uu____2, uu____3,
-                   xor5(s->st[0U][4U], s->st[1U][4U], s->st[2U][4U],
-                        s->st[3U][4U], s->st[4U][4U])};
-  uint8_t uu____4 =
-      rotate_left1_and_xor(c[((size_t)0U + (size_t)4U) % (size_t)5U],
-                           c[((size_t)0U + (size_t)1U) % (size_t)5U]);
-  uint8_t uu____5 =
-      rotate_left1_and_xor(c[((size_t)1U + (size_t)4U) % (size_t)5U],
-                           c[((size_t)1U + (size_t)1U) % (size_t)5U]);
-  uint8_t uu____6 =
-      rotate_left1_and_xor(c[((size_t)2U + (size_t)4U) % (size_t)5U],
-                           c[((size_t)2U + (size_t)1U) % (size_t)5U]);
-  uint8_t uu____7 =
-      rotate_left1_and_xor(c[((size_t)3U + (size_t)4U) % (size_t)5U],
-                           c[((size_t)3U + (size_t)1U) % (size_t)5U]);
-  uint8_t t[5U] = {
-      uu____4, uu____5, uu____6, uu____7,
-      rotate_left1_and_xor(c[((size_t)4U + (size_t)4U) % (size_t)5U],
-                           c[((size_t)4U + (size_t)1U) % (size_t)5U])};
-  uint8_t uu____8 = xor0(s->st[0U][0U], t[0U]);
-  s->st[0U][0U] = uu____8;
-  uint8_t uu____9 = xor_and_rotate___36int32_t_28int32_t(s->st[1U][0U], t[0U]);
-  s->st[1U][0U] = uu____9;
-  uint8_t uu____10 = xor_and_rotate___3int32_t_61int32_t(s->st[2U][0U], t[0U]);
-  s->st[2U][0U] = uu____10;
-  uint8_t uu____11 = xor_and_rotate___41int32_t_23int32_t(s->st[3U][0U], t[0U]);
-  s->st[3U][0U] = uu____11;
-  uint8_t uu____12 = xor_and_rotate___18int32_t_46int32_t(s->st[4U][0U], t[0U]);
-  s->st[4U][0U] = uu____12;
-  uint8_t uu____13 = xor_and_rotate___1int32_t_63int32_t(s->st[0U][1U], t[1U]);
-  s->st[0U][1U] = uu____13;
-  uint8_t uu____14 = xor_and_rotate___44int32_t_20int32_t(s->st[1U][1U], t[1U]);
-  s->st[1U][1U] = uu____14;
-  uint8_t uu____15 = xor_and_rotate___10int32_t_54int32_t(s->st[2U][1U], t[1U]);
-  s->st[2U][1U] = uu____15;
-  uint8_t uu____16 = xor_and_rotate___45int32_t_19int32_t(s->st[3U][1U], t[1U]);
-  s->st[3U][1U] = uu____16;
-  uint8_t uu____17 = xor_and_rotate___2int32_t_62int32_t(s->st[4U][1U], t[1U]);
-  s->st[4U][1U] = uu____17;
-  uint8_t uu____18 = xor_and_rotate___62int32_t_2int32_t(s->st[0U][2U], t[2U]);
-  s->st[0U][2U] = uu____18;
-  uint8_t uu____19 = xor_and_rotate___6int32_t_58int32_t(s->st[1U][2U], t[2U]);
-  s->st[1U][2U] = uu____19;
-  uint8_t uu____20 = xor_and_rotate___43int32_t_21int32_t(s->st[2U][2U], t[2U]);
-  s->st[2U][2U] = uu____20;
-  uint8_t uu____21 = xor_and_rotate___15int32_t_49int32_t(s->st[3U][2U], t[2U]);
-  s->st[3U][2U] = uu____21;
-  uint8_t uu____22 = xor_and_rotate___61int32_t_3int32_t(s->st[4U][2U], t[2U]);
-  s->st[4U][2U] = uu____22;
-  uint8_t uu____23 = xor_and_rotate___28int32_t_36int32_t(s->st[0U][3U], t[3U]);
-  s->st[0U][3U] = uu____23;
-  uint8_t uu____24 = xor_and_rotate___55int32_t_9int32_t(s->st[1U][3U], t[3U]);
-  s->st[1U][3U] = uu____24;
-  uint8_t uu____25 = xor_and_rotate___25int32_t_39int32_t(s->st[2U][3U], t[3U]);
-  s->st[2U][3U] = uu____25;
-  uint8_t uu____26 = xor_and_rotate___21int32_t_43int32_t(s->st[3U][3U], t[3U]);
-  s->st[3U][3U] = uu____26;
-  uint8_t uu____27 = xor_and_rotate___56int32_t_8int32_t(s->st[4U][3U], t[3U]);
-  s->st[4U][3U] = uu____27;
-  uint8_t uu____28 = xor_and_rotate___27int32_t_37int32_t(s->st[0U][4U], t[4U]);
-  s->st[0U][4U] = uu____28;
-  uint8_t uu____29 = xor_and_rotate___20int32_t_44int32_t(s->st[1U][4U], t[4U]);
-  s->st[1U][4U] = uu____29;
-  uint8_t uu____30 = xor_and_rotate___39int32_t_25int32_t(s->st[2U][4U], t[4U]);
-  s->st[2U][4U] = uu____30;
-  uint8_t uu____31 = xor_and_rotate___8int32_t_56int32_t(s->st[3U][4U], t[4U]);
-  s->st[3U][4U] = uu____31;
-  uint8_t uu____32 = xor_and_rotate___14int32_t_50int32_t(s->st[4U][4U], t[4U]);
-  s->st[4U][4U] = uu____32;
-}
-
-static KRML_MUSTINLINE void pi__uint8_t_2size_t(
-    libcrux_sha3_generic_keccak_KeccakState__uint8_t__2size_t *s) {
-  uint8_t old[5U][5U];
-  memcpy(old, s->st, (size_t)5U * sizeof(uint8_t[5U]));
-  s->st[0U][1U] = old[1U][1U];
-  s->st[0U][2U] = old[2U][2U];
-  s->st[0U][3U] = old[3U][3U];
-  s->st[0U][4U] = old[4U][4U];
-  s->st[1U][0U] = old[0U][3U];
-  s->st[1U][1U] = old[1U][4U];
-  s->st[1U][2U] = old[2U][0U];
-  s->st[1U][3U] = old[3U][1U];
-  s->st[1U][4U] = old[4U][2U];
-  s->st[2U][0U] = old[0U][1U];
-  s->st[2U][1U] = old[1U][2U];
-  s->st[2U][2U] = old[2U][3U];
-  s->st[2U][3U] = old[3U][4U];
-  s->st[2U][4U] = old[4U][0U];
-  s->st[3U][0U] = old[0U][4U];
-  s->st[3U][1U] = old[1U][0U];
-  s->st[3U][2U] = old[2U][1U];
-  s->st[3U][3U] = old[3U][2U];
-  s->st[3U][4U] = old[4U][3U];
-  s->st[4U][0U] = old[0U][2U];
-  s->st[4U][1U] = old[1U][3U];
-  s->st[4U][2U] = old[2U][4U];
-  s->st[4U][3U] = old[3U][0U];
-  s->st[4U][4U] = old[4U][1U];
-}
-
-static KRML_MUSTINLINE void chi__uint8_t_2size_t(
-    libcrux_sha3_generic_keccak_KeccakState__uint8_t__2size_t *s) {
-  uint8_t old[5U][5U];
-  memcpy(old, s->st, (size_t)5U * sizeof(uint8_t[5U]));
-  KRML_MAYBE_FOR5(
-      i0, (size_t)0U, (size_t)5U, (size_t)1U, size_t i1 = i0;
-      KRML_MAYBE_FOR5(i, (size_t)0U, (size_t)5U, (size_t)1U, size_t j = i;
-                      uint8_t uu____0 = and_not_xor(
-                          s->st[i1][j], old[i1][(j + (size_t)2U) % (size_t)5U],
-                          old[i1][(j + (size_t)1U) % (size_t)5U]);
-                      s->st[i1][j] = uu____0;););
-}
-
-static KRML_MUSTINLINE void iota__uint8_t_2size_t(
-    libcrux_sha3_generic_keccak_KeccakState__uint8_t__2size_t *s, size_t i) {
-  uint8_t uu____0 = xor_constant(s->st[0U][0U],
-                                 libcrux_sha3_generic_keccak_ROUNDCONSTANTS[i]);
-  s->st[0U][0U] = uu____0;
-}
-
-static KRML_MUSTINLINE void keccakf1600__uint8_t_2size_t(
-    libcrux_sha3_generic_keccak_KeccakState__uint8_t__2size_t *s) {
-  for (size_t i = (size_t)0U; i < (size_t)24U; i++) {
-    size_t i0 = i;
-    theta_rho__uint8_t_2size_t(s);
-    pi__uint8_t_2size_t(s);
-    chi__uint8_t_2size_t(s);
-    iota__uint8_t_2size_t(s, i0);
-  }
-}
-
-static KRML_MUSTINLINE void absorb_block__uint8_t_2size_t_72size_t(
-    libcrux_sha3_generic_keccak_KeccakState__uint8_t__2size_t *s,
-    Eurydice_slice blocks[2U]) {
-  uint8_t(*uu____0)[5U] = s->st;
-  Eurydice_slice uu____1[2U];
-  memcpy(uu____1, blocks, (size_t)2U * sizeof(Eurydice_slice));
-  load_block___72size_t0(uu____0, uu____1);
-  keccakf1600__uint8_t_2size_t(s);
-}
-
-static KRML_MUSTINLINE void load_block_full___72size_t(
-    uint8_t (*s)[5U], uint8_t blocks[2U][200U]) {
-  Eurydice_slice buf[2U] = {Eurydice_array_to_slice((size_t)200U, blocks[0U],
-                                                    uint8_t, Eurydice_slice),
-                            Eurydice_array_to_slice((size_t)200U, blocks[1U],
-                                                    uint8_t, Eurydice_slice)};
-  load_block___72size_t(s, buf);
-}
-
-static KRML_MUSTINLINE void load_block_full___72size_t0(uint8_t (*a)[5U],
-                                                        uint8_t b[2U][200U]) {
-  uint8_t(*uu____0)[5U] = a;
-  uint8_t uu____1[2U][200U];
-  memcpy(uu____1, b, (size_t)2U * sizeof(uint8_t[200U]));
-  load_block_full___72size_t(uu____0, uu____1);
-}
-
-static KRML_MUSTINLINE void absorb_final__uint8_t_2size_t_72size_t_6uint8_t(
-    libcrux_sha3_generic_keccak_KeccakState__uint8_t__2size_t *s,
-    Eurydice_slice last[2U]) {
-  size_t last_len = core_slice___Slice_T___len(last[0U], uint8_t, size_t);
-  uint8_t blocks[2U][200U] = {{0U}};
-  KRML_MAYBE_FOR2(
-      i, (size_t)0U, (size_t)2U, (size_t)1U, size_t i0 = i;
-      if (last_len > (size_t)0U) {
-        Eurydice_slice uu____0 = Eurydice_array_to_subslice(
-            (size_t)200U, blocks[i0],
-            (CLITERAL(core_ops_range_Range__size_t){.start = (size_t)0U,
-                                                    .end = last_len}),
-            uint8_t, core_ops_range_Range__size_t, Eurydice_slice);
-        core_slice___Slice_T___copy_from_slice(uu____0, last[i0], uint8_t,
-                                               void *);
-      } blocks[i0][last_len] = 6U;
-      size_t uu____1 = i0; size_t uu____2 = (size_t)72U - (size_t)1U;
-      blocks[uu____1][uu____2] = (uint32_t)blocks[uu____1][uu____2] | 128U;);
-  uint8_t(*uu____3)[5U] = s->st;
-  uint8_t uu____4[2U][200U];
-  memcpy(uu____4, blocks, (size_t)2U * sizeof(uint8_t[200U]));
-  load_block_full___72size_t0(uu____3, uu____4);
-  keccakf1600__uint8_t_2size_t(s);
-}
-
-static KRML_MUSTINLINE void store_block___72size_t(uint8_t (*s)[5U],
-                                                   Eurydice_slice out[2U]) {
-  for (size_t i = (size_t)0U; i < (size_t)72U / (size_t)16U; i++) {
-    size_t i0 = i;
-    uint8_t v0 = libcrux_intrinsics_arm64_extract__vtrn1q_u64(
-        s[(size_t)2U * i0 / (size_t)5U][(size_t)2U * i0 % (size_t)5U],
-        s[((size_t)2U * i0 + (size_t)1U) / (size_t)5U]
-         [((size_t)2U * i0 + (size_t)1U) % (size_t)5U]);
-    uint8_t v1 = libcrux_intrinsics_arm64_extract__vtrn2q_u64(
-        s[(size_t)2U * i0 / (size_t)5U][(size_t)2U * i0 % (size_t)5U],
-        s[((size_t)2U * i0 + (size_t)1U) / (size_t)5U]
-         [((size_t)2U * i0 + (size_t)1U) % (size_t)5U]);
-    libcrux_intrinsics_arm64_extract__vst1q_bytes_u64(
-        Eurydice_slice_subslice(out[0U],
-                                (CLITERAL(core_ops_range_Range__size_t){
-                                    .start = (size_t)16U * i0,
-                                    .end = (size_t)16U * (i0 + (size_t)1U)}),
-                                uint8_t, core_ops_range_Range__size_t,
-                                Eurydice_slice),
-        v0);
-    libcrux_intrinsics_arm64_extract__vst1q_bytes_u64(
-        Eurydice_slice_subslice(out[1U],
-                                (CLITERAL(core_ops_range_Range__size_t){
-                                    .start = (size_t)16U * i0,
-                                    .end = (size_t)16U * (i0 + (size_t)1U)}),
-                                uint8_t, core_ops_range_Range__size_t,
-                                Eurydice_slice),
-        v1);
-  }
-  if ((size_t)72U % (size_t)16U != (size_t)0U) {
-    size_t i = ((size_t)72U / (size_t)8U - (size_t)1U) / (size_t)5U;
-    size_t j = ((size_t)72U / (size_t)8U - (size_t)1U) % (size_t)5U;
-    uint8_t u[16U] = {0U};
-    libcrux_intrinsics_arm64_extract__vst1q_bytes_u64(
-        Eurydice_array_to_slice((size_t)16U, u, uint8_t, Eurydice_slice),
-        s[i][j]);
-    Eurydice_slice uu____0 = Eurydice_slice_subslice(
-        out[0U],
-        (CLITERAL(core_ops_range_Range__size_t){
-            .start = (size_t)72U - (size_t)8U, .end = (size_t)72U}),
-        uint8_t, core_ops_range_Range__size_t, Eurydice_slice);
-    core_slice___Slice_T___copy_from_slice(
-        uu____0,
-        Eurydice_array_to_subslice((size_t)16U, u,
-                                   (CLITERAL(core_ops_range_Range__size_t){
-                                       .start = (size_t)0U, .end = (size_t)8U}),
-                                   uint8_t, core_ops_range_Range__size_t,
-                                   Eurydice_slice),
-        uint8_t, void *);
-    Eurydice_slice uu____1 = Eurydice_slice_subslice(
-        out[1U],
-        (CLITERAL(core_ops_range_Range__size_t){
-            .start = (size_t)72U - (size_t)8U, .end = (size_t)72U}),
-        uint8_t, core_ops_range_Range__size_t, Eurydice_slice);
-    core_slice___Slice_T___copy_from_slice(
-        uu____1,
-        Eurydice_array_to_subslice(
-            (size_t)16U, u,
-            (CLITERAL(core_ops_range_Range__size_t){.start = (size_t)8U,
-                                                    .end = (size_t)16U}),
-            uint8_t, core_ops_range_Range__size_t, Eurydice_slice),
-        uint8_t, void *);
-  }
-}
-
-static KRML_MUSTINLINE void store_block_full___72size_t(uint8_t (*s)[5U],
-                                                        uint8_t ret[2U][200U]) {
-  uint8_t out0[200U] = {0U};
-  uint8_t out1[200U] = {0U};
-  Eurydice_slice buf[2U] = {
-      Eurydice_array_to_slice((size_t)200U, out0, uint8_t, Eurydice_slice),
-      Eurydice_array_to_slice((size_t)200U, out1, uint8_t, Eurydice_slice)};
-  store_block___72size_t(s, buf);
-  uint8_t uu____0[200U];
-  memcpy(uu____0, out0, (size_t)200U * sizeof(uint8_t));
-  uint8_t uu____1[200U];
-  memcpy(uu____1, out1, (size_t)200U * sizeof(uint8_t));
-  memcpy(ret[0U], uu____0, (size_t)200U * sizeof(uint8_t));
-  memcpy(ret[1U], uu____1, (size_t)200U * sizeof(uint8_t));
-}
-
-static KRML_MUSTINLINE void store_block_full___72size_t0(
-    uint8_t (*a)[5U], uint8_t ret[2U][200U]) {
-  uint8_t ret0[2U][200U];
-  store_block_full___72size_t(a, ret0);
-  memcpy(ret, ret0, (size_t)2U * sizeof(uint8_t[200U]));
-}
-
-static KRML_MUSTINLINE void squeeze_first_and_last__uint8_t_2size_t_72size_t(
-    libcrux_sha3_generic_keccak_KeccakState__uint8_t__2size_t *s,
-    Eurydice_slice out[2U]) {
-  uint8_t b[2U][200U];
-  store_block_full___72size_t0(s->st, b);
-  KRML_MAYBE_FOR2(
-      i, (size_t)0U, (size_t)2U, (size_t)1U, size_t i0 = i;
-      Eurydice_slice uu____0 = out[i0]; uint8_t *uu____1 = b[i0];
-      core_ops_range_Range__size_t lit; lit.start = (size_t)0U;
-      lit.end = core_slice___Slice_T___len(out[i0], uint8_t, size_t);
-      core_slice___Slice_T___copy_from_slice(
-          uu____0,
-          Eurydice_array_to_subslice((size_t)200U, uu____1, lit, uint8_t,
-                                     core_ops_range_Range__size_t,
-                                     Eurydice_slice),
-          uint8_t, void *););
-}
-
-static KRML_MUSTINLINE void store_block___72size_t0(uint8_t (*a)[5U],
-                                                    Eurydice_slice b[2U]) {
-  store_block___72size_t(a, b);
-}
-
-static KRML_MUSTINLINE void squeeze_first_block__uint8_t_2size_t_72size_t(
-    libcrux_sha3_generic_keccak_KeccakState__uint8_t__2size_t *s,
-    Eurydice_slice out[2U]) {
-  store_block___72size_t0(s->st, out);
-}
-
-static KRML_MUSTINLINE void squeeze_next_block__uint8_t_2size_t_72size_t(
-    libcrux_sha3_generic_keccak_KeccakState__uint8_t__2size_t *s,
-    Eurydice_slice out[2U]) {
-  keccakf1600__uint8_t_2size_t(s);
-  store_block___72size_t0(s->st, out);
-}
-
-static KRML_MUSTINLINE void squeeze_last__uint8_t_2size_t_72size_t(
-    libcrux_sha3_generic_keccak_KeccakState__uint8_t__2size_t s,
-    Eurydice_slice out[2U]) {
-  keccakf1600__uint8_t_2size_t(&s);
-  uint8_t b[2U][200U];
-  store_block_full___72size_t0(s.st, b);
-  KRML_MAYBE_FOR2(
-      i, (size_t)0U, (size_t)2U, (size_t)1U, size_t i0 = i;
-      Eurydice_slice uu____0 = out[i0]; uint8_t *uu____1 = b[i0];
-      core_ops_range_Range__size_t lit; lit.start = (size_t)0U;
-      lit.end = core_slice___Slice_T___len(out[i0], uint8_t, size_t);
-      core_slice___Slice_T___copy_from_slice(
-          uu____0,
-          Eurydice_array_to_subslice((size_t)200U, uu____1, lit, uint8_t,
-                                     core_ops_range_Range__size_t,
-                                     Eurydice_slice),
-          uint8_t, void *););
-}
-
-static KRML_MUSTINLINE void keccak__uint8_t_2size_t_72size_t_6uint8_t(
-    Eurydice_slice data[2U], Eurydice_slice out[2U]) {
-  libcrux_sha3_generic_keccak_KeccakState__uint8_t__2size_t s =
-      new__uint8_t_2size_t();
-  for (size_t i = (size_t)0U;
-       i < core_slice___Slice_T___len(data[0U], uint8_t, size_t) / (size_t)72U;
-       i++) {
-    size_t i0 = i;
-    libcrux_sha3_generic_keccak_KeccakState__uint8_t__2size_t *uu____0 = &s;
-    Eurydice_slice uu____1[2U];
-    memcpy(uu____1, data, (size_t)2U * sizeof(Eurydice_slice));
-    Eurydice_slice ret[2U];
-    slice_n(uu____1, i0 * (size_t)72U, (size_t)72U, ret);
-    absorb_block__uint8_t_2size_t_72size_t(uu____0, ret);
-  }
-  size_t rem =
-      core_slice___Slice_T___len(data[0U], uint8_t, size_t) % (size_t)72U;
-  libcrux_sha3_generic_keccak_KeccakState__uint8_t__2size_t *uu____2 = &s;
-  Eurydice_slice uu____3[2U];
-  memcpy(uu____3, data, (size_t)2U * sizeof(Eurydice_slice));
-  Eurydice_slice ret[2U];
-  slice_n(uu____3, core_slice___Slice_T___len(data[0U], uint8_t, size_t) - rem,
-          rem, ret);
-  absorb_final__uint8_t_2size_t_72size_t_6uint8_t(uu____2, ret);
-  size_t outlen = core_slice___Slice_T___len(out[0U], uint8_t, size_t);
-  size_t blocks = outlen / (size_t)72U;
-  size_t last = outlen - outlen % (size_t)72U;
-  if (blocks == (size_t)0U) {
-    squeeze_first_and_last__uint8_t_2size_t_72size_t(&s, out);
-  } else {
-    K___Eurydice_slice_uint8_t_2size_t__Eurydice_slice_uint8_t_2size_t_
-        uu____4 = split_at_mut_n(out, (size_t)72U);
-    Eurydice_slice o0[2U];
-    memcpy(o0, uu____4.fst, (size_t)2U * sizeof(Eurydice_slice));
-    Eurydice_slice o1[2U];
-    memcpy(o1, uu____4.snd, (size_t)2U * sizeof(Eurydice_slice));
-    squeeze_first_block__uint8_t_2size_t_72size_t(&s, o0);
-    core_ops_range_Range__size_t iter =
-        core_iter_traits_collect___core__iter__traits__collect__IntoIterator_for_I__1__into_iter(
-            (CLITERAL(core_ops_range_Range__size_t){.start = (size_t)1U,
-                                                    .end = blocks}),
-            core_ops_range_Range__size_t, core_ops_range_Range__size_t);
-    while (true) {
-      if (core_iter_range___core__iter__traits__iterator__Iterator_for_core__ops__range__Range_A___6__next(
-              &iter, size_t, core_option_Option__size_t)
-              .tag == core_option_None) {
-        break;
-      } else {
-        K___Eurydice_slice_uint8_t_2size_t__Eurydice_slice_uint8_t_2size_t_
-            uu____5 = split_at_mut_n(o1, (size_t)72U);
-        Eurydice_slice o[2U];
-        memcpy(o, uu____5.fst, (size_t)2U * sizeof(Eurydice_slice));
-        Eurydice_slice orest[2U];
-        memcpy(orest, uu____5.snd, (size_t)2U * sizeof(Eurydice_slice));
-        squeeze_next_block__uint8_t_2size_t_72size_t(&s, o);
-        memcpy(o1, orest, (size_t)2U * sizeof(Eurydice_slice));
-      }
-    }
-    if (last < outlen) {
-      squeeze_last__uint8_t_2size_t_72size_t(s, o1);
-    }
-  }
-}
-
-static KRML_MUSTINLINE void keccakx2___72size_t_6uint8_t(
-    Eurydice_slice data[2U], Eurydice_slice out[2U]) {
-  Eurydice_slice uu____0[2U];
-  memcpy(uu____0, data, (size_t)2U * sizeof(Eurydice_slice));
-  keccak__uint8_t_2size_t_72size_t_6uint8_t(uu____0, out);
-}
-
 void libcrux_sha3_neon_sha512(Eurydice_slice digest, Eurydice_slice data) {
-  uint8_t dummy[64U] = {0U};
-  Eurydice_slice uu____0[2U] = {data, data};
-  Eurydice_slice buf[2U] = {
-      digest,
-      Eurydice_array_to_slice((size_t)64U, dummy, uint8_t, Eurydice_slice)};
-  keccakx2___72size_t_6uint8_t(uu____0, buf);
-}
-
-static KRML_MUSTINLINE void load_block___136size_t(uint8_t (*s)[5U],
-                                                   Eurydice_slice blocks[2U]) {
-  for (size_t i = (size_t)0U; i < (size_t)136U / (size_t)16U; i++) {
-    size_t i0 = i;
-    uint8_t v0 = libcrux_intrinsics_arm64_extract__vld1q_bytes_u64(
-        Eurydice_slice_subslice(blocks[0U],
-                                (CLITERAL(core_ops_range_Range__size_t){
-                                    .start = (size_t)16U * i0,
-                                    .end = (size_t)16U * (i0 + (size_t)1U)}),
-                                uint8_t, core_ops_range_Range__size_t,
-                                Eurydice_slice));
-    uint8_t v1 = libcrux_intrinsics_arm64_extract__vld1q_bytes_u64(
-        Eurydice_slice_subslice(blocks[1U],
-                                (CLITERAL(core_ops_range_Range__size_t){
-                                    .start = (size_t)16U * i0,
-                                    .end = (size_t)16U * (i0 + (size_t)1U)}),
-                                uint8_t, core_ops_range_Range__size_t,
-                                Eurydice_slice));
-    uint8_t uu____0 =
-        s[(size_t)2U * i0 / (size_t)5U][(size_t)2U * i0 % (size_t)5U];
-    uint8_t uu____1 = libcrux_intrinsics_arm64_extract__veorq_u64(
-        uu____0, libcrux_intrinsics_arm64_extract__vtrn1q_u64(v0, v1));
-    s[(size_t)2U * i0 / (size_t)5U][(size_t)2U * i0 % (size_t)5U] = uu____1;
-    uint8_t uu____2 = s[((size_t)2U * i0 + (size_t)1U) / (size_t)5U]
-                       [((size_t)2U * i0 + (size_t)1U) % (size_t)5U];
-    uint8_t uu____3 = libcrux_intrinsics_arm64_extract__veorq_u64(
-        uu____2, libcrux_intrinsics_arm64_extract__vtrn2q_u64(v0, v1));
-    s[((size_t)2U * i0 + (size_t)1U) / (size_t)5U]
-     [((size_t)2U * i0 + (size_t)1U) % (size_t)5U] = uu____3;
-  }
-  if ((size_t)136U % (size_t)16U != (size_t)0U) {
-    size_t i = ((size_t)136U / (size_t)8U - (size_t)1U) / (size_t)5U;
-    size_t j = ((size_t)136U / (size_t)8U - (size_t)1U) % (size_t)5U;
-    uint64_t u[2U] = {0U};
-    uint8_t ret[8U];
-    core_result_Result__uint8_t_8size_t__core_array_TryFromSliceError dst0;
-    Eurydice_slice_to_array2(
-        &dst0,
-        Eurydice_slice_subslice(
-            blocks[0U],
-            (CLITERAL(core_ops_range_Range__size_t){
-                .start = (size_t)136U - (size_t)8U, .end = (size_t)136U}),
-            uint8_t, core_ops_range_Range__size_t, Eurydice_slice),
-        Eurydice_slice, uint8_t[8U], void *);
-    core_result__core__result__Result_T__E___unwrap__uint8_t_8size_t__core_array_TryFromSliceError(
-        dst0, ret);
-    uint64_t uu____4 = core_num__u64_9__from_le_bytes(ret);
-    u[0U] = uu____4;
-    uint8_t ret0[8U];
-    core_result_Result__uint8_t_8size_t__core_array_TryFromSliceError dst;
-    Eurydice_slice_to_array2(
-        &dst,
-        Eurydice_slice_subslice(
-            blocks[1U],
-            (CLITERAL(core_ops_range_Range__size_t){
-                .start = (size_t)136U - (size_t)8U, .end = (size_t)136U}),
-            uint8_t, core_ops_range_Range__size_t, Eurydice_slice),
-        Eurydice_slice, uint8_t[8U], void *);
-    core_result__core__result__Result_T__E___unwrap__uint8_t_8size_t__core_array_TryFromSliceError(
-        dst, ret0);
-    uint64_t uu____5 = core_num__u64_9__from_le_bytes(ret0);
-    u[1U] = uu____5;
-    uint8_t uvec = libcrux_intrinsics_arm64_extract__vld1q_u64(
-        Eurydice_array_to_slice((size_t)2U, u, uint64_t, Eurydice_slice));
-    uint8_t uu____6 =
-        libcrux_intrinsics_arm64_extract__veorq_u64(s[i][j], uvec);
-    s[i][j] = uu____6;
-  }
-}
-
-static KRML_MUSTINLINE void load_block___136size_t0(uint8_t (*a)[5U],
-                                                    Eurydice_slice b[2U]) {
-  uint8_t(*uu____0)[5U] = a;
-  Eurydice_slice uu____1[2U];
-  memcpy(uu____1, b, (size_t)2U * sizeof(Eurydice_slice));
-  load_block___136size_t(uu____0, uu____1);
-}
-
-static KRML_MUSTINLINE void absorb_block__uint8_t_2size_t_136size_t(
-    libcrux_sha3_generic_keccak_KeccakState__uint8_t__2size_t *s,
-    Eurydice_slice blocks[2U]) {
-  uint8_t(*uu____0)[5U] = s->st;
-  Eurydice_slice uu____1[2U];
-  memcpy(uu____1, blocks, (size_t)2U * sizeof(Eurydice_slice));
-  load_block___136size_t0(uu____0, uu____1);
-  keccakf1600__uint8_t_2size_t(s);
-}
-
-static KRML_MUSTINLINE void load_block_full___136size_t(
-    uint8_t (*s)[5U], uint8_t blocks[2U][200U]) {
-  Eurydice_slice buf[2U] = {Eurydice_array_to_slice((size_t)200U, blocks[0U],
-                                                    uint8_t, Eurydice_slice),
-                            Eurydice_array_to_slice((size_t)200U, blocks[1U],
-                                                    uint8_t, Eurydice_slice)};
-  load_block___136size_t(s, buf);
-}
-
-static KRML_MUSTINLINE void load_block_full___136size_t0(uint8_t (*a)[5U],
-                                                         uint8_t b[2U][200U]) {
-  uint8_t(*uu____0)[5U] = a;
-  uint8_t uu____1[2U][200U];
-  memcpy(uu____1, b, (size_t)2U * sizeof(uint8_t[200U]));
-  load_block_full___136size_t(uu____0, uu____1);
-}
-
-static KRML_MUSTINLINE void absorb_final__uint8_t_2size_t_136size_t_6uint8_t(
-    libcrux_sha3_generic_keccak_KeccakState__uint8_t__2size_t *s,
-    Eurydice_slice last[2U]) {
-  size_t last_len = core_slice___Slice_T___len(last[0U], uint8_t, size_t);
-  uint8_t blocks[2U][200U] = {{0U}};
-  KRML_MAYBE_FOR2(
-      i, (size_t)0U, (size_t)2U, (size_t)1U, size_t i0 = i;
-      if (last_len > (size_t)0U) {
-        Eurydice_slice uu____0 = Eurydice_array_to_subslice(
-            (size_t)200U, blocks[i0],
-            (CLITERAL(core_ops_range_Range__size_t){.start = (size_t)0U,
-                                                    .end = last_len}),
-            uint8_t, core_ops_range_Range__size_t, Eurydice_slice);
-        core_slice___Slice_T___copy_from_slice(uu____0, last[i0], uint8_t,
-                                               void *);
-      } blocks[i0][last_len] = 6U;
-      size_t uu____1 = i0; size_t uu____2 = (size_t)136U - (size_t)1U;
-      blocks[uu____1][uu____2] = (uint32_t)blocks[uu____1][uu____2] | 128U;);
-  uint8_t(*uu____3)[5U] = s->st;
-  uint8_t uu____4[2U][200U];
-  memcpy(uu____4, blocks, (size_t)2U * sizeof(uint8_t[200U]));
-  load_block_full___136size_t0(uu____3, uu____4);
-  keccakf1600__uint8_t_2size_t(s);
-}
-
-static KRML_MUSTINLINE void store_block___136size_t(uint8_t (*s)[5U],
-                                                    Eurydice_slice out[2U]) {
-  for (size_t i = (size_t)0U; i < (size_t)136U / (size_t)16U; i++) {
-    size_t i0 = i;
-    uint8_t v0 = libcrux_intrinsics_arm64_extract__vtrn1q_u64(
-        s[(size_t)2U * i0 / (size_t)5U][(size_t)2U * i0 % (size_t)5U],
-        s[((size_t)2U * i0 + (size_t)1U) / (size_t)5U]
-         [((size_t)2U * i0 + (size_t)1U) % (size_t)5U]);
-    uint8_t v1 = libcrux_intrinsics_arm64_extract__vtrn2q_u64(
-        s[(size_t)2U * i0 / (size_t)5U][(size_t)2U * i0 % (size_t)5U],
-        s[((size_t)2U * i0 + (size_t)1U) / (size_t)5U]
-         [((size_t)2U * i0 + (size_t)1U) % (size_t)5U]);
-    libcrux_intrinsics_arm64_extract__vst1q_bytes_u64(
-        Eurydice_slice_subslice(out[0U],
-                                (CLITERAL(core_ops_range_Range__size_t){
-                                    .start = (size_t)16U * i0,
-                                    .end = (size_t)16U * (i0 + (size_t)1U)}),
-                                uint8_t, core_ops_range_Range__size_t,
-                                Eurydice_slice),
-        v0);
-    libcrux_intrinsics_arm64_extract__vst1q_bytes_u64(
-        Eurydice_slice_subslice(out[1U],
-                                (CLITERAL(core_ops_range_Range__size_t){
-                                    .start = (size_t)16U * i0,
-                                    .end = (size_t)16U * (i0 + (size_t)1U)}),
-                                uint8_t, core_ops_range_Range__size_t,
-                                Eurydice_slice),
-        v1);
-  }
-  if ((size_t)136U % (size_t)16U != (size_t)0U) {
-    size_t i = ((size_t)136U / (size_t)8U - (size_t)1U) / (size_t)5U;
-    size_t j = ((size_t)136U / (size_t)8U - (size_t)1U) % (size_t)5U;
-    uint8_t u[16U] = {0U};
-    libcrux_intrinsics_arm64_extract__vst1q_bytes_u64(
-        Eurydice_array_to_slice((size_t)16U, u, uint8_t, Eurydice_slice),
-        s[i][j]);
-    Eurydice_slice uu____0 = Eurydice_slice_subslice(
-        out[0U],
-        (CLITERAL(core_ops_range_Range__size_t){
-            .start = (size_t)136U - (size_t)8U, .end = (size_t)136U}),
-        uint8_t, core_ops_range_Range__size_t, Eurydice_slice);
-    core_slice___Slice_T___copy_from_slice(
-        uu____0,
-        Eurydice_array_to_subslice((size_t)16U, u,
-                                   (CLITERAL(core_ops_range_Range__size_t){
-                                       .start = (size_t)0U, .end = (size_t)8U}),
-                                   uint8_t, core_ops_range_Range__size_t,
-                                   Eurydice_slice),
-        uint8_t, void *);
-    Eurydice_slice uu____1 = Eurydice_slice_subslice(
-        out[1U],
-        (CLITERAL(core_ops_range_Range__size_t){
-            .start = (size_t)136U - (size_t)8U, .end = (size_t)136U}),
-        uint8_t, core_ops_range_Range__size_t, Eurydice_slice);
-    core_slice___Slice_T___copy_from_slice(
-        uu____1,
-        Eurydice_array_to_subslice(
-            (size_t)16U, u,
-            (CLITERAL(core_ops_range_Range__size_t){.start = (size_t)8U,
-                                                    .end = (size_t)16U}),
-            uint8_t, core_ops_range_Range__size_t, Eurydice_slice),
-        uint8_t, void *);
-  }
-}
-
-static KRML_MUSTINLINE void store_block_full___136size_t(
-    uint8_t (*s)[5U], uint8_t ret[2U][200U]) {
-  uint8_t out0[200U] = {0U};
-  uint8_t out1[200U] = {0U};
-  Eurydice_slice buf[2U] = {
-      Eurydice_array_to_slice((size_t)200U, out0, uint8_t, Eurydice_slice),
-      Eurydice_array_to_slice((size_t)200U, out1, uint8_t, Eurydice_slice)};
-  store_block___136size_t(s, buf);
-  uint8_t uu____0[200U];
-  memcpy(uu____0, out0, (size_t)200U * sizeof(uint8_t));
-  uint8_t uu____1[200U];
-  memcpy(uu____1, out1, (size_t)200U * sizeof(uint8_t));
-  memcpy(ret[0U], uu____0, (size_t)200U * sizeof(uint8_t));
-  memcpy(ret[1U], uu____1, (size_t)200U * sizeof(uint8_t));
-}
-
-static KRML_MUSTINLINE void store_block_full___136size_t0(
-    uint8_t (*a)[5U], uint8_t ret[2U][200U]) {
-  uint8_t ret0[2U][200U];
-  store_block_full___136size_t(a, ret0);
-  memcpy(ret, ret0, (size_t)2U * sizeof(uint8_t[200U]));
-}
-
-static KRML_MUSTINLINE void squeeze_first_and_last__uint8_t_2size_t_136size_t(
-    libcrux_sha3_generic_keccak_KeccakState__uint8_t__2size_t *s,
-    Eurydice_slice out[2U]) {
-  uint8_t b[2U][200U];
-  store_block_full___136size_t0(s->st, b);
-  KRML_MAYBE_FOR2(
-      i, (size_t)0U, (size_t)2U, (size_t)1U, size_t i0 = i;
-      Eurydice_slice uu____0 = out[i0]; uint8_t *uu____1 = b[i0];
-      core_ops_range_Range__size_t lit; lit.start = (size_t)0U;
-      lit.end = core_slice___Slice_T___len(out[i0], uint8_t, size_t);
-      core_slice___Slice_T___copy_from_slice(
-          uu____0,
-          Eurydice_array_to_subslice((size_t)200U, uu____1, lit, uint8_t,
-                                     core_ops_range_Range__size_t,
-                                     Eurydice_slice),
-          uint8_t, void *););
-}
-
-static KRML_MUSTINLINE void store_block___136size_t0(uint8_t (*a)[5U],
-                                                     Eurydice_slice b[2U]) {
-  store_block___136size_t(a, b);
-}
-
-static KRML_MUSTINLINE void squeeze_first_block__uint8_t_2size_t_136size_t(
-    libcrux_sha3_generic_keccak_KeccakState__uint8_t__2size_t *s,
-    Eurydice_slice out[2U]) {
-  store_block___136size_t0(s->st, out);
-}
-
-static KRML_MUSTINLINE void squeeze_next_block__uint8_t_2size_t_136size_t(
-    libcrux_sha3_generic_keccak_KeccakState__uint8_t__2size_t *s,
-    Eurydice_slice out[2U]) {
-  keccakf1600__uint8_t_2size_t(s);
-  store_block___136size_t0(s->st, out);
-}
-
-static KRML_MUSTINLINE void squeeze_last__uint8_t_2size_t_136size_t(
-    libcrux_sha3_generic_keccak_KeccakState__uint8_t__2size_t s,
-    Eurydice_slice out[2U]) {
-  keccakf1600__uint8_t_2size_t(&s);
-  uint8_t b[2U][200U];
-  store_block_full___136size_t0(s.st, b);
-  KRML_MAYBE_FOR2(
-      i, (size_t)0U, (size_t)2U, (size_t)1U, size_t i0 = i;
-      Eurydice_slice uu____0 = out[i0]; uint8_t *uu____1 = b[i0];
-      core_ops_range_Range__size_t lit; lit.start = (size_t)0U;
-      lit.end = core_slice___Slice_T___len(out[i0], uint8_t, size_t);
-      core_slice___Slice_T___copy_from_slice(
-          uu____0,
-          Eurydice_array_to_subslice((size_t)200U, uu____1, lit, uint8_t,
-                                     core_ops_range_Range__size_t,
-                                     Eurydice_slice),
-          uint8_t, void *););
-}
-
-static KRML_MUSTINLINE void keccak__uint8_t_2size_t_136size_t_6uint8_t(
-    Eurydice_slice data[2U], Eurydice_slice out[2U]) {
-  libcrux_sha3_generic_keccak_KeccakState__uint8_t__2size_t s =
-      new__uint8_t_2size_t();
-  for (size_t i = (size_t)0U;
-       i < core_slice___Slice_T___len(data[0U], uint8_t, size_t) / (size_t)136U;
-       i++) {
-    size_t i0 = i;
-    libcrux_sha3_generic_keccak_KeccakState__uint8_t__2size_t *uu____0 = &s;
-    Eurydice_slice uu____1[2U];
-    memcpy(uu____1, data, (size_t)2U * sizeof(Eurydice_slice));
-    Eurydice_slice ret[2U];
-    slice_n(uu____1, i0 * (size_t)136U, (size_t)136U, ret);
-    absorb_block__uint8_t_2size_t_136size_t(uu____0, ret);
-  }
-  size_t rem =
-      core_slice___Slice_T___len(data[0U], uint8_t, size_t) % (size_t)136U;
-  libcrux_sha3_generic_keccak_KeccakState__uint8_t__2size_t *uu____2 = &s;
-  Eurydice_slice uu____3[2U];
-  memcpy(uu____3, data, (size_t)2U * sizeof(Eurydice_slice));
-  Eurydice_slice ret[2U];
-  slice_n(uu____3, core_slice___Slice_T___len(data[0U], uint8_t, size_t) - rem,
-          rem, ret);
-  absorb_final__uint8_t_2size_t_136size_t_6uint8_t(uu____2, ret);
-  size_t outlen = core_slice___Slice_T___len(out[0U], uint8_t, size_t);
-  size_t blocks = outlen / (size_t)136U;
-  size_t last = outlen - outlen % (size_t)136U;
-  if (blocks == (size_t)0U) {
-    squeeze_first_and_last__uint8_t_2size_t_136size_t(&s, out);
-  } else {
-    K___Eurydice_slice_uint8_t_2size_t__Eurydice_slice_uint8_t_2size_t_
-        uu____4 = split_at_mut_n(out, (size_t)136U);
-    Eurydice_slice o0[2U];
-    memcpy(o0, uu____4.fst, (size_t)2U * sizeof(Eurydice_slice));
-    Eurydice_slice o1[2U];
-    memcpy(o1, uu____4.snd, (size_t)2U * sizeof(Eurydice_slice));
-    squeeze_first_block__uint8_t_2size_t_136size_t(&s, o0);
-    core_ops_range_Range__size_t iter =
-        core_iter_traits_collect___core__iter__traits__collect__IntoIterator_for_I__1__into_iter(
-            (CLITERAL(core_ops_range_Range__size_t){.start = (size_t)1U,
-                                                    .end = blocks}),
-            core_ops_range_Range__size_t, core_ops_range_Range__size_t);
-    while (true) {
-      if (core_iter_range___core__iter__traits__iterator__Iterator_for_core__ops__range__Range_A___6__next(
-              &iter, size_t, core_option_Option__size_t)
-              .tag == core_option_None) {
-        break;
-      } else {
-        K___Eurydice_slice_uint8_t_2size_t__Eurydice_slice_uint8_t_2size_t_
-            uu____5 = split_at_mut_n(o1, (size_t)136U);
-        Eurydice_slice o[2U];
-        memcpy(o, uu____5.fst, (size_t)2U * sizeof(Eurydice_slice));
-        Eurydice_slice orest[2U];
-        memcpy(orest, uu____5.snd, (size_t)2U * sizeof(Eurydice_slice));
-        squeeze_next_block__uint8_t_2size_t_136size_t(&s, o);
-        memcpy(o1, orest, (size_t)2U * sizeof(Eurydice_slice));
-      }
-    }
-    if (last < outlen) {
-      squeeze_last__uint8_t_2size_t_136size_t(s, o1);
-    }
-  }
-}
-
-static KRML_MUSTINLINE void keccakx2___136size_t_6uint8_t(
-    Eurydice_slice data[2U], Eurydice_slice out[2U]) {
-  Eurydice_slice uu____0[2U];
-  memcpy(uu____0, data, (size_t)2U * sizeof(Eurydice_slice));
-  keccak__uint8_t_2size_t_136size_t_6uint8_t(uu____0, out);
+  KRML_HOST_EPRINTF("KaRaMeL abort at %s:%d\n%s\n", __FILE__, __LINE__,
+                    "panic!");
+  KRML_HOST_EXIT(255U);
 }
 
 void libcrux_sha3_neon_sha256(Eurydice_slice digest, Eurydice_slice data) {
-  uint8_t dummy[32U] = {0U};
-  Eurydice_slice uu____0[2U] = {data, data};
-  Eurydice_slice buf[2U] = {
-      digest,
-      Eurydice_array_to_slice((size_t)32U, dummy, uint8_t, Eurydice_slice)};
-  keccakx2___136size_t_6uint8_t(uu____0, buf);
+  KRML_HOST_EPRINTF("KaRaMeL abort at %s:%d\n%s\n", __FILE__, __LINE__,
+                    "panic!");
+  KRML_HOST_EXIT(255U);
 }
 
-static KRML_MUSTINLINE void absorb_final__uint8_t_2size_t_136size_t_31uint8_t(
-    libcrux_sha3_generic_keccak_KeccakState__uint8_t__2size_t *s,
-    Eurydice_slice last[2U]) {
-  size_t last_len = core_slice___Slice_T___len(last[0U], uint8_t, size_t);
-  uint8_t blocks[2U][200U] = {{0U}};
-  KRML_MAYBE_FOR2(
-      i, (size_t)0U, (size_t)2U, (size_t)1U, size_t i0 = i;
-      if (last_len > (size_t)0U) {
-        Eurydice_slice uu____0 = Eurydice_array_to_subslice(
-            (size_t)200U, blocks[i0],
-            (CLITERAL(core_ops_range_Range__size_t){.start = (size_t)0U,
-                                                    .end = last_len}),
-            uint8_t, core_ops_range_Range__size_t, Eurydice_slice);
-        core_slice___Slice_T___copy_from_slice(uu____0, last[i0], uint8_t,
-                                               void *);
-      } blocks[i0][last_len] = 31U;
-      size_t uu____1 = i0; size_t uu____2 = (size_t)136U - (size_t)1U;
-      blocks[uu____1][uu____2] = (uint32_t)blocks[uu____1][uu____2] | 128U;);
-  uint8_t(*uu____3)[5U] = s->st;
-  uint8_t uu____4[2U][200U];
-  memcpy(uu____4, blocks, (size_t)2U * sizeof(uint8_t[200U]));
-  load_block_full___136size_t0(uu____3, uu____4);
-  keccakf1600__uint8_t_2size_t(s);
+KRML_MUSTINLINE void libcrux_sha3_neon_x2_shake256(Eurydice_slice input0,
+                                                   Eurydice_slice input1,
+                                                   Eurydice_slice out0,
+                                                   Eurydice_slice out1) {
+  KRML_HOST_EPRINTF("KaRaMeL abort at %s:%d\n%s\n", __FILE__, __LINE__,
+                    "panic!");
+  KRML_HOST_EXIT(255U);
 }
 
-static KRML_MUSTINLINE void keccak__uint8_t_2size_t_136size_t_31uint8_t(
-    Eurydice_slice data[2U], Eurydice_slice out[2U]) {
-  libcrux_sha3_generic_keccak_KeccakState__uint8_t__2size_t s =
-      new__uint8_t_2size_t();
-  for (size_t i = (size_t)0U;
-       i < core_slice___Slice_T___len(data[0U], uint8_t, size_t) / (size_t)136U;
-       i++) {
-    size_t i0 = i;
-    libcrux_sha3_generic_keccak_KeccakState__uint8_t__2size_t *uu____0 = &s;
-    Eurydice_slice uu____1[2U];
-    memcpy(uu____1, data, (size_t)2U * sizeof(Eurydice_slice));
-    Eurydice_slice ret[2U];
-    slice_n(uu____1, i0 * (size_t)136U, (size_t)136U, ret);
-    absorb_block__uint8_t_2size_t_136size_t(uu____0, ret);
-  }
-  size_t rem =
-      core_slice___Slice_T___len(data[0U], uint8_t, size_t) % (size_t)136U;
-  libcrux_sha3_generic_keccak_KeccakState__uint8_t__2size_t *uu____2 = &s;
-  Eurydice_slice uu____3[2U];
-  memcpy(uu____3, data, (size_t)2U * sizeof(Eurydice_slice));
-  Eurydice_slice ret[2U];
-  slice_n(uu____3, core_slice___Slice_T___len(data[0U], uint8_t, size_t) - rem,
-          rem, ret);
-  absorb_final__uint8_t_2size_t_136size_t_31uint8_t(uu____2, ret);
-  size_t outlen = core_slice___Slice_T___len(out[0U], uint8_t, size_t);
-  size_t blocks = outlen / (size_t)136U;
-  size_t last = outlen - outlen % (size_t)136U;
-  if (blocks == (size_t)0U) {
-    squeeze_first_and_last__uint8_t_2size_t_136size_t(&s, out);
-  } else {
-    K___Eurydice_slice_uint8_t_2size_t__Eurydice_slice_uint8_t_2size_t_
-        uu____4 = split_at_mut_n(out, (size_t)136U);
-    Eurydice_slice o0[2U];
-    memcpy(o0, uu____4.fst, (size_t)2U * sizeof(Eurydice_slice));
-    Eurydice_slice o1[2U];
-    memcpy(o1, uu____4.snd, (size_t)2U * sizeof(Eurydice_slice));
-    squeeze_first_block__uint8_t_2size_t_136size_t(&s, o0);
-    core_ops_range_Range__size_t iter =
-        core_iter_traits_collect___core__iter__traits__collect__IntoIterator_for_I__1__into_iter(
-            (CLITERAL(core_ops_range_Range__size_t){.start = (size_t)1U,
-                                                    .end = blocks}),
-            core_ops_range_Range__size_t, core_ops_range_Range__size_t);
-    while (true) {
-      if (core_iter_range___core__iter__traits__iterator__Iterator_for_core__ops__range__Range_A___6__next(
-              &iter, size_t, core_option_Option__size_t)
-              .tag == core_option_None) {
-        break;
-      } else {
-        K___Eurydice_slice_uint8_t_2size_t__Eurydice_slice_uint8_t_2size_t_
-            uu____5 = split_at_mut_n(o1, (size_t)136U);
-        Eurydice_slice o[2U];
-        memcpy(o, uu____5.fst, (size_t)2U * sizeof(Eurydice_slice));
-        Eurydice_slice orest[2U];
-        memcpy(orest, uu____5.snd, (size_t)2U * sizeof(Eurydice_slice));
-        squeeze_next_block__uint8_t_2size_t_136size_t(&s, o);
-        memcpy(o1, orest, (size_t)2U * sizeof(Eurydice_slice));
-      }
-    }
-    if (last < outlen) {
-      squeeze_last__uint8_t_2size_t_136size_t(s, o1);
-    }
-  }
+KRML_MUSTINLINE libcrux_sha3_neon_x2_incremental_KeccakState
+libcrux_sha3_neon_x2_incremental_shake128_init(void) {
+  KRML_HOST_EPRINTF("KaRaMeL abort at %s:%d\n%s\n", __FILE__, __LINE__,
+                    "panic!");
+  KRML_HOST_EXIT(255U);
 }
 
-static KRML_MUSTINLINE void keccakx2___136size_t_31uint8_t(
-    Eurydice_slice data[2U], Eurydice_slice out[2U]) {
-  Eurydice_slice uu____0[2U];
-  memcpy(uu____0, data, (size_t)2U * sizeof(Eurydice_slice));
-  keccak__uint8_t_2size_t_136size_t_31uint8_t(uu____0, out);
+KRML_MUSTINLINE void libcrux_sha3_neon_x2_incremental_shake128_absorb_final(
+    libcrux_sha3_neon_x2_incremental_KeccakState *s, Eurydice_slice data0,
+    Eurydice_slice data1) {
+  KRML_HOST_EPRINTF("KaRaMeL abort at %s:%d\n%s\n", __FILE__, __LINE__,
+                    "panic!");
+  KRML_HOST_EXIT(255U);
 }
 
-void libcrux_sha3_neon_x2_shake256(Eurydice_slice input0, Eurydice_slice input1,
-                                   Eurydice_slice out0, Eurydice_slice out1) {
-  Eurydice_slice buf0[2U] = {input0, input1};
-  Eurydice_slice buf[2U] = {out0, out1};
-  keccakx2___136size_t_31uint8_t(buf0, buf);
+KRML_MUSTINLINE void
+libcrux_sha3_neon_x2_incremental_shake128_squeeze_next_block(
+    libcrux_sha3_neon_x2_incremental_KeccakState *s, Eurydice_slice out0,
+    Eurydice_slice out1) {
+  KRML_HOST_EPRINTF("KaRaMeL abort at %s:%d\n%s\n", __FILE__, __LINE__,
+                    "panic!");
+  KRML_HOST_EXIT(255U);
 }
 
-libcrux_sha3_generic_keccak_KeccakState__uint8_t__2size_t
-libcrux_sha3_neon_x2_incremental_shake128_init(void) {
-  return new__uint8_t_2size_t();
-}
-
-static KRML_MUSTINLINE void load_block___168size_t(uint8_t (*s)[5U],
-                                                   Eurydice_slice blocks[2U]) {
-  for (size_t i = (size_t)0U; i < (size_t)168U / (size_t)16U; i++) {
-    size_t i0 = i;
-    uint8_t v0 = libcrux_intrinsics_arm64_extract__vld1q_bytes_u64(
-        Eurydice_slice_subslice(blocks[0U],
-                                (CLITERAL(core_ops_range_Range__size_t){
-                                    .start = (size_t)16U * i0,
-                                    .end = (size_t)16U * (i0 + (size_t)1U)}),
-                                uint8_t, core_ops_range_Range__size_t,
-                                Eurydice_slice));
-    uint8_t v1 = libcrux_intrinsics_arm64_extract__vld1q_bytes_u64(
-        Eurydice_slice_subslice(blocks[1U],
-                                (CLITERAL(core_ops_range_Range__size_t){
-                                    .start = (size_t)16U * i0,
-                                    .end = (size_t)16U * (i0 + (size_t)1U)}),
-                                uint8_t, core_ops_range_Range__size_t,
-                                Eurydice_slice));
-    uint8_t uu____0 =
-        s[(size_t)2U * i0 / (size_t)5U][(size_t)2U * i0 % (size_t)5U];
-    uint8_t uu____1 = libcrux_intrinsics_arm64_extract__veorq_u64(
-        uu____0, libcrux_intrinsics_arm64_extract__vtrn1q_u64(v0, v1));
-    s[(size_t)2U * i0 / (size_t)5U][(size_t)2U * i0 % (size_t)5U] = uu____1;
-    uint8_t uu____2 = s[((size_t)2U * i0 + (size_t)1U) / (size_t)5U]
-                       [((size_t)2U * i0 + (size_t)1U) % (size_t)5U];
-    uint8_t uu____3 = libcrux_intrinsics_arm64_extract__veorq_u64(
-        uu____2, libcrux_intrinsics_arm64_extract__vtrn2q_u64(v0, v1));
-    s[((size_t)2U * i0 + (size_t)1U) / (size_t)5U]
-     [((size_t)2U * i0 + (size_t)1U) % (size_t)5U] = uu____3;
-  }
-  if ((size_t)168U % (size_t)16U != (size_t)0U) {
-    size_t i = ((size_t)168U / (size_t)8U - (size_t)1U) / (size_t)5U;
-    size_t j = ((size_t)168U / (size_t)8U - (size_t)1U) % (size_t)5U;
-    uint64_t u[2U] = {0U};
-    uint8_t ret[8U];
-    core_result_Result__uint8_t_8size_t__core_array_TryFromSliceError dst0;
-    Eurydice_slice_to_array2(
-        &dst0,
-        Eurydice_slice_subslice(
-            blocks[0U],
-            (CLITERAL(core_ops_range_Range__size_t){
-                .start = (size_t)168U - (size_t)8U, .end = (size_t)168U}),
-            uint8_t, core_ops_range_Range__size_t, Eurydice_slice),
-        Eurydice_slice, uint8_t[8U], void *);
-    core_result__core__result__Result_T__E___unwrap__uint8_t_8size_t__core_array_TryFromSliceError(
-        dst0, ret);
-    uint64_t uu____4 = core_num__u64_9__from_le_bytes(ret);
-    u[0U] = uu____4;
-    uint8_t ret0[8U];
-    core_result_Result__uint8_t_8size_t__core_array_TryFromSliceError dst;
-    Eurydice_slice_to_array2(
-        &dst,
-        Eurydice_slice_subslice(
-            blocks[1U],
-            (CLITERAL(core_ops_range_Range__size_t){
-                .start = (size_t)168U - (size_t)8U, .end = (size_t)168U}),
-            uint8_t, core_ops_range_Range__size_t, Eurydice_slice),
-        Eurydice_slice, uint8_t[8U], void *);
-    core_result__core__result__Result_T__E___unwrap__uint8_t_8size_t__core_array_TryFromSliceError(
-        dst, ret0);
-    uint64_t uu____5 = core_num__u64_9__from_le_bytes(ret0);
-    u[1U] = uu____5;
-    uint8_t uvec = libcrux_intrinsics_arm64_extract__vld1q_u64(
-        Eurydice_array_to_slice((size_t)2U, u, uint64_t, Eurydice_slice));
-    uint8_t uu____6 =
-        libcrux_intrinsics_arm64_extract__veorq_u64(s[i][j], uvec);
-    s[i][j] = uu____6;
-  }
-}
-
-static KRML_MUSTINLINE void load_block_full___168size_t(
-    uint8_t (*s)[5U], uint8_t blocks[2U][200U]) {
-  Eurydice_slice buf[2U] = {Eurydice_array_to_slice((size_t)200U, blocks[0U],
-                                                    uint8_t, Eurydice_slice),
-                            Eurydice_array_to_slice((size_t)200U, blocks[1U],
-                                                    uint8_t, Eurydice_slice)};
-  load_block___168size_t(s, buf);
-}
-
-static KRML_MUSTINLINE void load_block_full___168size_t0(uint8_t (*a)[5U],
-                                                         uint8_t b[2U][200U]) {
-  uint8_t(*uu____0)[5U] = a;
-  uint8_t uu____1[2U][200U];
-  memcpy(uu____1, b, (size_t)2U * sizeof(uint8_t[200U]));
-  load_block_full___168size_t(uu____0, uu____1);
-}
-
-static KRML_MUSTINLINE void absorb_final__uint8_t_2size_t_168size_t_31uint8_t(
-    libcrux_sha3_generic_keccak_KeccakState__uint8_t__2size_t *s,
-    Eurydice_slice last[2U]) {
-  size_t last_len = core_slice___Slice_T___len(last[0U], uint8_t, size_t);
-  uint8_t blocks[2U][200U] = {{0U}};
-  KRML_MAYBE_FOR2(
-      i, (size_t)0U, (size_t)2U, (size_t)1U, size_t i0 = i;
-      if (last_len > (size_t)0U) {
-        Eurydice_slice uu____0 = Eurydice_array_to_subslice(
-            (size_t)200U, blocks[i0],
-            (CLITERAL(core_ops_range_Range__size_t){.start = (size_t)0U,
-                                                    .end = last_len}),
-            uint8_t, core_ops_range_Range__size_t, Eurydice_slice);
-        core_slice___Slice_T___copy_from_slice(uu____0, last[i0], uint8_t,
-                                               void *);
-      } blocks[i0][last_len] = 31U;
-      size_t uu____1 = i0; size_t uu____2 = (size_t)168U - (size_t)1U;
-      blocks[uu____1][uu____2] = (uint32_t)blocks[uu____1][uu____2] | 128U;);
-  uint8_t(*uu____3)[5U] = s->st;
-  uint8_t uu____4[2U][200U];
-  memcpy(uu____4, blocks, (size_t)2U * sizeof(uint8_t[200U]));
-  load_block_full___168size_t0(uu____3, uu____4);
-  keccakf1600__uint8_t_2size_t(s);
-}
-
-void libcrux_sha3_neon_x2_incremental_shake128_absorb_final(
-    libcrux_sha3_generic_keccak_KeccakState__uint8_t__2size_t *s,
-    Eurydice_slice data0, Eurydice_slice data1) {
-  Eurydice_slice buf[2U] = {data0, data1};
-  absorb_final__uint8_t_2size_t_168size_t_31uint8_t(s, buf);
-}
-
-static KRML_MUSTINLINE void store_block___168size_t(uint8_t (*s)[5U],
-                                                    Eurydice_slice out[2U]) {
-  for (size_t i = (size_t)0U; i < (size_t)168U / (size_t)16U; i++) {
-    size_t i0 = i;
-    uint8_t v0 = libcrux_intrinsics_arm64_extract__vtrn1q_u64(
-        s[(size_t)2U * i0 / (size_t)5U][(size_t)2U * i0 % (size_t)5U],
-        s[((size_t)2U * i0 + (size_t)1U) / (size_t)5U]
-         [((size_t)2U * i0 + (size_t)1U) % (size_t)5U]);
-    uint8_t v1 = libcrux_intrinsics_arm64_extract__vtrn2q_u64(
-        s[(size_t)2U * i0 / (size_t)5U][(size_t)2U * i0 % (size_t)5U],
-        s[((size_t)2U * i0 + (size_t)1U) / (size_t)5U]
-         [((size_t)2U * i0 + (size_t)1U) % (size_t)5U]);
-    libcrux_intrinsics_arm64_extract__vst1q_bytes_u64(
-        Eurydice_slice_subslice(out[0U],
-                                (CLITERAL(core_ops_range_Range__size_t){
-                                    .start = (size_t)16U * i0,
-                                    .end = (size_t)16U * (i0 + (size_t)1U)}),
-                                uint8_t, core_ops_range_Range__size_t,
-                                Eurydice_slice),
-        v0);
-    libcrux_intrinsics_arm64_extract__vst1q_bytes_u64(
-        Eurydice_slice_subslice(out[1U],
-                                (CLITERAL(core_ops_range_Range__size_t){
-                                    .start = (size_t)16U * i0,
-                                    .end = (size_t)16U * (i0 + (size_t)1U)}),
-                                uint8_t, core_ops_range_Range__size_t,
-                                Eurydice_slice),
-        v1);
-  }
-  if ((size_t)168U % (size_t)16U != (size_t)0U) {
-    size_t i = ((size_t)168U / (size_t)8U - (size_t)1U) / (size_t)5U;
-    size_t j = ((size_t)168U / (size_t)8U - (size_t)1U) % (size_t)5U;
-    uint8_t u[16U] = {0U};
-    libcrux_intrinsics_arm64_extract__vst1q_bytes_u64(
-        Eurydice_array_to_slice((size_t)16U, u, uint8_t, Eurydice_slice),
-        s[i][j]);
-    Eurydice_slice uu____0 = Eurydice_slice_subslice(
-        out[0U],
-        (CLITERAL(core_ops_range_Range__size_t){
-            .start = (size_t)168U - (size_t)8U, .end = (size_t)168U}),
-        uint8_t, core_ops_range_Range__size_t, Eurydice_slice);
-    core_slice___Slice_T___copy_from_slice(
-        uu____0,
-        Eurydice_array_to_subslice((size_t)16U, u,
-                                   (CLITERAL(core_ops_range_Range__size_t){
-                                       .start = (size_t)0U, .end = (size_t)8U}),
-                                   uint8_t, core_ops_range_Range__size_t,
-                                   Eurydice_slice),
-        uint8_t, void *);
-    Eurydice_slice uu____1 = Eurydice_slice_subslice(
-        out[1U],
-        (CLITERAL(core_ops_range_Range__size_t){
-            .start = (size_t)168U - (size_t)8U, .end = (size_t)168U}),
-        uint8_t, core_ops_range_Range__size_t, Eurydice_slice);
-    core_slice___Slice_T___copy_from_slice(
-        uu____1,
-        Eurydice_array_to_subslice(
-            (size_t)16U, u,
-            (CLITERAL(core_ops_range_Range__size_t){.start = (size_t)8U,
-                                                    .end = (size_t)16U}),
-            uint8_t, core_ops_range_Range__size_t, Eurydice_slice),
-        uint8_t, void *);
-  }
-}
-
-static KRML_MUSTINLINE void store_block___168size_t0(uint8_t (*a)[5U],
-                                                     Eurydice_slice b[2U]) {
-  store_block___168size_t(a, b);
-}
-
-static KRML_MUSTINLINE void squeeze_next_block__uint8_t_2size_t_168size_t(
-    libcrux_sha3_generic_keccak_KeccakState__uint8_t__2size_t *s,
-    Eurydice_slice out[2U]) {
-  keccakf1600__uint8_t_2size_t(s);
-  store_block___168size_t0(s->st, out);
-}
-
-void libcrux_sha3_neon_x2_incremental_shake128_squeeze_next_block(
-    libcrux_sha3_generic_keccak_KeccakState__uint8_t__2size_t *s,
-    Eurydice_slice out0, Eurydice_slice out1) {
-  Eurydice_slice buf[2U] = {out0, out1};
-  squeeze_next_block__uint8_t_2size_t_168size_t(s, buf);
-}
-
-static KRML_MUSTINLINE void squeeze_first_block__uint8_t_2size_t_168size_t(
-    libcrux_sha3_generic_keccak_KeccakState__uint8_t__2size_t *s,
-    Eurydice_slice out[2U]) {
-  store_block___168size_t0(s->st, out);
-}
-
-static KRML_MUSTINLINE void
-squeeze_first_three_blocks__uint8_t_2size_t_168size_t(
-    libcrux_sha3_generic_keccak_KeccakState__uint8_t__2size_t *s,
-    Eurydice_slice out[2U]) {
-  K___Eurydice_slice_uint8_t_2size_t__Eurydice_slice_uint8_t_2size_t_ uu____0 =
-      split_at_mut_n(out, (size_t)168U);
-  Eurydice_slice o0[2U];
-  memcpy(o0, uu____0.fst, (size_t)2U * sizeof(Eurydice_slice));
-  Eurydice_slice o10[2U];
-  memcpy(o10, uu____0.snd, (size_t)2U * sizeof(Eurydice_slice));
-  squeeze_first_block__uint8_t_2size_t_168size_t(s, o0);
-  K___Eurydice_slice_uint8_t_2size_t__Eurydice_slice_uint8_t_2size_t_ uu____1 =
-      split_at_mut_n(o10, (size_t)168U);
-  Eurydice_slice o1[2U];
-  memcpy(o1, uu____1.fst, (size_t)2U * sizeof(Eurydice_slice));
-  Eurydice_slice o2[2U];
-  memcpy(o2, uu____1.snd, (size_t)2U * sizeof(Eurydice_slice));
-  squeeze_next_block__uint8_t_2size_t_168size_t(s, o1);
-  squeeze_next_block__uint8_t_2size_t_168size_t(s, o2);
-}
-
-void libcrux_sha3_neon_x2_incremental_shake128_squeeze_first_three_blocks(
-    libcrux_sha3_generic_keccak_KeccakState__uint8_t__2size_t *s,
-    Eurydice_slice out0, Eurydice_slice out1) {
-  Eurydice_slice buf[2U] = {out0, out1};
-  squeeze_first_three_blocks__uint8_t_2size_t_168size_t(s, buf);
-}
-
-static KRML_MUSTINLINE void load_block___144size_t(uint8_t (*s)[5U],
-                                                   Eurydice_slice blocks[2U]) {
-  for (size_t i = (size_t)0U; i < (size_t)144U / (size_t)16U; i++) {
-    size_t i0 = i;
-    uint8_t v0 = libcrux_intrinsics_arm64_extract__vld1q_bytes_u64(
-        Eurydice_slice_subslice(blocks[0U],
-                                (CLITERAL(core_ops_range_Range__size_t){
-                                    .start = (size_t)16U * i0,
-                                    .end = (size_t)16U * (i0 + (size_t)1U)}),
-                                uint8_t, core_ops_range_Range__size_t,
-                                Eurydice_slice));
-    uint8_t v1 = libcrux_intrinsics_arm64_extract__vld1q_bytes_u64(
-        Eurydice_slice_subslice(blocks[1U],
-                                (CLITERAL(core_ops_range_Range__size_t){
-                                    .start = (size_t)16U * i0,
-                                    .end = (size_t)16U * (i0 + (size_t)1U)}),
-                                uint8_t, core_ops_range_Range__size_t,
-                                Eurydice_slice));
-    uint8_t uu____0 =
-        s[(size_t)2U * i0 / (size_t)5U][(size_t)2U * i0 % (size_t)5U];
-    uint8_t uu____1 = libcrux_intrinsics_arm64_extract__veorq_u64(
-        uu____0, libcrux_intrinsics_arm64_extract__vtrn1q_u64(v0, v1));
-    s[(size_t)2U * i0 / (size_t)5U][(size_t)2U * i0 % (size_t)5U] = uu____1;
-    uint8_t uu____2 = s[((size_t)2U * i0 + (size_t)1U) / (size_t)5U]
-                       [((size_t)2U * i0 + (size_t)1U) % (size_t)5U];
-    uint8_t uu____3 = libcrux_intrinsics_arm64_extract__veorq_u64(
-        uu____2, libcrux_intrinsics_arm64_extract__vtrn2q_u64(v0, v1));
-    s[((size_t)2U * i0 + (size_t)1U) / (size_t)5U]
-     [((size_t)2U * i0 + (size_t)1U) % (size_t)5U] = uu____3;
-  }
-  if ((size_t)144U % (size_t)16U != (size_t)0U) {
-    size_t i = ((size_t)144U / (size_t)8U - (size_t)1U) / (size_t)5U;
-    size_t j = ((size_t)144U / (size_t)8U - (size_t)1U) % (size_t)5U;
-    uint64_t u[2U] = {0U};
-    uint8_t ret[8U];
-    core_result_Result__uint8_t_8size_t__core_array_TryFromSliceError dst0;
-    Eurydice_slice_to_array2(
-        &dst0,
-        Eurydice_slice_subslice(
-            blocks[0U],
-            (CLITERAL(core_ops_range_Range__size_t){
-                .start = (size_t)144U - (size_t)8U, .end = (size_t)144U}),
-            uint8_t, core_ops_range_Range__size_t, Eurydice_slice),
-        Eurydice_slice, uint8_t[8U], void *);
-    core_result__core__result__Result_T__E___unwrap__uint8_t_8size_t__core_array_TryFromSliceError(
-        dst0, ret);
-    uint64_t uu____4 = core_num__u64_9__from_le_bytes(ret);
-    u[0U] = uu____4;
-    uint8_t ret0[8U];
-    core_result_Result__uint8_t_8size_t__core_array_TryFromSliceError dst;
-    Eurydice_slice_to_array2(
-        &dst,
-        Eurydice_slice_subslice(
-            blocks[1U],
-            (CLITERAL(core_ops_range_Range__size_t){
-                .start = (size_t)144U - (size_t)8U, .end = (size_t)144U}),
-            uint8_t, core_ops_range_Range__size_t, Eurydice_slice),
-        Eurydice_slice, uint8_t[8U], void *);
-    core_result__core__result__Result_T__E___unwrap__uint8_t_8size_t__core_array_TryFromSliceError(
-        dst, ret0);
-    uint64_t uu____5 = core_num__u64_9__from_le_bytes(ret0);
-    u[1U] = uu____5;
-    uint8_t uvec = libcrux_intrinsics_arm64_extract__vld1q_u64(
-        Eurydice_array_to_slice((size_t)2U, u, uint64_t, Eurydice_slice));
-    uint8_t uu____6 =
-        libcrux_intrinsics_arm64_extract__veorq_u64(s[i][j], uvec);
-    s[i][j] = uu____6;
-  }
-}
-
-static KRML_MUSTINLINE void load_block___144size_t0(uint8_t (*a)[5U],
-                                                    Eurydice_slice b[2U]) {
-  uint8_t(*uu____0)[5U] = a;
-  Eurydice_slice uu____1[2U];
-  memcpy(uu____1, b, (size_t)2U * sizeof(Eurydice_slice));
-  load_block___144size_t(uu____0, uu____1);
-}
-
-static KRML_MUSTINLINE void absorb_block__uint8_t_2size_t_144size_t(
-    libcrux_sha3_generic_keccak_KeccakState__uint8_t__2size_t *s,
-    Eurydice_slice blocks[2U]) {
-  uint8_t(*uu____0)[5U] = s->st;
-  Eurydice_slice uu____1[2U];
-  memcpy(uu____1, blocks, (size_t)2U * sizeof(Eurydice_slice));
-  load_block___144size_t0(uu____0, uu____1);
-  keccakf1600__uint8_t_2size_t(s);
-}
-
-static KRML_MUSTINLINE void load_block_full___144size_t(
-    uint8_t (*s)[5U], uint8_t blocks[2U][200U]) {
-  Eurydice_slice buf[2U] = {Eurydice_array_to_slice((size_t)200U, blocks[0U],
-                                                    uint8_t, Eurydice_slice),
-                            Eurydice_array_to_slice((size_t)200U, blocks[1U],
-                                                    uint8_t, Eurydice_slice)};
-  load_block___144size_t(s, buf);
-}
-
-static KRML_MUSTINLINE void load_block_full___144size_t0(uint8_t (*a)[5U],
-                                                         uint8_t b[2U][200U]) {
-  uint8_t(*uu____0)[5U] = a;
-  uint8_t uu____1[2U][200U];
-  memcpy(uu____1, b, (size_t)2U * sizeof(uint8_t[200U]));
-  load_block_full___144size_t(uu____0, uu____1);
-}
-
-static KRML_MUSTINLINE void absorb_final__uint8_t_2size_t_144size_t_6uint8_t(
-    libcrux_sha3_generic_keccak_KeccakState__uint8_t__2size_t *s,
-    Eurydice_slice last[2U]) {
-  size_t last_len = core_slice___Slice_T___len(last[0U], uint8_t, size_t);
-  uint8_t blocks[2U][200U] = {{0U}};
-  KRML_MAYBE_FOR2(
-      i, (size_t)0U, (size_t)2U, (size_t)1U, size_t i0 = i;
-      if (last_len > (size_t)0U) {
-        Eurydice_slice uu____0 = Eurydice_array_to_subslice(
-            (size_t)200U, blocks[i0],
-            (CLITERAL(core_ops_range_Range__size_t){.start = (size_t)0U,
-                                                    .end = last_len}),
-            uint8_t, core_ops_range_Range__size_t, Eurydice_slice);
-        core_slice___Slice_T___copy_from_slice(uu____0, last[i0], uint8_t,
-                                               void *);
-      } blocks[i0][last_len] = 6U;
-      size_t uu____1 = i0; size_t uu____2 = (size_t)144U - (size_t)1U;
-      blocks[uu____1][uu____2] = (uint32_t)blocks[uu____1][uu____2] | 128U;);
-  uint8_t(*uu____3)[5U] = s->st;
-  uint8_t uu____4[2U][200U];
-  memcpy(uu____4, blocks, (size_t)2U * sizeof(uint8_t[200U]));
-  load_block_full___144size_t0(uu____3, uu____4);
-  keccakf1600__uint8_t_2size_t(s);
-}
-
-static KRML_MUSTINLINE void store_block___144size_t(uint8_t (*s)[5U],
-                                                    Eurydice_slice out[2U]) {
-  for (size_t i = (size_t)0U; i < (size_t)144U / (size_t)16U; i++) {
-    size_t i0 = i;
-    uint8_t v0 = libcrux_intrinsics_arm64_extract__vtrn1q_u64(
-        s[(size_t)2U * i0 / (size_t)5U][(size_t)2U * i0 % (size_t)5U],
-        s[((size_t)2U * i0 + (size_t)1U) / (size_t)5U]
-         [((size_t)2U * i0 + (size_t)1U) % (size_t)5U]);
-    uint8_t v1 = libcrux_intrinsics_arm64_extract__vtrn2q_u64(
-        s[(size_t)2U * i0 / (size_t)5U][(size_t)2U * i0 % (size_t)5U],
-        s[((size_t)2U * i0 + (size_t)1U) / (size_t)5U]
-         [((size_t)2U * i0 + (size_t)1U) % (size_t)5U]);
-    libcrux_intrinsics_arm64_extract__vst1q_bytes_u64(
-        Eurydice_slice_subslice(out[0U],
-                                (CLITERAL(core_ops_range_Range__size_t){
-                                    .start = (size_t)16U * i0,
-                                    .end = (size_t)16U * (i0 + (size_t)1U)}),
-                                uint8_t, core_ops_range_Range__size_t,
-                                Eurydice_slice),
-        v0);
-    libcrux_intrinsics_arm64_extract__vst1q_bytes_u64(
-        Eurydice_slice_subslice(out[1U],
-                                (CLITERAL(core_ops_range_Range__size_t){
-                                    .start = (size_t)16U * i0,
-                                    .end = (size_t)16U * (i0 + (size_t)1U)}),
-                                uint8_t, core_ops_range_Range__size_t,
-                                Eurydice_slice),
-        v1);
-  }
-  if ((size_t)144U % (size_t)16U != (size_t)0U) {
-    size_t i = ((size_t)144U / (size_t)8U - (size_t)1U) / (size_t)5U;
-    size_t j = ((size_t)144U / (size_t)8U - (size_t)1U) % (size_t)5U;
-    uint8_t u[16U] = {0U};
-    libcrux_intrinsics_arm64_extract__vst1q_bytes_u64(
-        Eurydice_array_to_slice((size_t)16U, u, uint8_t, Eurydice_slice),
-        s[i][j]);
-    Eurydice_slice uu____0 = Eurydice_slice_subslice(
-        out[0U],
-        (CLITERAL(core_ops_range_Range__size_t){
-            .start = (size_t)144U - (size_t)8U, .end = (size_t)144U}),
-        uint8_t, core_ops_range_Range__size_t, Eurydice_slice);
-    core_slice___Slice_T___copy_from_slice(
-        uu____0,
-        Eurydice_array_to_subslice((size_t)16U, u,
-                                   (CLITERAL(core_ops_range_Range__size_t){
-                                       .start = (size_t)0U, .end = (size_t)8U}),
-                                   uint8_t, core_ops_range_Range__size_t,
-                                   Eurydice_slice),
-        uint8_t, void *);
-    Eurydice_slice uu____1 = Eurydice_slice_subslice(
-        out[1U],
-        (CLITERAL(core_ops_range_Range__size_t){
-            .start = (size_t)144U - (size_t)8U, .end = (size_t)144U}),
-        uint8_t, core_ops_range_Range__size_t, Eurydice_slice);
-    core_slice___Slice_T___copy_from_slice(
-        uu____1,
-        Eurydice_array_to_subslice(
-            (size_t)16U, u,
-            (CLITERAL(core_ops_range_Range__size_t){.start = (size_t)8U,
-                                                    .end = (size_t)16U}),
-            uint8_t, core_ops_range_Range__size_t, Eurydice_slice),
-        uint8_t, void *);
-  }
-}
-
-static KRML_MUSTINLINE void store_block_full___144size_t(
-    uint8_t (*s)[5U], uint8_t ret[2U][200U]) {
-  uint8_t out0[200U] = {0U};
-  uint8_t out1[200U] = {0U};
-  Eurydice_slice buf[2U] = {
-      Eurydice_array_to_slice((size_t)200U, out0, uint8_t, Eurydice_slice),
-      Eurydice_array_to_slice((size_t)200U, out1, uint8_t, Eurydice_slice)};
-  store_block___144size_t(s, buf);
-  uint8_t uu____0[200U];
-  memcpy(uu____0, out0, (size_t)200U * sizeof(uint8_t));
-  uint8_t uu____1[200U];
-  memcpy(uu____1, out1, (size_t)200U * sizeof(uint8_t));
-  memcpy(ret[0U], uu____0, (size_t)200U * sizeof(uint8_t));
-  memcpy(ret[1U], uu____1, (size_t)200U * sizeof(uint8_t));
-}
-
-static KRML_MUSTINLINE void store_block_full___144size_t0(
-    uint8_t (*a)[5U], uint8_t ret[2U][200U]) {
-  uint8_t ret0[2U][200U];
-  store_block_full___144size_t(a, ret0);
-  memcpy(ret, ret0, (size_t)2U * sizeof(uint8_t[200U]));
-}
-
-static KRML_MUSTINLINE void squeeze_first_and_last__uint8_t_2size_t_144size_t(
-    libcrux_sha3_generic_keccak_KeccakState__uint8_t__2size_t *s,
-    Eurydice_slice out[2U]) {
-  uint8_t b[2U][200U];
-  store_block_full___144size_t0(s->st, b);
-  KRML_MAYBE_FOR2(
-      i, (size_t)0U, (size_t)2U, (size_t)1U, size_t i0 = i;
-      Eurydice_slice uu____0 = out[i0]; uint8_t *uu____1 = b[i0];
-      core_ops_range_Range__size_t lit; lit.start = (size_t)0U;
-      lit.end = core_slice___Slice_T___len(out[i0], uint8_t, size_t);
-      core_slice___Slice_T___copy_from_slice(
-          uu____0,
-          Eurydice_array_to_subslice((size_t)200U, uu____1, lit, uint8_t,
-                                     core_ops_range_Range__size_t,
-                                     Eurydice_slice),
-          uint8_t, void *););
-}
-
-static KRML_MUSTINLINE void store_block___144size_t0(uint8_t (*a)[5U],
-                                                     Eurydice_slice b[2U]) {
-  store_block___144size_t(a, b);
-}
-
-static KRML_MUSTINLINE void squeeze_first_block__uint8_t_2size_t_144size_t(
-    libcrux_sha3_generic_keccak_KeccakState__uint8_t__2size_t *s,
-    Eurydice_slice out[2U]) {
-  store_block___144size_t0(s->st, out);
-}
-
-static KRML_MUSTINLINE void squeeze_next_block__uint8_t_2size_t_144size_t(
-    libcrux_sha3_generic_keccak_KeccakState__uint8_t__2size_t *s,
-    Eurydice_slice out[2U]) {
-  keccakf1600__uint8_t_2size_t(s);
-  store_block___144size_t0(s->st, out);
-}
-
-static KRML_MUSTINLINE void squeeze_last__uint8_t_2size_t_144size_t(
-    libcrux_sha3_generic_keccak_KeccakState__uint8_t__2size_t s,
-    Eurydice_slice out[2U]) {
-  keccakf1600__uint8_t_2size_t(&s);
-  uint8_t b[2U][200U];
-  store_block_full___144size_t0(s.st, b);
-  KRML_MAYBE_FOR2(
-      i, (size_t)0U, (size_t)2U, (size_t)1U, size_t i0 = i;
-      Eurydice_slice uu____0 = out[i0]; uint8_t *uu____1 = b[i0];
-      core_ops_range_Range__size_t lit; lit.start = (size_t)0U;
-      lit.end = core_slice___Slice_T___len(out[i0], uint8_t, size_t);
-      core_slice___Slice_T___copy_from_slice(
-          uu____0,
-          Eurydice_array_to_subslice((size_t)200U, uu____1, lit, uint8_t,
-                                     core_ops_range_Range__size_t,
-                                     Eurydice_slice),
-          uint8_t, void *););
-}
-
-static KRML_MUSTINLINE void keccak__uint8_t_2size_t_144size_t_6uint8_t(
-    Eurydice_slice data[2U], Eurydice_slice out[2U]) {
-  libcrux_sha3_generic_keccak_KeccakState__uint8_t__2size_t s =
-      new__uint8_t_2size_t();
-  for (size_t i = (size_t)0U;
-       i < core_slice___Slice_T___len(data[0U], uint8_t, size_t) / (size_t)144U;
-       i++) {
-    size_t i0 = i;
-    libcrux_sha3_generic_keccak_KeccakState__uint8_t__2size_t *uu____0 = &s;
-    Eurydice_slice uu____1[2U];
-    memcpy(uu____1, data, (size_t)2U * sizeof(Eurydice_slice));
-    Eurydice_slice ret[2U];
-    slice_n(uu____1, i0 * (size_t)144U, (size_t)144U, ret);
-    absorb_block__uint8_t_2size_t_144size_t(uu____0, ret);
-  }
-  size_t rem =
-      core_slice___Slice_T___len(data[0U], uint8_t, size_t) % (size_t)144U;
-  libcrux_sha3_generic_keccak_KeccakState__uint8_t__2size_t *uu____2 = &s;
-  Eurydice_slice uu____3[2U];
-  memcpy(uu____3, data, (size_t)2U * sizeof(Eurydice_slice));
-  Eurydice_slice ret[2U];
-  slice_n(uu____3, core_slice___Slice_T___len(data[0U], uint8_t, size_t) - rem,
-          rem, ret);
-  absorb_final__uint8_t_2size_t_144size_t_6uint8_t(uu____2, ret);
-  size_t outlen = core_slice___Slice_T___len(out[0U], uint8_t, size_t);
-  size_t blocks = outlen / (size_t)144U;
-  size_t last = outlen - outlen % (size_t)144U;
-  if (blocks == (size_t)0U) {
-    squeeze_first_and_last__uint8_t_2size_t_144size_t(&s, out);
-  } else {
-    K___Eurydice_slice_uint8_t_2size_t__Eurydice_slice_uint8_t_2size_t_
-        uu____4 = split_at_mut_n(out, (size_t)144U);
-    Eurydice_slice o0[2U];
-    memcpy(o0, uu____4.fst, (size_t)2U * sizeof(Eurydice_slice));
-    Eurydice_slice o1[2U];
-    memcpy(o1, uu____4.snd, (size_t)2U * sizeof(Eurydice_slice));
-    squeeze_first_block__uint8_t_2size_t_144size_t(&s, o0);
-    core_ops_range_Range__size_t iter =
-        core_iter_traits_collect___core__iter__traits__collect__IntoIterator_for_I__1__into_iter(
-            (CLITERAL(core_ops_range_Range__size_t){.start = (size_t)1U,
-                                                    .end = blocks}),
-            core_ops_range_Range__size_t, core_ops_range_Range__size_t);
-    while (true) {
-      if (core_iter_range___core__iter__traits__iterator__Iterator_for_core__ops__range__Range_A___6__next(
-              &iter, size_t, core_option_Option__size_t)
-              .tag == core_option_None) {
-        break;
-      } else {
-        K___Eurydice_slice_uint8_t_2size_t__Eurydice_slice_uint8_t_2size_t_
-            uu____5 = split_at_mut_n(o1, (size_t)144U);
-        Eurydice_slice o[2U];
-        memcpy(o, uu____5.fst, (size_t)2U * sizeof(Eurydice_slice));
-        Eurydice_slice orest[2U];
-        memcpy(orest, uu____5.snd, (size_t)2U * sizeof(Eurydice_slice));
-        squeeze_next_block__uint8_t_2size_t_144size_t(&s, o);
-        memcpy(o1, orest, (size_t)2U * sizeof(Eurydice_slice));
-      }
-    }
-    if (last < outlen) {
-      squeeze_last__uint8_t_2size_t_144size_t(s, o1);
-    }
-  }
-}
-
-static KRML_MUSTINLINE void keccakx2___144size_t_6uint8_t(
-    Eurydice_slice data[2U], Eurydice_slice out[2U]) {
-  Eurydice_slice uu____0[2U];
-  memcpy(uu____0, data, (size_t)2U * sizeof(Eurydice_slice));
-  keccak__uint8_t_2size_t_144size_t_6uint8_t(uu____0, out);
+KRML_MUSTINLINE void
+libcrux_sha3_neon_x2_incremental_shake128_squeeze_first_three_blocks(
+    libcrux_sha3_neon_x2_incremental_KeccakState *s, Eurydice_slice out0,
+    Eurydice_slice out1) {
+  KRML_HOST_EPRINTF("KaRaMeL abort at %s:%d\n%s\n", __FILE__, __LINE__,
+                    "panic!");
+  KRML_HOST_EXIT(255U);
 }
 
 KRML_MUSTINLINE void libcrux_sha3_neon_sha224(Eurydice_slice digest,
                                               Eurydice_slice data) {
-  uint8_t dummy[28U] = {0U};
-  Eurydice_slice uu____0[2U] = {data, data};
-  Eurydice_slice buf[2U] = {
-      digest,
-      Eurydice_array_to_slice((size_t)28U, dummy, uint8_t, Eurydice_slice)};
-  keccakx2___144size_t_6uint8_t(uu____0, buf);
-}
-
-static KRML_MUSTINLINE void load_block___104size_t(uint8_t (*s)[5U],
-                                                   Eurydice_slice blocks[2U]) {
-  for (size_t i = (size_t)0U; i < (size_t)104U / (size_t)16U; i++) {
-    size_t i0 = i;
-    uint8_t v0 = libcrux_intrinsics_arm64_extract__vld1q_bytes_u64(
-        Eurydice_slice_subslice(blocks[0U],
-                                (CLITERAL(core_ops_range_Range__size_t){
-                                    .start = (size_t)16U * i0,
-                                    .end = (size_t)16U * (i0 + (size_t)1U)}),
-                                uint8_t, core_ops_range_Range__size_t,
-                                Eurydice_slice));
-    uint8_t v1 = libcrux_intrinsics_arm64_extract__vld1q_bytes_u64(
-        Eurydice_slice_subslice(blocks[1U],
-                                (CLITERAL(core_ops_range_Range__size_t){
-                                    .start = (size_t)16U * i0,
-                                    .end = (size_t)16U * (i0 + (size_t)1U)}),
-                                uint8_t, core_ops_range_Range__size_t,
-                                Eurydice_slice));
-    uint8_t uu____0 =
-        s[(size_t)2U * i0 / (size_t)5U][(size_t)2U * i0 % (size_t)5U];
-    uint8_t uu____1 = libcrux_intrinsics_arm64_extract__veorq_u64(
-        uu____0, libcrux_intrinsics_arm64_extract__vtrn1q_u64(v0, v1));
-    s[(size_t)2U * i0 / (size_t)5U][(size_t)2U * i0 % (size_t)5U] = uu____1;
-    uint8_t uu____2 = s[((size_t)2U * i0 + (size_t)1U) / (size_t)5U]
-                       [((size_t)2U * i0 + (size_t)1U) % (size_t)5U];
-    uint8_t uu____3 = libcrux_intrinsics_arm64_extract__veorq_u64(
-        uu____2, libcrux_intrinsics_arm64_extract__vtrn2q_u64(v0, v1));
-    s[((size_t)2U * i0 + (size_t)1U) / (size_t)5U]
-     [((size_t)2U * i0 + (size_t)1U) % (size_t)5U] = uu____3;
-  }
-  if ((size_t)104U % (size_t)16U != (size_t)0U) {
-    size_t i = ((size_t)104U / (size_t)8U - (size_t)1U) / (size_t)5U;
-    size_t j = ((size_t)104U / (size_t)8U - (size_t)1U) % (size_t)5U;
-    uint64_t u[2U] = {0U};
-    uint8_t ret[8U];
-    core_result_Result__uint8_t_8size_t__core_array_TryFromSliceError dst0;
-    Eurydice_slice_to_array2(
-        &dst0,
-        Eurydice_slice_subslice(
-            blocks[0U],
-            (CLITERAL(core_ops_range_Range__size_t){
-                .start = (size_t)104U - (size_t)8U, .end = (size_t)104U}),
-            uint8_t, core_ops_range_Range__size_t, Eurydice_slice),
-        Eurydice_slice, uint8_t[8U], void *);
-    core_result__core__result__Result_T__E___unwrap__uint8_t_8size_t__core_array_TryFromSliceError(
-        dst0, ret);
-    uint64_t uu____4 = core_num__u64_9__from_le_bytes(ret);
-    u[0U] = uu____4;
-    uint8_t ret0[8U];
-    core_result_Result__uint8_t_8size_t__core_array_TryFromSliceError dst;
-    Eurydice_slice_to_array2(
-        &dst,
-        Eurydice_slice_subslice(
-            blocks[1U],
-            (CLITERAL(core_ops_range_Range__size_t){
-                .start = (size_t)104U - (size_t)8U, .end = (size_t)104U}),
-            uint8_t, core_ops_range_Range__size_t, Eurydice_slice),
-        Eurydice_slice, uint8_t[8U], void *);
-    core_result__core__result__Result_T__E___unwrap__uint8_t_8size_t__core_array_TryFromSliceError(
-        dst, ret0);
-    uint64_t uu____5 = core_num__u64_9__from_le_bytes(ret0);
-    u[1U] = uu____5;
-    uint8_t uvec = libcrux_intrinsics_arm64_extract__vld1q_u64(
-        Eurydice_array_to_slice((size_t)2U, u, uint64_t, Eurydice_slice));
-    uint8_t uu____6 =
-        libcrux_intrinsics_arm64_extract__veorq_u64(s[i][j], uvec);
-    s[i][j] = uu____6;
-  }
-}
-
-static KRML_MUSTINLINE void load_block___104size_t0(uint8_t (*a)[5U],
-                                                    Eurydice_slice b[2U]) {
-  uint8_t(*uu____0)[5U] = a;
-  Eurydice_slice uu____1[2U];
-  memcpy(uu____1, b, (size_t)2U * sizeof(Eurydice_slice));
-  load_block___104size_t(uu____0, uu____1);
-}
-
-static KRML_MUSTINLINE void absorb_block__uint8_t_2size_t_104size_t(
-    libcrux_sha3_generic_keccak_KeccakState__uint8_t__2size_t *s,
-    Eurydice_slice blocks[2U]) {
-  uint8_t(*uu____0)[5U] = s->st;
-  Eurydice_slice uu____1[2U];
-  memcpy(uu____1, blocks, (size_t)2U * sizeof(Eurydice_slice));
-  load_block___104size_t0(uu____0, uu____1);
-  keccakf1600__uint8_t_2size_t(s);
-}
-
-static KRML_MUSTINLINE void load_block_full___104size_t(
-    uint8_t (*s)[5U], uint8_t blocks[2U][200U]) {
-  Eurydice_slice buf[2U] = {Eurydice_array_to_slice((size_t)200U, blocks[0U],
-                                                    uint8_t, Eurydice_slice),
-                            Eurydice_array_to_slice((size_t)200U, blocks[1U],
-                                                    uint8_t, Eurydice_slice)};
-  load_block___104size_t(s, buf);
-}
-
-static KRML_MUSTINLINE void load_block_full___104size_t0(uint8_t (*a)[5U],
-                                                         uint8_t b[2U][200U]) {
-  uint8_t(*uu____0)[5U] = a;
-  uint8_t uu____1[2U][200U];
-  memcpy(uu____1, b, (size_t)2U * sizeof(uint8_t[200U]));
-  load_block_full___104size_t(uu____0, uu____1);
-}
-
-static KRML_MUSTINLINE void absorb_final__uint8_t_2size_t_104size_t_6uint8_t(
-    libcrux_sha3_generic_keccak_KeccakState__uint8_t__2size_t *s,
-    Eurydice_slice last[2U]) {
-  size_t last_len = core_slice___Slice_T___len(last[0U], uint8_t, size_t);
-  uint8_t blocks[2U][200U] = {{0U}};
-  KRML_MAYBE_FOR2(
-      i, (size_t)0U, (size_t)2U, (size_t)1U, size_t i0 = i;
-      if (last_len > (size_t)0U) {
-        Eurydice_slice uu____0 = Eurydice_array_to_subslice(
-            (size_t)200U, blocks[i0],
-            (CLITERAL(core_ops_range_Range__size_t){.start = (size_t)0U,
-                                                    .end = last_len}),
-            uint8_t, core_ops_range_Range__size_t, Eurydice_slice);
-        core_slice___Slice_T___copy_from_slice(uu____0, last[i0], uint8_t,
-                                               void *);
-      } blocks[i0][last_len] = 6U;
-      size_t uu____1 = i0; size_t uu____2 = (size_t)104U - (size_t)1U;
-      blocks[uu____1][uu____2] = (uint32_t)blocks[uu____1][uu____2] | 128U;);
-  uint8_t(*uu____3)[5U] = s->st;
-  uint8_t uu____4[2U][200U];
-  memcpy(uu____4, blocks, (size_t)2U * sizeof(uint8_t[200U]));
-  load_block_full___104size_t0(uu____3, uu____4);
-  keccakf1600__uint8_t_2size_t(s);
-}
-
-static KRML_MUSTINLINE void store_block___104size_t(uint8_t (*s)[5U],
-                                                    Eurydice_slice out[2U]) {
-  for (size_t i = (size_t)0U; i < (size_t)104U / (size_t)16U; i++) {
-    size_t i0 = i;
-    uint8_t v0 = libcrux_intrinsics_arm64_extract__vtrn1q_u64(
-        s[(size_t)2U * i0 / (size_t)5U][(size_t)2U * i0 % (size_t)5U],
-        s[((size_t)2U * i0 + (size_t)1U) / (size_t)5U]
-         [((size_t)2U * i0 + (size_t)1U) % (size_t)5U]);
-    uint8_t v1 = libcrux_intrinsics_arm64_extract__vtrn2q_u64(
-        s[(size_t)2U * i0 / (size_t)5U][(size_t)2U * i0 % (size_t)5U],
-        s[((size_t)2U * i0 + (size_t)1U) / (size_t)5U]
-         [((size_t)2U * i0 + (size_t)1U) % (size_t)5U]);
-    libcrux_intrinsics_arm64_extract__vst1q_bytes_u64(
-        Eurydice_slice_subslice(out[0U],
-                                (CLITERAL(core_ops_range_Range__size_t){
-                                    .start = (size_t)16U * i0,
-                                    .end = (size_t)16U * (i0 + (size_t)1U)}),
-                                uint8_t, core_ops_range_Range__size_t,
-                                Eurydice_slice),
-        v0);
-    libcrux_intrinsics_arm64_extract__vst1q_bytes_u64(
-        Eurydice_slice_subslice(out[1U],
-                                (CLITERAL(core_ops_range_Range__size_t){
-                                    .start = (size_t)16U * i0,
-                                    .end = (size_t)16U * (i0 + (size_t)1U)}),
-                                uint8_t, core_ops_range_Range__size_t,
-                                Eurydice_slice),
-        v1);
-  }
-  if ((size_t)104U % (size_t)16U != (size_t)0U) {
-    size_t i = ((size_t)104U / (size_t)8U - (size_t)1U) / (size_t)5U;
-    size_t j = ((size_t)104U / (size_t)8U - (size_t)1U) % (size_t)5U;
-    uint8_t u[16U] = {0U};
-    libcrux_intrinsics_arm64_extract__vst1q_bytes_u64(
-        Eurydice_array_to_slice((size_t)16U, u, uint8_t, Eurydice_slice),
-        s[i][j]);
-    Eurydice_slice uu____0 = Eurydice_slice_subslice(
-        out[0U],
-        (CLITERAL(core_ops_range_Range__size_t){
-            .start = (size_t)104U - (size_t)8U, .end = (size_t)104U}),
-        uint8_t, core_ops_range_Range__size_t, Eurydice_slice);
-    core_slice___Slice_T___copy_from_slice(
-        uu____0,
-        Eurydice_array_to_subslice((size_t)16U, u,
-                                   (CLITERAL(core_ops_range_Range__size_t){
-                                       .start = (size_t)0U, .end = (size_t)8U}),
-                                   uint8_t, core_ops_range_Range__size_t,
-                                   Eurydice_slice),
-        uint8_t, void *);
-    Eurydice_slice uu____1 = Eurydice_slice_subslice(
-        out[1U],
-        (CLITERAL(core_ops_range_Range__size_t){
-            .start = (size_t)104U - (size_t)8U, .end = (size_t)104U}),
-        uint8_t, core_ops_range_Range__size_t, Eurydice_slice);
-    core_slice___Slice_T___copy_from_slice(
-        uu____1,
-        Eurydice_array_to_subslice(
-            (size_t)16U, u,
-            (CLITERAL(core_ops_range_Range__size_t){.start = (size_t)8U,
-                                                    .end = (size_t)16U}),
-            uint8_t, core_ops_range_Range__size_t, Eurydice_slice),
-        uint8_t, void *);
-  }
-}
-
-static KRML_MUSTINLINE void store_block_full___104size_t(
-    uint8_t (*s)[5U], uint8_t ret[2U][200U]) {
-  uint8_t out0[200U] = {0U};
-  uint8_t out1[200U] = {0U};
-  Eurydice_slice buf[2U] = {
-      Eurydice_array_to_slice((size_t)200U, out0, uint8_t, Eurydice_slice),
-      Eurydice_array_to_slice((size_t)200U, out1, uint8_t, Eurydice_slice)};
-  store_block___104size_t(s, buf);
-  uint8_t uu____0[200U];
-  memcpy(uu____0, out0, (size_t)200U * sizeof(uint8_t));
-  uint8_t uu____1[200U];
-  memcpy(uu____1, out1, (size_t)200U * sizeof(uint8_t));
-  memcpy(ret[0U], uu____0, (size_t)200U * sizeof(uint8_t));
-  memcpy(ret[1U], uu____1, (size_t)200U * sizeof(uint8_t));
-}
-
-static KRML_MUSTINLINE void store_block_full___104size_t0(
-    uint8_t (*a)[5U], uint8_t ret[2U][200U]) {
-  uint8_t ret0[2U][200U];
-  store_block_full___104size_t(a, ret0);
-  memcpy(ret, ret0, (size_t)2U * sizeof(uint8_t[200U]));
-}
-
-static KRML_MUSTINLINE void squeeze_first_and_last__uint8_t_2size_t_104size_t(
-    libcrux_sha3_generic_keccak_KeccakState__uint8_t__2size_t *s,
-    Eurydice_slice out[2U]) {
-  uint8_t b[2U][200U];
-  store_block_full___104size_t0(s->st, b);
-  KRML_MAYBE_FOR2(
-      i, (size_t)0U, (size_t)2U, (size_t)1U, size_t i0 = i;
-      Eurydice_slice uu____0 = out[i0]; uint8_t *uu____1 = b[i0];
-      core_ops_range_Range__size_t lit; lit.start = (size_t)0U;
-      lit.end = core_slice___Slice_T___len(out[i0], uint8_t, size_t);
-      core_slice___Slice_T___copy_from_slice(
-          uu____0,
-          Eurydice_array_to_subslice((size_t)200U, uu____1, lit, uint8_t,
-                                     core_ops_range_Range__size_t,
-                                     Eurydice_slice),
-          uint8_t, void *););
-}
-
-static KRML_MUSTINLINE void store_block___104size_t0(uint8_t (*a)[5U],
-                                                     Eurydice_slice b[2U]) {
-  store_block___104size_t(a, b);
-}
-
-static KRML_MUSTINLINE void squeeze_first_block__uint8_t_2size_t_104size_t(
-    libcrux_sha3_generic_keccak_KeccakState__uint8_t__2size_t *s,
-    Eurydice_slice out[2U]) {
-  store_block___104size_t0(s->st, out);
-}
-
-static KRML_MUSTINLINE void squeeze_next_block__uint8_t_2size_t_104size_t(
-    libcrux_sha3_generic_keccak_KeccakState__uint8_t__2size_t *s,
-    Eurydice_slice out[2U]) {
-  keccakf1600__uint8_t_2size_t(s);
-  store_block___104size_t0(s->st, out);
-}
-
-static KRML_MUSTINLINE void squeeze_last__uint8_t_2size_t_104size_t(
-    libcrux_sha3_generic_keccak_KeccakState__uint8_t__2size_t s,
-    Eurydice_slice out[2U]) {
-  keccakf1600__uint8_t_2size_t(&s);
-  uint8_t b[2U][200U];
-  store_block_full___104size_t0(s.st, b);
-  KRML_MAYBE_FOR2(
-      i, (size_t)0U, (size_t)2U, (size_t)1U, size_t i0 = i;
-      Eurydice_slice uu____0 = out[i0]; uint8_t *uu____1 = b[i0];
-      core_ops_range_Range__size_t lit; lit.start = (size_t)0U;
-      lit.end = core_slice___Slice_T___len(out[i0], uint8_t, size_t);
-      core_slice___Slice_T___copy_from_slice(
-          uu____0,
-          Eurydice_array_to_subslice((size_t)200U, uu____1, lit, uint8_t,
-                                     core_ops_range_Range__size_t,
-                                     Eurydice_slice),
-          uint8_t, void *););
-}
-
-static KRML_MUSTINLINE void keccak__uint8_t_2size_t_104size_t_6uint8_t(
-    Eurydice_slice data[2U], Eurydice_slice out[2U]) {
-  libcrux_sha3_generic_keccak_KeccakState__uint8_t__2size_t s =
-      new__uint8_t_2size_t();
-  for (size_t i = (size_t)0U;
-       i < core_slice___Slice_T___len(data[0U], uint8_t, size_t) / (size_t)104U;
-       i++) {
-    size_t i0 = i;
-    libcrux_sha3_generic_keccak_KeccakState__uint8_t__2size_t *uu____0 = &s;
-    Eurydice_slice uu____1[2U];
-    memcpy(uu____1, data, (size_t)2U * sizeof(Eurydice_slice));
-    Eurydice_slice ret[2U];
-    slice_n(uu____1, i0 * (size_t)104U, (size_t)104U, ret);
-    absorb_block__uint8_t_2size_t_104size_t(uu____0, ret);
-  }
-  size_t rem =
-      core_slice___Slice_T___len(data[0U], uint8_t, size_t) % (size_t)104U;
-  libcrux_sha3_generic_keccak_KeccakState__uint8_t__2size_t *uu____2 = &s;
-  Eurydice_slice uu____3[2U];
-  memcpy(uu____3, data, (size_t)2U * sizeof(Eurydice_slice));
-  Eurydice_slice ret[2U];
-  slice_n(uu____3, core_slice___Slice_T___len(data[0U], uint8_t, size_t) - rem,
-          rem, ret);
-  absorb_final__uint8_t_2size_t_104size_t_6uint8_t(uu____2, ret);
-  size_t outlen = core_slice___Slice_T___len(out[0U], uint8_t, size_t);
-  size_t blocks = outlen / (size_t)104U;
-  size_t last = outlen - outlen % (size_t)104U;
-  if (blocks == (size_t)0U) {
-    squeeze_first_and_last__uint8_t_2size_t_104size_t(&s, out);
-  } else {
-    K___Eurydice_slice_uint8_t_2size_t__Eurydice_slice_uint8_t_2size_t_
-        uu____4 = split_at_mut_n(out, (size_t)104U);
-    Eurydice_slice o0[2U];
-    memcpy(o0, uu____4.fst, (size_t)2U * sizeof(Eurydice_slice));
-    Eurydice_slice o1[2U];
-    memcpy(o1, uu____4.snd, (size_t)2U * sizeof(Eurydice_slice));
-    squeeze_first_block__uint8_t_2size_t_104size_t(&s, o0);
-    core_ops_range_Range__size_t iter =
-        core_iter_traits_collect___core__iter__traits__collect__IntoIterator_for_I__1__into_iter(
-            (CLITERAL(core_ops_range_Range__size_t){.start = (size_t)1U,
-                                                    .end = blocks}),
-            core_ops_range_Range__size_t, core_ops_range_Range__size_t);
-    while (true) {
-      if (core_iter_range___core__iter__traits__iterator__Iterator_for_core__ops__range__Range_A___6__next(
-              &iter, size_t, core_option_Option__size_t)
-              .tag == core_option_None) {
-        break;
-      } else {
-        K___Eurydice_slice_uint8_t_2size_t__Eurydice_slice_uint8_t_2size_t_
-            uu____5 = split_at_mut_n(o1, (size_t)104U);
-        Eurydice_slice o[2U];
-        memcpy(o, uu____5.fst, (size_t)2U * sizeof(Eurydice_slice));
-        Eurydice_slice orest[2U];
-        memcpy(orest, uu____5.snd, (size_t)2U * sizeof(Eurydice_slice));
-        squeeze_next_block__uint8_t_2size_t_104size_t(&s, o);
-        memcpy(o1, orest, (size_t)2U * sizeof(Eurydice_slice));
-      }
-    }
-    if (last < outlen) {
-      squeeze_last__uint8_t_2size_t_104size_t(s, o1);
-    }
-  }
-}
-
-static KRML_MUSTINLINE void keccakx2___104size_t_6uint8_t(
-    Eurydice_slice data[2U], Eurydice_slice out[2U]) {
-  Eurydice_slice uu____0[2U];
-  memcpy(uu____0, data, (size_t)2U * sizeof(Eurydice_slice));
-  keccak__uint8_t_2size_t_104size_t_6uint8_t(uu____0, out);
+  KRML_HOST_EPRINTF("KaRaMeL abort at %s:%d\n%s\n", __FILE__, __LINE__,
+                    "panic!");
+  KRML_HOST_EXIT(255U);
 }
 
 KRML_MUSTINLINE void libcrux_sha3_neon_sha384(Eurydice_slice digest,
                                               Eurydice_slice data) {
-  uint8_t dummy[48U] = {0U};
-  Eurydice_slice uu____0[2U] = {data, data};
-  Eurydice_slice buf[2U] = {
-      digest,
-      Eurydice_array_to_slice((size_t)48U, dummy, uint8_t, Eurydice_slice)};
-  keccakx2___104size_t_6uint8_t(uu____0, buf);
+  KRML_HOST_EPRINTF("KaRaMeL abort at %s:%d\n%s\n", __FILE__, __LINE__,
+                    "panic!");
+  KRML_HOST_EXIT(255U);
 }