/*
 * SPDX-FileCopyrightText: 2024 Cryspen Sarl <info@cryspen.com>
 *
 * SPDX-License-Identifier: MIT or Apache-2.0
 *
 * This code was generated with the following revisions:
<<<<<<< HEAD
 * Charon: 920e78bb15250348a7a7a938e8023148e0a249bf
 * Eurydice: 8db8a4838ea46c9ac681ba1051d1d296dd0d54b7
 * Karamel: 65aab550cf3ba36d52ae6ad1ad962bb573406395
 * F*: a32b316e521fa4f239b610ec8f1d15e78d62cbe8
 * Libcrux: d992e8bff91dab77b6f0abebf16384ce422b310c
=======
 * Charon: 3f6d1c304e0e5bef1e9e2ea65aec703661b05f39
 * Eurydice: 392674166bac86e60f5fffa861181a398fdc3896
 * Karamel: fc56fce6a58754766809845f88fc62063b2c6b92
 * F*: a32b316e521fa4f239b610ec8f1d15e78d62cbe8-dirty
 * Libcrux: 75bf8bca5f9903b4f6e8fba693d61af1415d512f
>>>>>>> ef25d687
 */

#include "internal/libcrux_mlkem_neon.h"

#include "internal/libcrux_core.h"
#include "internal/libcrux_mlkem_portable.h"

KRML_MUSTINLINE void libcrux_ml_kem_hash_functions_neon_G(Eurydice_slice input,
                                                          uint8_t ret[64U]) {
  uint8_t digest[64U] = {0U};
  libcrux_sha3_neon_sha512(
      Eurydice_array_to_slice((size_t)64U, digest, uint8_t, Eurydice_slice),
      input);
  memcpy(ret, digest, (size_t)64U * sizeof(uint8_t));
}

KRML_MUSTINLINE void libcrux_ml_kem_hash_functions_neon_H(Eurydice_slice input,
                                                          uint8_t ret[32U]) {
  uint8_t digest[32U] = {0U};
  libcrux_sha3_neon_sha256(
      Eurydice_array_to_slice((size_t)32U, digest, uint8_t, Eurydice_slice),
      input);
  memcpy(ret, digest, (size_t)32U * sizeof(uint8_t));
}

KRML_MUSTINLINE libcrux_ml_kem_vector_neon_vector_type_SIMD128Vector
libcrux_ml_kem_vector_neon_vector_type_ZERO(void) {
  uint8_t uu____0 = libcrux_intrinsics_arm64_extract__vdupq_n_s16((int16_t)0);
  return (CLITERAL(libcrux_ml_kem_vector_neon_vector_type_SIMD128Vector){
      .low = uu____0,
      .high = libcrux_intrinsics_arm64_extract__vdupq_n_s16((int16_t)0)});
}

KRML_MUSTINLINE libcrux_ml_kem_vector_neon_vector_type_SIMD128Vector
libcrux_ml_kem_vector_neon___libcrux_ml_kem__vector__traits__Operations_for_libcrux_ml_kem__vector__neon__vector_type__SIMD128Vector___ZERO(
    void) {
  return libcrux_ml_kem_vector_neon_vector_type_ZERO();
}

KRML_MUSTINLINE libcrux_ml_kem_vector_neon_vector_type_SIMD128Vector
libcrux_ml_kem_vector_neon_vector_type_from_i16_array(Eurydice_slice array) {
  uint8_t uu____0 =
      libcrux_intrinsics_arm64_extract__vld1q_s16(Eurydice_slice_subslice(
          array,
          (CLITERAL(core_ops_range_Range__size_t){.start = (size_t)0U,
                                                  .end = (size_t)8U}),
          int16_t, core_ops_range_Range__size_t, Eurydice_slice));
  return (CLITERAL(libcrux_ml_kem_vector_neon_vector_type_SIMD128Vector){
      .low = uu____0,
      .high =
          libcrux_intrinsics_arm64_extract__vld1q_s16(Eurydice_slice_subslice(
              array,
              (CLITERAL(core_ops_range_Range__size_t){.start = (size_t)8U,
                                                      .end = (size_t)16U}),
              int16_t, core_ops_range_Range__size_t, Eurydice_slice))});
}

libcrux_ml_kem_vector_neon_vector_type_SIMD128Vector
libcrux_ml_kem_vector_neon___libcrux_ml_kem__vector__traits__Operations_for_libcrux_ml_kem__vector__neon__vector_type__SIMD128Vector___from_i16_array(
    Eurydice_slice array) {
  return libcrux_ml_kem_vector_neon_vector_type_from_i16_array(array);
}

KRML_MUSTINLINE void libcrux_ml_kem_vector_neon_vector_type_to_i16_array(
    libcrux_ml_kem_vector_neon_vector_type_SIMD128Vector v, int16_t ret[16U]) {
  int16_t out[16U] = {0U};
  libcrux_intrinsics_arm64_extract__vst1q_s16(
      Eurydice_array_to_subslice((size_t)16U, out,
                                 (CLITERAL(core_ops_range_Range__size_t){
                                     .start = (size_t)0U, .end = (size_t)8U}),
                                 int16_t, core_ops_range_Range__size_t,
                                 Eurydice_slice),
      v.low);
  libcrux_intrinsics_arm64_extract__vst1q_s16(
      Eurydice_array_to_subslice((size_t)16U, out,
                                 (CLITERAL(core_ops_range_Range__size_t){
                                     .start = (size_t)8U, .end = (size_t)16U}),
                                 int16_t, core_ops_range_Range__size_t,
                                 Eurydice_slice),
      v.high);
  memcpy(ret, out, (size_t)16U * sizeof(int16_t));
}

void libcrux_ml_kem_vector_neon___libcrux_ml_kem__vector__traits__Operations_for_libcrux_ml_kem__vector__neon__vector_type__SIMD128Vector___to_i16_array(
    libcrux_ml_kem_vector_neon_vector_type_SIMD128Vector x, int16_t ret[16U]) {
  int16_t ret0[16U];
  libcrux_ml_kem_vector_neon_vector_type_to_i16_array(x, ret0);
  memcpy(ret, ret0, (size_t)16U * sizeof(int16_t));
}

KRML_MUSTINLINE libcrux_ml_kem_vector_neon_vector_type_SIMD128Vector
libcrux_ml_kem_vector_neon_arithmetic_add(
    libcrux_ml_kem_vector_neon_vector_type_SIMD128Vector lhs,
    libcrux_ml_kem_vector_neon_vector_type_SIMD128Vector *rhs) {
  lhs.low = libcrux_intrinsics_arm64_extract__vaddq_s16(lhs.low, rhs->low);
  lhs.high = libcrux_intrinsics_arm64_extract__vaddq_s16(lhs.high, rhs->high);
  return lhs;
}

libcrux_ml_kem_vector_neon_vector_type_SIMD128Vector
libcrux_ml_kem_vector_neon___libcrux_ml_kem__vector__traits__Operations_for_libcrux_ml_kem__vector__neon__vector_type__SIMD128Vector___add(
    libcrux_ml_kem_vector_neon_vector_type_SIMD128Vector lhs,
    libcrux_ml_kem_vector_neon_vector_type_SIMD128Vector *rhs) {
  return libcrux_ml_kem_vector_neon_arithmetic_add(lhs, rhs);
}

KRML_MUSTINLINE libcrux_ml_kem_vector_neon_vector_type_SIMD128Vector
libcrux_ml_kem_vector_neon_arithmetic_sub(
    libcrux_ml_kem_vector_neon_vector_type_SIMD128Vector lhs,
    libcrux_ml_kem_vector_neon_vector_type_SIMD128Vector *rhs) {
  lhs.low = libcrux_intrinsics_arm64_extract__vsubq_s16(lhs.low, rhs->low);
  lhs.high = libcrux_intrinsics_arm64_extract__vsubq_s16(lhs.high, rhs->high);
  return lhs;
}

libcrux_ml_kem_vector_neon_vector_type_SIMD128Vector
libcrux_ml_kem_vector_neon___libcrux_ml_kem__vector__traits__Operations_for_libcrux_ml_kem__vector__neon__vector_type__SIMD128Vector___sub(
    libcrux_ml_kem_vector_neon_vector_type_SIMD128Vector lhs,
    libcrux_ml_kem_vector_neon_vector_type_SIMD128Vector *rhs) {
  return libcrux_ml_kem_vector_neon_arithmetic_sub(lhs, rhs);
}

KRML_MUSTINLINE libcrux_ml_kem_vector_neon_vector_type_SIMD128Vector
libcrux_ml_kem_vector_neon_arithmetic_multiply_by_constant(
    libcrux_ml_kem_vector_neon_vector_type_SIMD128Vector v, int16_t c) {
  v.low = libcrux_intrinsics_arm64_extract__vmulq_n_s16(v.low, c);
  v.high = libcrux_intrinsics_arm64_extract__vmulq_n_s16(v.high, c);
  return v;
}

libcrux_ml_kem_vector_neon_vector_type_SIMD128Vector
libcrux_ml_kem_vector_neon___libcrux_ml_kem__vector__traits__Operations_for_libcrux_ml_kem__vector__neon__vector_type__SIMD128Vector___multiply_by_constant(
    libcrux_ml_kem_vector_neon_vector_type_SIMD128Vector v, int16_t c) {
  return libcrux_ml_kem_vector_neon_arithmetic_multiply_by_constant(v, c);
}

KRML_MUSTINLINE libcrux_ml_kem_vector_neon_vector_type_SIMD128Vector
libcrux_ml_kem_vector_neon_arithmetic_bitwise_and_with_constant(
    libcrux_ml_kem_vector_neon_vector_type_SIMD128Vector v, int16_t c) {
  uint8_t c0 = libcrux_intrinsics_arm64_extract__vdupq_n_s16(c);
  v.low = libcrux_intrinsics_arm64_extract__vandq_s16(v.low, c0);
  v.high = libcrux_intrinsics_arm64_extract__vandq_s16(v.high, c0);
  return v;
}

libcrux_ml_kem_vector_neon_vector_type_SIMD128Vector
libcrux_ml_kem_vector_neon___libcrux_ml_kem__vector__traits__Operations_for_libcrux_ml_kem__vector__neon__vector_type__SIMD128Vector___bitwise_and_with_constant(
    libcrux_ml_kem_vector_neon_vector_type_SIMD128Vector v, int16_t c) {
  return libcrux_ml_kem_vector_neon_arithmetic_bitwise_and_with_constant(v, c);
}

KRML_MUSTINLINE libcrux_ml_kem_vector_neon_vector_type_SIMD128Vector
libcrux_ml_kem_vector_neon_arithmetic_cond_subtract_3329(
    libcrux_ml_kem_vector_neon_vector_type_SIMD128Vector v) {
  uint8_t c = libcrux_intrinsics_arm64_extract__vdupq_n_s16((int16_t)3329);
  uint8_t m0 = libcrux_intrinsics_arm64_extract__vcgeq_s16(v.low, c);
  uint8_t m1 = libcrux_intrinsics_arm64_extract__vcgeq_s16(v.high, c);
  uint8_t uu____0 = c;
  uint8_t c0 = libcrux_intrinsics_arm64_extract__vandq_s16(
      uu____0, libcrux_intrinsics_arm64_extract__vreinterpretq_s16_u16(m0));
  uint8_t uu____1 = c;
  uint8_t c1 = libcrux_intrinsics_arm64_extract__vandq_s16(
      uu____1, libcrux_intrinsics_arm64_extract__vreinterpretq_s16_u16(m1));
  v.low = libcrux_intrinsics_arm64_extract__vsubq_s16(v.low, c0);
  v.high = libcrux_intrinsics_arm64_extract__vsubq_s16(v.high, c1);
  return v;
}

libcrux_ml_kem_vector_neon_vector_type_SIMD128Vector
libcrux_ml_kem_vector_neon___libcrux_ml_kem__vector__traits__Operations_for_libcrux_ml_kem__vector__neon__vector_type__SIMD128Vector___cond_subtract_3329(
    libcrux_ml_kem_vector_neon_vector_type_SIMD128Vector v) {
  return libcrux_ml_kem_vector_neon_arithmetic_cond_subtract_3329(v);
}

KRML_MUSTINLINE uint8_t
libcrux_ml_kem_vector_neon_arithmetic_barrett_reduce_int16x8_t(uint8_t v) {
  uint8_t adder = libcrux_intrinsics_arm64_extract__vdupq_n_s16((int16_t)1024);
  uint8_t vec = libcrux_intrinsics_arm64_extract__vqdmulhq_n_s16(
      v, LIBCRUX_ML_KEM_VECTOR_NEON_ARITHMETIC_BARRETT_MULTIPLIER);
  uint8_t vec0 = libcrux_intrinsics_arm64_extract__vaddq_s16(vec, adder);
  uint8_t quotient =
      libcrux_intrinsics_arm64_extract__vshrq_n_s16((int32_t)11, vec0, uint8_t);
  uint8_t sub = libcrux_intrinsics_arm64_extract__vmulq_n_s16(
      quotient, LIBCRUX_ML_KEM_VECTOR_TRAITS_FIELD_MODULUS);
  return libcrux_intrinsics_arm64_extract__vsubq_s16(v, sub);
}

KRML_MUSTINLINE libcrux_ml_kem_vector_neon_vector_type_SIMD128Vector
libcrux_ml_kem_vector_neon_arithmetic_barrett_reduce(
    libcrux_ml_kem_vector_neon_vector_type_SIMD128Vector v) {
  v.low = libcrux_ml_kem_vector_neon_arithmetic_barrett_reduce_int16x8_t(v.low);
  v.high =
      libcrux_ml_kem_vector_neon_arithmetic_barrett_reduce_int16x8_t(v.high);
  return v;
}

libcrux_ml_kem_vector_neon_vector_type_SIMD128Vector
libcrux_ml_kem_vector_neon___libcrux_ml_kem__vector__traits__Operations_for_libcrux_ml_kem__vector__neon__vector_type__SIMD128Vector___barrett_reduce(
    libcrux_ml_kem_vector_neon_vector_type_SIMD128Vector v) {
  return libcrux_ml_kem_vector_neon_arithmetic_barrett_reduce(v);
}

KRML_MUSTINLINE uint8_t
libcrux_ml_kem_vector_neon_arithmetic_montgomery_reduce_int16x8_t(
    uint8_t low, uint8_t high) {
  uint8_t k = libcrux_intrinsics_arm64_extract__vreinterpretq_s16_u16(
      libcrux_intrinsics_arm64_extract__vmulq_n_u16(
          libcrux_intrinsics_arm64_extract__vreinterpretq_u16_s16(low),
          (uint16_t)
              LIBCRUX_ML_KEM_VECTOR_TRAITS_INVERSE_OF_MODULUS_MOD_MONTGOMERY_R));
  uint8_t c = libcrux_intrinsics_arm64_extract__vshrq_n_s16(
      (int32_t)1,
      libcrux_intrinsics_arm64_extract__vqdmulhq_n_s16(
          k, LIBCRUX_ML_KEM_VECTOR_TRAITS_FIELD_MODULUS),
      uint8_t);
  return libcrux_intrinsics_arm64_extract__vsubq_s16(high, c);
}

KRML_MUSTINLINE uint8_t
libcrux_ml_kem_vector_neon_arithmetic_montgomery_multiply_by_constant_int16x8_t(
    uint8_t v, int16_t c) {
  uint8_t v_low = libcrux_intrinsics_arm64_extract__vmulq_n_s16(v, c);
  uint8_t v_high = libcrux_intrinsics_arm64_extract__vshrq_n_s16(
      (int32_t)1, libcrux_intrinsics_arm64_extract__vqdmulhq_n_s16(v, c),
      uint8_t);
  return libcrux_ml_kem_vector_neon_arithmetic_montgomery_reduce_int16x8_t(
      v_low, v_high);
}

KRML_MUSTINLINE libcrux_ml_kem_vector_neon_vector_type_SIMD128Vector
libcrux_ml_kem_vector_neon_arithmetic_montgomery_multiply_by_constant(
    libcrux_ml_kem_vector_neon_vector_type_SIMD128Vector v, int16_t c) {
  v.low =
      libcrux_ml_kem_vector_neon_arithmetic_montgomery_multiply_by_constant_int16x8_t(
          v.low, c);
  v.high =
      libcrux_ml_kem_vector_neon_arithmetic_montgomery_multiply_by_constant_int16x8_t(
          v.high, c);
  return v;
}

libcrux_ml_kem_vector_neon_vector_type_SIMD128Vector
libcrux_ml_kem_vector_neon___libcrux_ml_kem__vector__traits__Operations_for_libcrux_ml_kem__vector__neon__vector_type__SIMD128Vector___montgomery_multiply_by_constant(
    libcrux_ml_kem_vector_neon_vector_type_SIMD128Vector v, int16_t c) {
  return libcrux_ml_kem_vector_neon_arithmetic_montgomery_multiply_by_constant(
      v, c);
}

KRML_MUSTINLINE libcrux_ml_kem_vector_neon_vector_type_SIMD128Vector
libcrux_ml_kem_vector_neon_compress_compress_1(
    libcrux_ml_kem_vector_neon_vector_type_SIMD128Vector v) {
  uint8_t half = libcrux_intrinsics_arm64_extract__vdupq_n_s16((int16_t)1664);
  uint8_t quarter = libcrux_intrinsics_arm64_extract__vdupq_n_s16((int16_t)832);
  uint8_t shifted = libcrux_intrinsics_arm64_extract__vsubq_s16(half, v.low);
  uint8_t mask0 = libcrux_intrinsics_arm64_extract__vshrq_n_s16(
      (int32_t)15, shifted, uint8_t);
  uint8_t shifted_to_positive =
      libcrux_intrinsics_arm64_extract__veorq_s16(mask0, shifted);
  uint8_t shifted_positive_in_range =
      libcrux_intrinsics_arm64_extract__vsubq_s16(shifted_to_positive, quarter);
  v.low = libcrux_intrinsics_arm64_extract__vreinterpretq_s16_u16(
      libcrux_intrinsics_arm64_extract__vshrq_n_u16(
          (int32_t)15,
          libcrux_intrinsics_arm64_extract__vreinterpretq_u16_s16(
              shifted_positive_in_range),
          uint8_t));
  uint8_t shifted0 = libcrux_intrinsics_arm64_extract__vsubq_s16(half, v.high);
  uint8_t mask = libcrux_intrinsics_arm64_extract__vshrq_n_s16(
      (int32_t)15, shifted0, uint8_t);
  uint8_t shifted_to_positive0 =
      libcrux_intrinsics_arm64_extract__veorq_s16(mask, shifted0);
  uint8_t shifted_positive_in_range0 =
      libcrux_intrinsics_arm64_extract__vsubq_s16(shifted_to_positive0,
                                                  quarter);
  v.high = libcrux_intrinsics_arm64_extract__vreinterpretq_s16_u16(
      libcrux_intrinsics_arm64_extract__vshrq_n_u16(
          (int32_t)15,
          libcrux_intrinsics_arm64_extract__vreinterpretq_u16_s16(
              shifted_positive_in_range0),
          uint8_t));
  return v;
}

libcrux_ml_kem_vector_neon_vector_type_SIMD128Vector
libcrux_ml_kem_vector_neon___libcrux_ml_kem__vector__traits__Operations_for_libcrux_ml_kem__vector__neon__vector_type__SIMD128Vector___compress_1(
    libcrux_ml_kem_vector_neon_vector_type_SIMD128Vector v) {
  return libcrux_ml_kem_vector_neon_compress_compress_1(v);
}

KRML_MUSTINLINE int16_t
libcrux_ml_kem_vector_neon_compress_mask_n_least_significant_bits(
    int16_t coefficient_bits) {
  int16_t uu____0;
  switch (coefficient_bits) {
    case 4: {
      uu____0 = (int16_t)15;
      break;
    }
    case 5: {
      uu____0 = (int16_t)31;
      break;
    }
    case 10: {
      uu____0 = (int16_t)1023;
      break;
    }
    case 11: {
      uu____0 = (int16_t)2047;
      break;
    }
    default: {
      int16_t x = coefficient_bits;
      uu____0 = ((int16_t)1 << (uint32_t)x) - (int16_t)1;
    }
  }
  return uu____0;
}

KRML_MUSTINLINE uint8_t
libcrux_ml_kem_vector_neon_arithmetic_montgomery_multiply_int16x8_t(uint8_t v,
                                                                    uint8_t c) {
  uint8_t v_low = libcrux_intrinsics_arm64_extract__vmulq_s16(v, c);
  uint8_t v_high = libcrux_intrinsics_arm64_extract__vshrq_n_s16(
      (int32_t)1, libcrux_intrinsics_arm64_extract__vqdmulhq_s16(v, c),
      uint8_t);
  return libcrux_ml_kem_vector_neon_arithmetic_montgomery_reduce_int16x8_t(
      v_low, v_high);
}

KRML_MUSTINLINE libcrux_ml_kem_vector_neon_vector_type_SIMD128Vector
libcrux_ml_kem_vector_neon_ntt_ntt_layer_1_step(
    libcrux_ml_kem_vector_neon_vector_type_SIMD128Vector v, int16_t zeta1,
    int16_t zeta2, int16_t zeta3, int16_t zeta4) {
  int16_t zetas[8U] = {zeta1, zeta1, zeta3, zeta3, zeta2, zeta2, zeta4, zeta4};
  uint8_t zeta = libcrux_intrinsics_arm64_extract__vld1q_s16(
      Eurydice_array_to_slice((size_t)8U, zetas, int16_t, Eurydice_slice));
  uint8_t uu____0 =
      libcrux_intrinsics_arm64_extract__vreinterpretq_s32_s16(v.low);
  uint8_t dup_a = libcrux_intrinsics_arm64_extract__vreinterpretq_s16_s32(
      libcrux_intrinsics_arm64_extract__vtrn1q_s32(
          uu____0,
          libcrux_intrinsics_arm64_extract__vreinterpretq_s32_s16(v.high)));
  uint8_t uu____1 =
      libcrux_intrinsics_arm64_extract__vreinterpretq_s32_s16(v.low);
  uint8_t dup_b = libcrux_intrinsics_arm64_extract__vreinterpretq_s16_s32(
      libcrux_intrinsics_arm64_extract__vtrn2q_s32(
          uu____1,
          libcrux_intrinsics_arm64_extract__vreinterpretq_s32_s16(v.high)));
  uint8_t t =
      libcrux_ml_kem_vector_neon_arithmetic_montgomery_multiply_int16x8_t(dup_b,
                                                                          zeta);
  uint8_t b = libcrux_intrinsics_arm64_extract__vsubq_s16(dup_a, t);
  uint8_t a = libcrux_intrinsics_arm64_extract__vaddq_s16(dup_a, t);
  uint8_t uu____2 = libcrux_intrinsics_arm64_extract__vreinterpretq_s32_s16(a);
  v.low = libcrux_intrinsics_arm64_extract__vreinterpretq_s16_s32(
      libcrux_intrinsics_arm64_extract__vtrn1q_s32(
          uu____2, libcrux_intrinsics_arm64_extract__vreinterpretq_s32_s16(b)));
  uint8_t uu____3 = libcrux_intrinsics_arm64_extract__vreinterpretq_s32_s16(a);
  v.high = libcrux_intrinsics_arm64_extract__vreinterpretq_s16_s32(
      libcrux_intrinsics_arm64_extract__vtrn2q_s32(
          uu____3, libcrux_intrinsics_arm64_extract__vreinterpretq_s32_s16(b)));
  return v;
}

libcrux_ml_kem_vector_neon_vector_type_SIMD128Vector
libcrux_ml_kem_vector_neon___libcrux_ml_kem__vector__traits__Operations_for_libcrux_ml_kem__vector__neon__vector_type__SIMD128Vector___ntt_layer_1_step(
    libcrux_ml_kem_vector_neon_vector_type_SIMD128Vector a, int16_t zeta1,
    int16_t zeta2, int16_t zeta3, int16_t zeta4) {
  return libcrux_ml_kem_vector_neon_ntt_ntt_layer_1_step(a, zeta1, zeta2, zeta3,
                                                         zeta4);
}

KRML_MUSTINLINE libcrux_ml_kem_vector_neon_vector_type_SIMD128Vector
libcrux_ml_kem_vector_neon_ntt_ntt_layer_2_step(
    libcrux_ml_kem_vector_neon_vector_type_SIMD128Vector v, int16_t zeta1,
    int16_t zeta2) {
  int16_t zetas[8U] = {zeta1, zeta1, zeta1, zeta1, zeta2, zeta2, zeta2, zeta2};
  uint8_t zeta = libcrux_intrinsics_arm64_extract__vld1q_s16(
      Eurydice_array_to_slice((size_t)8U, zetas, int16_t, Eurydice_slice));
  uint8_t uu____0 =
      libcrux_intrinsics_arm64_extract__vreinterpretq_s64_s16(v.low);
  uint8_t dup_a = libcrux_intrinsics_arm64_extract__vreinterpretq_s16_s64(
      libcrux_intrinsics_arm64_extract__vtrn1q_s64(
          uu____0,
          libcrux_intrinsics_arm64_extract__vreinterpretq_s64_s16(v.high)));
  uint8_t uu____1 =
      libcrux_intrinsics_arm64_extract__vreinterpretq_s64_s16(v.low);
  uint8_t dup_b = libcrux_intrinsics_arm64_extract__vreinterpretq_s16_s64(
      libcrux_intrinsics_arm64_extract__vtrn2q_s64(
          uu____1,
          libcrux_intrinsics_arm64_extract__vreinterpretq_s64_s16(v.high)));
  uint8_t t =
      libcrux_ml_kem_vector_neon_arithmetic_montgomery_multiply_int16x8_t(dup_b,
                                                                          zeta);
  uint8_t b = libcrux_intrinsics_arm64_extract__vsubq_s16(dup_a, t);
  uint8_t a = libcrux_intrinsics_arm64_extract__vaddq_s16(dup_a, t);
  uint8_t uu____2 = libcrux_intrinsics_arm64_extract__vreinterpretq_s64_s16(a);
  v.low = libcrux_intrinsics_arm64_extract__vreinterpretq_s16_s64(
      libcrux_intrinsics_arm64_extract__vtrn1q_s64(
          uu____2, libcrux_intrinsics_arm64_extract__vreinterpretq_s64_s16(b)));
  uint8_t uu____3 = libcrux_intrinsics_arm64_extract__vreinterpretq_s64_s16(a);
  v.high = libcrux_intrinsics_arm64_extract__vreinterpretq_s16_s64(
      libcrux_intrinsics_arm64_extract__vtrn2q_s64(
          uu____3, libcrux_intrinsics_arm64_extract__vreinterpretq_s64_s16(b)));
  return v;
}

libcrux_ml_kem_vector_neon_vector_type_SIMD128Vector
libcrux_ml_kem_vector_neon___libcrux_ml_kem__vector__traits__Operations_for_libcrux_ml_kem__vector__neon__vector_type__SIMD128Vector___ntt_layer_2_step(
    libcrux_ml_kem_vector_neon_vector_type_SIMD128Vector a, int16_t zeta1,
    int16_t zeta2) {
  return libcrux_ml_kem_vector_neon_ntt_ntt_layer_2_step(a, zeta1, zeta2);
}

KRML_MUSTINLINE libcrux_ml_kem_vector_neon_vector_type_SIMD128Vector
libcrux_ml_kem_vector_neon_ntt_ntt_layer_3_step(
    libcrux_ml_kem_vector_neon_vector_type_SIMD128Vector v, int16_t zeta) {
  uint8_t zeta0 = libcrux_intrinsics_arm64_extract__vdupq_n_s16(zeta);
  uint8_t t =
      libcrux_ml_kem_vector_neon_arithmetic_montgomery_multiply_int16x8_t(
          v.high, zeta0);
  v.high = libcrux_intrinsics_arm64_extract__vsubq_s16(v.low, t);
  v.low = libcrux_intrinsics_arm64_extract__vaddq_s16(v.low, t);
  return v;
}

libcrux_ml_kem_vector_neon_vector_type_SIMD128Vector
libcrux_ml_kem_vector_neon___libcrux_ml_kem__vector__traits__Operations_for_libcrux_ml_kem__vector__neon__vector_type__SIMD128Vector___ntt_layer_3_step(
    libcrux_ml_kem_vector_neon_vector_type_SIMD128Vector a, int16_t zeta) {
  return libcrux_ml_kem_vector_neon_ntt_ntt_layer_3_step(a, zeta);
}

KRML_MUSTINLINE libcrux_ml_kem_vector_neon_vector_type_SIMD128Vector
libcrux_ml_kem_vector_neon_ntt_inv_ntt_layer_1_step(
    libcrux_ml_kem_vector_neon_vector_type_SIMD128Vector v, int16_t zeta1,
    int16_t zeta2, int16_t zeta3, int16_t zeta4) {
  int16_t zetas[8U] = {zeta1, zeta1, zeta3, zeta3, zeta2, zeta2, zeta4, zeta4};
  uint8_t zeta = libcrux_intrinsics_arm64_extract__vld1q_s16(
      Eurydice_array_to_slice((size_t)8U, zetas, int16_t, Eurydice_slice));
  uint8_t uu____0 =
      libcrux_intrinsics_arm64_extract__vreinterpretq_s32_s16(v.low);
  uint8_t a0 = libcrux_intrinsics_arm64_extract__vreinterpretq_s16_s32(
      libcrux_intrinsics_arm64_extract__vtrn1q_s32(
          uu____0,
          libcrux_intrinsics_arm64_extract__vreinterpretq_s32_s16(v.high)));
  uint8_t uu____1 =
      libcrux_intrinsics_arm64_extract__vreinterpretq_s32_s16(v.low);
  uint8_t b0 = libcrux_intrinsics_arm64_extract__vreinterpretq_s16_s32(
      libcrux_intrinsics_arm64_extract__vtrn2q_s32(
          uu____1,
          libcrux_intrinsics_arm64_extract__vreinterpretq_s32_s16(v.high)));
  uint8_t b_minus_a = libcrux_intrinsics_arm64_extract__vsubq_s16(b0, a0);
  uint8_t a = libcrux_intrinsics_arm64_extract__vaddq_s16(a0, b0);
  uint8_t a1 =
      libcrux_ml_kem_vector_neon_arithmetic_barrett_reduce_int16x8_t(a);
  uint8_t b =
      libcrux_ml_kem_vector_neon_arithmetic_montgomery_multiply_int16x8_t(
          b_minus_a, zeta);
  uint8_t uu____2 = libcrux_intrinsics_arm64_extract__vreinterpretq_s32_s16(a1);
  v.low = libcrux_intrinsics_arm64_extract__vreinterpretq_s16_s32(
      libcrux_intrinsics_arm64_extract__vtrn1q_s32(
          uu____2, libcrux_intrinsics_arm64_extract__vreinterpretq_s32_s16(b)));
  uint8_t uu____3 = libcrux_intrinsics_arm64_extract__vreinterpretq_s32_s16(a1);
  v.high = libcrux_intrinsics_arm64_extract__vreinterpretq_s16_s32(
      libcrux_intrinsics_arm64_extract__vtrn2q_s32(
          uu____3, libcrux_intrinsics_arm64_extract__vreinterpretq_s32_s16(b)));
  return v;
}

libcrux_ml_kem_vector_neon_vector_type_SIMD128Vector
libcrux_ml_kem_vector_neon___libcrux_ml_kem__vector__traits__Operations_for_libcrux_ml_kem__vector__neon__vector_type__SIMD128Vector___inv_ntt_layer_1_step(
    libcrux_ml_kem_vector_neon_vector_type_SIMD128Vector a, int16_t zeta1,
    int16_t zeta2, int16_t zeta3, int16_t zeta4) {
  return libcrux_ml_kem_vector_neon_ntt_inv_ntt_layer_1_step(a, zeta1, zeta2,
                                                             zeta3, zeta4);
}

KRML_MUSTINLINE libcrux_ml_kem_vector_neon_vector_type_SIMD128Vector
libcrux_ml_kem_vector_neon_ntt_inv_ntt_layer_2_step(
    libcrux_ml_kem_vector_neon_vector_type_SIMD128Vector v, int16_t zeta1,
    int16_t zeta2) {
  int16_t zetas[8U] = {zeta1, zeta1, zeta1, zeta1, zeta2, zeta2, zeta2, zeta2};
  uint8_t zeta = libcrux_intrinsics_arm64_extract__vld1q_s16(
      Eurydice_array_to_slice((size_t)8U, zetas, int16_t, Eurydice_slice));
  uint8_t uu____0 =
      libcrux_intrinsics_arm64_extract__vreinterpretq_s64_s16(v.low);
  uint8_t a0 = libcrux_intrinsics_arm64_extract__vreinterpretq_s16_s64(
      libcrux_intrinsics_arm64_extract__vtrn1q_s64(
          uu____0,
          libcrux_intrinsics_arm64_extract__vreinterpretq_s64_s16(v.high)));
  uint8_t uu____1 =
      libcrux_intrinsics_arm64_extract__vreinterpretq_s64_s16(v.low);
  uint8_t b0 = libcrux_intrinsics_arm64_extract__vreinterpretq_s16_s64(
      libcrux_intrinsics_arm64_extract__vtrn2q_s64(
          uu____1,
          libcrux_intrinsics_arm64_extract__vreinterpretq_s64_s16(v.high)));
  uint8_t b_minus_a = libcrux_intrinsics_arm64_extract__vsubq_s16(b0, a0);
  uint8_t a = libcrux_intrinsics_arm64_extract__vaddq_s16(a0, b0);
  uint8_t b =
      libcrux_ml_kem_vector_neon_arithmetic_montgomery_multiply_int16x8_t(
          b_minus_a, zeta);
  uint8_t uu____2 = libcrux_intrinsics_arm64_extract__vreinterpretq_s64_s16(a);
  v.low = libcrux_intrinsics_arm64_extract__vreinterpretq_s16_s64(
      libcrux_intrinsics_arm64_extract__vtrn1q_s64(
          uu____2, libcrux_intrinsics_arm64_extract__vreinterpretq_s64_s16(b)));
  uint8_t uu____3 = libcrux_intrinsics_arm64_extract__vreinterpretq_s64_s16(a);
  v.high = libcrux_intrinsics_arm64_extract__vreinterpretq_s16_s64(
      libcrux_intrinsics_arm64_extract__vtrn2q_s64(
          uu____3, libcrux_intrinsics_arm64_extract__vreinterpretq_s64_s16(b)));
  return v;
}

libcrux_ml_kem_vector_neon_vector_type_SIMD128Vector
libcrux_ml_kem_vector_neon___libcrux_ml_kem__vector__traits__Operations_for_libcrux_ml_kem__vector__neon__vector_type__SIMD128Vector___inv_ntt_layer_2_step(
    libcrux_ml_kem_vector_neon_vector_type_SIMD128Vector a, int16_t zeta1,
    int16_t zeta2) {
  return libcrux_ml_kem_vector_neon_ntt_inv_ntt_layer_2_step(a, zeta1, zeta2);
}

KRML_MUSTINLINE libcrux_ml_kem_vector_neon_vector_type_SIMD128Vector
libcrux_ml_kem_vector_neon_ntt_inv_ntt_layer_3_step(
    libcrux_ml_kem_vector_neon_vector_type_SIMD128Vector v, int16_t zeta) {
  uint8_t zeta0 = libcrux_intrinsics_arm64_extract__vdupq_n_s16(zeta);
  uint8_t b_minus_a =
      libcrux_intrinsics_arm64_extract__vsubq_s16(v.high, v.low);
  v.low = libcrux_intrinsics_arm64_extract__vaddq_s16(v.low, v.high);
  v.high = libcrux_ml_kem_vector_neon_arithmetic_montgomery_multiply_int16x8_t(
      b_minus_a, zeta0);
  return v;
}

libcrux_ml_kem_vector_neon_vector_type_SIMD128Vector
libcrux_ml_kem_vector_neon___libcrux_ml_kem__vector__traits__Operations_for_libcrux_ml_kem__vector__neon__vector_type__SIMD128Vector___inv_ntt_layer_3_step(
    libcrux_ml_kem_vector_neon_vector_type_SIMD128Vector a, int16_t zeta) {
  return libcrux_ml_kem_vector_neon_ntt_inv_ntt_layer_3_step(a, zeta);
}

KRML_MUSTINLINE libcrux_ml_kem_vector_neon_vector_type_SIMD128Vector
libcrux_ml_kem_vector_neon_ntt_ntt_multiply(
    libcrux_ml_kem_vector_neon_vector_type_SIMD128Vector *lhs,
    libcrux_ml_kem_vector_neon_vector_type_SIMD128Vector *rhs, int16_t zeta1,
    int16_t zeta2, int16_t zeta3, int16_t zeta4) {
  int16_t zetas[8U] = {zeta1, zeta3, -zeta1, -zeta3,
                       zeta2, zeta4, -zeta2, -zeta4};
  uint8_t zeta = libcrux_intrinsics_arm64_extract__vld1q_s16(
      Eurydice_array_to_slice((size_t)8U, zetas, int16_t, Eurydice_slice));
  uint8_t a0 =
      libcrux_intrinsics_arm64_extract__vtrn1q_s16(lhs->low, lhs->high);
  uint8_t a1 =
      libcrux_intrinsics_arm64_extract__vtrn2q_s16(lhs->low, lhs->high);
  uint8_t b0 =
      libcrux_intrinsics_arm64_extract__vtrn1q_s16(rhs->low, rhs->high);
  uint8_t b1 =
      libcrux_intrinsics_arm64_extract__vtrn2q_s16(rhs->low, rhs->high);
  uint8_t a1b1 =
      libcrux_ml_kem_vector_neon_arithmetic_montgomery_multiply_int16x8_t(a1,
                                                                          b1);
  uint8_t uu____0 = libcrux_intrinsics_arm64_extract__vget_low_s16(a1b1);
  uint8_t a1b1_low = libcrux_intrinsics_arm64_extract__vmull_s16(
      uu____0, libcrux_intrinsics_arm64_extract__vget_low_s16(zeta));
  uint8_t a1b1_high =
      libcrux_intrinsics_arm64_extract__vmull_high_s16(a1b1, zeta);
  uint8_t uu____1 = a1b1_low;
  uint8_t uu____2 = libcrux_intrinsics_arm64_extract__vget_low_s16(a0);
  uint8_t fst_low = libcrux_intrinsics_arm64_extract__vreinterpretq_s16_s32(
      libcrux_intrinsics_arm64_extract__vmlal_s16(
          uu____1, uu____2,
          libcrux_intrinsics_arm64_extract__vget_low_s16(b0)));
  uint8_t fst_high = libcrux_intrinsics_arm64_extract__vreinterpretq_s16_s32(
      libcrux_intrinsics_arm64_extract__vmlal_high_s16(a1b1_high, a0, b0));
  uint8_t uu____3 = libcrux_intrinsics_arm64_extract__vget_low_s16(a0);
  uint8_t a0b1_low = libcrux_intrinsics_arm64_extract__vmull_s16(
      uu____3, libcrux_intrinsics_arm64_extract__vget_low_s16(b1));
  uint8_t a0b1_high = libcrux_intrinsics_arm64_extract__vmull_high_s16(a0, b1);
  uint8_t uu____4 = a0b1_low;
  uint8_t uu____5 = libcrux_intrinsics_arm64_extract__vget_low_s16(a1);
  uint8_t snd_low = libcrux_intrinsics_arm64_extract__vreinterpretq_s16_s32(
      libcrux_intrinsics_arm64_extract__vmlal_s16(
          uu____4, uu____5,
          libcrux_intrinsics_arm64_extract__vget_low_s16(b0)));
  uint8_t snd_high = libcrux_intrinsics_arm64_extract__vreinterpretq_s16_s32(
      libcrux_intrinsics_arm64_extract__vmlal_high_s16(a0b1_high, a1, b0));
  uint8_t fst_low16 =
      libcrux_intrinsics_arm64_extract__vtrn1q_s16(fst_low, fst_high);
  uint8_t fst_high16 =
      libcrux_intrinsics_arm64_extract__vtrn2q_s16(fst_low, fst_high);
  uint8_t snd_low16 =
      libcrux_intrinsics_arm64_extract__vtrn1q_s16(snd_low, snd_high);
  uint8_t snd_high16 =
      libcrux_intrinsics_arm64_extract__vtrn2q_s16(snd_low, snd_high);
  uint8_t fst =
      libcrux_ml_kem_vector_neon_arithmetic_montgomery_reduce_int16x8_t(
          fst_low16, fst_high16);
  uint8_t snd =
      libcrux_ml_kem_vector_neon_arithmetic_montgomery_reduce_int16x8_t(
          snd_low16, snd_high16);
  uint8_t low0 = libcrux_intrinsics_arm64_extract__vreinterpretq_s32_s16(
      libcrux_intrinsics_arm64_extract__vtrn1q_s16(fst, snd));
  uint8_t high0 = libcrux_intrinsics_arm64_extract__vreinterpretq_s32_s16(
      libcrux_intrinsics_arm64_extract__vtrn2q_s16(fst, snd));
  uint8_t low1 = libcrux_intrinsics_arm64_extract__vreinterpretq_s16_s32(
      libcrux_intrinsics_arm64_extract__vtrn1q_s32(low0, high0));
  uint8_t high1 = libcrux_intrinsics_arm64_extract__vreinterpretq_s16_s32(
      libcrux_intrinsics_arm64_extract__vtrn2q_s32(low0, high0));
  uint8_t indexes[16U] = {0U, 1U, 2U, 3U, 8U,  9U,  10U, 11U,
                          4U, 5U, 6U, 7U, 12U, 13U, 14U, 15U};
  uint8_t index = libcrux_intrinsics_arm64_extract__vld1q_u8(
      Eurydice_array_to_slice((size_t)16U, indexes, uint8_t, Eurydice_slice));
  uint8_t low2 = libcrux_intrinsics_arm64_extract__vreinterpretq_s16_u8(
      libcrux_intrinsics_arm64_extract__vqtbl1q_u8(
          libcrux_intrinsics_arm64_extract__vreinterpretq_u8_s16(low1), index));
  uint8_t high2 = libcrux_intrinsics_arm64_extract__vreinterpretq_s16_u8(
      libcrux_intrinsics_arm64_extract__vqtbl1q_u8(
          libcrux_intrinsics_arm64_extract__vreinterpretq_u8_s16(high1),
          index));
  return (CLITERAL(libcrux_ml_kem_vector_neon_vector_type_SIMD128Vector){
      .low = low2, .high = high2});
}

libcrux_ml_kem_vector_neon_vector_type_SIMD128Vector
libcrux_ml_kem_vector_neon___libcrux_ml_kem__vector__traits__Operations_for_libcrux_ml_kem__vector__neon__vector_type__SIMD128Vector___ntt_multiply(
    libcrux_ml_kem_vector_neon_vector_type_SIMD128Vector *lhs,
    libcrux_ml_kem_vector_neon_vector_type_SIMD128Vector *rhs, int16_t zeta1,
    int16_t zeta2, int16_t zeta3, int16_t zeta4) {
  return libcrux_ml_kem_vector_neon_ntt_ntt_multiply(lhs, rhs, zeta1, zeta2,
                                                     zeta3, zeta4);
}

KRML_MUSTINLINE void libcrux_ml_kem_vector_neon_serialize_serialize_1(
    libcrux_ml_kem_vector_neon_vector_type_SIMD128Vector v, uint8_t ret[2U]) {
  int16_t shifter[8U] = {(int16_t)0, (int16_t)1, (int16_t)2, (int16_t)3,
                         (int16_t)4, (int16_t)5, (int16_t)6, (int16_t)7};
  uint8_t shift = libcrux_intrinsics_arm64_extract__vld1q_s16(
      Eurydice_array_to_slice((size_t)8U, shifter, int16_t, Eurydice_slice));
  uint8_t low0 = libcrux_intrinsics_arm64_extract__vshlq_s16(v.low, shift);
  uint8_t high0 = libcrux_intrinsics_arm64_extract__vshlq_s16(v.high, shift);
  int16_t low = libcrux_intrinsics_arm64_extract__vaddvq_s16(low0);
  int16_t high = libcrux_intrinsics_arm64_extract__vaddvq_s16(high0);
  ret[0U] = (uint8_t)low;
  ret[1U] = (uint8_t)high;
}

void libcrux_ml_kem_vector_neon___libcrux_ml_kem__vector__traits__Operations_for_libcrux_ml_kem__vector__neon__vector_type__SIMD128Vector___serialize_1(
    libcrux_ml_kem_vector_neon_vector_type_SIMD128Vector a, uint8_t ret[2U]) {
  uint8_t ret0[2U];
  libcrux_ml_kem_vector_neon_serialize_serialize_1(a, ret0);
  memcpy(ret, ret0, (size_t)2U * sizeof(uint8_t));
}

KRML_MUSTINLINE libcrux_ml_kem_vector_neon_vector_type_SIMD128Vector
libcrux_ml_kem_vector_neon_serialize_deserialize_1(Eurydice_slice a) {
  uint8_t one = libcrux_intrinsics_arm64_extract__vdupq_n_s16((int16_t)1);
  uint8_t low0 = libcrux_intrinsics_arm64_extract__vdupq_n_s16((
      int16_t)Eurydice_slice_index(a, (size_t)0U, uint8_t, uint8_t *, uint8_t));
  uint8_t high0 = libcrux_intrinsics_arm64_extract__vdupq_n_s16((
      int16_t)Eurydice_slice_index(a, (size_t)1U, uint8_t, uint8_t *, uint8_t));
  int16_t shifter[8U] = {(int16_t)0,  (int16_t)255, (int16_t)-2, (int16_t)-3,
                         (int16_t)-4, (int16_t)-5,  (int16_t)-6, (int16_t)-7};
  uint8_t shift = libcrux_intrinsics_arm64_extract__vld1q_s16(
      Eurydice_array_to_slice((size_t)8U, shifter, int16_t, Eurydice_slice));
  uint8_t low = libcrux_intrinsics_arm64_extract__vshlq_s16(low0, shift);
  uint8_t high = libcrux_intrinsics_arm64_extract__vshlq_s16(high0, shift);
  uint8_t uu____0 = libcrux_intrinsics_arm64_extract__vandq_s16(low, one);
  return (CLITERAL(libcrux_ml_kem_vector_neon_vector_type_SIMD128Vector){
      .low = uu____0,
      .high = libcrux_intrinsics_arm64_extract__vandq_s16(high, one)});
}

libcrux_ml_kem_vector_neon_vector_type_SIMD128Vector
libcrux_ml_kem_vector_neon___libcrux_ml_kem__vector__traits__Operations_for_libcrux_ml_kem__vector__neon__vector_type__SIMD128Vector___deserialize_1(
    Eurydice_slice a) {
  return libcrux_ml_kem_vector_neon_serialize_deserialize_1(a);
}

KRML_MUSTINLINE void libcrux_ml_kem_vector_neon_serialize_serialize_4(
    libcrux_ml_kem_vector_neon_vector_type_SIMD128Vector v, uint8_t ret[8U]) {
  int16_t shifter[8U] = {(int16_t)0, (int16_t)4, (int16_t)8, (int16_t)12,
                         (int16_t)0, (int16_t)4, (int16_t)8, (int16_t)12};
  uint8_t shift = libcrux_intrinsics_arm64_extract__vld1q_s16(
      Eurydice_array_to_slice((size_t)8U, shifter, int16_t, Eurydice_slice));
  uint8_t lowt = libcrux_intrinsics_arm64_extract__vshlq_u16(
      libcrux_intrinsics_arm64_extract__vreinterpretq_u16_s16(v.low), shift);
  uint8_t hight = libcrux_intrinsics_arm64_extract__vshlq_u16(
      libcrux_intrinsics_arm64_extract__vreinterpretq_u16_s16(v.high), shift);
  uint64_t sum0 = (uint64_t)libcrux_intrinsics_arm64_extract__vaddv_u16(
      libcrux_intrinsics_arm64_extract__vget_low_u16(lowt));
  uint64_t sum1 = (uint64_t)libcrux_intrinsics_arm64_extract__vaddv_u16(
      libcrux_intrinsics_arm64_extract__vget_high_u16(lowt));
  uint64_t sum2 = (uint64_t)libcrux_intrinsics_arm64_extract__vaddv_u16(
      libcrux_intrinsics_arm64_extract__vget_low_u16(hight));
  uint64_t sum3 = (uint64_t)libcrux_intrinsics_arm64_extract__vaddv_u16(
      libcrux_intrinsics_arm64_extract__vget_high_u16(hight));
  uint64_t sum = ((sum0 | sum1 << 16U) | sum2 << 32U) | sum3 << 48U;
  uint8_t ret0[8U];
  core_num__u64_9__to_le_bytes(sum, ret0);
  memcpy(ret, ret0, (size_t)8U * sizeof(uint8_t));
}

void libcrux_ml_kem_vector_neon___libcrux_ml_kem__vector__traits__Operations_for_libcrux_ml_kem__vector__neon__vector_type__SIMD128Vector___serialize_4(
    libcrux_ml_kem_vector_neon_vector_type_SIMD128Vector a, uint8_t ret[8U]) {
  uint8_t ret0[8U];
  libcrux_ml_kem_vector_neon_serialize_serialize_4(a, ret0);
  memcpy(ret, ret0, (size_t)8U * sizeof(uint8_t));
}

KRML_MUSTINLINE libcrux_ml_kem_vector_neon_vector_type_SIMD128Vector
libcrux_ml_kem_vector_neon_serialize_deserialize_4(Eurydice_slice v) {
  libcrux_ml_kem_vector_portable_vector_type_PortableVector input =
      libcrux_ml_kem_vector_portable___libcrux_ml_kem__vector__traits__Operations_for_libcrux_ml_kem__vector__portable__vector_type__PortableVector___deserialize_4(
          v);
  int16_t input_i16s[16U];
  libcrux_ml_kem_vector_portable___libcrux_ml_kem__vector__traits__Operations_for_libcrux_ml_kem__vector__portable__vector_type__PortableVector___to_i16_array(
      input, input_i16s);
  libcrux_ml_kem_vector_neon_vector_type_SIMD128Vector lit;
  lit.low =
      libcrux_intrinsics_arm64_extract__vld1q_s16(Eurydice_array_to_subslice(
          (size_t)16U, input_i16s,
          (CLITERAL(core_ops_range_Range__size_t){.start = (size_t)0U,
                                                  .end = (size_t)8U}),
          int16_t, core_ops_range_Range__size_t, Eurydice_slice));
  lit.high =
      libcrux_intrinsics_arm64_extract__vld1q_s16(Eurydice_array_to_subslice(
          (size_t)16U, input_i16s,
          (CLITERAL(core_ops_range_Range__size_t){.start = (size_t)8U,
                                                  .end = (size_t)16U}),
          int16_t, core_ops_range_Range__size_t, Eurydice_slice));
  return lit;
}

libcrux_ml_kem_vector_neon_vector_type_SIMD128Vector
libcrux_ml_kem_vector_neon___libcrux_ml_kem__vector__traits__Operations_for_libcrux_ml_kem__vector__neon__vector_type__SIMD128Vector___deserialize_4(
    Eurydice_slice a) {
  return libcrux_ml_kem_vector_neon_serialize_deserialize_4(a);
}

KRML_MUSTINLINE void libcrux_ml_kem_vector_neon_serialize_serialize_5(
    libcrux_ml_kem_vector_neon_vector_type_SIMD128Vector v, uint8_t ret[10U]) {
  int16_t out_i16s[16U];
  libcrux_ml_kem_vector_neon_vector_type_to_i16_array(v, out_i16s);
  libcrux_ml_kem_vector_portable_vector_type_PortableVector out =
      libcrux_ml_kem_vector_portable___libcrux_ml_kem__vector__traits__Operations_for_libcrux_ml_kem__vector__portable__vector_type__PortableVector___from_i16_array(
          Eurydice_array_to_slice((size_t)16U, out_i16s, int16_t,
                                  Eurydice_slice));
  uint8_t ret0[10U];
  libcrux_ml_kem_vector_portable___libcrux_ml_kem__vector__traits__Operations_for_libcrux_ml_kem__vector__portable__vector_type__PortableVector___serialize_5(
      out, ret0);
  memcpy(ret, ret0, (size_t)10U * sizeof(uint8_t));
}

void libcrux_ml_kem_vector_neon___libcrux_ml_kem__vector__traits__Operations_for_libcrux_ml_kem__vector__neon__vector_type__SIMD128Vector___serialize_5(
    libcrux_ml_kem_vector_neon_vector_type_SIMD128Vector a, uint8_t ret[10U]) {
  uint8_t ret0[10U];
  libcrux_ml_kem_vector_neon_serialize_serialize_5(a, ret0);
  memcpy(ret, ret0, (size_t)10U * sizeof(uint8_t));
}

KRML_MUSTINLINE libcrux_ml_kem_vector_neon_vector_type_SIMD128Vector
libcrux_ml_kem_vector_neon_serialize_deserialize_5(Eurydice_slice v) {
  libcrux_ml_kem_vector_portable_vector_type_PortableVector output =
      libcrux_ml_kem_vector_portable___libcrux_ml_kem__vector__traits__Operations_for_libcrux_ml_kem__vector__portable__vector_type__PortableVector___deserialize_5(
          v);
  int16_t array[16U];
  libcrux_ml_kem_vector_portable___libcrux_ml_kem__vector__traits__Operations_for_libcrux_ml_kem__vector__portable__vector_type__PortableVector___to_i16_array(
      output, array);
  libcrux_ml_kem_vector_neon_vector_type_SIMD128Vector lit;
  lit.low =
      libcrux_intrinsics_arm64_extract__vld1q_s16(Eurydice_array_to_subslice(
          (size_t)16U, array,
          (CLITERAL(core_ops_range_Range__size_t){.start = (size_t)0U,
                                                  .end = (size_t)8U}),
          int16_t, core_ops_range_Range__size_t, Eurydice_slice));
  lit.high =
      libcrux_intrinsics_arm64_extract__vld1q_s16(Eurydice_array_to_subslice(
          (size_t)16U, array,
          (CLITERAL(core_ops_range_Range__size_t){.start = (size_t)8U,
                                                  .end = (size_t)16U}),
          int16_t, core_ops_range_Range__size_t, Eurydice_slice));
  return lit;
}

libcrux_ml_kem_vector_neon_vector_type_SIMD128Vector
libcrux_ml_kem_vector_neon___libcrux_ml_kem__vector__traits__Operations_for_libcrux_ml_kem__vector__neon__vector_type__SIMD128Vector___deserialize_5(
    Eurydice_slice a) {
  return libcrux_ml_kem_vector_neon_serialize_deserialize_5(a);
}

KRML_MUSTINLINE void libcrux_ml_kem_vector_neon_serialize_serialize_10(
    libcrux_ml_kem_vector_neon_vector_type_SIMD128Vector v, uint8_t ret[20U]) {
  uint8_t low00 = libcrux_intrinsics_arm64_extract__vreinterpretq_s32_s16(
      libcrux_intrinsics_arm64_extract__vtrn1q_s16(v.low, v.low));
  uint8_t low10 = libcrux_intrinsics_arm64_extract__vreinterpretq_s32_s16(
      libcrux_intrinsics_arm64_extract__vtrn2q_s16(v.low, v.low));
  uint8_t mixt = libcrux_intrinsics_arm64_extract__vsliq_n_s32(
      (int32_t)10, low00, low10, uint8_t);
  uint8_t low0 = libcrux_intrinsics_arm64_extract__vreinterpretq_s64_s32(
      libcrux_intrinsics_arm64_extract__vtrn1q_s32(mixt, mixt));
  uint8_t low1 = libcrux_intrinsics_arm64_extract__vreinterpretq_s64_s32(
      libcrux_intrinsics_arm64_extract__vtrn2q_s32(mixt, mixt));
  uint8_t low_mix = libcrux_intrinsics_arm64_extract__vsliq_n_s64(
      (int32_t)20, low0, low1, uint8_t);
  uint8_t high00 = libcrux_intrinsics_arm64_extract__vreinterpretq_s32_s16(
      libcrux_intrinsics_arm64_extract__vtrn1q_s16(v.high, v.high));
  uint8_t high10 = libcrux_intrinsics_arm64_extract__vreinterpretq_s32_s16(
      libcrux_intrinsics_arm64_extract__vtrn2q_s16(v.high, v.high));
  uint8_t mixt0 = libcrux_intrinsics_arm64_extract__vsliq_n_s32(
      (int32_t)10, high00, high10, uint8_t);
  uint8_t high0 = libcrux_intrinsics_arm64_extract__vreinterpretq_s64_s32(
      libcrux_intrinsics_arm64_extract__vtrn1q_s32(mixt0, mixt0));
  uint8_t high1 = libcrux_intrinsics_arm64_extract__vreinterpretq_s64_s32(
      libcrux_intrinsics_arm64_extract__vtrn2q_s32(mixt0, mixt0));
  uint8_t high_mix = libcrux_intrinsics_arm64_extract__vsliq_n_s64(
      (int32_t)20, high0, high1, uint8_t);
  uint8_t result32[32U] = {0U};
  Eurydice_slice uu____0 = Eurydice_array_to_subslice(
      (size_t)32U, result32,
      (CLITERAL(core_ops_range_Range__size_t){.start = (size_t)0U,
                                              .end = (size_t)16U}),
      uint8_t, core_ops_range_Range__size_t, Eurydice_slice);
  libcrux_intrinsics_arm64_extract__vst1q_u8(
      uu____0, libcrux_intrinsics_arm64_extract__vreinterpretq_u8_s64(low_mix));
  Eurydice_slice uu____1 = Eurydice_array_to_subslice(
      (size_t)32U, result32,
      (CLITERAL(core_ops_range_Range__size_t){.start = (size_t)16U,
                                              .end = (size_t)32U}),
      uint8_t, core_ops_range_Range__size_t, Eurydice_slice);
  libcrux_intrinsics_arm64_extract__vst1q_u8(
      uu____1,
      libcrux_intrinsics_arm64_extract__vreinterpretq_u8_s64(high_mix));
  uint8_t result[20U] = {0U};
  Eurydice_slice uu____2 = Eurydice_array_to_subslice(
      (size_t)20U, result,
      (CLITERAL(core_ops_range_Range__size_t){.start = (size_t)0U,
                                              .end = (size_t)5U}),
      uint8_t, core_ops_range_Range__size_t, Eurydice_slice);
  core_slice___Slice_T___copy_from_slice(
      uu____2,
      Eurydice_array_to_subslice((size_t)32U, result32,
                                 (CLITERAL(core_ops_range_Range__size_t){
                                     .start = (size_t)0U, .end = (size_t)5U}),
                                 uint8_t, core_ops_range_Range__size_t,
                                 Eurydice_slice),
      uint8_t, void *);
  Eurydice_slice uu____3 = Eurydice_array_to_subslice(
      (size_t)20U, result,
      (CLITERAL(core_ops_range_Range__size_t){.start = (size_t)5U,
                                              .end = (size_t)10U}),
      uint8_t, core_ops_range_Range__size_t, Eurydice_slice);
  core_slice___Slice_T___copy_from_slice(
      uu____3,
      Eurydice_array_to_subslice((size_t)32U, result32,
                                 (CLITERAL(core_ops_range_Range__size_t){
                                     .start = (size_t)8U, .end = (size_t)13U}),
                                 uint8_t, core_ops_range_Range__size_t,
                                 Eurydice_slice),
      uint8_t, void *);
  Eurydice_slice uu____4 = Eurydice_array_to_subslice(
      (size_t)20U, result,
      (CLITERAL(core_ops_range_Range__size_t){.start = (size_t)10U,
                                              .end = (size_t)15U}),
      uint8_t, core_ops_range_Range__size_t, Eurydice_slice);
  core_slice___Slice_T___copy_from_slice(
      uu____4,
      Eurydice_array_to_subslice((size_t)32U, result32,
                                 (CLITERAL(core_ops_range_Range__size_t){
                                     .start = (size_t)16U, .end = (size_t)21U}),
                                 uint8_t, core_ops_range_Range__size_t,
                                 Eurydice_slice),
      uint8_t, void *);
  Eurydice_slice uu____5 = Eurydice_array_to_subslice(
      (size_t)20U, result,
      (CLITERAL(core_ops_range_Range__size_t){.start = (size_t)15U,
                                              .end = (size_t)20U}),
      uint8_t, core_ops_range_Range__size_t, Eurydice_slice);
  core_slice___Slice_T___copy_from_slice(
      uu____5,
      Eurydice_array_to_subslice((size_t)32U, result32,
                                 (CLITERAL(core_ops_range_Range__size_t){
                                     .start = (size_t)24U, .end = (size_t)29U}),
                                 uint8_t, core_ops_range_Range__size_t,
                                 Eurydice_slice),
      uint8_t, void *);
  memcpy(ret, result, (size_t)20U * sizeof(uint8_t));
}

void libcrux_ml_kem_vector_neon___libcrux_ml_kem__vector__traits__Operations_for_libcrux_ml_kem__vector__neon__vector_type__SIMD128Vector___serialize_10(
    libcrux_ml_kem_vector_neon_vector_type_SIMD128Vector a, uint8_t ret[20U]) {
  uint8_t ret0[20U];
  libcrux_ml_kem_vector_neon_serialize_serialize_10(a, ret0);
  memcpy(ret, ret0, (size_t)20U * sizeof(uint8_t));
}

KRML_MUSTINLINE libcrux_ml_kem_vector_neon_vector_type_SIMD128Vector
libcrux_ml_kem_vector_neon_serialize_deserialize_10(Eurydice_slice v) {
  libcrux_ml_kem_vector_portable_vector_type_PortableVector output =
      libcrux_ml_kem_vector_portable___libcrux_ml_kem__vector__traits__Operations_for_libcrux_ml_kem__vector__portable__vector_type__PortableVector___deserialize_10(
          v);
  int16_t array[16U];
  libcrux_ml_kem_vector_portable___libcrux_ml_kem__vector__traits__Operations_for_libcrux_ml_kem__vector__portable__vector_type__PortableVector___to_i16_array(
      output, array);
  libcrux_ml_kem_vector_neon_vector_type_SIMD128Vector lit;
  lit.low =
      libcrux_intrinsics_arm64_extract__vld1q_s16(Eurydice_array_to_subslice(
          (size_t)16U, array,
          (CLITERAL(core_ops_range_Range__size_t){.start = (size_t)0U,
                                                  .end = (size_t)8U}),
          int16_t, core_ops_range_Range__size_t, Eurydice_slice));
  lit.high =
      libcrux_intrinsics_arm64_extract__vld1q_s16(Eurydice_array_to_subslice(
          (size_t)16U, array,
          (CLITERAL(core_ops_range_Range__size_t){.start = (size_t)8U,
                                                  .end = (size_t)16U}),
          int16_t, core_ops_range_Range__size_t, Eurydice_slice));
  return lit;
}

libcrux_ml_kem_vector_neon_vector_type_SIMD128Vector
libcrux_ml_kem_vector_neon___libcrux_ml_kem__vector__traits__Operations_for_libcrux_ml_kem__vector__neon__vector_type__SIMD128Vector___deserialize_10(
    Eurydice_slice a) {
  return libcrux_ml_kem_vector_neon_serialize_deserialize_10(a);
}

KRML_MUSTINLINE void libcrux_ml_kem_vector_neon_serialize_serialize_11(
    libcrux_ml_kem_vector_neon_vector_type_SIMD128Vector v, uint8_t ret[22U]) {
  int16_t out_i16s[16U];
  libcrux_ml_kem_vector_neon_vector_type_to_i16_array(v, out_i16s);
  libcrux_ml_kem_vector_portable_vector_type_PortableVector out =
      libcrux_ml_kem_vector_portable___libcrux_ml_kem__vector__traits__Operations_for_libcrux_ml_kem__vector__portable__vector_type__PortableVector___from_i16_array(
          Eurydice_array_to_slice((size_t)16U, out_i16s, int16_t,
                                  Eurydice_slice));
  uint8_t ret0[22U];
  libcrux_ml_kem_vector_portable___libcrux_ml_kem__vector__traits__Operations_for_libcrux_ml_kem__vector__portable__vector_type__PortableVector___serialize_11(
      out, ret0);
  memcpy(ret, ret0, (size_t)22U * sizeof(uint8_t));
}

void libcrux_ml_kem_vector_neon___libcrux_ml_kem__vector__traits__Operations_for_libcrux_ml_kem__vector__neon__vector_type__SIMD128Vector___serialize_11(
    libcrux_ml_kem_vector_neon_vector_type_SIMD128Vector a, uint8_t ret[22U]) {
  uint8_t ret0[22U];
  libcrux_ml_kem_vector_neon_serialize_serialize_11(a, ret0);
  memcpy(ret, ret0, (size_t)22U * sizeof(uint8_t));
}

KRML_MUSTINLINE libcrux_ml_kem_vector_neon_vector_type_SIMD128Vector
libcrux_ml_kem_vector_neon_serialize_deserialize_11(Eurydice_slice v) {
  libcrux_ml_kem_vector_portable_vector_type_PortableVector output =
      libcrux_ml_kem_vector_portable___libcrux_ml_kem__vector__traits__Operations_for_libcrux_ml_kem__vector__portable__vector_type__PortableVector___deserialize_11(
          v);
  int16_t array[16U];
  libcrux_ml_kem_vector_portable___libcrux_ml_kem__vector__traits__Operations_for_libcrux_ml_kem__vector__portable__vector_type__PortableVector___to_i16_array(
      output, array);
  libcrux_ml_kem_vector_neon_vector_type_SIMD128Vector lit;
  lit.low =
      libcrux_intrinsics_arm64_extract__vld1q_s16(Eurydice_array_to_subslice(
          (size_t)16U, array,
          (CLITERAL(core_ops_range_Range__size_t){.start = (size_t)0U,
                                                  .end = (size_t)8U}),
          int16_t, core_ops_range_Range__size_t, Eurydice_slice));
  lit.high =
      libcrux_intrinsics_arm64_extract__vld1q_s16(Eurydice_array_to_subslice(
          (size_t)16U, array,
          (CLITERAL(core_ops_range_Range__size_t){.start = (size_t)8U,
                                                  .end = (size_t)16U}),
          int16_t, core_ops_range_Range__size_t, Eurydice_slice));
  return lit;
}

libcrux_ml_kem_vector_neon_vector_type_SIMD128Vector
libcrux_ml_kem_vector_neon___libcrux_ml_kem__vector__traits__Operations_for_libcrux_ml_kem__vector__neon__vector_type__SIMD128Vector___deserialize_11(
    Eurydice_slice a) {
  return libcrux_ml_kem_vector_neon_serialize_deserialize_11(a);
}

KRML_MUSTINLINE void libcrux_ml_kem_vector_neon_serialize_serialize_12(
    libcrux_ml_kem_vector_neon_vector_type_SIMD128Vector v, uint8_t ret[24U]) {
  uint8_t low00 = libcrux_intrinsics_arm64_extract__vreinterpretq_s32_s16(
      libcrux_intrinsics_arm64_extract__vtrn1q_s16(v.low, v.low));
  uint8_t low10 = libcrux_intrinsics_arm64_extract__vreinterpretq_s32_s16(
      libcrux_intrinsics_arm64_extract__vtrn2q_s16(v.low, v.low));
  uint8_t mixt = libcrux_intrinsics_arm64_extract__vsliq_n_s32(
      (int32_t)12, low00, low10, uint8_t);
  uint8_t low0 = libcrux_intrinsics_arm64_extract__vreinterpretq_s64_s32(
      libcrux_intrinsics_arm64_extract__vtrn1q_s32(mixt, mixt));
  uint8_t low1 = libcrux_intrinsics_arm64_extract__vreinterpretq_s64_s32(
      libcrux_intrinsics_arm64_extract__vtrn2q_s32(mixt, mixt));
  uint8_t low_mix = libcrux_intrinsics_arm64_extract__vsliq_n_s64(
      (int32_t)24, low0, low1, uint8_t);
  uint8_t high00 = libcrux_intrinsics_arm64_extract__vreinterpretq_s32_s16(
      libcrux_intrinsics_arm64_extract__vtrn1q_s16(v.high, v.high));
  uint8_t high10 = libcrux_intrinsics_arm64_extract__vreinterpretq_s32_s16(
      libcrux_intrinsics_arm64_extract__vtrn2q_s16(v.high, v.high));
  uint8_t mixt0 = libcrux_intrinsics_arm64_extract__vsliq_n_s32(
      (int32_t)12, high00, high10, uint8_t);
  uint8_t high0 = libcrux_intrinsics_arm64_extract__vreinterpretq_s64_s32(
      libcrux_intrinsics_arm64_extract__vtrn1q_s32(mixt0, mixt0));
  uint8_t high1 = libcrux_intrinsics_arm64_extract__vreinterpretq_s64_s32(
      libcrux_intrinsics_arm64_extract__vtrn2q_s32(mixt0, mixt0));
  uint8_t high_mix = libcrux_intrinsics_arm64_extract__vsliq_n_s64(
      (int32_t)24, high0, high1, uint8_t);
  uint8_t result32[32U] = {0U};
  Eurydice_slice uu____0 = Eurydice_array_to_subslice(
      (size_t)32U, result32,
      (CLITERAL(core_ops_range_Range__size_t){.start = (size_t)0U,
                                              .end = (size_t)16U}),
      uint8_t, core_ops_range_Range__size_t, Eurydice_slice);
  libcrux_intrinsics_arm64_extract__vst1q_u8(
      uu____0, libcrux_intrinsics_arm64_extract__vreinterpretq_u8_s64(low_mix));
  Eurydice_slice uu____1 = Eurydice_array_to_subslice(
      (size_t)32U, result32,
      (CLITERAL(core_ops_range_Range__size_t){.start = (size_t)16U,
                                              .end = (size_t)32U}),
      uint8_t, core_ops_range_Range__size_t, Eurydice_slice);
  libcrux_intrinsics_arm64_extract__vst1q_u8(
      uu____1,
      libcrux_intrinsics_arm64_extract__vreinterpretq_u8_s64(high_mix));
  uint8_t result[24U] = {0U};
  Eurydice_slice uu____2 = Eurydice_array_to_subslice(
      (size_t)24U, result,
      (CLITERAL(core_ops_range_Range__size_t){.start = (size_t)0U,
                                              .end = (size_t)6U}),
      uint8_t, core_ops_range_Range__size_t, Eurydice_slice);
  core_slice___Slice_T___copy_from_slice(
      uu____2,
      Eurydice_array_to_subslice((size_t)32U, result32,
                                 (CLITERAL(core_ops_range_Range__size_t){
                                     .start = (size_t)0U, .end = (size_t)6U}),
                                 uint8_t, core_ops_range_Range__size_t,
                                 Eurydice_slice),
      uint8_t, void *);
  Eurydice_slice uu____3 = Eurydice_array_to_subslice(
      (size_t)24U, result,
      (CLITERAL(core_ops_range_Range__size_t){.start = (size_t)6U,
                                              .end = (size_t)12U}),
      uint8_t, core_ops_range_Range__size_t, Eurydice_slice);
  core_slice___Slice_T___copy_from_slice(
      uu____3,
      Eurydice_array_to_subslice((size_t)32U, result32,
                                 (CLITERAL(core_ops_range_Range__size_t){
                                     .start = (size_t)8U, .end = (size_t)14U}),
                                 uint8_t, core_ops_range_Range__size_t,
                                 Eurydice_slice),
      uint8_t, void *);
  Eurydice_slice uu____4 = Eurydice_array_to_subslice(
      (size_t)24U, result,
      (CLITERAL(core_ops_range_Range__size_t){.start = (size_t)12U,
                                              .end = (size_t)18U}),
      uint8_t, core_ops_range_Range__size_t, Eurydice_slice);
  core_slice___Slice_T___copy_from_slice(
      uu____4,
      Eurydice_array_to_subslice((size_t)32U, result32,
                                 (CLITERAL(core_ops_range_Range__size_t){
                                     .start = (size_t)16U, .end = (size_t)22U}),
                                 uint8_t, core_ops_range_Range__size_t,
                                 Eurydice_slice),
      uint8_t, void *);
  Eurydice_slice uu____5 = Eurydice_array_to_subslice(
      (size_t)24U, result,
      (CLITERAL(core_ops_range_Range__size_t){.start = (size_t)18U,
                                              .end = (size_t)24U}),
      uint8_t, core_ops_range_Range__size_t, Eurydice_slice);
  core_slice___Slice_T___copy_from_slice(
      uu____5,
      Eurydice_array_to_subslice((size_t)32U, result32,
                                 (CLITERAL(core_ops_range_Range__size_t){
                                     .start = (size_t)24U, .end = (size_t)30U}),
                                 uint8_t, core_ops_range_Range__size_t,
                                 Eurydice_slice),
      uint8_t, void *);
  memcpy(ret, result, (size_t)24U * sizeof(uint8_t));
}

void libcrux_ml_kem_vector_neon___libcrux_ml_kem__vector__traits__Operations_for_libcrux_ml_kem__vector__neon__vector_type__SIMD128Vector___serialize_12(
    libcrux_ml_kem_vector_neon_vector_type_SIMD128Vector a, uint8_t ret[24U]) {
  uint8_t ret0[24U];
  libcrux_ml_kem_vector_neon_serialize_serialize_12(a, ret0);
  memcpy(ret, ret0, (size_t)24U * sizeof(uint8_t));
}

KRML_MUSTINLINE libcrux_ml_kem_vector_neon_vector_type_SIMD128Vector
libcrux_ml_kem_vector_neon_serialize_deserialize_12(Eurydice_slice v) {
  uint8_t indexes[16U] = {0U, 1U, 1U, 2U, 3U, 4U,  4U,  5U,
                          6U, 7U, 7U, 8U, 9U, 10U, 10U, 11U};
  uint8_t index_vec = libcrux_intrinsics_arm64_extract__vld1q_u8(
      Eurydice_array_to_slice((size_t)16U, indexes, uint8_t, Eurydice_slice));
  int16_t shifts[8U] = {(int16_t)0, (int16_t)-4, (int16_t)0, (int16_t)-4,
                        (int16_t)0, (int16_t)-4, (int16_t)0, (int16_t)-4};
  uint8_t shift_vec = libcrux_intrinsics_arm64_extract__vld1q_s16(
      Eurydice_array_to_slice((size_t)8U, shifts, int16_t, Eurydice_slice));
  uint8_t mask12 = libcrux_intrinsics_arm64_extract__vdupq_n_u16(4095U);
  uint8_t input0[16U] = {0U};
  Eurydice_slice uu____0 = Eurydice_array_to_subslice(
      (size_t)16U, input0,
      (CLITERAL(core_ops_range_Range__size_t){.start = (size_t)0U,
                                              .end = (size_t)12U}),
      uint8_t, core_ops_range_Range__size_t, Eurydice_slice);
  core_slice___Slice_T___copy_from_slice(
      uu____0,
      Eurydice_slice_subslice(v,
                              (CLITERAL(core_ops_range_Range__size_t){
                                  .start = (size_t)0U, .end = (size_t)12U}),
                              uint8_t, core_ops_range_Range__size_t,
                              Eurydice_slice),
      uint8_t, void *);
  uint8_t input_vec0 = libcrux_intrinsics_arm64_extract__vld1q_u8(
      Eurydice_array_to_slice((size_t)16U, input0, uint8_t, Eurydice_slice));
  uint8_t input1[16U] = {0U};
  Eurydice_slice uu____1 = Eurydice_array_to_subslice(
      (size_t)16U, input1,
      (CLITERAL(core_ops_range_Range__size_t){.start = (size_t)0U,
                                              .end = (size_t)12U}),
      uint8_t, core_ops_range_Range__size_t, Eurydice_slice);
  core_slice___Slice_T___copy_from_slice(
      uu____1,
      Eurydice_slice_subslice(v,
                              (CLITERAL(core_ops_range_Range__size_t){
                                  .start = (size_t)12U, .end = (size_t)24U}),
                              uint8_t, core_ops_range_Range__size_t,
                              Eurydice_slice),
      uint8_t, void *);
  uint8_t input_vec1 = libcrux_intrinsics_arm64_extract__vld1q_u8(
      Eurydice_array_to_slice((size_t)16U, input1, uint8_t, Eurydice_slice));
  uint8_t moved0 = libcrux_intrinsics_arm64_extract__vreinterpretq_u16_u8(
      libcrux_intrinsics_arm64_extract__vqtbl1q_u8(input_vec0, index_vec));
  uint8_t shifted0 =
      libcrux_intrinsics_arm64_extract__vshlq_u16(moved0, shift_vec);
  uint8_t low = libcrux_intrinsics_arm64_extract__vreinterpretq_s16_u16(
      libcrux_intrinsics_arm64_extract__vandq_u16(shifted0, mask12));
  uint8_t moved1 = libcrux_intrinsics_arm64_extract__vreinterpretq_u16_u8(
      libcrux_intrinsics_arm64_extract__vqtbl1q_u8(input_vec1, index_vec));
  uint8_t shifted1 =
      libcrux_intrinsics_arm64_extract__vshlq_u16(moved1, shift_vec);
  uint8_t high = libcrux_intrinsics_arm64_extract__vreinterpretq_s16_u16(
      libcrux_intrinsics_arm64_extract__vandq_u16(shifted1, mask12));
  return (CLITERAL(libcrux_ml_kem_vector_neon_vector_type_SIMD128Vector){
      .low = low, .high = high});
}

libcrux_ml_kem_vector_neon_vector_type_SIMD128Vector
libcrux_ml_kem_vector_neon___libcrux_ml_kem__vector__traits__Operations_for_libcrux_ml_kem__vector__neon__vector_type__SIMD128Vector___deserialize_12(
    Eurydice_slice a) {
  return libcrux_ml_kem_vector_neon_serialize_deserialize_12(a);
}

KRML_MUSTINLINE size_t
libcrux_ml_kem_vector_neon_rej_sample(Eurydice_slice a, Eurydice_slice result) {
  size_t sampled = (size_t)0U;
  core_slice_iter_Chunks iter =
      core_iter_traits_collect___core__iter__traits__collect__IntoIterator_for_I__1__into_iter(
          core_slice___Slice_T___chunks(a, (size_t)3U, uint8_t,
                                        core_slice_iter_Chunks),
          core_slice_iter_Chunks, core_slice_iter_Chunks);
  while (true) {
    core_option_Option__Eurydice_slice_uint8_t uu____0 =
        core_slice_iter___core__iter__traits__iterator__Iterator_for_core__slice__iter__Chunks__a__T___71__next(
            &iter, uint8_t, core_option_Option__Eurydice_slice_uint8_t);
    if (uu____0.tag == core_option_None) {
      break;
    } else {
      Eurydice_slice bytes = uu____0.f0;
      int16_t b1 = (int16_t)Eurydice_slice_index(bytes, (size_t)0U, uint8_t,
                                                 uint8_t *, uint8_t);
      int16_t b2 = (int16_t)Eurydice_slice_index(bytes, (size_t)1U, uint8_t,
                                                 uint8_t *, uint8_t);
      int16_t b3 = (int16_t)Eurydice_slice_index(bytes, (size_t)2U, uint8_t,
                                                 uint8_t *, uint8_t);
      int16_t d1 = (b2 & (int16_t)15) << 8U | b1;
      int16_t d2 = b3 << 4U | b2 >> 4U;
      bool uu____1;
      int16_t uu____2;
      bool uu____3;
      size_t uu____4;
      int16_t uu____5;
      size_t uu____6;
      int16_t uu____7;
      if (d1 < LIBCRUX_ML_KEM_VECTOR_TRAITS_FIELD_MODULUS) {
        if (sampled < (size_t)16U) {
          int16_t uu____8 = d1;
          Eurydice_slice_index(result, sampled, int16_t, int16_t *, int16_t) =
              uu____8;
          sampled++;
          uu____2 = d2;
          uu____7 = LIBCRUX_ML_KEM_VECTOR_TRAITS_FIELD_MODULUS;
          uu____1 = uu____2 < uu____7;
          if (uu____1) {
            uu____4 = sampled;
            uu____3 = uu____4 < (size_t)16U;
            if (uu____3) {
              uu____5 = d2;
              uu____6 = sampled;
              Eurydice_slice_index(result, uu____6, int16_t, int16_t *,
                                   int16_t) = uu____5;
              sampled++;
              continue;
            }
          }
          continue;
        }
      }
      uu____2 = d2;
      uu____7 = LIBCRUX_ML_KEM_VECTOR_TRAITS_FIELD_MODULUS;
      uu____1 = uu____2 < uu____7;
      if (uu____1) {
        uu____4 = sampled;
        uu____3 = uu____4 < (size_t)16U;
        if (uu____3) {
          uu____5 = d2;
          uu____6 = sampled;
          Eurydice_slice_index(result, uu____6, int16_t, int16_t *, int16_t) =
              uu____5;
          sampled++;
          continue;
        }
      }
    }
  }
  return sampled;
}

size_t
libcrux_ml_kem_vector_neon___libcrux_ml_kem__vector__traits__Operations_for_libcrux_ml_kem__vector__neon__vector_type__SIMD128Vector___rej_sample(
    Eurydice_slice a, Eurydice_slice out) {
  return libcrux_ml_kem_vector_neon_rej_sample(a, out);
}

inline libcrux_ml_kem_vector_neon_vector_type_SIMD128Vector
libcrux_ml_kem_vector_neon_vector_type___core__clone__Clone_for_libcrux_ml_kem__vector__neon__vector_type__SIMD128Vector___clone(
    libcrux_ml_kem_vector_neon_vector_type_SIMD128Vector *self) {
  return self[0U];
}

static libcrux_ml_kem_polynomial_PolynomialRingElement__libcrux_ml_kem_vector_neon_vector_type_SIMD128Vector
ZERO__libcrux_ml_kem_vector_neon_vector_type_SIMD128Vector(void) {
  libcrux_ml_kem_polynomial_PolynomialRingElement__libcrux_ml_kem_vector_neon_vector_type_SIMD128Vector
      lit;
  lit.coefficients[0U] =
      libcrux_ml_kem_vector_neon___libcrux_ml_kem__vector__traits__Operations_for_libcrux_ml_kem__vector__neon__vector_type__SIMD128Vector___ZERO();
  lit.coefficients[1U] =
      libcrux_ml_kem_vector_neon___libcrux_ml_kem__vector__traits__Operations_for_libcrux_ml_kem__vector__neon__vector_type__SIMD128Vector___ZERO();
  lit.coefficients[2U] =
      libcrux_ml_kem_vector_neon___libcrux_ml_kem__vector__traits__Operations_for_libcrux_ml_kem__vector__neon__vector_type__SIMD128Vector___ZERO();
  lit.coefficients[3U] =
      libcrux_ml_kem_vector_neon___libcrux_ml_kem__vector__traits__Operations_for_libcrux_ml_kem__vector__neon__vector_type__SIMD128Vector___ZERO();
  lit.coefficients[4U] =
      libcrux_ml_kem_vector_neon___libcrux_ml_kem__vector__traits__Operations_for_libcrux_ml_kem__vector__neon__vector_type__SIMD128Vector___ZERO();
  lit.coefficients[5U] =
      libcrux_ml_kem_vector_neon___libcrux_ml_kem__vector__traits__Operations_for_libcrux_ml_kem__vector__neon__vector_type__SIMD128Vector___ZERO();
  lit.coefficients[6U] =
      libcrux_ml_kem_vector_neon___libcrux_ml_kem__vector__traits__Operations_for_libcrux_ml_kem__vector__neon__vector_type__SIMD128Vector___ZERO();
  lit.coefficients[7U] =
      libcrux_ml_kem_vector_neon___libcrux_ml_kem__vector__traits__Operations_for_libcrux_ml_kem__vector__neon__vector_type__SIMD128Vector___ZERO();
  lit.coefficients[8U] =
      libcrux_ml_kem_vector_neon___libcrux_ml_kem__vector__traits__Operations_for_libcrux_ml_kem__vector__neon__vector_type__SIMD128Vector___ZERO();
  lit.coefficients[9U] =
      libcrux_ml_kem_vector_neon___libcrux_ml_kem__vector__traits__Operations_for_libcrux_ml_kem__vector__neon__vector_type__SIMD128Vector___ZERO();
  lit.coefficients[10U] =
      libcrux_ml_kem_vector_neon___libcrux_ml_kem__vector__traits__Operations_for_libcrux_ml_kem__vector__neon__vector_type__SIMD128Vector___ZERO();
  lit.coefficients[11U] =
      libcrux_ml_kem_vector_neon___libcrux_ml_kem__vector__traits__Operations_for_libcrux_ml_kem__vector__neon__vector_type__SIMD128Vector___ZERO();
  lit.coefficients[12U] =
      libcrux_ml_kem_vector_neon___libcrux_ml_kem__vector__traits__Operations_for_libcrux_ml_kem__vector__neon__vector_type__SIMD128Vector___ZERO();
  lit.coefficients[13U] =
      libcrux_ml_kem_vector_neon___libcrux_ml_kem__vector__traits__Operations_for_libcrux_ml_kem__vector__neon__vector_type__SIMD128Vector___ZERO();
  lit.coefficients[14U] =
      libcrux_ml_kem_vector_neon___libcrux_ml_kem__vector__traits__Operations_for_libcrux_ml_kem__vector__neon__vector_type__SIMD128Vector___ZERO();
  lit.coefficients[15U] =
      libcrux_ml_kem_vector_neon___libcrux_ml_kem__vector__traits__Operations_for_libcrux_ml_kem__vector__neon__vector_type__SIMD128Vector___ZERO();
  return lit;
}

static KRML_MUSTINLINE
    libcrux_ml_kem_polynomial_PolynomialRingElement__libcrux_ml_kem_vector_neon_vector_type_SIMD128Vector
    deserialize_to_reduced_ring_element__libcrux_ml_kem_vector_neon_vector_type_SIMD128Vector(
        Eurydice_slice serialized) {
  libcrux_ml_kem_polynomial_PolynomialRingElement__libcrux_ml_kem_vector_neon_vector_type_SIMD128Vector
      re = ZERO__libcrux_ml_kem_vector_neon_vector_type_SIMD128Vector();
  for (size_t i = (size_t)0U;
       i <
       core_slice___Slice_T___len(serialized, uint8_t, size_t) / (size_t)24U;
       i++) {
    size_t i0 = i;
    Eurydice_slice bytes = Eurydice_slice_subslice(
        serialized,
        (CLITERAL(core_ops_range_Range__size_t){
            .start = i0 * (size_t)24U, .end = i0 * (size_t)24U + (size_t)24U}),
        uint8_t, core_ops_range_Range__size_t, Eurydice_slice);
    libcrux_ml_kem_vector_neon_vector_type_SIMD128Vector coefficient =
        libcrux_ml_kem_vector_neon___libcrux_ml_kem__vector__traits__Operations_for_libcrux_ml_kem__vector__neon__vector_type__SIMD128Vector___deserialize_12(
            bytes);
    libcrux_ml_kem_vector_neon_vector_type_SIMD128Vector uu____0 =
        libcrux_ml_kem_vector_neon___libcrux_ml_kem__vector__traits__Operations_for_libcrux_ml_kem__vector__neon__vector_type__SIMD128Vector___cond_subtract_3329(
            coefficient);
    re.coefficients[i0] = uu____0;
  }
  return re;
}

static KRML_MUSTINLINE void
deserialize_ring_elements_reduced__libcrux_ml_kem_vector_neon_vector_type_SIMD128Vector_800size_t_2size_t(
    Eurydice_slice public_key,
    libcrux_ml_kem_polynomial_PolynomialRingElement__libcrux_ml_kem_vector_neon_vector_type_SIMD128Vector
        ret[2U]) {
  libcrux_ml_kem_polynomial_PolynomialRingElement__libcrux_ml_kem_vector_neon_vector_type_SIMD128Vector
      deserialized_pk[2U];
  KRML_MAYBE_FOR2(
      i, (size_t)0U, (size_t)2U, (size_t)1U,
      deserialized_pk[i] =
          ZERO__libcrux_ml_kem_vector_neon_vector_type_SIMD128Vector(););
  for (size_t i = (size_t)0U;
       i < core_slice___Slice_T___len(public_key, uint8_t, size_t) /
               LIBCRUX_ML_KEM_CONSTANTS_BYTES_PER_RING_ELEMENT;
       i++) {
    size_t i0 = i;
    Eurydice_slice ring_element = Eurydice_slice_subslice(
        public_key,
        (CLITERAL(core_ops_range_Range__size_t){
            .start = i0 * LIBCRUX_ML_KEM_CONSTANTS_BYTES_PER_RING_ELEMENT,
            .end = i0 * LIBCRUX_ML_KEM_CONSTANTS_BYTES_PER_RING_ELEMENT +
                   LIBCRUX_ML_KEM_CONSTANTS_BYTES_PER_RING_ELEMENT}),
        uint8_t, core_ops_range_Range__size_t, Eurydice_slice);
    libcrux_ml_kem_polynomial_PolynomialRingElement__libcrux_ml_kem_vector_neon_vector_type_SIMD128Vector
        uu____0 =
            deserialize_to_reduced_ring_element__libcrux_ml_kem_vector_neon_vector_type_SIMD128Vector(
                ring_element);
    deserialized_pk[i0] = uu____0;
  }
  memcpy(
      ret, deserialized_pk,
      (size_t)2U *
          sizeof(
              libcrux_ml_kem_polynomial_PolynomialRingElement__libcrux_ml_kem_vector_neon_vector_type_SIMD128Vector));
}

static KRML_MUSTINLINE libcrux_ml_kem_vector_neon_vector_type_SIMD128Vector
shift_right___15int32_t(
    libcrux_ml_kem_vector_neon_vector_type_SIMD128Vector v) {
  v.low = libcrux_intrinsics_arm64_extract__vshrq_n_s16((int32_t)15, v.low,
                                                        uint8_t);
  v.high = libcrux_intrinsics_arm64_extract__vshrq_n_s16((int32_t)15, v.high,
                                                         uint8_t);
  return v;
}

static libcrux_ml_kem_vector_neon_vector_type_SIMD128Vector
shift_right___15int32_t0(
    libcrux_ml_kem_vector_neon_vector_type_SIMD128Vector v) {
  return shift_right___15int32_t(v);
}

static libcrux_ml_kem_vector_neon_vector_type_SIMD128Vector
to_unsigned_representative__libcrux_ml_kem_vector_neon_vector_type_SIMD128Vector(
    libcrux_ml_kem_vector_neon_vector_type_SIMD128Vector a) {
  libcrux_ml_kem_vector_neon_vector_type_SIMD128Vector t =
      shift_right___15int32_t0(a);
  libcrux_ml_kem_vector_neon_vector_type_SIMD128Vector fm =
      libcrux_ml_kem_vector_neon___libcrux_ml_kem__vector__traits__Operations_for_libcrux_ml_kem__vector__neon__vector_type__SIMD128Vector___bitwise_and_with_constant(
          t, LIBCRUX_ML_KEM_VECTOR_TRAITS_FIELD_MODULUS);
  return libcrux_ml_kem_vector_neon___libcrux_ml_kem__vector__traits__Operations_for_libcrux_ml_kem__vector__neon__vector_type__SIMD128Vector___add(
      a, &fm);
}

static KRML_MUSTINLINE void
serialize_uncompressed_ring_element__libcrux_ml_kem_vector_neon_vector_type_SIMD128Vector(
    libcrux_ml_kem_polynomial_PolynomialRingElement__libcrux_ml_kem_vector_neon_vector_type_SIMD128Vector
        *re,
    uint8_t ret[384U]) {
  uint8_t serialized[384U] = {0U};
  for (size_t i = (size_t)0U;
       i < LIBCRUX_ML_KEM_POLYNOMIAL_VECTORS_IN_RING_ELEMENT; i++) {
    size_t i0 = i;
    libcrux_ml_kem_vector_neon_vector_type_SIMD128Vector coefficient =
        to_unsigned_representative__libcrux_ml_kem_vector_neon_vector_type_SIMD128Vector(
            re->coefficients[i0]);
    uint8_t bytes[24U];
    libcrux_ml_kem_vector_neon___libcrux_ml_kem__vector__traits__Operations_for_libcrux_ml_kem__vector__neon__vector_type__SIMD128Vector___serialize_12(
        coefficient, bytes);
    Eurydice_slice uu____0 = Eurydice_array_to_subslice(
        (size_t)384U, serialized,
        (CLITERAL(core_ops_range_Range__size_t){
            .start = (size_t)24U * i0, .end = (size_t)24U * i0 + (size_t)24U}),
        uint8_t, core_ops_range_Range__size_t, Eurydice_slice);
    core_slice___Slice_T___copy_from_slice(
        uu____0,
        Eurydice_array_to_slice((size_t)24U, bytes, uint8_t, Eurydice_slice),
        uint8_t, void *);
  }
  memcpy(ret, serialized, (size_t)384U * sizeof(uint8_t));
}

static KRML_MUSTINLINE void
serialize_secret_key__libcrux_ml_kem_vector_neon_vector_type_SIMD128Vector_2size_t_768size_t(
    libcrux_ml_kem_polynomial_PolynomialRingElement__libcrux_ml_kem_vector_neon_vector_type_SIMD128Vector
        *key,
    uint8_t ret[768U]) {
  uint8_t out[768U] = {0U};
  for (
      size_t i = (size_t)0U;
      i <
      core_slice___Slice_T___len(
          Eurydice_array_to_slice(
              (size_t)2U, key,
              libcrux_ml_kem_polynomial_PolynomialRingElement__libcrux_ml_kem_vector_neon_vector_type_SIMD128Vector,
              Eurydice_slice),
          libcrux_ml_kem_polynomial_PolynomialRingElement__libcrux_ml_kem_vector_neon_vector_type_SIMD128Vector,
          size_t);
      i++) {
    size_t i0 = i;
    libcrux_ml_kem_polynomial_PolynomialRingElement__libcrux_ml_kem_vector_neon_vector_type_SIMD128Vector
        re = key[i0];
    Eurydice_slice uu____0 = Eurydice_array_to_subslice(
        (size_t)768U, out,
        (CLITERAL(core_ops_range_Range__size_t){
            .start = i0 * LIBCRUX_ML_KEM_CONSTANTS_BYTES_PER_RING_ELEMENT,
            .end = (i0 + (size_t)1U) *
                   LIBCRUX_ML_KEM_CONSTANTS_BYTES_PER_RING_ELEMENT}),
        uint8_t, core_ops_range_Range__size_t, Eurydice_slice);
    uint8_t ret0[384U];
    serialize_uncompressed_ring_element__libcrux_ml_kem_vector_neon_vector_type_SIMD128Vector(
        &re, ret0);
    core_slice___Slice_T___copy_from_slice(
        uu____0,
        Eurydice_array_to_slice((size_t)384U, ret0, uint8_t, Eurydice_slice),
        uint8_t, void *);
  }
  memcpy(ret, out, (size_t)768U * sizeof(uint8_t));
}

static KRML_MUSTINLINE void
serialize_public_key__libcrux_ml_kem_vector_neon_vector_type_SIMD128Vector_2size_t_768size_t_800size_t(
    libcrux_ml_kem_polynomial_PolynomialRingElement__libcrux_ml_kem_vector_neon_vector_type_SIMD128Vector
        *t_as_ntt,
    Eurydice_slice seed_for_a, uint8_t ret[800U]) {
  uint8_t public_key_serialized[800U] = {0U};
  Eurydice_slice uu____0 = Eurydice_array_to_subslice(
      (size_t)800U, public_key_serialized,
      (CLITERAL(core_ops_range_Range__size_t){.start = (size_t)0U,
                                              .end = (size_t)768U}),
      uint8_t, core_ops_range_Range__size_t, Eurydice_slice);
  uint8_t ret0[768U];
  serialize_secret_key__libcrux_ml_kem_vector_neon_vector_type_SIMD128Vector_2size_t_768size_t(
      t_as_ntt, ret0);
  core_slice___Slice_T___copy_from_slice(
      uu____0,
      Eurydice_array_to_slice((size_t)768U, ret0, uint8_t, Eurydice_slice),
      uint8_t, void *);
  core_slice___Slice_T___copy_from_slice(
      Eurydice_array_to_subslice_from((size_t)800U, public_key_serialized,
                                      (size_t)768U, uint8_t, size_t,
                                      Eurydice_slice),
      seed_for_a, uint8_t, void *);
  memcpy(ret, public_key_serialized, (size_t)800U * sizeof(uint8_t));
}

bool libcrux_ml_kem_ind_cca_validate_public_key__libcrux_ml_kem_vector_neon_vector_type_SIMD128Vector_2size_t_768size_t_800size_t(
    uint8_t *public_key) {
  libcrux_ml_kem_polynomial_PolynomialRingElement__libcrux_ml_kem_vector_neon_vector_type_SIMD128Vector
      deserialized_pk[2U];
  deserialize_ring_elements_reduced__libcrux_ml_kem_vector_neon_vector_type_SIMD128Vector_800size_t_2size_t(
      Eurydice_array_to_subslice_to((size_t)800U, public_key, (size_t)768U,
                                    uint8_t, size_t, Eurydice_slice),
      deserialized_pk);
  libcrux_ml_kem_polynomial_PolynomialRingElement__libcrux_ml_kem_vector_neon_vector_type_SIMD128Vector
      *uu____0 = deserialized_pk;
  uint8_t public_key_serialized[800U];
  serialize_public_key__libcrux_ml_kem_vector_neon_vector_type_SIMD128Vector_2size_t_768size_t_800size_t(
      uu____0,
      Eurydice_array_to_subslice_from((size_t)800U, public_key, (size_t)768U,
                                      uint8_t, size_t, Eurydice_slice),
      public_key_serialized);
  return core_array_equality___core__cmp__PartialEq__Array_U__N___for__Array_T__N____eq(
      (size_t)800U, public_key, public_key_serialized, uint8_t, uint8_t, bool);
}

typedef struct
    __libcrux_ml_kem_ind_cpa_unpacked_IndCpaPrivateKeyUnpacked_libcrux_ml_kem_vector_neon_vector_type_SIMD128Vector___2size_t___libcrux_ml_kem_ind_cpa_unpacked_IndCpaPublicKeyUnpacked_libcrux_ml_kem_vector_neon_vector_type_SIMD128Vector___2size_t___s {
  libcrux_ml_kem_ind_cpa_unpacked_IndCpaPrivateKeyUnpacked__libcrux_ml_kem_vector_neon_vector_type_SIMD128Vector__2size_t
      fst;
  libcrux_ml_kem_ind_cpa_unpacked_IndCpaPublicKeyUnpacked__libcrux_ml_kem_vector_neon_vector_type_SIMD128Vector__2size_t
      snd;
} __libcrux_ml_kem_ind_cpa_unpacked_IndCpaPrivateKeyUnpacked_libcrux_ml_kem_vector_neon_vector_type_SIMD128Vector___2size_t___libcrux_ml_kem_ind_cpa_unpacked_IndCpaPublicKeyUnpacked_libcrux_ml_kem_vector_neon_vector_type_SIMD128Vector___2size_t__;

static KRML_MUSTINLINE void G___2size_t(Eurydice_slice input,
                                        uint8_t ret[64U]) {
  uint8_t ret0[64U];
  libcrux_ml_kem_hash_functions_neon_G(input, ret0);
  memcpy(ret, ret0, (size_t)64U * sizeof(uint8_t));
}

static void
closure__libcrux_ml_kem_vector_neon_vector_type_SIMD128Vector_libcrux_ml_kem_hash_functions_neon_Simd128Hash_2size_t(
    libcrux_ml_kem_polynomial_PolynomialRingElement__libcrux_ml_kem_vector_neon_vector_type_SIMD128Vector
        ret[2U]) {
  libcrux_ml_kem_polynomial_PolynomialRingElement__libcrux_ml_kem_vector_neon_vector_type_SIMD128Vector
      ret0[2U];
  KRML_MAYBE_FOR2(
      i, (size_t)0U, (size_t)2U, (size_t)1U,
      ret0[i] = ZERO__libcrux_ml_kem_vector_neon_vector_type_SIMD128Vector(););
  memcpy(
      ret, ret0,
      (size_t)2U *
          sizeof(
              libcrux_ml_kem_polynomial_PolynomialRingElement__libcrux_ml_kem_vector_neon_vector_type_SIMD128Vector));
}

typedef struct Simd128Hash_s {
  libcrux_sha3_generic_keccak_KeccakState__uint8_t__2size_t shake128_state[2U];
} Simd128Hash;

static KRML_MUSTINLINE Simd128Hash
shake128_init_absorb___2size_t(uint8_t input[2U][34U]) {
  libcrux_sha3_generic_keccak_KeccakState__uint8_t__2size_t uu____0 =
      libcrux_sha3_neon_x2_incremental_shake128_init();
  libcrux_sha3_generic_keccak_KeccakState__uint8_t__2size_t state[2U] = {
      uu____0, libcrux_sha3_neon_x2_incremental_shake128_init()};
  libcrux_sha3_neon_x2_incremental_shake128_absorb_final(
      state,
      Eurydice_array_to_slice((size_t)34U, input[0U], uint8_t, Eurydice_slice),
      Eurydice_array_to_slice((size_t)34U, input[1U], uint8_t, Eurydice_slice));
  Simd128Hash lit;
  memcpy(lit.shake128_state, state,
         (size_t)2U *
             sizeof(libcrux_sha3_generic_keccak_KeccakState__uint8_t__2size_t));
  return lit;
}

static KRML_MUSTINLINE Simd128Hash
shake128_init_absorb___2size_t0(uint8_t input[2U][34U]) {
  uint8_t uu____0[2U][34U];
  memcpy(uu____0, input, (size_t)2U * sizeof(uint8_t[34U]));
  return shake128_init_absorb___2size_t(uu____0);
}

static KRML_MUSTINLINE void shake128_squeeze_three_blocks___2size_t(
    Simd128Hash *st, uint8_t ret[2U][504U]) {
  uint8_t out[2U][504U] = {{0U}};
  uint8_t out0[504U] = {0U};
  uint8_t out1[504U] = {0U};
  uint8_t out2[504U] = {0U};
  LowStar_Ignore_ignore(out2, uint8_t[504U], void *);
  uint8_t out3[504U] = {0U};
  LowStar_Ignore_ignore(out3, uint8_t[504U], void *);
  libcrux_sha3_neon_x2_incremental_shake128_squeeze_first_three_blocks(
      st->shake128_state,
      Eurydice_array_to_slice((size_t)504U, out0, uint8_t, Eurydice_slice),
      Eurydice_array_to_slice((size_t)504U, out1, uint8_t, Eurydice_slice));
  uint8_t uu____0[504U];
  memcpy(uu____0, out0, (size_t)504U * sizeof(uint8_t));
  memcpy(out[0U], uu____0, (size_t)504U * sizeof(uint8_t));
  uint8_t uu____1[504U];
  memcpy(uu____1, out1, (size_t)504U * sizeof(uint8_t));
  memcpy(out[1U], uu____1, (size_t)504U * sizeof(uint8_t));
  memcpy(ret, out, (size_t)2U * sizeof(uint8_t[504U]));
}

static KRML_MUSTINLINE void shake128_squeeze_three_blocks___2size_t0(
    Simd128Hash *self, uint8_t ret[2U][504U]) {
  uint8_t ret0[2U][504U];
  shake128_squeeze_three_blocks___2size_t(self, ret0);
  memcpy(ret, ret0, (size_t)2U * sizeof(uint8_t[504U]));
}

static KRML_MUSTINLINE bool
sample_from_uniform_distribution_next__libcrux_ml_kem_vector_neon_vector_type_SIMD128Vector_2size_t_504size_t(
    uint8_t randomness[2U][504U], size_t *sampled_coefficients,
    int16_t (*out)[272U]) {
  KRML_MAYBE_FOR2(
      i0, (size_t)0U, (size_t)2U, (size_t)1U, size_t i1 = i0;
      for (size_t i = (size_t)0U; i < (size_t)504U / (size_t)24U; i++) {
        size_t r = i;
        if (sampled_coefficients[i1] <
            LIBCRUX_ML_KEM_CONSTANTS_COEFFICIENTS_IN_RING_ELEMENT) {
          Eurydice_slice uu____0 = Eurydice_array_to_subslice(
              (size_t)504U, randomness[i1],
              (CLITERAL(core_ops_range_Range__size_t){
                  .start = r * (size_t)24U,
                  .end = r * (size_t)24U + (size_t)24U}),
              uint8_t, core_ops_range_Range__size_t, Eurydice_slice);
          size_t sampled =
              libcrux_ml_kem_vector_neon___libcrux_ml_kem__vector__traits__Operations_for_libcrux_ml_kem__vector__neon__vector_type__SIMD128Vector___rej_sample(
                  uu____0,
                  Eurydice_array_to_subslice(
                      (size_t)272U, out[i1],
                      (CLITERAL(core_ops_range_Range__size_t){
                          .start = sampled_coefficients[i1],
                          .end = sampled_coefficients[i1] + (size_t)16U}),
                      int16_t, core_ops_range_Range__size_t, Eurydice_slice));
          size_t uu____1 = i1;
          sampled_coefficients[uu____1] =
              sampled_coefficients[uu____1] + sampled;
        }
      });
  bool done = true;
  KRML_MAYBE_FOR2(
      i, (size_t)0U, (size_t)2U, (size_t)1U, size_t i0 = i;
      if (sampled_coefficients[i0] >=
          LIBCRUX_ML_KEM_CONSTANTS_COEFFICIENTS_IN_RING_ELEMENT) {
        sampled_coefficients[i0] =
            LIBCRUX_ML_KEM_CONSTANTS_COEFFICIENTS_IN_RING_ELEMENT;
      } else { done = false; });
  return done;
}

static KRML_MUSTINLINE void shake128_squeeze_block___2size_t(
    Simd128Hash *st, uint8_t ret[2U][168U]) {
  uint8_t out[2U][168U] = {{0U}};
  uint8_t out0[168U] = {0U};
  uint8_t out1[168U] = {0U};
  uint8_t out2[168U] = {0U};
  LowStar_Ignore_ignore(out2, uint8_t[168U], void *);
  uint8_t out3[168U] = {0U};
  LowStar_Ignore_ignore(out3, uint8_t[168U], void *);
  libcrux_sha3_neon_x2_incremental_shake128_squeeze_next_block(
      st->shake128_state,
      Eurydice_array_to_slice((size_t)168U, out0, uint8_t, Eurydice_slice),
      Eurydice_array_to_slice((size_t)168U, out1, uint8_t, Eurydice_slice));
  uint8_t uu____0[168U];
  memcpy(uu____0, out0, (size_t)168U * sizeof(uint8_t));
  memcpy(out[0U], uu____0, (size_t)168U * sizeof(uint8_t));
  uint8_t uu____1[168U];
  memcpy(uu____1, out1, (size_t)168U * sizeof(uint8_t));
  memcpy(out[1U], uu____1, (size_t)168U * sizeof(uint8_t));
  memcpy(ret, out, (size_t)2U * sizeof(uint8_t[168U]));
}

static KRML_MUSTINLINE void shake128_squeeze_block___2size_t0(
    Simd128Hash *self, uint8_t ret[2U][168U]) {
  uint8_t ret0[2U][168U];
  shake128_squeeze_block___2size_t(self, ret0);
  memcpy(ret, ret0, (size_t)2U * sizeof(uint8_t[168U]));
}

static KRML_MUSTINLINE bool
sample_from_uniform_distribution_next__libcrux_ml_kem_vector_neon_vector_type_SIMD128Vector_2size_t_168size_t(
    uint8_t randomness[2U][168U], size_t *sampled_coefficients,
    int16_t (*out)[272U]) {
  KRML_MAYBE_FOR2(
      i0, (size_t)0U, (size_t)2U, (size_t)1U, size_t i1 = i0;
      for (size_t i = (size_t)0U; i < (size_t)168U / (size_t)24U; i++) {
        size_t r = i;
        if (sampled_coefficients[i1] <
            LIBCRUX_ML_KEM_CONSTANTS_COEFFICIENTS_IN_RING_ELEMENT) {
          Eurydice_slice uu____0 = Eurydice_array_to_subslice(
              (size_t)168U, randomness[i1],
              (CLITERAL(core_ops_range_Range__size_t){
                  .start = r * (size_t)24U,
                  .end = r * (size_t)24U + (size_t)24U}),
              uint8_t, core_ops_range_Range__size_t, Eurydice_slice);
          size_t sampled =
              libcrux_ml_kem_vector_neon___libcrux_ml_kem__vector__traits__Operations_for_libcrux_ml_kem__vector__neon__vector_type__SIMD128Vector___rej_sample(
                  uu____0,
                  Eurydice_array_to_subslice(
                      (size_t)272U, out[i1],
                      (CLITERAL(core_ops_range_Range__size_t){
                          .start = sampled_coefficients[i1],
                          .end = sampled_coefficients[i1] + (size_t)16U}),
                      int16_t, core_ops_range_Range__size_t, Eurydice_slice));
          size_t uu____1 = i1;
          sampled_coefficients[uu____1] =
              sampled_coefficients[uu____1] + sampled;
        }
      });
  bool done = true;
  KRML_MAYBE_FOR2(
      i, (size_t)0U, (size_t)2U, (size_t)1U, size_t i0 = i;
      if (sampled_coefficients[i0] >=
          LIBCRUX_ML_KEM_CONSTANTS_COEFFICIENTS_IN_RING_ELEMENT) {
        sampled_coefficients[i0] =
            LIBCRUX_ML_KEM_CONSTANTS_COEFFICIENTS_IN_RING_ELEMENT;
      } else { done = false; });
  return done;
}

static KRML_MUSTINLINE
    libcrux_ml_kem_polynomial_PolynomialRingElement__libcrux_ml_kem_vector_neon_vector_type_SIMD128Vector
    from_i16_array__libcrux_ml_kem_vector_neon_vector_type_SIMD128Vector(
        Eurydice_slice a) {
  libcrux_ml_kem_polynomial_PolynomialRingElement__libcrux_ml_kem_vector_neon_vector_type_SIMD128Vector
      result = ZERO__libcrux_ml_kem_vector_neon_vector_type_SIMD128Vector();
  for (size_t i = (size_t)0U;
       i < LIBCRUX_ML_KEM_POLYNOMIAL_VECTORS_IN_RING_ELEMENT; i++) {
    size_t i0 = i;
    libcrux_ml_kem_vector_neon_vector_type_SIMD128Vector uu____0 =
        libcrux_ml_kem_vector_neon___libcrux_ml_kem__vector__traits__Operations_for_libcrux_ml_kem__vector__neon__vector_type__SIMD128Vector___from_i16_array(
            Eurydice_slice_subslice(
                a,
                (CLITERAL(core_ops_range_Range__size_t){
                    .start = i0 * (size_t)16U,
                    .end = (i0 + (size_t)1U) * (size_t)16U}),
                int16_t, core_ops_range_Range__size_t, Eurydice_slice));
    result.coefficients[i0] = uu____0;
  }
  return result;
}

static libcrux_ml_kem_polynomial_PolynomialRingElement__libcrux_ml_kem_vector_neon_vector_type_SIMD128Vector
closure__libcrux_ml_kem_vector_neon_vector_type_SIMD128Vector_libcrux_ml_kem_hash_functions_neon_Simd128Hash_2size_t0(
    int16_t s[272U]) {
  return from_i16_array__libcrux_ml_kem_vector_neon_vector_type_SIMD128Vector(
      Eurydice_array_to_subslice((size_t)272U, s,
                                 (CLITERAL(core_ops_range_Range__size_t){
                                     .start = (size_t)0U, .end = (size_t)256U}),
                                 int16_t, core_ops_range_Range__size_t,
                                 Eurydice_slice));
}

static KRML_MUSTINLINE void
sample_from_xof__libcrux_ml_kem_vector_neon_vector_type_SIMD128Vector_libcrux_ml_kem_hash_functions_neon_Simd128Hash_2size_t(
    uint8_t seeds[2U][34U],
    libcrux_ml_kem_polynomial_PolynomialRingElement__libcrux_ml_kem_vector_neon_vector_type_SIMD128Vector
        ret[2U]) {
  size_t sampled_coefficients[2U] = {0U};
  int16_t out[2U][272U] = {{0U}};
  uint8_t uu____0[2U][34U];
  memcpy(uu____0, seeds, (size_t)2U * sizeof(uint8_t[34U]));
  Simd128Hash xof_state = shake128_init_absorb___2size_t0(uu____0);
  uint8_t randomness0[2U][504U];
  shake128_squeeze_three_blocks___2size_t0(&xof_state, randomness0);
  uint8_t uu____1[2U][504U];
  memcpy(uu____1, randomness0, (size_t)2U * sizeof(uint8_t[504U]));
  bool done =
      sample_from_uniform_distribution_next__libcrux_ml_kem_vector_neon_vector_type_SIMD128Vector_2size_t_504size_t(
          uu____1, sampled_coefficients, out);
  while (true) {
    if (done) {
      break;
    } else {
      uint8_t randomness[2U][168U];
      shake128_squeeze_block___2size_t0(&xof_state, randomness);
      uint8_t uu____2[2U][168U];
      memcpy(uu____2, randomness, (size_t)2U * sizeof(uint8_t[168U]));
      done =
          sample_from_uniform_distribution_next__libcrux_ml_kem_vector_neon_vector_type_SIMD128Vector_2size_t_168size_t(
              uu____2, sampled_coefficients, out);
    }
  }
  int16_t uu____3[2U][272U];
  memcpy(uu____3, out, (size_t)2U * sizeof(int16_t[272U]));
  libcrux_ml_kem_polynomial_PolynomialRingElement__libcrux_ml_kem_vector_neon_vector_type_SIMD128Vector
      ret0[2U];
  KRML_MAYBE_FOR2(
      i, (size_t)0U, (size_t)2U, (size_t)1U,
      ret0[i] =
          closure__libcrux_ml_kem_vector_neon_vector_type_SIMD128Vector_libcrux_ml_kem_hash_functions_neon_Simd128Hash_2size_t0(
              uu____3[i]););
  memcpy(
      ret, ret0,
      (size_t)2U *
          sizeof(
              libcrux_ml_kem_polynomial_PolynomialRingElement__libcrux_ml_kem_vector_neon_vector_type_SIMD128Vector));
}

static KRML_MUSTINLINE void
sample_matrix_A__libcrux_ml_kem_vector_neon_vector_type_SIMD128Vector_libcrux_ml_kem_hash_functions_neon_Simd128Hash_2size_t(
    uint8_t seed[34U], bool transpose,
    libcrux_ml_kem_polynomial_PolynomialRingElement__libcrux_ml_kem_vector_neon_vector_type_SIMD128Vector
        ret[2U][2U]) {
  libcrux_ml_kem_polynomial_PolynomialRingElement__libcrux_ml_kem_vector_neon_vector_type_SIMD128Vector
      A_transpose[2U][2U];
  KRML_MAYBE_FOR2(
      i, (size_t)0U, (size_t)2U, (size_t)1U,
      closure__libcrux_ml_kem_vector_neon_vector_type_SIMD128Vector_libcrux_ml_kem_hash_functions_neon_Simd128Hash_2size_t(
          A_transpose[i]););
  KRML_MAYBE_FOR2(
      i0, (size_t)0U, (size_t)2U, (size_t)1U, size_t i1 = i0;
      uint8_t uu____0[34U];
      memcpy(uu____0, seed, (size_t)34U * sizeof(uint8_t));
      uint8_t seeds[2U][34U]; KRML_MAYBE_FOR2(
          i, (size_t)0U, (size_t)2U, (size_t)1U,
          memcpy(seeds[i], uu____0, (size_t)34U * sizeof(uint8_t)););
      KRML_MAYBE_FOR2(i, (size_t)0U, (size_t)2U, (size_t)1U, size_t j = i;
                      seeds[j][32U] = (uint8_t)i1; seeds[j][33U] = (uint8_t)j;);
      uint8_t uu____1[2U][34U];
      memcpy(uu____1, seeds, (size_t)2U * sizeof(uint8_t[34U]));
      libcrux_ml_kem_polynomial_PolynomialRingElement__libcrux_ml_kem_vector_neon_vector_type_SIMD128Vector
          sampled[2U];
      sample_from_xof__libcrux_ml_kem_vector_neon_vector_type_SIMD128Vector_libcrux_ml_kem_hash_functions_neon_Simd128Hash_2size_t(
          uu____1, sampled);
      for (
          size_t i = (size_t)0U;
          i <
          core_slice___Slice_T___len(
              Eurydice_array_to_slice(
                  (size_t)2U, sampled,
                  libcrux_ml_kem_polynomial_PolynomialRingElement__libcrux_ml_kem_vector_neon_vector_type_SIMD128Vector,
                  Eurydice_slice),
              libcrux_ml_kem_polynomial_PolynomialRingElement__libcrux_ml_kem_vector_neon_vector_type_SIMD128Vector,
              size_t);
          i++) {
        size_t j = i;
        libcrux_ml_kem_polynomial_PolynomialRingElement__libcrux_ml_kem_vector_neon_vector_type_SIMD128Vector
            sample = sampled[j];
        if (transpose) {
          A_transpose[j][i1] = sample;
        } else {
          A_transpose[i1][j] = sample;
        }
      });
  memcpy(
      ret, A_transpose,
      (size_t)2U *
          sizeof(
              libcrux_ml_kem_polynomial_PolynomialRingElement__libcrux_ml_kem_vector_neon_vector_type_SIMD128Vector
                  [2U]));
}

typedef struct
    __libcrux_ml_kem_polynomial_PolynomialRingElement__libcrux_ml_kem_vector_neon_vector_type_SIMD128Vector_2size_t__uint8_t_s {
  libcrux_ml_kem_polynomial_PolynomialRingElement__libcrux_ml_kem_vector_neon_vector_type_SIMD128Vector
      fst[2U];
  uint8_t snd;
} __libcrux_ml_kem_polynomial_PolynomialRingElement__libcrux_ml_kem_vector_neon_vector_type_SIMD128Vector_2size_t__uint8_t;

static KRML_MUSTINLINE void PRFxN___2size_t_192size_t(uint8_t (*input)[33U],
                                                      uint8_t ret[2U][192U]) {
  uint8_t out[2U][192U] = {{0U}};
  uint8_t out0[192U] = {0U};
  uint8_t out1[192U] = {0U};
  uint8_t out2[192U] = {0U};
  LowStar_Ignore_ignore(out2, uint8_t[192U], void *);
  uint8_t out3[192U] = {0U};
  LowStar_Ignore_ignore(out3, uint8_t[192U], void *);
  libcrux_sha3_neon_x2_shake256(
      Eurydice_array_to_slice((size_t)33U, input[0U], uint8_t, Eurydice_slice),
      Eurydice_array_to_slice((size_t)33U, input[1U], uint8_t, Eurydice_slice),
      Eurydice_array_to_slice((size_t)192U, out0, uint8_t, Eurydice_slice),
      Eurydice_array_to_slice((size_t)192U, out1, uint8_t, Eurydice_slice));
  uint8_t uu____0[192U];
  memcpy(uu____0, out0, (size_t)192U * sizeof(uint8_t));
  memcpy(out[0U], uu____0, (size_t)192U * sizeof(uint8_t));
  uint8_t uu____1[192U];
  memcpy(uu____1, out1, (size_t)192U * sizeof(uint8_t));
  memcpy(out[1U], uu____1, (size_t)192U * sizeof(uint8_t));
  memcpy(ret, out, (size_t)2U * sizeof(uint8_t[192U]));
}

static KRML_MUSTINLINE void PRFxN___2size_t_192size_t0(uint8_t (*input)[33U],
                                                       uint8_t ret[2U][192U]) {
  uint8_t ret0[2U][192U];
  PRFxN___2size_t_192size_t(input, ret0);
  memcpy(ret, ret0, (size_t)2U * sizeof(uint8_t[192U]));
}

static KRML_MUSTINLINE
    libcrux_ml_kem_polynomial_PolynomialRingElement__libcrux_ml_kem_vector_neon_vector_type_SIMD128Vector
    sample_from_binomial_distribution_2__libcrux_ml_kem_vector_neon_vector_type_SIMD128Vector(
        Eurydice_slice randomness) {
  int16_t sampled_i16s[256U] = {0U};
  for (size_t i0 = (size_t)0U;
       i0 <
       core_slice___Slice_T___len(randomness, uint8_t, size_t) / (size_t)4U;
       i0++) {
    size_t chunk_number = i0;
    Eurydice_slice byte_chunk = Eurydice_slice_subslice(
        randomness,
        (CLITERAL(core_ops_range_Range__size_t){
            .start = chunk_number * (size_t)4U,
            .end = chunk_number * (size_t)4U + (size_t)4U}),
        uint8_t, core_ops_range_Range__size_t, Eurydice_slice);
    uint32_t uu____0 = (uint32_t)Eurydice_slice_index(
        byte_chunk, (size_t)0U, uint8_t, uint8_t *, uint8_t);
    uint32_t uu____1 =
        uu____0 | (uint32_t)Eurydice_slice_index(byte_chunk, (size_t)1U,
                                                 uint8_t, uint8_t *, uint8_t)
                      << 8U;
    uint32_t uu____2 =
        uu____1 | (uint32_t)Eurydice_slice_index(byte_chunk, (size_t)2U,
                                                 uint8_t, uint8_t *, uint8_t)
                      << 16U;
    uint32_t random_bits_as_u32 =
        uu____2 | (uint32_t)Eurydice_slice_index(byte_chunk, (size_t)3U,
                                                 uint8_t, uint8_t *, uint8_t)
                      << 24U;
    uint32_t even_bits = random_bits_as_u32 & 1431655765U;
    uint32_t odd_bits = random_bits_as_u32 >> 1U & 1431655765U;
    uint32_t coin_toss_outcomes = even_bits + odd_bits;
    for (uint32_t i = 0U; i < CORE_NUM__U32_8__BITS / 4U; i++) {
      uint32_t outcome_set = i;
      uint32_t outcome_set0 = outcome_set * 4U;
      int16_t outcome_1 =
          (int16_t)(coin_toss_outcomes >> (uint32_t)outcome_set0 & 3U);
      int16_t outcome_2 =
          (int16_t)(coin_toss_outcomes >> (uint32_t)(outcome_set0 + 2U) & 3U);
      size_t offset = (size_t)(outcome_set0 >> 2U);
      sampled_i16s[(size_t)8U * chunk_number + offset] = outcome_1 - outcome_2;
    }
  }
  return from_i16_array__libcrux_ml_kem_vector_neon_vector_type_SIMD128Vector(
      Eurydice_array_to_slice((size_t)256U, sampled_i16s, int16_t,
                              Eurydice_slice));
}

static KRML_MUSTINLINE
    libcrux_ml_kem_polynomial_PolynomialRingElement__libcrux_ml_kem_vector_neon_vector_type_SIMD128Vector
    sample_from_binomial_distribution_3__libcrux_ml_kem_vector_neon_vector_type_SIMD128Vector(
        Eurydice_slice randomness) {
  int16_t sampled_i16s[256U] = {0U};
  for (size_t i0 = (size_t)0U;
       i0 <
       core_slice___Slice_T___len(randomness, uint8_t, size_t) / (size_t)3U;
       i0++) {
    size_t chunk_number = i0;
    Eurydice_slice byte_chunk = Eurydice_slice_subslice(
        randomness,
        (CLITERAL(core_ops_range_Range__size_t){
            .start = chunk_number * (size_t)3U,
            .end = chunk_number * (size_t)3U + (size_t)3U}),
        uint8_t, core_ops_range_Range__size_t, Eurydice_slice);
    uint32_t uu____0 = (uint32_t)Eurydice_slice_index(
        byte_chunk, (size_t)0U, uint8_t, uint8_t *, uint8_t);
    uint32_t uu____1 =
        uu____0 | (uint32_t)Eurydice_slice_index(byte_chunk, (size_t)1U,
                                                 uint8_t, uint8_t *, uint8_t)
                      << 8U;
    uint32_t random_bits_as_u24 =
        uu____1 | (uint32_t)Eurydice_slice_index(byte_chunk, (size_t)2U,
                                                 uint8_t, uint8_t *, uint8_t)
                      << 16U;
    uint32_t first_bits = random_bits_as_u24 & 2396745U;
    uint32_t second_bits = random_bits_as_u24 >> 1U & 2396745U;
    uint32_t third_bits = random_bits_as_u24 >> 2U & 2396745U;
    uint32_t coin_toss_outcomes = first_bits + second_bits + third_bits;
    for (int32_t i = (int32_t)0; i < (int32_t)24 / (int32_t)6; i++) {
      int32_t outcome_set = i;
      int32_t outcome_set0 = outcome_set * (int32_t)6;
      int16_t outcome_1 =
          (int16_t)(coin_toss_outcomes >> (uint32_t)outcome_set0 & 7U);
      int16_t outcome_2 = (int16_t)(coin_toss_outcomes >>
                                        (uint32_t)(outcome_set0 + (int32_t)3) &
                                    7U);
      size_t offset = (size_t)(outcome_set0 / (int32_t)6);
      sampled_i16s[(size_t)4U * chunk_number + offset] = outcome_1 - outcome_2;
    }
  }
  return from_i16_array__libcrux_ml_kem_vector_neon_vector_type_SIMD128Vector(
      Eurydice_array_to_slice((size_t)256U, sampled_i16s, int16_t,
                              Eurydice_slice));
}

static KRML_MUSTINLINE
    libcrux_ml_kem_polynomial_PolynomialRingElement__libcrux_ml_kem_vector_neon_vector_type_SIMD128Vector
    sample_from_binomial_distribution__libcrux_ml_kem_vector_neon_vector_type_SIMD128Vector_3size_t(
        Eurydice_slice randomness) {
  libcrux_ml_kem_polynomial_PolynomialRingElement__libcrux_ml_kem_vector_neon_vector_type_SIMD128Vector
      uu____0;
  uu____0 =
      sample_from_binomial_distribution_3__libcrux_ml_kem_vector_neon_vector_type_SIMD128Vector(
          randomness);
  return uu____0;
}

static KRML_MUSTINLINE void
ntt_at_layer_7__libcrux_ml_kem_vector_neon_vector_type_SIMD128Vector(
    libcrux_ml_kem_polynomial_PolynomialRingElement__libcrux_ml_kem_vector_neon_vector_type_SIMD128Vector
        *re) {
  size_t step = LIBCRUX_ML_KEM_POLYNOMIAL_VECTORS_IN_RING_ELEMENT / (size_t)2U;
  for (size_t i = (size_t)0U; i < step; i++) {
    size_t j = i;
    libcrux_ml_kem_vector_neon_vector_type_SIMD128Vector t =
        libcrux_ml_kem_vector_neon___libcrux_ml_kem__vector__traits__Operations_for_libcrux_ml_kem__vector__neon__vector_type__SIMD128Vector___multiply_by_constant(
            re->coefficients[j + step], (int16_t)-1600);
    libcrux_ml_kem_vector_neon_vector_type_SIMD128Vector uu____0 =
        libcrux_ml_kem_vector_neon___libcrux_ml_kem__vector__traits__Operations_for_libcrux_ml_kem__vector__neon__vector_type__SIMD128Vector___sub(
            re->coefficients[j], &t);
    re->coefficients[j + step] = uu____0;
    libcrux_ml_kem_vector_neon_vector_type_SIMD128Vector uu____1 =
        libcrux_ml_kem_vector_neon___libcrux_ml_kem__vector__traits__Operations_for_libcrux_ml_kem__vector__neon__vector_type__SIMD128Vector___add(
            re->coefficients[j], &t);
    re->coefficients[j] = uu____1;
  }
}

typedef struct
    __libcrux_ml_kem_vector_neon_vector_type_SIMD128Vector_libcrux_ml_kem_vector_neon_vector_type_SIMD128Vector_s {
  libcrux_ml_kem_vector_neon_vector_type_SIMD128Vector fst;
  libcrux_ml_kem_vector_neon_vector_type_SIMD128Vector snd;
} __libcrux_ml_kem_vector_neon_vector_type_SIMD128Vector_libcrux_ml_kem_vector_neon_vector_type_SIMD128Vector;

static libcrux_ml_kem_vector_neon_vector_type_SIMD128Vector
montgomery_multiply_fe__libcrux_ml_kem_vector_neon_vector_type_SIMD128Vector(
    libcrux_ml_kem_vector_neon_vector_type_SIMD128Vector v, int16_t fer) {
  return libcrux_ml_kem_vector_neon___libcrux_ml_kem__vector__traits__Operations_for_libcrux_ml_kem__vector__neon__vector_type__SIMD128Vector___montgomery_multiply_by_constant(
      v, fer);
}

static KRML_MUSTINLINE
    __libcrux_ml_kem_vector_neon_vector_type_SIMD128Vector_libcrux_ml_kem_vector_neon_vector_type_SIMD128Vector
    ntt_layer_int_vec_step__libcrux_ml_kem_vector_neon_vector_type_SIMD128Vector(
        libcrux_ml_kem_vector_neon_vector_type_SIMD128Vector a,
        libcrux_ml_kem_vector_neon_vector_type_SIMD128Vector b,
        int16_t zeta_r) {
  libcrux_ml_kem_vector_neon_vector_type_SIMD128Vector t =
      montgomery_multiply_fe__libcrux_ml_kem_vector_neon_vector_type_SIMD128Vector(
          b, zeta_r);
  b = libcrux_ml_kem_vector_neon___libcrux_ml_kem__vector__traits__Operations_for_libcrux_ml_kem__vector__neon__vector_type__SIMD128Vector___sub(
      a, &t);
  a = libcrux_ml_kem_vector_neon___libcrux_ml_kem__vector__traits__Operations_for_libcrux_ml_kem__vector__neon__vector_type__SIMD128Vector___add(
      a, &t);
  return (CLITERAL(
      __libcrux_ml_kem_vector_neon_vector_type_SIMD128Vector_libcrux_ml_kem_vector_neon_vector_type_SIMD128Vector){
      .fst = a, .snd = b});
}

static KRML_MUSTINLINE void
ntt_at_layer_4_plus__libcrux_ml_kem_vector_neon_vector_type_SIMD128Vector(
    size_t *zeta_i,
    libcrux_ml_kem_polynomial_PolynomialRingElement__libcrux_ml_kem_vector_neon_vector_type_SIMD128Vector
        *re,
    size_t layer) {
  size_t step = (size_t)1U << (uint32_t)layer;
  for (size_t i0 = (size_t)0U; i0 < (size_t)128U >> (uint32_t)layer; i0++) {
    size_t round = i0;
    zeta_i[0U] = zeta_i[0U] + (size_t)1U;
    size_t offset = round * step * (size_t)2U;
    size_t offset_vec = offset / (size_t)16U;
    size_t step_vec = step / (size_t)16U;
    for (size_t i = offset_vec; i < offset_vec + step_vec; i++) {
      size_t j = i;
      __libcrux_ml_kem_vector_neon_vector_type_SIMD128Vector_libcrux_ml_kem_vector_neon_vector_type_SIMD128Vector
          uu____0 =
              ntt_layer_int_vec_step__libcrux_ml_kem_vector_neon_vector_type_SIMD128Vector(
                  re->coefficients[j], re->coefficients[j + step_vec],
                  libcrux_ml_kem_polynomial_ZETAS_TIMES_MONTGOMERY_R
                      [zeta_i[0U]]);
      libcrux_ml_kem_vector_neon_vector_type_SIMD128Vector x = uu____0.fst;
      libcrux_ml_kem_vector_neon_vector_type_SIMD128Vector y = uu____0.snd;
      re->coefficients[j] = x;
      re->coefficients[j + step_vec] = y;
    }
  }
}

static KRML_MUSTINLINE void
ntt_at_layer_3__libcrux_ml_kem_vector_neon_vector_type_SIMD128Vector(
    size_t *zeta_i,
    libcrux_ml_kem_polynomial_PolynomialRingElement__libcrux_ml_kem_vector_neon_vector_type_SIMD128Vector
        *re) {
  KRML_MAYBE_FOR16(
      i, (size_t)0U, (size_t)16U, (size_t)1U, size_t round = i;
      zeta_i[0U] = zeta_i[0U] + (size_t)1U;
      libcrux_ml_kem_vector_neon_vector_type_SIMD128Vector uu____0 =
          libcrux_ml_kem_vector_neon___libcrux_ml_kem__vector__traits__Operations_for_libcrux_ml_kem__vector__neon__vector_type__SIMD128Vector___ntt_layer_3_step(
              re->coefficients[round],
              libcrux_ml_kem_polynomial_ZETAS_TIMES_MONTGOMERY_R[zeta_i[0U]]);
      re->coefficients[round] = uu____0;);
}

static KRML_MUSTINLINE void
ntt_at_layer_2__libcrux_ml_kem_vector_neon_vector_type_SIMD128Vector(
    size_t *zeta_i,
    libcrux_ml_kem_polynomial_PolynomialRingElement__libcrux_ml_kem_vector_neon_vector_type_SIMD128Vector
        *re) {
  KRML_MAYBE_FOR16(
      i, (size_t)0U, (size_t)16U, (size_t)1U, size_t round = i;
      zeta_i[0U] = zeta_i[0U] + (size_t)1U;
      libcrux_ml_kem_vector_neon_vector_type_SIMD128Vector uu____0 =
          libcrux_ml_kem_vector_neon___libcrux_ml_kem__vector__traits__Operations_for_libcrux_ml_kem__vector__neon__vector_type__SIMD128Vector___ntt_layer_2_step(
              re->coefficients[round],
              libcrux_ml_kem_polynomial_ZETAS_TIMES_MONTGOMERY_R[zeta_i[0U]],
              libcrux_ml_kem_polynomial_ZETAS_TIMES_MONTGOMERY_R[zeta_i[0U] +
                                                                 (size_t)1U]);
      re->coefficients[round] = uu____0; zeta_i[0U] = zeta_i[0U] + (size_t)1U;);
}

static KRML_MUSTINLINE void
ntt_at_layer_1__libcrux_ml_kem_vector_neon_vector_type_SIMD128Vector(
    size_t *zeta_i,
    libcrux_ml_kem_polynomial_PolynomialRingElement__libcrux_ml_kem_vector_neon_vector_type_SIMD128Vector
        *re) {
  KRML_MAYBE_FOR16(
      i, (size_t)0U, (size_t)16U, (size_t)1U, size_t round = i;
      zeta_i[0U] = zeta_i[0U] + (size_t)1U;
      libcrux_ml_kem_vector_neon_vector_type_SIMD128Vector uu____0 =
          libcrux_ml_kem_vector_neon___libcrux_ml_kem__vector__traits__Operations_for_libcrux_ml_kem__vector__neon__vector_type__SIMD128Vector___ntt_layer_1_step(
              re->coefficients[round],
              libcrux_ml_kem_polynomial_ZETAS_TIMES_MONTGOMERY_R[zeta_i[0U]],
              libcrux_ml_kem_polynomial_ZETAS_TIMES_MONTGOMERY_R[zeta_i[0U] +
                                                                 (size_t)1U],
              libcrux_ml_kem_polynomial_ZETAS_TIMES_MONTGOMERY_R[zeta_i[0U] +
                                                                 (size_t)2U],
              libcrux_ml_kem_polynomial_ZETAS_TIMES_MONTGOMERY_R[zeta_i[0U] +
                                                                 (size_t)3U]);
      re->coefficients[round] = uu____0; zeta_i[0U] = zeta_i[0U] + (size_t)3U;);
}

static KRML_MUSTINLINE void
poly_barrett_reduce__libcrux_ml_kem_vector_neon_vector_type_SIMD128Vector(
    libcrux_ml_kem_polynomial_PolynomialRingElement__libcrux_ml_kem_vector_neon_vector_type_SIMD128Vector
        *self) {
  for (size_t i = (size_t)0U;
       i < LIBCRUX_ML_KEM_POLYNOMIAL_VECTORS_IN_RING_ELEMENT; i++) {
    size_t i0 = i;
    libcrux_ml_kem_vector_neon_vector_type_SIMD128Vector uu____0 =
        libcrux_ml_kem_vector_neon___libcrux_ml_kem__vector__traits__Operations_for_libcrux_ml_kem__vector__neon__vector_type__SIMD128Vector___barrett_reduce(
            self->coefficients[i0]);
    self->coefficients[i0] = uu____0;
  }
}

static KRML_MUSTINLINE void
ntt_binomially_sampled_ring_element__libcrux_ml_kem_vector_neon_vector_type_SIMD128Vector(
    libcrux_ml_kem_polynomial_PolynomialRingElement__libcrux_ml_kem_vector_neon_vector_type_SIMD128Vector
        *re) {
  ntt_at_layer_7__libcrux_ml_kem_vector_neon_vector_type_SIMD128Vector(re);
  size_t zeta_i = (size_t)1U;
  ntt_at_layer_4_plus__libcrux_ml_kem_vector_neon_vector_type_SIMD128Vector(
      &zeta_i, re, (size_t)6U);
  ntt_at_layer_4_plus__libcrux_ml_kem_vector_neon_vector_type_SIMD128Vector(
      &zeta_i, re, (size_t)5U);
  ntt_at_layer_4_plus__libcrux_ml_kem_vector_neon_vector_type_SIMD128Vector(
      &zeta_i, re, (size_t)4U);
  ntt_at_layer_3__libcrux_ml_kem_vector_neon_vector_type_SIMD128Vector(&zeta_i,
                                                                       re);
  ntt_at_layer_2__libcrux_ml_kem_vector_neon_vector_type_SIMD128Vector(&zeta_i,
                                                                       re);
  ntt_at_layer_1__libcrux_ml_kem_vector_neon_vector_type_SIMD128Vector(&zeta_i,
                                                                       re);
  poly_barrett_reduce__libcrux_ml_kem_vector_neon_vector_type_SIMD128Vector(re);
}

static KRML_MUSTINLINE
    __libcrux_ml_kem_polynomial_PolynomialRingElement__libcrux_ml_kem_vector_neon_vector_type_SIMD128Vector_2size_t__uint8_t
    sample_vector_cbd_then_ntt__libcrux_ml_kem_vector_neon_vector_type_SIMD128Vector_libcrux_ml_kem_hash_functions_neon_Simd128Hash_2size_t_3size_t_192size_t(
        uint8_t prf_input[33U], uint8_t domain_separator) {
  libcrux_ml_kem_polynomial_PolynomialRingElement__libcrux_ml_kem_vector_neon_vector_type_SIMD128Vector
      re_as_ntt[2U];
  KRML_MAYBE_FOR2(
      i, (size_t)0U, (size_t)2U, (size_t)1U,
      re_as_ntt[i] =
          ZERO__libcrux_ml_kem_vector_neon_vector_type_SIMD128Vector(););
  uint8_t uu____0[33U];
  memcpy(uu____0, prf_input, (size_t)33U * sizeof(uint8_t));
  uint8_t prf_inputs[2U][33U];
  KRML_MAYBE_FOR2(
      i, (size_t)0U, (size_t)2U, (size_t)1U,
      memcpy(prf_inputs[i], uu____0, (size_t)33U * sizeof(uint8_t)););
  KRML_MAYBE_FOR2(i, (size_t)0U, (size_t)2U, (size_t)1U, size_t i0 = i;
                  prf_inputs[i0][32U] = domain_separator;
                  domain_separator = (uint32_t)domain_separator + 1U;);
  uint8_t prf_outputs[2U][192U];
  PRFxN___2size_t_192size_t0(prf_inputs, prf_outputs);
  KRML_MAYBE_FOR2(
      i, (size_t)0U, (size_t)2U, (size_t)1U, size_t i0 = i;
      libcrux_ml_kem_polynomial_PolynomialRingElement__libcrux_ml_kem_vector_neon_vector_type_SIMD128Vector
          uu____1 =
              sample_from_binomial_distribution__libcrux_ml_kem_vector_neon_vector_type_SIMD128Vector_3size_t(
                  Eurydice_array_to_slice((size_t)192U, prf_outputs[i0],
                                          uint8_t, Eurydice_slice));
      re_as_ntt[i0] = uu____1;
      ntt_binomially_sampled_ring_element__libcrux_ml_kem_vector_neon_vector_type_SIMD128Vector(
          &re_as_ntt[i0]););
  libcrux_ml_kem_polynomial_PolynomialRingElement__libcrux_ml_kem_vector_neon_vector_type_SIMD128Vector
      uu____2[2U];
  memcpy(
      uu____2, re_as_ntt,
      (size_t)2U *
          sizeof(
              libcrux_ml_kem_polynomial_PolynomialRingElement__libcrux_ml_kem_vector_neon_vector_type_SIMD128Vector));
  __libcrux_ml_kem_polynomial_PolynomialRingElement__libcrux_ml_kem_vector_neon_vector_type_SIMD128Vector_2size_t__uint8_t
      lit;
  memcpy(
      lit.fst, uu____2,
      (size_t)2U *
          sizeof(
              libcrux_ml_kem_polynomial_PolynomialRingElement__libcrux_ml_kem_vector_neon_vector_type_SIMD128Vector));
  lit.snd = domain_separator;
  return lit;
}

static KRML_MUSTINLINE
    libcrux_ml_kem_polynomial_PolynomialRingElement__libcrux_ml_kem_vector_neon_vector_type_SIMD128Vector
    ntt_multiply__libcrux_ml_kem_vector_neon_vector_type_SIMD128Vector(
        libcrux_ml_kem_polynomial_PolynomialRingElement__libcrux_ml_kem_vector_neon_vector_type_SIMD128Vector
            *self,
        libcrux_ml_kem_polynomial_PolynomialRingElement__libcrux_ml_kem_vector_neon_vector_type_SIMD128Vector
            *rhs) {
  libcrux_ml_kem_polynomial_PolynomialRingElement__libcrux_ml_kem_vector_neon_vector_type_SIMD128Vector
      out = ZERO__libcrux_ml_kem_vector_neon_vector_type_SIMD128Vector();
  for (size_t i = (size_t)0U;
       i < LIBCRUX_ML_KEM_POLYNOMIAL_VECTORS_IN_RING_ELEMENT; i++) {
    size_t i0 = i;
    libcrux_ml_kem_vector_neon_vector_type_SIMD128Vector uu____0 =
        libcrux_ml_kem_vector_neon___libcrux_ml_kem__vector__traits__Operations_for_libcrux_ml_kem__vector__neon__vector_type__SIMD128Vector___ntt_multiply(
            &self->coefficients[i0], &rhs->coefficients[i0],
            libcrux_ml_kem_polynomial_ZETAS_TIMES_MONTGOMERY_R[(size_t)64U +
                                                               (size_t)4U * i0],
            libcrux_ml_kem_polynomial_ZETAS_TIMES_MONTGOMERY_R[(size_t)64U +
                                                               (size_t)4U * i0 +
                                                               (size_t)1U],
            libcrux_ml_kem_polynomial_ZETAS_TIMES_MONTGOMERY_R[(size_t)64U +
                                                               (size_t)4U * i0 +
                                                               (size_t)2U],
            libcrux_ml_kem_polynomial_ZETAS_TIMES_MONTGOMERY_R[(size_t)64U +
                                                               (size_t)4U * i0 +
                                                               (size_t)3U]);
    out.coefficients[i0] = uu____0;
  }
  return out;
}

static KRML_MUSTINLINE void
add_to_ring_element__libcrux_ml_kem_vector_neon_vector_type_SIMD128Vector_2size_t(
    libcrux_ml_kem_polynomial_PolynomialRingElement__libcrux_ml_kem_vector_neon_vector_type_SIMD128Vector
        *self,
    libcrux_ml_kem_polynomial_PolynomialRingElement__libcrux_ml_kem_vector_neon_vector_type_SIMD128Vector
        *rhs) {
  for (size_t i = (size_t)0U;
       i < core_slice___Slice_T___len(
               Eurydice_array_to_slice(
                   (size_t)16U, self->coefficients,
                   libcrux_ml_kem_vector_neon_vector_type_SIMD128Vector,
                   Eurydice_slice),
               libcrux_ml_kem_vector_neon_vector_type_SIMD128Vector, size_t);
       i++) {
    size_t i0 = i;
    libcrux_ml_kem_vector_neon_vector_type_SIMD128Vector uu____0 =
        libcrux_ml_kem_vector_neon___libcrux_ml_kem__vector__traits__Operations_for_libcrux_ml_kem__vector__neon__vector_type__SIMD128Vector___add(
            self->coefficients[i0], &rhs->coefficients[i0]);
    self->coefficients[i0] = uu____0;
  }
}

static libcrux_ml_kem_vector_neon_vector_type_SIMD128Vector
to_standard_domain__libcrux_ml_kem_vector_neon_vector_type_SIMD128Vector(
    libcrux_ml_kem_vector_neon_vector_type_SIMD128Vector v) {
  return libcrux_ml_kem_vector_neon___libcrux_ml_kem__vector__traits__Operations_for_libcrux_ml_kem__vector__neon__vector_type__SIMD128Vector___montgomery_multiply_by_constant(
      v, LIBCRUX_ML_KEM_VECTOR_TRAITS_MONTGOMERY_R_SQUARED_MOD_FIELD_MODULUS);
}

static KRML_MUSTINLINE void
add_standard_error_reduce__libcrux_ml_kem_vector_neon_vector_type_SIMD128Vector(
    libcrux_ml_kem_polynomial_PolynomialRingElement__libcrux_ml_kem_vector_neon_vector_type_SIMD128Vector
        *self,
    libcrux_ml_kem_polynomial_PolynomialRingElement__libcrux_ml_kem_vector_neon_vector_type_SIMD128Vector
        *error) {
  for (size_t i = (size_t)0U;
       i < LIBCRUX_ML_KEM_POLYNOMIAL_VECTORS_IN_RING_ELEMENT; i++) {
    size_t j = i;
    libcrux_ml_kem_vector_neon_vector_type_SIMD128Vector coefficient_normal_form =
        to_standard_domain__libcrux_ml_kem_vector_neon_vector_type_SIMD128Vector(
            self->coefficients[j]);
    libcrux_ml_kem_vector_neon_vector_type_SIMD128Vector uu____0 =
        libcrux_ml_kem_vector_neon___libcrux_ml_kem__vector__traits__Operations_for_libcrux_ml_kem__vector__neon__vector_type__SIMD128Vector___barrett_reduce(
            libcrux_ml_kem_vector_neon___libcrux_ml_kem__vector__traits__Operations_for_libcrux_ml_kem__vector__neon__vector_type__SIMD128Vector___add(
                coefficient_normal_form, &error->coefficients[j]));
    self->coefficients[j] = uu____0;
  }
}

static KRML_MUSTINLINE void
compute_As_plus_e__libcrux_ml_kem_vector_neon_vector_type_SIMD128Vector_2size_t(
    libcrux_ml_kem_polynomial_PolynomialRingElement__libcrux_ml_kem_vector_neon_vector_type_SIMD128Vector (
        *matrix_A)[2U],
    libcrux_ml_kem_polynomial_PolynomialRingElement__libcrux_ml_kem_vector_neon_vector_type_SIMD128Vector
        *s_as_ntt,
    libcrux_ml_kem_polynomial_PolynomialRingElement__libcrux_ml_kem_vector_neon_vector_type_SIMD128Vector
        *error_as_ntt,
    libcrux_ml_kem_polynomial_PolynomialRingElement__libcrux_ml_kem_vector_neon_vector_type_SIMD128Vector
        ret[2U]) {
  libcrux_ml_kem_polynomial_PolynomialRingElement__libcrux_ml_kem_vector_neon_vector_type_SIMD128Vector
      result[2U];
  KRML_MAYBE_FOR2(
      i, (size_t)0U, (size_t)2U, (size_t)1U,
      result[i] =
          ZERO__libcrux_ml_kem_vector_neon_vector_type_SIMD128Vector(););
  for (
      size_t i0 = (size_t)0U;
      i0 <
      core_slice___Slice_T___len(
          Eurydice_array_to_slice(
              (size_t)2U, matrix_A,
              libcrux_ml_kem_polynomial_PolynomialRingElement__libcrux_ml_kem_vector_neon_vector_type_SIMD128Vector
                  [2U],
              Eurydice_slice),
          libcrux_ml_kem_polynomial_PolynomialRingElement__libcrux_ml_kem_vector_neon_vector_type_SIMD128Vector
              [2U],
          size_t);
      i0++) {
    size_t i1 = i0;
    libcrux_ml_kem_polynomial_PolynomialRingElement__libcrux_ml_kem_vector_neon_vector_type_SIMD128Vector
        *row = matrix_A[i1];
    for (
        size_t i = (size_t)0U;
        i <
        core_slice___Slice_T___len(
            Eurydice_array_to_slice(
                (size_t)2U, row,
                libcrux_ml_kem_polynomial_PolynomialRingElement__libcrux_ml_kem_vector_neon_vector_type_SIMD128Vector,
                Eurydice_slice),
            libcrux_ml_kem_polynomial_PolynomialRingElement__libcrux_ml_kem_vector_neon_vector_type_SIMD128Vector,
            size_t);
        i++) {
      size_t j = i;
      libcrux_ml_kem_polynomial_PolynomialRingElement__libcrux_ml_kem_vector_neon_vector_type_SIMD128Vector
          *matrix_element = &row[j];
      libcrux_ml_kem_polynomial_PolynomialRingElement__libcrux_ml_kem_vector_neon_vector_type_SIMD128Vector
          product =
              ntt_multiply__libcrux_ml_kem_vector_neon_vector_type_SIMD128Vector(
                  matrix_element, &s_as_ntt[j]);
      add_to_ring_element__libcrux_ml_kem_vector_neon_vector_type_SIMD128Vector_2size_t(
          &result[i1], &product);
    }
    add_standard_error_reduce__libcrux_ml_kem_vector_neon_vector_type_SIMD128Vector(
        &result[i1], &error_as_ntt[i1]);
  }
  memcpy(
      ret, result,
      (size_t)2U *
          sizeof(
              libcrux_ml_kem_polynomial_PolynomialRingElement__libcrux_ml_kem_vector_neon_vector_type_SIMD128Vector));
}

static __libcrux_ml_kem_ind_cpa_unpacked_IndCpaPrivateKeyUnpacked_libcrux_ml_kem_vector_neon_vector_type_SIMD128Vector___2size_t___libcrux_ml_kem_ind_cpa_unpacked_IndCpaPublicKeyUnpacked_libcrux_ml_kem_vector_neon_vector_type_SIMD128Vector___2size_t__
generate_keypair_unpacked__libcrux_ml_kem_vector_neon_vector_type_SIMD128Vector_libcrux_ml_kem_hash_functions_neon_Simd128Hash_2size_t_3size_t_192size_t(
    Eurydice_slice key_generation_seed) {
  uint8_t hashed[64U];
  G___2size_t(key_generation_seed, hashed);
  K___Eurydice_slice_uint8_t_Eurydice_slice_uint8_t uu____0 =
      core_slice___Slice_T___split_at(
          Eurydice_array_to_slice((size_t)64U, hashed, uint8_t, Eurydice_slice),
          (size_t)32U, uint8_t,
          K___Eurydice_slice_uint8_t_Eurydice_slice_uint8_t);
  Eurydice_slice seed_for_A0 = uu____0.fst;
  Eurydice_slice seed_for_secret_and_error = uu____0.snd;
  libcrux_ml_kem_polynomial_PolynomialRingElement__libcrux_ml_kem_vector_neon_vector_type_SIMD128Vector
      A_transpose[2U][2U];
  uint8_t ret[34U];
  libcrux_ml_kem_utils_into_padded_array___34size_t(seed_for_A0, ret);
  sample_matrix_A__libcrux_ml_kem_vector_neon_vector_type_SIMD128Vector_libcrux_ml_kem_hash_functions_neon_Simd128Hash_2size_t(
      ret, true, A_transpose);
  uint8_t prf_input[33U];
  libcrux_ml_kem_utils_into_padded_array___33size_t(seed_for_secret_and_error,
                                                    prf_input);
  uint8_t uu____1[33U];
  memcpy(uu____1, prf_input, (size_t)33U * sizeof(uint8_t));
  __libcrux_ml_kem_polynomial_PolynomialRingElement__libcrux_ml_kem_vector_neon_vector_type_SIMD128Vector_2size_t__uint8_t
      uu____2 =
          sample_vector_cbd_then_ntt__libcrux_ml_kem_vector_neon_vector_type_SIMD128Vector_libcrux_ml_kem_hash_functions_neon_Simd128Hash_2size_t_3size_t_192size_t(
              uu____1, 0U);
  libcrux_ml_kem_polynomial_PolynomialRingElement__libcrux_ml_kem_vector_neon_vector_type_SIMD128Vector
      secret_as_ntt[2U];
  memcpy(
      secret_as_ntt, uu____2.fst,
      (size_t)2U *
          sizeof(
              libcrux_ml_kem_polynomial_PolynomialRingElement__libcrux_ml_kem_vector_neon_vector_type_SIMD128Vector));
  uint8_t domain_separator = uu____2.snd;
  uint8_t uu____3[33U];
  memcpy(uu____3, prf_input, (size_t)33U * sizeof(uint8_t));
  libcrux_ml_kem_polynomial_PolynomialRingElement__libcrux_ml_kem_vector_neon_vector_type_SIMD128Vector
      error_as_ntt[2U];
  memcpy(
      error_as_ntt,
      sample_vector_cbd_then_ntt__libcrux_ml_kem_vector_neon_vector_type_SIMD128Vector_libcrux_ml_kem_hash_functions_neon_Simd128Hash_2size_t_3size_t_192size_t(
          uu____3, domain_separator)
          .fst,
      (size_t)2U *
          sizeof(
              libcrux_ml_kem_polynomial_PolynomialRingElement__libcrux_ml_kem_vector_neon_vector_type_SIMD128Vector));
  libcrux_ml_kem_polynomial_PolynomialRingElement__libcrux_ml_kem_vector_neon_vector_type_SIMD128Vector
      t_as_ntt[2U];
  compute_As_plus_e__libcrux_ml_kem_vector_neon_vector_type_SIMD128Vector_2size_t(
      A_transpose, secret_as_ntt, error_as_ntt, t_as_ntt);
  uint8_t seed_for_A[32U];
  core_result_Result__uint8_t_32size_t__core_array_TryFromSliceError dst;
  Eurydice_slice_to_array2(&dst, seed_for_A0, Eurydice_slice, uint8_t[32U],
                           void *);
  core_result__core__result__Result_T__E___unwrap__uint8_t_32size_t__core_array_TryFromSliceError(
      dst, seed_for_A);
  libcrux_ml_kem_polynomial_PolynomialRingElement__libcrux_ml_kem_vector_neon_vector_type_SIMD128Vector
      uu____4[2U];
  memcpy(
      uu____4, t_as_ntt,
      (size_t)2U *
          sizeof(
              libcrux_ml_kem_polynomial_PolynomialRingElement__libcrux_ml_kem_vector_neon_vector_type_SIMD128Vector));
  libcrux_ml_kem_polynomial_PolynomialRingElement__libcrux_ml_kem_vector_neon_vector_type_SIMD128Vector
      uu____5[2U][2U];
  memcpy(
      uu____5, A_transpose,
      (size_t)2U *
          sizeof(
              libcrux_ml_kem_polynomial_PolynomialRingElement__libcrux_ml_kem_vector_neon_vector_type_SIMD128Vector
                  [2U]));
  uint8_t uu____6[32U];
  memcpy(uu____6, seed_for_A, (size_t)32U * sizeof(uint8_t));
  libcrux_ml_kem_ind_cpa_unpacked_IndCpaPublicKeyUnpacked__libcrux_ml_kem_vector_neon_vector_type_SIMD128Vector__2size_t
      pk;
  memcpy(
      pk.t_as_ntt, uu____4,
      (size_t)2U *
          sizeof(
              libcrux_ml_kem_polynomial_PolynomialRingElement__libcrux_ml_kem_vector_neon_vector_type_SIMD128Vector));
  memcpy(pk.seed_for_A, uu____6, (size_t)32U * sizeof(uint8_t));
  memcpy(
      pk.A, uu____5,
      (size_t)2U *
          sizeof(
              libcrux_ml_kem_polynomial_PolynomialRingElement__libcrux_ml_kem_vector_neon_vector_type_SIMD128Vector
                  [2U]));
  libcrux_ml_kem_polynomial_PolynomialRingElement__libcrux_ml_kem_vector_neon_vector_type_SIMD128Vector
      uu____7[2U];
  memcpy(
      uu____7, secret_as_ntt,
      (size_t)2U *
          sizeof(
              libcrux_ml_kem_polynomial_PolynomialRingElement__libcrux_ml_kem_vector_neon_vector_type_SIMD128Vector));
  libcrux_ml_kem_ind_cpa_unpacked_IndCpaPrivateKeyUnpacked__libcrux_ml_kem_vector_neon_vector_type_SIMD128Vector__2size_t
      sk;
  memcpy(
      sk.secret_as_ntt, uu____7,
      (size_t)2U *
          sizeof(
              libcrux_ml_kem_polynomial_PolynomialRingElement__libcrux_ml_kem_vector_neon_vector_type_SIMD128Vector));
  return (CLITERAL(
      __libcrux_ml_kem_ind_cpa_unpacked_IndCpaPrivateKeyUnpacked_libcrux_ml_kem_vector_neon_vector_type_SIMD128Vector___2size_t___libcrux_ml_kem_ind_cpa_unpacked_IndCpaPublicKeyUnpacked_libcrux_ml_kem_vector_neon_vector_type_SIMD128Vector___2size_t__){
      .fst = sk, .snd = pk});
}

static void
closure__libcrux_ml_kem_vector_neon_vector_type_SIMD128Vector_libcrux_ml_kem_hash_functions_neon_Simd128Hash_2size_t_768size_t_1632size_t_800size_t_768size_t_3size_t_192size_t(
    libcrux_ml_kem_polynomial_PolynomialRingElement__libcrux_ml_kem_vector_neon_vector_type_SIMD128Vector
        ret[2U]) {
  libcrux_ml_kem_polynomial_PolynomialRingElement__libcrux_ml_kem_vector_neon_vector_type_SIMD128Vector
      ret0[2U];
  KRML_MAYBE_FOR2(
      i, (size_t)0U, (size_t)2U, (size_t)1U,
      ret0[i] = ZERO__libcrux_ml_kem_vector_neon_vector_type_SIMD128Vector(););
  memcpy(
      ret, ret0,
      (size_t)2U *
          sizeof(
              libcrux_ml_kem_polynomial_PolynomialRingElement__libcrux_ml_kem_vector_neon_vector_type_SIMD128Vector));
}

static inline libcrux_ml_kem_polynomial_PolynomialRingElement__libcrux_ml_kem_vector_neon_vector_type_SIMD128Vector
clone__libcrux_ml_kem_vector_neon_vector_type_SIMD128Vector(
    libcrux_ml_kem_polynomial_PolynomialRingElement__libcrux_ml_kem_vector_neon_vector_type_SIMD128Vector
        *self) {
  libcrux_ml_kem_polynomial_PolynomialRingElement__libcrux_ml_kem_vector_neon_vector_type_SIMD128Vector
      lit;
  libcrux_ml_kem_vector_neon_vector_type_SIMD128Vector ret[16U];
  core_array___core__clone__Clone_for__Array_T__N___20__clone(
      (size_t)16U, self->coefficients, ret,
      libcrux_ml_kem_vector_neon_vector_type_SIMD128Vector, void *);
  memcpy(lit.coefficients, ret,
         (size_t)16U *
             sizeof(libcrux_ml_kem_vector_neon_vector_type_SIMD128Vector));
  return lit;
}

static KRML_MUSTINLINE void H___2size_t(Eurydice_slice input,
                                        uint8_t ret[32U]) {
  uint8_t ret0[32U];
  libcrux_ml_kem_hash_functions_neon_H(input, ret0);
  memcpy(ret, ret0, (size_t)32U * sizeof(uint8_t));
}

libcrux_ml_kem_ind_cca_unpacked_MlKemKeyPairUnpacked__libcrux_ml_kem_vector_neon_vector_type_SIMD128Vector__2size_t
libcrux_ml_kem_ind_cca_generate_keypair_unpacked__libcrux_ml_kem_vector_neon_vector_type_SIMD128Vector_libcrux_ml_kem_hash_functions_neon_Simd128Hash_2size_t_768size_t_1632size_t_800size_t_768size_t_3size_t_192size_t(
    uint8_t randomness[64U]) {
  Eurydice_slice ind_cpa_keypair_randomness = Eurydice_array_to_subslice(
      (size_t)64U, randomness,
      (CLITERAL(core_ops_range_Range__size_t){
          .start = (size_t)0U,
          .end = LIBCRUX_ML_KEM_CONSTANTS_CPA_PKE_KEY_GENERATION_SEED_SIZE}),
      uint8_t, core_ops_range_Range__size_t, Eurydice_slice);
  Eurydice_slice implicit_rejection_value0 = Eurydice_array_to_subslice_from(
      (size_t)64U, randomness,
      LIBCRUX_ML_KEM_CONSTANTS_CPA_PKE_KEY_GENERATION_SEED_SIZE, uint8_t,
      size_t, Eurydice_slice);
  __libcrux_ml_kem_ind_cpa_unpacked_IndCpaPrivateKeyUnpacked_libcrux_ml_kem_vector_neon_vector_type_SIMD128Vector___2size_t___libcrux_ml_kem_ind_cpa_unpacked_IndCpaPublicKeyUnpacked_libcrux_ml_kem_vector_neon_vector_type_SIMD128Vector___2size_t__
      uu____0 =
          generate_keypair_unpacked__libcrux_ml_kem_vector_neon_vector_type_SIMD128Vector_libcrux_ml_kem_hash_functions_neon_Simd128Hash_2size_t_3size_t_192size_t(
              ind_cpa_keypair_randomness);
  libcrux_ml_kem_ind_cpa_unpacked_IndCpaPrivateKeyUnpacked__libcrux_ml_kem_vector_neon_vector_type_SIMD128Vector__2size_t
      ind_cpa_private_key = uu____0.fst;
  libcrux_ml_kem_ind_cpa_unpacked_IndCpaPublicKeyUnpacked__libcrux_ml_kem_vector_neon_vector_type_SIMD128Vector__2size_t
      ind_cpa_public_key = uu____0.snd;
  libcrux_ml_kem_polynomial_PolynomialRingElement__libcrux_ml_kem_vector_neon_vector_type_SIMD128Vector
      A[2U][2U];
  KRML_MAYBE_FOR2(
      i, (size_t)0U, (size_t)2U, (size_t)1U,
      closure__libcrux_ml_kem_vector_neon_vector_type_SIMD128Vector_libcrux_ml_kem_hash_functions_neon_Simd128Hash_2size_t_768size_t_1632size_t_800size_t_768size_t_3size_t_192size_t(
          A[i]););
  KRML_MAYBE_FOR2(
      i0, (size_t)0U, (size_t)2U, (size_t)1U, size_t i1 = i0; KRML_MAYBE_FOR2(
          i, (size_t)0U, (size_t)2U, (size_t)1U, size_t j = i;
          libcrux_ml_kem_polynomial_PolynomialRingElement__libcrux_ml_kem_vector_neon_vector_type_SIMD128Vector
              uu____1 =
                  clone__libcrux_ml_kem_vector_neon_vector_type_SIMD128Vector(
                      &ind_cpa_public_key.A[j][i1]);
          A[i1][j] = uu____1;););
  libcrux_ml_kem_polynomial_PolynomialRingElement__libcrux_ml_kem_vector_neon_vector_type_SIMD128Vector
      uu____2[2U][2U];
  memcpy(
      uu____2, A,
      (size_t)2U *
          sizeof(
              libcrux_ml_kem_polynomial_PolynomialRingElement__libcrux_ml_kem_vector_neon_vector_type_SIMD128Vector
                  [2U]));
  memcpy(
      ind_cpa_public_key.A, uu____2,
      (size_t)2U *
          sizeof(
              libcrux_ml_kem_polynomial_PolynomialRingElement__libcrux_ml_kem_vector_neon_vector_type_SIMD128Vector
                  [2U]));
  uint8_t pk_serialized[800U];
  serialize_public_key__libcrux_ml_kem_vector_neon_vector_type_SIMD128Vector_2size_t_768size_t_800size_t(
      ind_cpa_public_key.t_as_ntt,
      Eurydice_array_to_slice((size_t)32U, ind_cpa_public_key.seed_for_A,
                              uint8_t, Eurydice_slice),
      pk_serialized);
  uint8_t public_key_hash[32U];
  H___2size_t(Eurydice_array_to_slice((size_t)800U, pk_serialized, uint8_t,
                                      Eurydice_slice),
              public_key_hash);
  uint8_t implicit_rejection_value[32U];
  core_result_Result__uint8_t_32size_t__core_array_TryFromSliceError dst;
  Eurydice_slice_to_array2(&dst, implicit_rejection_value0, Eurydice_slice,
                           uint8_t[32U], void *);
  core_result__core__result__Result_T__E___unwrap__uint8_t_32size_t__core_array_TryFromSliceError(
      dst, implicit_rejection_value);
  libcrux_ml_kem_ind_cpa_unpacked_IndCpaPrivateKeyUnpacked__libcrux_ml_kem_vector_neon_vector_type_SIMD128Vector__2size_t
      uu____3 = ind_cpa_private_key;
  uint8_t uu____4[32U];
  memcpy(uu____4, implicit_rejection_value, (size_t)32U * sizeof(uint8_t));
  libcrux_ml_kem_ind_cca_unpacked_MlKemPrivateKeyUnpacked__libcrux_ml_kem_vector_neon_vector_type_SIMD128Vector__2size_t
      uu____5;
  uu____5.ind_cpa_private_key = uu____3;
  memcpy(uu____5.implicit_rejection_value, uu____4,
         (size_t)32U * sizeof(uint8_t));
  libcrux_ml_kem_ind_cpa_unpacked_IndCpaPublicKeyUnpacked__libcrux_ml_kem_vector_neon_vector_type_SIMD128Vector__2size_t
      uu____6 = ind_cpa_public_key;
  uint8_t uu____7[32U];
  memcpy(uu____7, public_key_hash, (size_t)32U * sizeof(uint8_t));
  libcrux_ml_kem_ind_cca_unpacked_MlKemKeyPairUnpacked__libcrux_ml_kem_vector_neon_vector_type_SIMD128Vector__2size_t
      lit;
  lit.private_key = uu____5;
  lit.public_key.ind_cpa_public_key = uu____6;
  memcpy(lit.public_key.public_key_hash, uu____7,
         (size_t)32U * sizeof(uint8_t));
  return lit;
}

static libcrux_ml_kem_utils_extraction_helper_Keypair512
generate_keypair__libcrux_ml_kem_vector_neon_vector_type_SIMD128Vector_libcrux_ml_kem_hash_functions_neon_Simd128Hash_2size_t_768size_t_800size_t_768size_t_3size_t_192size_t(
    Eurydice_slice key_generation_seed) {
  __libcrux_ml_kem_ind_cpa_unpacked_IndCpaPrivateKeyUnpacked_libcrux_ml_kem_vector_neon_vector_type_SIMD128Vector___2size_t___libcrux_ml_kem_ind_cpa_unpacked_IndCpaPublicKeyUnpacked_libcrux_ml_kem_vector_neon_vector_type_SIMD128Vector___2size_t__
      uu____0 =
          generate_keypair_unpacked__libcrux_ml_kem_vector_neon_vector_type_SIMD128Vector_libcrux_ml_kem_hash_functions_neon_Simd128Hash_2size_t_3size_t_192size_t(
              key_generation_seed);
  libcrux_ml_kem_ind_cpa_unpacked_IndCpaPrivateKeyUnpacked__libcrux_ml_kem_vector_neon_vector_type_SIMD128Vector__2size_t
      sk = uu____0.fst;
  libcrux_ml_kem_ind_cpa_unpacked_IndCpaPublicKeyUnpacked__libcrux_ml_kem_vector_neon_vector_type_SIMD128Vector__2size_t
      pk = uu____0.snd;
  uint8_t public_key_serialized[800U];
  serialize_public_key__libcrux_ml_kem_vector_neon_vector_type_SIMD128Vector_2size_t_768size_t_800size_t(
      pk.t_as_ntt,
      Eurydice_array_to_slice((size_t)32U, pk.seed_for_A, uint8_t,
                              Eurydice_slice),
      public_key_serialized);
  uint8_t secret_key_serialized[768U];
  serialize_secret_key__libcrux_ml_kem_vector_neon_vector_type_SIMD128Vector_2size_t_768size_t(
      sk.secret_as_ntt, secret_key_serialized);
  uint8_t uu____1[768U];
  memcpy(uu____1, secret_key_serialized, (size_t)768U * sizeof(uint8_t));
  uint8_t uu____2[800U];
  memcpy(uu____2, public_key_serialized, (size_t)800U * sizeof(uint8_t));
  libcrux_ml_kem_utils_extraction_helper_Keypair512 lit;
  memcpy(lit.fst, uu____1, (size_t)768U * sizeof(uint8_t));
  memcpy(lit.snd, uu____2, (size_t)800U * sizeof(uint8_t));
  return lit;
}

static KRML_MUSTINLINE void
serialize_kem_secret_key__libcrux_ml_kem_hash_functions_neon_Simd128Hash_2size_t_1632size_t(
    Eurydice_slice private_key, Eurydice_slice public_key,
    Eurydice_slice implicit_rejection_value, uint8_t ret[1632U]) {
  uint8_t out[1632U] = {0U};
  size_t pointer = (size_t)0U;
  uint8_t *uu____0 = out;
  size_t uu____1 = pointer;
  size_t uu____2 = pointer;
  core_slice___Slice_T___copy_from_slice(
      Eurydice_array_to_subslice(
          (size_t)1632U, uu____0,
          (CLITERAL(core_ops_range_Range__size_t){
              .start = uu____1,
              .end = uu____2 +
                     core_slice___Slice_T___len(private_key, uint8_t, size_t)}),
          uint8_t, core_ops_range_Range__size_t, Eurydice_slice),
      private_key, uint8_t, void *);
  pointer = pointer + core_slice___Slice_T___len(private_key, uint8_t, size_t);
  uint8_t *uu____3 = out;
  size_t uu____4 = pointer;
  size_t uu____5 = pointer;
  core_slice___Slice_T___copy_from_slice(
      Eurydice_array_to_subslice(
          (size_t)1632U, uu____3,
          (CLITERAL(core_ops_range_Range__size_t){
              .start = uu____4,
              .end = uu____5 +
                     core_slice___Slice_T___len(public_key, uint8_t, size_t)}),
          uint8_t, core_ops_range_Range__size_t, Eurydice_slice),
      public_key, uint8_t, void *);
  pointer = pointer + core_slice___Slice_T___len(public_key, uint8_t, size_t);
  Eurydice_slice uu____6 = Eurydice_array_to_subslice(
      (size_t)1632U, out,
      (CLITERAL(core_ops_range_Range__size_t){
          .start = pointer,
          .end = pointer + LIBCRUX_ML_KEM_CONSTANTS_H_DIGEST_SIZE}),
      uint8_t, core_ops_range_Range__size_t, Eurydice_slice);
  uint8_t ret0[32U];
  H___2size_t(public_key, ret0);
  core_slice___Slice_T___copy_from_slice(
      uu____6,
      Eurydice_array_to_slice((size_t)32U, ret0, uint8_t, Eurydice_slice),
      uint8_t, void *);
  pointer = pointer + LIBCRUX_ML_KEM_CONSTANTS_H_DIGEST_SIZE;
  uint8_t *uu____7 = out;
  size_t uu____8 = pointer;
  size_t uu____9 = pointer;
  core_slice___Slice_T___copy_from_slice(
      Eurydice_array_to_subslice(
          (size_t)1632U, uu____7,
          (CLITERAL(core_ops_range_Range__size_t){
              .start = uu____8,
              .end = uu____9 + core_slice___Slice_T___len(
                                   implicit_rejection_value, uint8_t, size_t)}),
          uint8_t, core_ops_range_Range__size_t, Eurydice_slice),
      implicit_rejection_value, uint8_t, void *);
  memcpy(ret, out, (size_t)1632U * sizeof(uint8_t));
}

libcrux_ml_kem_types_MlKemKeyPair____1632size_t__800size_t
libcrux_ml_kem_ind_cca_generate_keypair__libcrux_ml_kem_vector_neon_vector_type_SIMD128Vector_libcrux_ml_kem_hash_functions_neon_Simd128Hash_2size_t_768size_t_1632size_t_800size_t_768size_t_3size_t_192size_t(
    uint8_t randomness[64U]) {
  Eurydice_slice ind_cpa_keypair_randomness = Eurydice_array_to_subslice(
      (size_t)64U, randomness,
      (CLITERAL(core_ops_range_Range__size_t){
          .start = (size_t)0U,
          .end = LIBCRUX_ML_KEM_CONSTANTS_CPA_PKE_KEY_GENERATION_SEED_SIZE}),
      uint8_t, core_ops_range_Range__size_t, Eurydice_slice);
  Eurydice_slice implicit_rejection_value = Eurydice_array_to_subslice_from(
      (size_t)64U, randomness,
      LIBCRUX_ML_KEM_CONSTANTS_CPA_PKE_KEY_GENERATION_SEED_SIZE, uint8_t,
      size_t, Eurydice_slice);
  libcrux_ml_kem_utils_extraction_helper_Keypair512 uu____0 =
      generate_keypair__libcrux_ml_kem_vector_neon_vector_type_SIMD128Vector_libcrux_ml_kem_hash_functions_neon_Simd128Hash_2size_t_768size_t_800size_t_768size_t_3size_t_192size_t(
          ind_cpa_keypair_randomness);
  uint8_t ind_cpa_private_key[768U];
  memcpy(ind_cpa_private_key, uu____0.fst, (size_t)768U * sizeof(uint8_t));
  uint8_t public_key[800U];
  memcpy(public_key, uu____0.snd, (size_t)800U * sizeof(uint8_t));
  uint8_t secret_key_serialized[1632U];
  serialize_kem_secret_key__libcrux_ml_kem_hash_functions_neon_Simd128Hash_2size_t_1632size_t(
      Eurydice_array_to_slice((size_t)768U, ind_cpa_private_key, uint8_t,
                              Eurydice_slice),
      Eurydice_array_to_slice((size_t)800U, public_key, uint8_t,
                              Eurydice_slice),
      implicit_rejection_value, secret_key_serialized);
  uint8_t uu____1[1632U];
  memcpy(uu____1, secret_key_serialized, (size_t)1632U * sizeof(uint8_t));
  libcrux_ml_kem_types_MlKemPrivateKey____1632size_t private_key =
      libcrux_ml_kem_types___core__convert__From__Array_u8__SIZE___for_libcrux_ml_kem__types__MlKemPrivateKey_SIZE___8__from___1632size_t(
          uu____1);
  libcrux_ml_kem_types_MlKemPrivateKey____1632size_t uu____2 = private_key;
  uint8_t uu____3[800U];
  memcpy(uu____3, public_key, (size_t)800U * sizeof(uint8_t));
  return libcrux_ml_kem_types__libcrux_ml_kem__types__MlKemKeyPair_PRIVATE_KEY_SIZE__PUBLIC_KEY_SIZE___from___1632size_t_800size_t(
      uu____2,
      libcrux_ml_kem_types___core__convert__From__Array_u8__SIZE___for_libcrux_ml_kem__types__MlKemPublicKey_SIZE___14__from___800size_t(
          uu____3));
}

static KRML_MUSTINLINE void PRFxN___2size_t_128size_t(uint8_t (*input)[33U],
                                                      uint8_t ret[2U][128U]) {
  uint8_t out[2U][128U] = {{0U}};
  uint8_t out0[128U] = {0U};
  uint8_t out1[128U] = {0U};
  uint8_t out2[128U] = {0U};
  LowStar_Ignore_ignore(out2, uint8_t[128U], void *);
  uint8_t out3[128U] = {0U};
  LowStar_Ignore_ignore(out3, uint8_t[128U], void *);
  libcrux_sha3_neon_x2_shake256(
      Eurydice_array_to_slice((size_t)33U, input[0U], uint8_t, Eurydice_slice),
      Eurydice_array_to_slice((size_t)33U, input[1U], uint8_t, Eurydice_slice),
      Eurydice_array_to_slice((size_t)128U, out0, uint8_t, Eurydice_slice),
      Eurydice_array_to_slice((size_t)128U, out1, uint8_t, Eurydice_slice));
  uint8_t uu____0[128U];
  memcpy(uu____0, out0, (size_t)128U * sizeof(uint8_t));
  memcpy(out[0U], uu____0, (size_t)128U * sizeof(uint8_t));
  uint8_t uu____1[128U];
  memcpy(uu____1, out1, (size_t)128U * sizeof(uint8_t));
  memcpy(out[1U], uu____1, (size_t)128U * sizeof(uint8_t));
  memcpy(ret, out, (size_t)2U * sizeof(uint8_t[128U]));
}

static KRML_MUSTINLINE void PRFxN___2size_t_128size_t0(uint8_t (*input)[33U],
                                                       uint8_t ret[2U][128U]) {
  uint8_t ret0[2U][128U];
  PRFxN___2size_t_128size_t(input, ret0);
  memcpy(ret, ret0, (size_t)2U * sizeof(uint8_t[128U]));
}

static KRML_MUSTINLINE
    libcrux_ml_kem_polynomial_PolynomialRingElement__libcrux_ml_kem_vector_neon_vector_type_SIMD128Vector
    sample_from_binomial_distribution__libcrux_ml_kem_vector_neon_vector_type_SIMD128Vector_2size_t(
        Eurydice_slice randomness) {
  libcrux_ml_kem_polynomial_PolynomialRingElement__libcrux_ml_kem_vector_neon_vector_type_SIMD128Vector
      uu____0;
  uu____0 =
      sample_from_binomial_distribution_2__libcrux_ml_kem_vector_neon_vector_type_SIMD128Vector(
          randomness);
  return uu____0;
}

static KRML_MUSTINLINE
    __libcrux_ml_kem_polynomial_PolynomialRingElement__libcrux_ml_kem_vector_neon_vector_type_SIMD128Vector_2size_t__uint8_t
    sample_ring_element_cbd__libcrux_ml_kem_vector_neon_vector_type_SIMD128Vector_libcrux_ml_kem_hash_functions_neon_Simd128Hash_2size_t_128size_t_2size_t(
        uint8_t prf_input[33U], uint8_t domain_separator) {
  libcrux_ml_kem_polynomial_PolynomialRingElement__libcrux_ml_kem_vector_neon_vector_type_SIMD128Vector
      error_1[2U];
  KRML_MAYBE_FOR2(
      i, (size_t)0U, (size_t)2U, (size_t)1U,
      error_1[i] =
          ZERO__libcrux_ml_kem_vector_neon_vector_type_SIMD128Vector(););
  uint8_t uu____0[33U];
  memcpy(uu____0, prf_input, (size_t)33U * sizeof(uint8_t));
  uint8_t prf_inputs[2U][33U];
  KRML_MAYBE_FOR2(
      i, (size_t)0U, (size_t)2U, (size_t)1U,
      memcpy(prf_inputs[i], uu____0, (size_t)33U * sizeof(uint8_t)););
  KRML_MAYBE_FOR2(i, (size_t)0U, (size_t)2U, (size_t)1U, size_t i0 = i;
                  prf_inputs[i0][32U] = domain_separator;
                  domain_separator = (uint32_t)domain_separator + 1U;);
  uint8_t prf_outputs[2U][128U];
  PRFxN___2size_t_128size_t0(prf_inputs, prf_outputs);
  KRML_MAYBE_FOR2(
      i, (size_t)0U, (size_t)2U, (size_t)1U, size_t i0 = i;
      libcrux_ml_kem_polynomial_PolynomialRingElement__libcrux_ml_kem_vector_neon_vector_type_SIMD128Vector
          uu____1 =
              sample_from_binomial_distribution__libcrux_ml_kem_vector_neon_vector_type_SIMD128Vector_2size_t(
                  Eurydice_array_to_slice((size_t)128U, prf_outputs[i0],
                                          uint8_t, Eurydice_slice));
      error_1[i0] = uu____1;);
  libcrux_ml_kem_polynomial_PolynomialRingElement__libcrux_ml_kem_vector_neon_vector_type_SIMD128Vector
      uu____2[2U];
  memcpy(
      uu____2, error_1,
      (size_t)2U *
          sizeof(
              libcrux_ml_kem_polynomial_PolynomialRingElement__libcrux_ml_kem_vector_neon_vector_type_SIMD128Vector));
  __libcrux_ml_kem_polynomial_PolynomialRingElement__libcrux_ml_kem_vector_neon_vector_type_SIMD128Vector_2size_t__uint8_t
      lit;
  memcpy(
      lit.fst, uu____2,
      (size_t)2U *
          sizeof(
              libcrux_ml_kem_polynomial_PolynomialRingElement__libcrux_ml_kem_vector_neon_vector_type_SIMD128Vector));
  lit.snd = domain_separator;
  return lit;
}

static KRML_MUSTINLINE void PRF___128size_t(Eurydice_slice input,
                                            uint8_t ret[128U]) {
  uint8_t digest[128U] = {0U};
  uint8_t dummy[128U] = {0U};
  libcrux_sha3_neon_x2_shake256(
      input, input,
      Eurydice_array_to_slice((size_t)128U, digest, uint8_t, Eurydice_slice),
      Eurydice_array_to_slice((size_t)128U, dummy, uint8_t, Eurydice_slice));
  memcpy(ret, digest, (size_t)128U * sizeof(uint8_t));
}

static KRML_MUSTINLINE void PRF___2size_t_128size_t(Eurydice_slice input,
                                                    uint8_t ret[128U]) {
  uint8_t ret0[128U];
  PRF___128size_t(input, ret0);
  memcpy(ret, ret0, (size_t)128U * sizeof(uint8_t));
}

static KRML_MUSTINLINE void
invert_ntt_at_layer_1__libcrux_ml_kem_vector_neon_vector_type_SIMD128Vector(
    size_t *zeta_i,
    libcrux_ml_kem_polynomial_PolynomialRingElement__libcrux_ml_kem_vector_neon_vector_type_SIMD128Vector
        *re) {
  KRML_MAYBE_FOR16(
      i, (size_t)0U, (size_t)16U, (size_t)1U, size_t round = i;
      zeta_i[0U] = zeta_i[0U] - (size_t)1U;
      libcrux_ml_kem_vector_neon_vector_type_SIMD128Vector uu____0 =
          libcrux_ml_kem_vector_neon___libcrux_ml_kem__vector__traits__Operations_for_libcrux_ml_kem__vector__neon__vector_type__SIMD128Vector___inv_ntt_layer_1_step(
              re->coefficients[round],
              libcrux_ml_kem_polynomial_ZETAS_TIMES_MONTGOMERY_R[zeta_i[0U]],
              libcrux_ml_kem_polynomial_ZETAS_TIMES_MONTGOMERY_R[zeta_i[0U] -
                                                                 (size_t)1U],
              libcrux_ml_kem_polynomial_ZETAS_TIMES_MONTGOMERY_R[zeta_i[0U] -
                                                                 (size_t)2U],
              libcrux_ml_kem_polynomial_ZETAS_TIMES_MONTGOMERY_R[zeta_i[0U] -
                                                                 (size_t)3U]);
      re->coefficients[round] = uu____0; zeta_i[0U] = zeta_i[0U] - (size_t)3U;);
}

static KRML_MUSTINLINE void
invert_ntt_at_layer_2__libcrux_ml_kem_vector_neon_vector_type_SIMD128Vector(
    size_t *zeta_i,
    libcrux_ml_kem_polynomial_PolynomialRingElement__libcrux_ml_kem_vector_neon_vector_type_SIMD128Vector
        *re) {
  KRML_MAYBE_FOR16(
      i, (size_t)0U, (size_t)16U, (size_t)1U, size_t round = i;
      zeta_i[0U] = zeta_i[0U] - (size_t)1U;
      libcrux_ml_kem_vector_neon_vector_type_SIMD128Vector uu____0 =
          libcrux_ml_kem_vector_neon___libcrux_ml_kem__vector__traits__Operations_for_libcrux_ml_kem__vector__neon__vector_type__SIMD128Vector___inv_ntt_layer_2_step(
              re->coefficients[round],
              libcrux_ml_kem_polynomial_ZETAS_TIMES_MONTGOMERY_R[zeta_i[0U]],
              libcrux_ml_kem_polynomial_ZETAS_TIMES_MONTGOMERY_R[zeta_i[0U] -
                                                                 (size_t)1U]);
      re->coefficients[round] = uu____0; zeta_i[0U] = zeta_i[0U] - (size_t)1U;);
}

static KRML_MUSTINLINE void
invert_ntt_at_layer_3__libcrux_ml_kem_vector_neon_vector_type_SIMD128Vector(
    size_t *zeta_i,
    libcrux_ml_kem_polynomial_PolynomialRingElement__libcrux_ml_kem_vector_neon_vector_type_SIMD128Vector
        *re) {
  KRML_MAYBE_FOR16(
      i, (size_t)0U, (size_t)16U, (size_t)1U, size_t round = i;
      zeta_i[0U] = zeta_i[0U] - (size_t)1U;
      libcrux_ml_kem_vector_neon_vector_type_SIMD128Vector uu____0 =
          libcrux_ml_kem_vector_neon___libcrux_ml_kem__vector__traits__Operations_for_libcrux_ml_kem__vector__neon__vector_type__SIMD128Vector___inv_ntt_layer_3_step(
              re->coefficients[round],
              libcrux_ml_kem_polynomial_ZETAS_TIMES_MONTGOMERY_R[zeta_i[0U]]);
      re->coefficients[round] = uu____0;);
}

static KRML_MUSTINLINE
    __libcrux_ml_kem_vector_neon_vector_type_SIMD128Vector_libcrux_ml_kem_vector_neon_vector_type_SIMD128Vector
    inv_ntt_layer_int_vec_step_reduce__libcrux_ml_kem_vector_neon_vector_type_SIMD128Vector(
        libcrux_ml_kem_vector_neon_vector_type_SIMD128Vector a,
        libcrux_ml_kem_vector_neon_vector_type_SIMD128Vector b,
        int16_t zeta_r) {
  libcrux_ml_kem_vector_neon_vector_type_SIMD128Vector a_minus_b =
      libcrux_ml_kem_vector_neon___libcrux_ml_kem__vector__traits__Operations_for_libcrux_ml_kem__vector__neon__vector_type__SIMD128Vector___sub(
          b, &a);
  a = libcrux_ml_kem_vector_neon___libcrux_ml_kem__vector__traits__Operations_for_libcrux_ml_kem__vector__neon__vector_type__SIMD128Vector___barrett_reduce(
      libcrux_ml_kem_vector_neon___libcrux_ml_kem__vector__traits__Operations_for_libcrux_ml_kem__vector__neon__vector_type__SIMD128Vector___add(
          a, &b));
  b = montgomery_multiply_fe__libcrux_ml_kem_vector_neon_vector_type_SIMD128Vector(
      a_minus_b, zeta_r);
  return (CLITERAL(
      __libcrux_ml_kem_vector_neon_vector_type_SIMD128Vector_libcrux_ml_kem_vector_neon_vector_type_SIMD128Vector){
      .fst = a, .snd = b});
}

static KRML_MUSTINLINE void
invert_ntt_at_layer_4_plus__libcrux_ml_kem_vector_neon_vector_type_SIMD128Vector(
    size_t *zeta_i,
    libcrux_ml_kem_polynomial_PolynomialRingElement__libcrux_ml_kem_vector_neon_vector_type_SIMD128Vector
        *re,
    size_t layer) {
  size_t step = (size_t)1U << (uint32_t)layer;
  for (size_t i0 = (size_t)0U; i0 < (size_t)128U >> (uint32_t)layer; i0++) {
    size_t round = i0;
    zeta_i[0U] = zeta_i[0U] - (size_t)1U;
    size_t offset = round * step * (size_t)2U;
    size_t offset_vec =
        offset / LIBCRUX_ML_KEM_VECTOR_TRAITS_FIELD_ELEMENTS_IN_VECTOR;
    size_t step_vec =
        step / LIBCRUX_ML_KEM_VECTOR_TRAITS_FIELD_ELEMENTS_IN_VECTOR;
    for (size_t i = offset_vec; i < offset_vec + step_vec; i++) {
      size_t j = i;
      __libcrux_ml_kem_vector_neon_vector_type_SIMD128Vector_libcrux_ml_kem_vector_neon_vector_type_SIMD128Vector
          uu____0 =
              inv_ntt_layer_int_vec_step_reduce__libcrux_ml_kem_vector_neon_vector_type_SIMD128Vector(
                  re->coefficients[j], re->coefficients[j + step_vec],
                  libcrux_ml_kem_polynomial_ZETAS_TIMES_MONTGOMERY_R
                      [zeta_i[0U]]);
      libcrux_ml_kem_vector_neon_vector_type_SIMD128Vector x = uu____0.fst;
      libcrux_ml_kem_vector_neon_vector_type_SIMD128Vector y = uu____0.snd;
      re->coefficients[j] = x;
      re->coefficients[j + step_vec] = y;
    }
  }
}

static KRML_MUSTINLINE void
invert_ntt_montgomery__libcrux_ml_kem_vector_neon_vector_type_SIMD128Vector_2size_t(
    libcrux_ml_kem_polynomial_PolynomialRingElement__libcrux_ml_kem_vector_neon_vector_type_SIMD128Vector
        *re) {
  size_t zeta_i =
      LIBCRUX_ML_KEM_CONSTANTS_COEFFICIENTS_IN_RING_ELEMENT / (size_t)2U;
  invert_ntt_at_layer_1__libcrux_ml_kem_vector_neon_vector_type_SIMD128Vector(
      &zeta_i, re);
  invert_ntt_at_layer_2__libcrux_ml_kem_vector_neon_vector_type_SIMD128Vector(
      &zeta_i, re);
  invert_ntt_at_layer_3__libcrux_ml_kem_vector_neon_vector_type_SIMD128Vector(
      &zeta_i, re);
  invert_ntt_at_layer_4_plus__libcrux_ml_kem_vector_neon_vector_type_SIMD128Vector(
      &zeta_i, re, (size_t)4U);
  invert_ntt_at_layer_4_plus__libcrux_ml_kem_vector_neon_vector_type_SIMD128Vector(
      &zeta_i, re, (size_t)5U);
  invert_ntt_at_layer_4_plus__libcrux_ml_kem_vector_neon_vector_type_SIMD128Vector(
      &zeta_i, re, (size_t)6U);
  invert_ntt_at_layer_4_plus__libcrux_ml_kem_vector_neon_vector_type_SIMD128Vector(
      &zeta_i, re, (size_t)7U);
  poly_barrett_reduce__libcrux_ml_kem_vector_neon_vector_type_SIMD128Vector(re);
}

static KRML_MUSTINLINE void
add_error_reduce__libcrux_ml_kem_vector_neon_vector_type_SIMD128Vector(
    libcrux_ml_kem_polynomial_PolynomialRingElement__libcrux_ml_kem_vector_neon_vector_type_SIMD128Vector
        *self,
    libcrux_ml_kem_polynomial_PolynomialRingElement__libcrux_ml_kem_vector_neon_vector_type_SIMD128Vector
        *error) {
  for (size_t i = (size_t)0U;
       i < LIBCRUX_ML_KEM_POLYNOMIAL_VECTORS_IN_RING_ELEMENT; i++) {
    size_t j = i;
    libcrux_ml_kem_vector_neon_vector_type_SIMD128Vector coefficient_normal_form =
        libcrux_ml_kem_vector_neon___libcrux_ml_kem__vector__traits__Operations_for_libcrux_ml_kem__vector__neon__vector_type__SIMD128Vector___montgomery_multiply_by_constant(
            self->coefficients[j], (int16_t)1441);
    libcrux_ml_kem_vector_neon_vector_type_SIMD128Vector uu____0 =
        libcrux_ml_kem_vector_neon___libcrux_ml_kem__vector__traits__Operations_for_libcrux_ml_kem__vector__neon__vector_type__SIMD128Vector___barrett_reduce(
            libcrux_ml_kem_vector_neon___libcrux_ml_kem__vector__traits__Operations_for_libcrux_ml_kem__vector__neon__vector_type__SIMD128Vector___add(
                coefficient_normal_form, &error->coefficients[j]));
    self->coefficients[j] = uu____0;
  }
}

static KRML_MUSTINLINE void
compute_vector_u__libcrux_ml_kem_vector_neon_vector_type_SIMD128Vector_2size_t(
    libcrux_ml_kem_polynomial_PolynomialRingElement__libcrux_ml_kem_vector_neon_vector_type_SIMD128Vector (
        *a_as_ntt)[2U],
    libcrux_ml_kem_polynomial_PolynomialRingElement__libcrux_ml_kem_vector_neon_vector_type_SIMD128Vector
        *r_as_ntt,
    libcrux_ml_kem_polynomial_PolynomialRingElement__libcrux_ml_kem_vector_neon_vector_type_SIMD128Vector
        *error_1,
    libcrux_ml_kem_polynomial_PolynomialRingElement__libcrux_ml_kem_vector_neon_vector_type_SIMD128Vector
        ret[2U]) {
  libcrux_ml_kem_polynomial_PolynomialRingElement__libcrux_ml_kem_vector_neon_vector_type_SIMD128Vector
      result[2U];
  KRML_MAYBE_FOR2(
      i, (size_t)0U, (size_t)2U, (size_t)1U,
      result[i] =
          ZERO__libcrux_ml_kem_vector_neon_vector_type_SIMD128Vector(););
  for (
      size_t i0 = (size_t)0U;
      i0 <
      core_slice___Slice_T___len(
          Eurydice_array_to_slice(
              (size_t)2U, a_as_ntt,
              libcrux_ml_kem_polynomial_PolynomialRingElement__libcrux_ml_kem_vector_neon_vector_type_SIMD128Vector
                  [2U],
              Eurydice_slice),
          libcrux_ml_kem_polynomial_PolynomialRingElement__libcrux_ml_kem_vector_neon_vector_type_SIMD128Vector
              [2U],
          size_t);
      i0++) {
    size_t i1 = i0;
    libcrux_ml_kem_polynomial_PolynomialRingElement__libcrux_ml_kem_vector_neon_vector_type_SIMD128Vector
        *row = a_as_ntt[i1];
    for (
        size_t i = (size_t)0U;
        i <
        core_slice___Slice_T___len(
            Eurydice_array_to_slice(
                (size_t)2U, row,
                libcrux_ml_kem_polynomial_PolynomialRingElement__libcrux_ml_kem_vector_neon_vector_type_SIMD128Vector,
                Eurydice_slice),
            libcrux_ml_kem_polynomial_PolynomialRingElement__libcrux_ml_kem_vector_neon_vector_type_SIMD128Vector,
            size_t);
        i++) {
      size_t j = i;
      libcrux_ml_kem_polynomial_PolynomialRingElement__libcrux_ml_kem_vector_neon_vector_type_SIMD128Vector
          *a_element = &row[j];
      libcrux_ml_kem_polynomial_PolynomialRingElement__libcrux_ml_kem_vector_neon_vector_type_SIMD128Vector
          product =
              ntt_multiply__libcrux_ml_kem_vector_neon_vector_type_SIMD128Vector(
                  a_element, &r_as_ntt[j]);
      add_to_ring_element__libcrux_ml_kem_vector_neon_vector_type_SIMD128Vector_2size_t(
          &result[i1], &product);
    }
    invert_ntt_montgomery__libcrux_ml_kem_vector_neon_vector_type_SIMD128Vector_2size_t(
        &result[i1]);
    add_error_reduce__libcrux_ml_kem_vector_neon_vector_type_SIMD128Vector(
        &result[i1], &error_1[i1]);
  }
  memcpy(
      ret, result,
      (size_t)2U *
          sizeof(
              libcrux_ml_kem_polynomial_PolynomialRingElement__libcrux_ml_kem_vector_neon_vector_type_SIMD128Vector));
}

static libcrux_ml_kem_vector_neon_vector_type_SIMD128Vector
decompress_1__libcrux_ml_kem_vector_neon_vector_type_SIMD128Vector(
    libcrux_ml_kem_vector_neon_vector_type_SIMD128Vector v) {
  libcrux_ml_kem_vector_neon_vector_type_SIMD128Vector uu____0 =
      libcrux_ml_kem_vector_neon___libcrux_ml_kem__vector__traits__Operations_for_libcrux_ml_kem__vector__neon__vector_type__SIMD128Vector___ZERO();
  return libcrux_ml_kem_vector_neon___libcrux_ml_kem__vector__traits__Operations_for_libcrux_ml_kem__vector__neon__vector_type__SIMD128Vector___bitwise_and_with_constant(
      libcrux_ml_kem_vector_neon___libcrux_ml_kem__vector__traits__Operations_for_libcrux_ml_kem__vector__neon__vector_type__SIMD128Vector___sub(
          uu____0, &v),
      (int16_t)1665);
}

static KRML_MUSTINLINE
    libcrux_ml_kem_polynomial_PolynomialRingElement__libcrux_ml_kem_vector_neon_vector_type_SIMD128Vector
    deserialize_then_decompress_message__libcrux_ml_kem_vector_neon_vector_type_SIMD128Vector(
        uint8_t serialized[32U]) {
  libcrux_ml_kem_polynomial_PolynomialRingElement__libcrux_ml_kem_vector_neon_vector_type_SIMD128Vector
      re = ZERO__libcrux_ml_kem_vector_neon_vector_type_SIMD128Vector();
  KRML_MAYBE_FOR16(
      i, (size_t)0U, (size_t)16U, (size_t)1U, size_t i0 = i;
      libcrux_ml_kem_vector_neon_vector_type_SIMD128Vector coefficient_compressed =
          libcrux_ml_kem_vector_neon___libcrux_ml_kem__vector__traits__Operations_for_libcrux_ml_kem__vector__neon__vector_type__SIMD128Vector___deserialize_1(
              Eurydice_array_to_subslice(
                  (size_t)32U, serialized,
                  (CLITERAL(core_ops_range_Range__size_t){
                      .start = (size_t)2U * i0,
                      .end = (size_t)2U * i0 + (size_t)2U}),
                  uint8_t, core_ops_range_Range__size_t, Eurydice_slice));
      libcrux_ml_kem_vector_neon_vector_type_SIMD128Vector uu____0 =
          decompress_1__libcrux_ml_kem_vector_neon_vector_type_SIMD128Vector(
              coefficient_compressed);
      re.coefficients[i0] = uu____0;);
  return re;
}

static KRML_MUSTINLINE
    libcrux_ml_kem_polynomial_PolynomialRingElement__libcrux_ml_kem_vector_neon_vector_type_SIMD128Vector
    add_message_error_reduce__libcrux_ml_kem_vector_neon_vector_type_SIMD128Vector(
        libcrux_ml_kem_polynomial_PolynomialRingElement__libcrux_ml_kem_vector_neon_vector_type_SIMD128Vector
            *self,
        libcrux_ml_kem_polynomial_PolynomialRingElement__libcrux_ml_kem_vector_neon_vector_type_SIMD128Vector
            *message,
        libcrux_ml_kem_polynomial_PolynomialRingElement__libcrux_ml_kem_vector_neon_vector_type_SIMD128Vector
            result) {
  for (size_t i = (size_t)0U;
       i < LIBCRUX_ML_KEM_POLYNOMIAL_VECTORS_IN_RING_ELEMENT; i++) {
    size_t i0 = i;
    libcrux_ml_kem_vector_neon_vector_type_SIMD128Vector coefficient_normal_form =
        libcrux_ml_kem_vector_neon___libcrux_ml_kem__vector__traits__Operations_for_libcrux_ml_kem__vector__neon__vector_type__SIMD128Vector___montgomery_multiply_by_constant(
            result.coefficients[i0], (int16_t)1441);
    libcrux_ml_kem_vector_neon_vector_type_SIMD128Vector tmp =
        libcrux_ml_kem_vector_neon___libcrux_ml_kem__vector__traits__Operations_for_libcrux_ml_kem__vector__neon__vector_type__SIMD128Vector___add(
            self->coefficients[i0], &message->coefficients[i0]);
    libcrux_ml_kem_vector_neon_vector_type_SIMD128Vector tmp0 =
        libcrux_ml_kem_vector_neon___libcrux_ml_kem__vector__traits__Operations_for_libcrux_ml_kem__vector__neon__vector_type__SIMD128Vector___add(
            coefficient_normal_form, &tmp);
    libcrux_ml_kem_vector_neon_vector_type_SIMD128Vector uu____0 =
        libcrux_ml_kem_vector_neon___libcrux_ml_kem__vector__traits__Operations_for_libcrux_ml_kem__vector__neon__vector_type__SIMD128Vector___barrett_reduce(
            tmp0);
    result.coefficients[i0] = uu____0;
  }
  return result;
}

static KRML_MUSTINLINE libcrux_ml_kem_polynomial_PolynomialRingElement__libcrux_ml_kem_vector_neon_vector_type_SIMD128Vector
compute_ring_element_v__libcrux_ml_kem_vector_neon_vector_type_SIMD128Vector_2size_t(
    libcrux_ml_kem_polynomial_PolynomialRingElement__libcrux_ml_kem_vector_neon_vector_type_SIMD128Vector
        *t_as_ntt,
    libcrux_ml_kem_polynomial_PolynomialRingElement__libcrux_ml_kem_vector_neon_vector_type_SIMD128Vector
        *r_as_ntt,
    libcrux_ml_kem_polynomial_PolynomialRingElement__libcrux_ml_kem_vector_neon_vector_type_SIMD128Vector
        *error_2,
    libcrux_ml_kem_polynomial_PolynomialRingElement__libcrux_ml_kem_vector_neon_vector_type_SIMD128Vector
        *message) {
  libcrux_ml_kem_polynomial_PolynomialRingElement__libcrux_ml_kem_vector_neon_vector_type_SIMD128Vector
      result = ZERO__libcrux_ml_kem_vector_neon_vector_type_SIMD128Vector();
  KRML_MAYBE_FOR2(
      i, (size_t)0U, (size_t)2U, (size_t)1U, size_t i0 = i;
      libcrux_ml_kem_polynomial_PolynomialRingElement__libcrux_ml_kem_vector_neon_vector_type_SIMD128Vector
          product =
              ntt_multiply__libcrux_ml_kem_vector_neon_vector_type_SIMD128Vector(
                  &t_as_ntt[i0], &r_as_ntt[i0]);
      add_to_ring_element__libcrux_ml_kem_vector_neon_vector_type_SIMD128Vector_2size_t(
          &result, &product););
  invert_ntt_montgomery__libcrux_ml_kem_vector_neon_vector_type_SIMD128Vector_2size_t(
      &result);
  result =
      add_message_error_reduce__libcrux_ml_kem_vector_neon_vector_type_SIMD128Vector(
          error_2, message, result);
  return result;
}

static KRML_MUSTINLINE uint8_t compress_int32x4_t___10int32_t(uint8_t v) {
  uint8_t half = libcrux_intrinsics_arm64_extract__vdupq_n_u32(1664U);
  uint8_t compressed =
      libcrux_intrinsics_arm64_extract__vshlq_n_u32((int32_t)10, v, uint8_t);
  uint8_t compressed0 =
      libcrux_intrinsics_arm64_extract__vaddq_u32(compressed, half);
  uint8_t compressed1 = libcrux_intrinsics_arm64_extract__vreinterpretq_u32_s32(
      libcrux_intrinsics_arm64_extract__vqdmulhq_n_s32(
          libcrux_intrinsics_arm64_extract__vreinterpretq_s32_u32(compressed0),
          (int32_t)10321340));
  uint8_t compressed2 = libcrux_intrinsics_arm64_extract__vshrq_n_u32(
      (int32_t)4, compressed1, uint8_t);
  return compressed2;
}

static KRML_MUSTINLINE libcrux_ml_kem_vector_neon_vector_type_SIMD128Vector
compress___10int32_t(libcrux_ml_kem_vector_neon_vector_type_SIMD128Vector v) {
  uint8_t mask = libcrux_intrinsics_arm64_extract__vdupq_n_s16(
      libcrux_ml_kem_vector_neon_compress_mask_n_least_significant_bits(
          (int16_t)(int32_t)10));
  uint8_t mask16 = libcrux_intrinsics_arm64_extract__vdupq_n_u32(65535U);
  uint8_t low00 = libcrux_intrinsics_arm64_extract__vandq_u32(
      libcrux_intrinsics_arm64_extract__vreinterpretq_u32_s16(v.low), mask16);
  uint8_t low10 = libcrux_intrinsics_arm64_extract__vshrq_n_u32(
      (int32_t)16,
      libcrux_intrinsics_arm64_extract__vreinterpretq_u32_s16(v.low), uint8_t);
  uint8_t high00 = libcrux_intrinsics_arm64_extract__vandq_u32(
      libcrux_intrinsics_arm64_extract__vreinterpretq_u32_s16(v.high), mask16);
  uint8_t high10 = libcrux_intrinsics_arm64_extract__vshrq_n_u32(
      (int32_t)16,
      libcrux_intrinsics_arm64_extract__vreinterpretq_u32_s16(v.high), uint8_t);
  uint8_t low0 = compress_int32x4_t___10int32_t(low00);
  uint8_t low1 = compress_int32x4_t___10int32_t(low10);
  uint8_t high0 = compress_int32x4_t___10int32_t(high00);
  uint8_t high1 = compress_int32x4_t___10int32_t(high10);
  uint8_t uu____0 =
      libcrux_intrinsics_arm64_extract__vreinterpretq_s16_u32(low0);
  uint8_t low = libcrux_intrinsics_arm64_extract__vtrn1q_s16(
      uu____0, libcrux_intrinsics_arm64_extract__vreinterpretq_s16_u32(low1));
  uint8_t uu____1 =
      libcrux_intrinsics_arm64_extract__vreinterpretq_s16_u32(high0);
  uint8_t high = libcrux_intrinsics_arm64_extract__vtrn1q_s16(
      uu____1, libcrux_intrinsics_arm64_extract__vreinterpretq_s16_u32(high1));
  v.low = libcrux_intrinsics_arm64_extract__vandq_s16(low, mask);
  v.high = libcrux_intrinsics_arm64_extract__vandq_s16(high, mask);
  return v;
}

static libcrux_ml_kem_vector_neon_vector_type_SIMD128Vector
compress___10int32_t0(libcrux_ml_kem_vector_neon_vector_type_SIMD128Vector v) {
  return compress___10int32_t(v);
}

static KRML_MUSTINLINE void
compress_then_serialize_10__libcrux_ml_kem_vector_neon_vector_type_SIMD128Vector_320size_t(
    libcrux_ml_kem_polynomial_PolynomialRingElement__libcrux_ml_kem_vector_neon_vector_type_SIMD128Vector
        *re,
    uint8_t ret[320U]) {
  uint8_t serialized[320U] = {0U};
  for (size_t i = (size_t)0U;
       i < LIBCRUX_ML_KEM_POLYNOMIAL_VECTORS_IN_RING_ELEMENT; i++) {
    size_t i0 = i;
    libcrux_ml_kem_vector_neon_vector_type_SIMD128Vector coefficient =
        compress___10int32_t0(
            to_unsigned_representative__libcrux_ml_kem_vector_neon_vector_type_SIMD128Vector(
                re->coefficients[i0]));
    uint8_t bytes[20U];
    libcrux_ml_kem_vector_neon___libcrux_ml_kem__vector__traits__Operations_for_libcrux_ml_kem__vector__neon__vector_type__SIMD128Vector___serialize_10(
        coefficient, bytes);
    Eurydice_slice uu____0 = Eurydice_array_to_subslice(
        (size_t)320U, serialized,
        (CLITERAL(core_ops_range_Range__size_t){
            .start = (size_t)20U * i0, .end = (size_t)20U * i0 + (size_t)20U}),
        uint8_t, core_ops_range_Range__size_t, Eurydice_slice);
    core_slice___Slice_T___copy_from_slice(
        uu____0,
        Eurydice_array_to_slice((size_t)20U, bytes, uint8_t, Eurydice_slice),
        uint8_t, void *);
  }
  memcpy(ret, serialized, (size_t)320U * sizeof(uint8_t));
}

static KRML_MUSTINLINE uint8_t compress_int32x4_t___11int32_t(uint8_t v) {
  uint8_t half = libcrux_intrinsics_arm64_extract__vdupq_n_u32(1664U);
  uint8_t compressed =
      libcrux_intrinsics_arm64_extract__vshlq_n_u32((int32_t)11, v, uint8_t);
  uint8_t compressed0 =
      libcrux_intrinsics_arm64_extract__vaddq_u32(compressed, half);
  uint8_t compressed1 = libcrux_intrinsics_arm64_extract__vreinterpretq_u32_s32(
      libcrux_intrinsics_arm64_extract__vqdmulhq_n_s32(
          libcrux_intrinsics_arm64_extract__vreinterpretq_s32_u32(compressed0),
          (int32_t)10321340));
  uint8_t compressed2 = libcrux_intrinsics_arm64_extract__vshrq_n_u32(
      (int32_t)4, compressed1, uint8_t);
  return compressed2;
}

static KRML_MUSTINLINE libcrux_ml_kem_vector_neon_vector_type_SIMD128Vector
compress___11int32_t(libcrux_ml_kem_vector_neon_vector_type_SIMD128Vector v) {
  uint8_t mask = libcrux_intrinsics_arm64_extract__vdupq_n_s16(
      libcrux_ml_kem_vector_neon_compress_mask_n_least_significant_bits(
          (int16_t)(int32_t)11));
  uint8_t mask16 = libcrux_intrinsics_arm64_extract__vdupq_n_u32(65535U);
  uint8_t low00 = libcrux_intrinsics_arm64_extract__vandq_u32(
      libcrux_intrinsics_arm64_extract__vreinterpretq_u32_s16(v.low), mask16);
  uint8_t low10 = libcrux_intrinsics_arm64_extract__vshrq_n_u32(
      (int32_t)16,
      libcrux_intrinsics_arm64_extract__vreinterpretq_u32_s16(v.low), uint8_t);
  uint8_t high00 = libcrux_intrinsics_arm64_extract__vandq_u32(
      libcrux_intrinsics_arm64_extract__vreinterpretq_u32_s16(v.high), mask16);
  uint8_t high10 = libcrux_intrinsics_arm64_extract__vshrq_n_u32(
      (int32_t)16,
      libcrux_intrinsics_arm64_extract__vreinterpretq_u32_s16(v.high), uint8_t);
  uint8_t low0 = compress_int32x4_t___11int32_t(low00);
  uint8_t low1 = compress_int32x4_t___11int32_t(low10);
  uint8_t high0 = compress_int32x4_t___11int32_t(high00);
  uint8_t high1 = compress_int32x4_t___11int32_t(high10);
  uint8_t uu____0 =
      libcrux_intrinsics_arm64_extract__vreinterpretq_s16_u32(low0);
  uint8_t low = libcrux_intrinsics_arm64_extract__vtrn1q_s16(
      uu____0, libcrux_intrinsics_arm64_extract__vreinterpretq_s16_u32(low1));
  uint8_t uu____1 =
      libcrux_intrinsics_arm64_extract__vreinterpretq_s16_u32(high0);
  uint8_t high = libcrux_intrinsics_arm64_extract__vtrn1q_s16(
      uu____1, libcrux_intrinsics_arm64_extract__vreinterpretq_s16_u32(high1));
  v.low = libcrux_intrinsics_arm64_extract__vandq_s16(low, mask);
  v.high = libcrux_intrinsics_arm64_extract__vandq_s16(high, mask);
  return v;
}

static libcrux_ml_kem_vector_neon_vector_type_SIMD128Vector
compress___11int32_t0(libcrux_ml_kem_vector_neon_vector_type_SIMD128Vector v) {
  return compress___11int32_t(v);
}

static KRML_MUSTINLINE void
compress_then_serialize_ring_element_u__libcrux_ml_kem_vector_neon_vector_type_SIMD128Vector_10size_t_320size_t(
    libcrux_ml_kem_polynomial_PolynomialRingElement__libcrux_ml_kem_vector_neon_vector_type_SIMD128Vector
        *re,
    uint8_t ret[320U]) {
  uint8_t uu____0[320U];
  compress_then_serialize_10__libcrux_ml_kem_vector_neon_vector_type_SIMD128Vector_320size_t(
      re, uu____0);
  memcpy(ret, uu____0, (size_t)320U * sizeof(uint8_t));
}

static void
compress_then_serialize_u__libcrux_ml_kem_vector_neon_vector_type_SIMD128Vector_2size_t_640size_t_10size_t_320size_t(
    libcrux_ml_kem_polynomial_PolynomialRingElement__libcrux_ml_kem_vector_neon_vector_type_SIMD128Vector
        input[2U],
    Eurydice_slice out) {
  for (
      size_t i = (size_t)0U;
      i <
      core_slice___Slice_T___len(
          Eurydice_array_to_slice(
              (size_t)2U, input,
              libcrux_ml_kem_polynomial_PolynomialRingElement__libcrux_ml_kem_vector_neon_vector_type_SIMD128Vector,
              Eurydice_slice),
          libcrux_ml_kem_polynomial_PolynomialRingElement__libcrux_ml_kem_vector_neon_vector_type_SIMD128Vector,
          size_t);
      i++) {
    size_t i0 = i;
    libcrux_ml_kem_polynomial_PolynomialRingElement__libcrux_ml_kem_vector_neon_vector_type_SIMD128Vector
        re = input[i0];
    Eurydice_slice uu____0 = Eurydice_slice_subslice(
        out,
        (CLITERAL(core_ops_range_Range__size_t){
            .start = i0 * ((size_t)640U / (size_t)2U),
            .end = (i0 + (size_t)1U) * ((size_t)640U / (size_t)2U)}),
        uint8_t, core_ops_range_Range__size_t, Eurydice_slice);
    uint8_t ret[320U];
    compress_then_serialize_ring_element_u__libcrux_ml_kem_vector_neon_vector_type_SIMD128Vector_10size_t_320size_t(
        &re, ret);
    core_slice___Slice_T___copy_from_slice(
        uu____0,
        Eurydice_array_to_slice((size_t)320U, ret, uint8_t, Eurydice_slice),
        uint8_t, void *);
  }
}

static KRML_MUSTINLINE uint8_t compress_int32x4_t___4int32_t(uint8_t v) {
  uint8_t half = libcrux_intrinsics_arm64_extract__vdupq_n_u32(1664U);
  uint8_t compressed =
      libcrux_intrinsics_arm64_extract__vshlq_n_u32((int32_t)4, v, uint8_t);
  uint8_t compressed0 =
      libcrux_intrinsics_arm64_extract__vaddq_u32(compressed, half);
  uint8_t compressed1 = libcrux_intrinsics_arm64_extract__vreinterpretq_u32_s32(
      libcrux_intrinsics_arm64_extract__vqdmulhq_n_s32(
          libcrux_intrinsics_arm64_extract__vreinterpretq_s32_u32(compressed0),
          (int32_t)10321340));
  uint8_t compressed2 = libcrux_intrinsics_arm64_extract__vshrq_n_u32(
      (int32_t)4, compressed1, uint8_t);
  return compressed2;
}

static KRML_MUSTINLINE libcrux_ml_kem_vector_neon_vector_type_SIMD128Vector
compress___4int32_t(libcrux_ml_kem_vector_neon_vector_type_SIMD128Vector v) {
  uint8_t mask = libcrux_intrinsics_arm64_extract__vdupq_n_s16(
      libcrux_ml_kem_vector_neon_compress_mask_n_least_significant_bits(
          (int16_t)(int32_t)4));
  uint8_t mask16 = libcrux_intrinsics_arm64_extract__vdupq_n_u32(65535U);
  uint8_t low00 = libcrux_intrinsics_arm64_extract__vandq_u32(
      libcrux_intrinsics_arm64_extract__vreinterpretq_u32_s16(v.low), mask16);
  uint8_t low10 = libcrux_intrinsics_arm64_extract__vshrq_n_u32(
      (int32_t)16,
      libcrux_intrinsics_arm64_extract__vreinterpretq_u32_s16(v.low), uint8_t);
  uint8_t high00 = libcrux_intrinsics_arm64_extract__vandq_u32(
      libcrux_intrinsics_arm64_extract__vreinterpretq_u32_s16(v.high), mask16);
  uint8_t high10 = libcrux_intrinsics_arm64_extract__vshrq_n_u32(
      (int32_t)16,
      libcrux_intrinsics_arm64_extract__vreinterpretq_u32_s16(v.high), uint8_t);
  uint8_t low0 = compress_int32x4_t___4int32_t(low00);
  uint8_t low1 = compress_int32x4_t___4int32_t(low10);
  uint8_t high0 = compress_int32x4_t___4int32_t(high00);
  uint8_t high1 = compress_int32x4_t___4int32_t(high10);
  uint8_t uu____0 =
      libcrux_intrinsics_arm64_extract__vreinterpretq_s16_u32(low0);
  uint8_t low = libcrux_intrinsics_arm64_extract__vtrn1q_s16(
      uu____0, libcrux_intrinsics_arm64_extract__vreinterpretq_s16_u32(low1));
  uint8_t uu____1 =
      libcrux_intrinsics_arm64_extract__vreinterpretq_s16_u32(high0);
  uint8_t high = libcrux_intrinsics_arm64_extract__vtrn1q_s16(
      uu____1, libcrux_intrinsics_arm64_extract__vreinterpretq_s16_u32(high1));
  v.low = libcrux_intrinsics_arm64_extract__vandq_s16(low, mask);
  v.high = libcrux_intrinsics_arm64_extract__vandq_s16(high, mask);
  return v;
}

static libcrux_ml_kem_vector_neon_vector_type_SIMD128Vector
compress___4int32_t0(libcrux_ml_kem_vector_neon_vector_type_SIMD128Vector v) {
  return compress___4int32_t(v);
}

static KRML_MUSTINLINE void
compress_then_serialize_4__libcrux_ml_kem_vector_neon_vector_type_SIMD128Vector(
    libcrux_ml_kem_polynomial_PolynomialRingElement__libcrux_ml_kem_vector_neon_vector_type_SIMD128Vector
        re,
    Eurydice_slice serialized) {
  for (size_t i = (size_t)0U;
       i < LIBCRUX_ML_KEM_POLYNOMIAL_VECTORS_IN_RING_ELEMENT; i++) {
    size_t i0 = i;
    libcrux_ml_kem_vector_neon_vector_type_SIMD128Vector coefficient =
        compress___4int32_t0(
            to_unsigned_representative__libcrux_ml_kem_vector_neon_vector_type_SIMD128Vector(
                re.coefficients[i0]));
    uint8_t bytes[8U];
    libcrux_ml_kem_vector_neon___libcrux_ml_kem__vector__traits__Operations_for_libcrux_ml_kem__vector__neon__vector_type__SIMD128Vector___serialize_4(
        coefficient, bytes);
    Eurydice_slice uu____0 = Eurydice_slice_subslice(
        serialized,
        (CLITERAL(core_ops_range_Range__size_t){
            .start = (size_t)8U * i0, .end = (size_t)8U * i0 + (size_t)8U}),
        uint8_t, core_ops_range_Range__size_t, Eurydice_slice);
    core_slice___Slice_T___copy_from_slice(
        uu____0,
        Eurydice_array_to_slice((size_t)8U, bytes, uint8_t, Eurydice_slice),
        uint8_t, void *);
  }
}

static KRML_MUSTINLINE uint8_t compress_int32x4_t___5int32_t(uint8_t v) {
  uint8_t half = libcrux_intrinsics_arm64_extract__vdupq_n_u32(1664U);
  uint8_t compressed =
      libcrux_intrinsics_arm64_extract__vshlq_n_u32((int32_t)5, v, uint8_t);
  uint8_t compressed0 =
      libcrux_intrinsics_arm64_extract__vaddq_u32(compressed, half);
  uint8_t compressed1 = libcrux_intrinsics_arm64_extract__vreinterpretq_u32_s32(
      libcrux_intrinsics_arm64_extract__vqdmulhq_n_s32(
          libcrux_intrinsics_arm64_extract__vreinterpretq_s32_u32(compressed0),
          (int32_t)10321340));
  uint8_t compressed2 = libcrux_intrinsics_arm64_extract__vshrq_n_u32(
      (int32_t)4, compressed1, uint8_t);
  return compressed2;
}

static KRML_MUSTINLINE libcrux_ml_kem_vector_neon_vector_type_SIMD128Vector
compress___5int32_t(libcrux_ml_kem_vector_neon_vector_type_SIMD128Vector v) {
  uint8_t mask = libcrux_intrinsics_arm64_extract__vdupq_n_s16(
      libcrux_ml_kem_vector_neon_compress_mask_n_least_significant_bits(
          (int16_t)(int32_t)5));
  uint8_t mask16 = libcrux_intrinsics_arm64_extract__vdupq_n_u32(65535U);
  uint8_t low00 = libcrux_intrinsics_arm64_extract__vandq_u32(
      libcrux_intrinsics_arm64_extract__vreinterpretq_u32_s16(v.low), mask16);
  uint8_t low10 = libcrux_intrinsics_arm64_extract__vshrq_n_u32(
      (int32_t)16,
      libcrux_intrinsics_arm64_extract__vreinterpretq_u32_s16(v.low), uint8_t);
  uint8_t high00 = libcrux_intrinsics_arm64_extract__vandq_u32(
      libcrux_intrinsics_arm64_extract__vreinterpretq_u32_s16(v.high), mask16);
  uint8_t high10 = libcrux_intrinsics_arm64_extract__vshrq_n_u32(
      (int32_t)16,
      libcrux_intrinsics_arm64_extract__vreinterpretq_u32_s16(v.high), uint8_t);
  uint8_t low0 = compress_int32x4_t___5int32_t(low00);
  uint8_t low1 = compress_int32x4_t___5int32_t(low10);
  uint8_t high0 = compress_int32x4_t___5int32_t(high00);
  uint8_t high1 = compress_int32x4_t___5int32_t(high10);
  uint8_t uu____0 =
      libcrux_intrinsics_arm64_extract__vreinterpretq_s16_u32(low0);
  uint8_t low = libcrux_intrinsics_arm64_extract__vtrn1q_s16(
      uu____0, libcrux_intrinsics_arm64_extract__vreinterpretq_s16_u32(low1));
  uint8_t uu____1 =
      libcrux_intrinsics_arm64_extract__vreinterpretq_s16_u32(high0);
  uint8_t high = libcrux_intrinsics_arm64_extract__vtrn1q_s16(
      uu____1, libcrux_intrinsics_arm64_extract__vreinterpretq_s16_u32(high1));
  v.low = libcrux_intrinsics_arm64_extract__vandq_s16(low, mask);
  v.high = libcrux_intrinsics_arm64_extract__vandq_s16(high, mask);
  return v;
}

static libcrux_ml_kem_vector_neon_vector_type_SIMD128Vector
compress___5int32_t0(libcrux_ml_kem_vector_neon_vector_type_SIMD128Vector v) {
  return compress___5int32_t(v);
}

static KRML_MUSTINLINE void
compress_then_serialize_5__libcrux_ml_kem_vector_neon_vector_type_SIMD128Vector(
    libcrux_ml_kem_polynomial_PolynomialRingElement__libcrux_ml_kem_vector_neon_vector_type_SIMD128Vector
        re,
    Eurydice_slice serialized) {
  for (size_t i = (size_t)0U;
       i < LIBCRUX_ML_KEM_POLYNOMIAL_VECTORS_IN_RING_ELEMENT; i++) {
    size_t i0 = i;
    libcrux_ml_kem_vector_neon_vector_type_SIMD128Vector coefficients =
        compress___5int32_t0(
            to_unsigned_representative__libcrux_ml_kem_vector_neon_vector_type_SIMD128Vector(
                re.coefficients[i0]));
    uint8_t bytes[10U];
    libcrux_ml_kem_vector_neon___libcrux_ml_kem__vector__traits__Operations_for_libcrux_ml_kem__vector__neon__vector_type__SIMD128Vector___serialize_5(
        coefficients, bytes);
    Eurydice_slice uu____0 = Eurydice_slice_subslice(
        serialized,
        (CLITERAL(core_ops_range_Range__size_t){
            .start = (size_t)10U * i0, .end = (size_t)10U * i0 + (size_t)10U}),
        uint8_t, core_ops_range_Range__size_t, Eurydice_slice);
    core_slice___Slice_T___copy_from_slice(
        uu____0,
        Eurydice_array_to_slice((size_t)10U, bytes, uint8_t, Eurydice_slice),
        uint8_t, void *);
  }
}

static KRML_MUSTINLINE void
compress_then_serialize_ring_element_v__libcrux_ml_kem_vector_neon_vector_type_SIMD128Vector_4size_t_128size_t(
    libcrux_ml_kem_polynomial_PolynomialRingElement__libcrux_ml_kem_vector_neon_vector_type_SIMD128Vector
        re,
    Eurydice_slice out) {
  compress_then_serialize_4__libcrux_ml_kem_vector_neon_vector_type_SIMD128Vector(
      re, out);
}

static void
encrypt_unpacked__libcrux_ml_kem_vector_neon_vector_type_SIMD128Vector_libcrux_ml_kem_hash_functions_neon_Simd128Hash_2size_t_768size_t_768size_t_640size_t_128size_t_10size_t_4size_t_320size_t_3size_t_192size_t_2size_t_128size_t(
    libcrux_ml_kem_ind_cpa_unpacked_IndCpaPublicKeyUnpacked__libcrux_ml_kem_vector_neon_vector_type_SIMD128Vector__2size_t
        *public_key,
    uint8_t message[32U], Eurydice_slice randomness, uint8_t ret[768U]) {
  uint8_t prf_input[33U];
  libcrux_ml_kem_utils_into_padded_array___33size_t(randomness, prf_input);
  uint8_t uu____0[33U];
  memcpy(uu____0, prf_input, (size_t)33U * sizeof(uint8_t));
  __libcrux_ml_kem_polynomial_PolynomialRingElement__libcrux_ml_kem_vector_neon_vector_type_SIMD128Vector_2size_t__uint8_t
      uu____1 =
          sample_vector_cbd_then_ntt__libcrux_ml_kem_vector_neon_vector_type_SIMD128Vector_libcrux_ml_kem_hash_functions_neon_Simd128Hash_2size_t_3size_t_192size_t(
              uu____0, 0U);
  libcrux_ml_kem_polynomial_PolynomialRingElement__libcrux_ml_kem_vector_neon_vector_type_SIMD128Vector
      r_as_ntt[2U];
  memcpy(
      r_as_ntt, uu____1.fst,
      (size_t)2U *
          sizeof(
              libcrux_ml_kem_polynomial_PolynomialRingElement__libcrux_ml_kem_vector_neon_vector_type_SIMD128Vector));
  uint8_t domain_separator0 = uu____1.snd;
  uint8_t uu____2[33U];
  memcpy(uu____2, prf_input, (size_t)33U * sizeof(uint8_t));
  __libcrux_ml_kem_polynomial_PolynomialRingElement__libcrux_ml_kem_vector_neon_vector_type_SIMD128Vector_2size_t__uint8_t
      uu____3 =
          sample_ring_element_cbd__libcrux_ml_kem_vector_neon_vector_type_SIMD128Vector_libcrux_ml_kem_hash_functions_neon_Simd128Hash_2size_t_128size_t_2size_t(
              uu____2, domain_separator0);
  libcrux_ml_kem_polynomial_PolynomialRingElement__libcrux_ml_kem_vector_neon_vector_type_SIMD128Vector
      error_1[2U];
  memcpy(
      error_1, uu____3.fst,
      (size_t)2U *
          sizeof(
              libcrux_ml_kem_polynomial_PolynomialRingElement__libcrux_ml_kem_vector_neon_vector_type_SIMD128Vector));
  uint8_t domain_separator = uu____3.snd;
  prf_input[32U] = domain_separator;
  uint8_t prf_output[128U];
  PRF___2size_t_128size_t(
      Eurydice_array_to_slice((size_t)33U, prf_input, uint8_t, Eurydice_slice),
      prf_output);
  libcrux_ml_kem_polynomial_PolynomialRingElement__libcrux_ml_kem_vector_neon_vector_type_SIMD128Vector
      error_2 =
          sample_from_binomial_distribution__libcrux_ml_kem_vector_neon_vector_type_SIMD128Vector_2size_t(
              Eurydice_array_to_slice((size_t)128U, prf_output, uint8_t,
                                      Eurydice_slice));
  libcrux_ml_kem_polynomial_PolynomialRingElement__libcrux_ml_kem_vector_neon_vector_type_SIMD128Vector
      u[2U];
  compute_vector_u__libcrux_ml_kem_vector_neon_vector_type_SIMD128Vector_2size_t(
      public_key->A, r_as_ntt, error_1, u);
  uint8_t uu____4[32U];
  memcpy(uu____4, message, (size_t)32U * sizeof(uint8_t));
  libcrux_ml_kem_polynomial_PolynomialRingElement__libcrux_ml_kem_vector_neon_vector_type_SIMD128Vector
      message_as_ring_element =
          deserialize_then_decompress_message__libcrux_ml_kem_vector_neon_vector_type_SIMD128Vector(
              uu____4);
  libcrux_ml_kem_polynomial_PolynomialRingElement__libcrux_ml_kem_vector_neon_vector_type_SIMD128Vector
      v = compute_ring_element_v__libcrux_ml_kem_vector_neon_vector_type_SIMD128Vector_2size_t(
          public_key->t_as_ntt, r_as_ntt, &error_2, &message_as_ring_element);
  uint8_t ciphertext[768U] = {0U};
  libcrux_ml_kem_polynomial_PolynomialRingElement__libcrux_ml_kem_vector_neon_vector_type_SIMD128Vector
      uu____5[2U];
  memcpy(
      uu____5, u,
      (size_t)2U *
          sizeof(
              libcrux_ml_kem_polynomial_PolynomialRingElement__libcrux_ml_kem_vector_neon_vector_type_SIMD128Vector));
  compress_then_serialize_u__libcrux_ml_kem_vector_neon_vector_type_SIMD128Vector_2size_t_640size_t_10size_t_320size_t(
      uu____5, Eurydice_array_to_subslice(
                   (size_t)768U, ciphertext,
                   (CLITERAL(core_ops_range_Range__size_t){
                       .start = (size_t)0U, .end = (size_t)640U}),
                   uint8_t, core_ops_range_Range__size_t, Eurydice_slice));
  libcrux_ml_kem_polynomial_PolynomialRingElement__libcrux_ml_kem_vector_neon_vector_type_SIMD128Vector
      uu____6 = v;
  compress_then_serialize_ring_element_v__libcrux_ml_kem_vector_neon_vector_type_SIMD128Vector_4size_t_128size_t(
      uu____6,
      Eurydice_array_to_subslice_from((size_t)768U, ciphertext, (size_t)640U,
                                      uint8_t, size_t, Eurydice_slice));
  memcpy(ret, ciphertext, (size_t)768U * sizeof(uint8_t));
}

K___libcrux_ml_kem_types_MlKemCiphertext___768size_t___uint8_t_32size_t_
libcrux_ml_kem_ind_cca_encapsulate_unpacked__libcrux_ml_kem_vector_neon_vector_type_SIMD128Vector_libcrux_ml_kem_hash_functions_neon_Simd128Hash_2size_t_768size_t_800size_t_768size_t_640size_t_128size_t_10size_t_4size_t_320size_t_3size_t_192size_t_2size_t_128size_t(
    libcrux_ml_kem_ind_cca_unpacked_MlKemPublicKeyUnpacked__libcrux_ml_kem_vector_neon_vector_type_SIMD128Vector__2size_t
        *public_key,
    uint8_t randomness[32U]) {
  uint8_t to_hash[64U];
  libcrux_ml_kem_utils_into_padded_array___64size_t(
      Eurydice_array_to_slice((size_t)32U, randomness, uint8_t, Eurydice_slice),
      to_hash);
  Eurydice_slice uu____0 = Eurydice_array_to_subslice_from(
      (size_t)64U, to_hash, LIBCRUX_ML_KEM_CONSTANTS_H_DIGEST_SIZE, uint8_t,
      size_t, Eurydice_slice);
  core_slice___Slice_T___copy_from_slice(
      uu____0,
      Eurydice_array_to_slice((size_t)32U, public_key->public_key_hash, uint8_t,
                              Eurydice_slice),
      uint8_t, void *);
  uint8_t hashed[64U];
  G___2size_t(
      Eurydice_array_to_slice((size_t)64U, to_hash, uint8_t, Eurydice_slice),
      hashed);
  K___Eurydice_slice_uint8_t_Eurydice_slice_uint8_t uu____1 =
      core_slice___Slice_T___split_at(
          Eurydice_array_to_slice((size_t)64U, hashed, uint8_t, Eurydice_slice),
          LIBCRUX_ML_KEM_CONSTANTS_SHARED_SECRET_SIZE, uint8_t,
          K___Eurydice_slice_uint8_t_Eurydice_slice_uint8_t);
  Eurydice_slice shared_secret = uu____1.fst;
  Eurydice_slice pseudorandomness = uu____1.snd;
  libcrux_ml_kem_ind_cpa_unpacked_IndCpaPublicKeyUnpacked__libcrux_ml_kem_vector_neon_vector_type_SIMD128Vector__2size_t
      *uu____2 = &public_key->ind_cpa_public_key;
  uint8_t uu____3[32U];
  memcpy(uu____3, randomness, (size_t)32U * sizeof(uint8_t));
  uint8_t ciphertext[768U];
  encrypt_unpacked__libcrux_ml_kem_vector_neon_vector_type_SIMD128Vector_libcrux_ml_kem_hash_functions_neon_Simd128Hash_2size_t_768size_t_768size_t_640size_t_128size_t_10size_t_4size_t_320size_t_3size_t_192size_t_2size_t_128size_t(
      uu____2, uu____3, pseudorandomness, ciphertext);
  uint8_t shared_secret_array[32U] = {0U};
  core_slice___Slice_T___copy_from_slice(
      Eurydice_array_to_slice((size_t)32U, shared_secret_array, uint8_t,
                              Eurydice_slice),
      shared_secret, uint8_t, void *);
  uint8_t uu____4[768U];
  memcpy(uu____4, ciphertext, (size_t)768U * sizeof(uint8_t));
  libcrux_ml_kem_types_MlKemCiphertext____768size_t uu____5 =
      libcrux_ml_kem_types___core__convert__From__Array_u8__SIZE___for_libcrux_ml_kem__types__MlKemCiphertext_SIZE___2__from___768size_t(
          uu____4);
  uint8_t uu____6[32U];
  memcpy(uu____6, shared_secret_array, (size_t)32U * sizeof(uint8_t));
  K___libcrux_ml_kem_types_MlKemCiphertext___768size_t___uint8_t_32size_t_ lit;
  lit.fst = uu____5;
  memcpy(lit.snd, uu____6, (size_t)32U * sizeof(uint8_t));
  return lit;
}

static KRML_MUSTINLINE void
entropy_preprocess__libcrux_ml_kem_hash_functions_neon_Simd128Hash_2size_t(
    Eurydice_slice randomness, uint8_t ret[32U]) {
  uint8_t out[32U] = {0U};
  core_slice___Slice_T___copy_from_slice(
      Eurydice_array_to_slice((size_t)32U, out, uint8_t, Eurydice_slice),
      randomness, uint8_t, void *);
  memcpy(ret, out, (size_t)32U * sizeof(uint8_t));
}

static KRML_MUSTINLINE void
deserialize_ring_elements_reduced__libcrux_ml_kem_vector_neon_vector_type_SIMD128Vector_768size_t_2size_t(
    Eurydice_slice public_key,
    libcrux_ml_kem_polynomial_PolynomialRingElement__libcrux_ml_kem_vector_neon_vector_type_SIMD128Vector
        ret[2U]) {
  libcrux_ml_kem_polynomial_PolynomialRingElement__libcrux_ml_kem_vector_neon_vector_type_SIMD128Vector
      deserialized_pk[2U];
  KRML_MAYBE_FOR2(
      i, (size_t)0U, (size_t)2U, (size_t)1U,
      deserialized_pk[i] =
          ZERO__libcrux_ml_kem_vector_neon_vector_type_SIMD128Vector(););
  for (size_t i = (size_t)0U;
       i < core_slice___Slice_T___len(public_key, uint8_t, size_t) /
               LIBCRUX_ML_KEM_CONSTANTS_BYTES_PER_RING_ELEMENT;
       i++) {
    size_t i0 = i;
    Eurydice_slice ring_element = Eurydice_slice_subslice(
        public_key,
        (CLITERAL(core_ops_range_Range__size_t){
            .start = i0 * LIBCRUX_ML_KEM_CONSTANTS_BYTES_PER_RING_ELEMENT,
            .end = i0 * LIBCRUX_ML_KEM_CONSTANTS_BYTES_PER_RING_ELEMENT +
                   LIBCRUX_ML_KEM_CONSTANTS_BYTES_PER_RING_ELEMENT}),
        uint8_t, core_ops_range_Range__size_t, Eurydice_slice);
    libcrux_ml_kem_polynomial_PolynomialRingElement__libcrux_ml_kem_vector_neon_vector_type_SIMD128Vector
        uu____0 =
            deserialize_to_reduced_ring_element__libcrux_ml_kem_vector_neon_vector_type_SIMD128Vector(
                ring_element);
    deserialized_pk[i0] = uu____0;
  }
  memcpy(
      ret, deserialized_pk,
      (size_t)2U *
          sizeof(
              libcrux_ml_kem_polynomial_PolynomialRingElement__libcrux_ml_kem_vector_neon_vector_type_SIMD128Vector));
}

static void
encrypt__libcrux_ml_kem_vector_neon_vector_type_SIMD128Vector_libcrux_ml_kem_hash_functions_neon_Simd128Hash_2size_t_768size_t_768size_t_640size_t_128size_t_10size_t_4size_t_320size_t_3size_t_192size_t_2size_t_128size_t(
    Eurydice_slice public_key, uint8_t message[32U], Eurydice_slice randomness,
    uint8_t ret[768U]) {
  libcrux_ml_kem_polynomial_PolynomialRingElement__libcrux_ml_kem_vector_neon_vector_type_SIMD128Vector
      t_as_ntt[2U];
  deserialize_ring_elements_reduced__libcrux_ml_kem_vector_neon_vector_type_SIMD128Vector_768size_t_2size_t(
      Eurydice_slice_subslice_to(public_key, (size_t)768U, uint8_t, size_t,
                                 Eurydice_slice),
      t_as_ntt);
  Eurydice_slice seed = Eurydice_slice_subslice_from(
      public_key, (size_t)768U, uint8_t, size_t, Eurydice_slice);
  libcrux_ml_kem_polynomial_PolynomialRingElement__libcrux_ml_kem_vector_neon_vector_type_SIMD128Vector
      A[2U][2U];
  uint8_t ret0[34U];
  libcrux_ml_kem_utils_into_padded_array___34size_t(seed, ret0);
  sample_matrix_A__libcrux_ml_kem_vector_neon_vector_type_SIMD128Vector_libcrux_ml_kem_hash_functions_neon_Simd128Hash_2size_t(
      ret0, false, A);
  uint8_t seed_for_A[32U];
  core_result_Result__uint8_t_32size_t__core_array_TryFromSliceError dst;
  Eurydice_slice_to_array2(&dst, seed, Eurydice_slice, uint8_t[32U], void *);
  core_result__core__result__Result_T__E___unwrap__uint8_t_32size_t__core_array_TryFromSliceError(
      dst, seed_for_A);
  libcrux_ml_kem_polynomial_PolynomialRingElement__libcrux_ml_kem_vector_neon_vector_type_SIMD128Vector
      uu____0[2U];
  memcpy(
      uu____0, t_as_ntt,
      (size_t)2U *
          sizeof(
              libcrux_ml_kem_polynomial_PolynomialRingElement__libcrux_ml_kem_vector_neon_vector_type_SIMD128Vector));
  libcrux_ml_kem_polynomial_PolynomialRingElement__libcrux_ml_kem_vector_neon_vector_type_SIMD128Vector
      uu____1[2U][2U];
  memcpy(
      uu____1, A,
      (size_t)2U *
          sizeof(
              libcrux_ml_kem_polynomial_PolynomialRingElement__libcrux_ml_kem_vector_neon_vector_type_SIMD128Vector
                  [2U]));
  uint8_t uu____2[32U];
  memcpy(uu____2, seed_for_A, (size_t)32U * sizeof(uint8_t));
  libcrux_ml_kem_ind_cpa_unpacked_IndCpaPublicKeyUnpacked__libcrux_ml_kem_vector_neon_vector_type_SIMD128Vector__2size_t
      public_key_unpacked;
  memcpy(
      public_key_unpacked.t_as_ntt, uu____0,
      (size_t)2U *
          sizeof(
              libcrux_ml_kem_polynomial_PolynomialRingElement__libcrux_ml_kem_vector_neon_vector_type_SIMD128Vector));
  memcpy(public_key_unpacked.seed_for_A, uu____2,
         (size_t)32U * sizeof(uint8_t));
  memcpy(
      public_key_unpacked.A, uu____1,
      (size_t)2U *
          sizeof(
              libcrux_ml_kem_polynomial_PolynomialRingElement__libcrux_ml_kem_vector_neon_vector_type_SIMD128Vector
                  [2U]));
  libcrux_ml_kem_ind_cpa_unpacked_IndCpaPublicKeyUnpacked__libcrux_ml_kem_vector_neon_vector_type_SIMD128Vector__2size_t
      *uu____3 = &public_key_unpacked;
  uint8_t uu____4[32U];
  memcpy(uu____4, message, (size_t)32U * sizeof(uint8_t));
  uint8_t ret1[768U];
  encrypt_unpacked__libcrux_ml_kem_vector_neon_vector_type_SIMD128Vector_libcrux_ml_kem_hash_functions_neon_Simd128Hash_2size_t_768size_t_768size_t_640size_t_128size_t_10size_t_4size_t_320size_t_3size_t_192size_t_2size_t_128size_t(
      uu____3, uu____4, randomness, ret1);
  memcpy(ret, ret1, (size_t)768U * sizeof(uint8_t));
}

static KRML_MUSTINLINE void
kdf__libcrux_ml_kem_hash_functions_neon_Simd128Hash_2size_t_768size_t(
    Eurydice_slice shared_secret, uint8_t ret[32U]) {
  uint8_t out[32U] = {0U};
  core_slice___Slice_T___copy_from_slice(
      Eurydice_array_to_slice((size_t)32U, out, uint8_t, Eurydice_slice),
      shared_secret, uint8_t, void *);
  memcpy(ret, out, (size_t)32U * sizeof(uint8_t));
}

K___libcrux_ml_kem_types_MlKemCiphertext___768size_t___uint8_t_32size_t_
libcrux_ml_kem_ind_cca_encapsulate__libcrux_ml_kem_vector_neon_vector_type_SIMD128Vector_libcrux_ml_kem_hash_functions_neon_Simd128Hash_libcrux_ml_kem_ind_cca_MlKem_2size_t_768size_t_800size_t_768size_t_640size_t_128size_t_10size_t_4size_t_320size_t_3size_t_192size_t_2size_t_128size_t(
    libcrux_ml_kem_types_MlKemPublicKey____800size_t *public_key,
    uint8_t randomness[32U]) {
  uint8_t randomness0[32U];
  entropy_preprocess__libcrux_ml_kem_hash_functions_neon_Simd128Hash_2size_t(
      Eurydice_array_to_slice((size_t)32U, randomness, uint8_t, Eurydice_slice),
      randomness0);
  uint8_t to_hash[64U];
  libcrux_ml_kem_utils_into_padded_array___64size_t(
      Eurydice_array_to_slice((size_t)32U, randomness0, uint8_t,
                              Eurydice_slice),
      to_hash);
  Eurydice_slice uu____0 = Eurydice_array_to_subslice_from(
      (size_t)64U, to_hash, LIBCRUX_ML_KEM_CONSTANTS_H_DIGEST_SIZE, uint8_t,
      size_t, Eurydice_slice);
  uint8_t ret[32U];
  H___2size_t(
      Eurydice_array_to_slice(
          (size_t)800U,
          libcrux_ml_kem_types__libcrux_ml_kem__types__MlKemPublicKey_SIZE__18__as_slice___800size_t(
              public_key),
          uint8_t, Eurydice_slice),
      ret);
  core_slice___Slice_T___copy_from_slice(
      uu____0,
      Eurydice_array_to_slice((size_t)32U, ret, uint8_t, Eurydice_slice),
      uint8_t, void *);
  uint8_t hashed[64U];
  G___2size_t(
      Eurydice_array_to_slice((size_t)64U, to_hash, uint8_t, Eurydice_slice),
      hashed);
  K___Eurydice_slice_uint8_t_Eurydice_slice_uint8_t uu____1 =
      core_slice___Slice_T___split_at(
          Eurydice_array_to_slice((size_t)64U, hashed, uint8_t, Eurydice_slice),
          LIBCRUX_ML_KEM_CONSTANTS_SHARED_SECRET_SIZE, uint8_t,
          K___Eurydice_slice_uint8_t_Eurydice_slice_uint8_t);
  Eurydice_slice shared_secret = uu____1.fst;
  Eurydice_slice pseudorandomness = uu____1.snd;
  Eurydice_slice uu____2 = Eurydice_array_to_slice(
      (size_t)800U,
      libcrux_ml_kem_types__libcrux_ml_kem__types__MlKemPublicKey_SIZE__18__as_slice___800size_t(
          public_key),
      uint8_t, Eurydice_slice);
  uint8_t uu____3[32U];
  memcpy(uu____3, randomness0, (size_t)32U * sizeof(uint8_t));
  uint8_t ciphertext[768U];
  encrypt__libcrux_ml_kem_vector_neon_vector_type_SIMD128Vector_libcrux_ml_kem_hash_functions_neon_Simd128Hash_2size_t_768size_t_768size_t_640size_t_128size_t_10size_t_4size_t_320size_t_3size_t_192size_t_2size_t_128size_t(
      uu____2, uu____3, pseudorandomness, ciphertext);
  uint8_t uu____4[768U];
  memcpy(uu____4, ciphertext, (size_t)768U * sizeof(uint8_t));
  libcrux_ml_kem_types_MlKemCiphertext____768size_t ciphertext0 =
      libcrux_ml_kem_types___core__convert__From__Array_u8__SIZE___for_libcrux_ml_kem__types__MlKemCiphertext_SIZE___2__from___768size_t(
          uu____4);
  uint8_t shared_secret_array[32U];
  kdf__libcrux_ml_kem_hash_functions_neon_Simd128Hash_2size_t_768size_t(
      shared_secret, shared_secret_array);
  libcrux_ml_kem_types_MlKemCiphertext____768size_t uu____5 = ciphertext0;
  uint8_t uu____6[32U];
  memcpy(uu____6, shared_secret_array, (size_t)32U * sizeof(uint8_t));
  K___libcrux_ml_kem_types_MlKemCiphertext___768size_t___uint8_t_32size_t_ lit;
  lit.fst = uu____5;
  memcpy(lit.snd, uu____6, (size_t)32U * sizeof(uint8_t));
  return lit;
}

static KRML_MUSTINLINE uint8_t decompress_uint32x4_t___10int32_t(uint8_t v) {
  uint8_t coeff = libcrux_intrinsics_arm64_extract__vdupq_n_u32(
      1U << (uint32_t)((int32_t)10 - (int32_t)1));
  uint8_t decompressed = libcrux_intrinsics_arm64_extract__vmulq_n_u32(
      v, (uint32_t)LIBCRUX_ML_KEM_VECTOR_TRAITS_FIELD_MODULUS);
  uint8_t decompressed0 =
      libcrux_intrinsics_arm64_extract__vaddq_u32(decompressed, coeff);
  uint8_t decompressed1 = libcrux_intrinsics_arm64_extract__vshrq_n_u32(
      (int32_t)10, decompressed0, uint8_t);
  return decompressed1;
}

static KRML_MUSTINLINE libcrux_ml_kem_vector_neon_vector_type_SIMD128Vector
decompress_ciphertext_coefficient___10int32_t(
    libcrux_ml_kem_vector_neon_vector_type_SIMD128Vector v) {
  uint8_t mask16 = libcrux_intrinsics_arm64_extract__vdupq_n_u32(65535U);
  uint8_t low00 = libcrux_intrinsics_arm64_extract__vandq_u32(
      libcrux_intrinsics_arm64_extract__vreinterpretq_u32_s16(v.low), mask16);
  uint8_t low10 = libcrux_intrinsics_arm64_extract__vshrq_n_u32(
      (int32_t)16,
      libcrux_intrinsics_arm64_extract__vreinterpretq_u32_s16(v.low), uint8_t);
  uint8_t high00 = libcrux_intrinsics_arm64_extract__vandq_u32(
      libcrux_intrinsics_arm64_extract__vreinterpretq_u32_s16(v.high), mask16);
  uint8_t high10 = libcrux_intrinsics_arm64_extract__vshrq_n_u32(
      (int32_t)16,
      libcrux_intrinsics_arm64_extract__vreinterpretq_u32_s16(v.high), uint8_t);
  uint8_t low0 = decompress_uint32x4_t___10int32_t(low00);
  uint8_t low1 = decompress_uint32x4_t___10int32_t(low10);
  uint8_t high0 = decompress_uint32x4_t___10int32_t(high00);
  uint8_t high1 = decompress_uint32x4_t___10int32_t(high10);
  uint8_t uu____0 =
      libcrux_intrinsics_arm64_extract__vreinterpretq_s16_u32(low0);
  v.low = libcrux_intrinsics_arm64_extract__vtrn1q_s16(
      uu____0, libcrux_intrinsics_arm64_extract__vreinterpretq_s16_u32(low1));
  uint8_t uu____1 =
      libcrux_intrinsics_arm64_extract__vreinterpretq_s16_u32(high0);
  v.high = libcrux_intrinsics_arm64_extract__vtrn1q_s16(
      uu____1, libcrux_intrinsics_arm64_extract__vreinterpretq_s16_u32(high1));
  return v;
}

static libcrux_ml_kem_vector_neon_vector_type_SIMD128Vector
decompress_ciphertext_coefficient___10int32_t0(
    libcrux_ml_kem_vector_neon_vector_type_SIMD128Vector v) {
  return decompress_ciphertext_coefficient___10int32_t(v);
}

static KRML_MUSTINLINE
    libcrux_ml_kem_polynomial_PolynomialRingElement__libcrux_ml_kem_vector_neon_vector_type_SIMD128Vector
    deserialize_then_decompress_10__libcrux_ml_kem_vector_neon_vector_type_SIMD128Vector(
        Eurydice_slice serialized) {
  libcrux_ml_kem_polynomial_PolynomialRingElement__libcrux_ml_kem_vector_neon_vector_type_SIMD128Vector
      re = ZERO__libcrux_ml_kem_vector_neon_vector_type_SIMD128Vector();
  for (size_t i = (size_t)0U;
       i <
       core_slice___Slice_T___len(serialized, uint8_t, size_t) / (size_t)20U;
       i++) {
    size_t i0 = i;
    Eurydice_slice bytes = Eurydice_slice_subslice(
        serialized,
        (CLITERAL(core_ops_range_Range__size_t){
            .start = i0 * (size_t)20U, .end = i0 * (size_t)20U + (size_t)20U}),
        uint8_t, core_ops_range_Range__size_t, Eurydice_slice);
    libcrux_ml_kem_vector_neon_vector_type_SIMD128Vector coefficient =
        libcrux_ml_kem_vector_neon___libcrux_ml_kem__vector__traits__Operations_for_libcrux_ml_kem__vector__neon__vector_type__SIMD128Vector___deserialize_10(
            bytes);
    libcrux_ml_kem_vector_neon_vector_type_SIMD128Vector uu____0 =
        decompress_ciphertext_coefficient___10int32_t0(coefficient);
    re.coefficients[i0] = uu____0;
  }
  return re;
}

static KRML_MUSTINLINE uint8_t decompress_uint32x4_t___11int32_t(uint8_t v) {
  uint8_t coeff = libcrux_intrinsics_arm64_extract__vdupq_n_u32(
      1U << (uint32_t)((int32_t)11 - (int32_t)1));
  uint8_t decompressed = libcrux_intrinsics_arm64_extract__vmulq_n_u32(
      v, (uint32_t)LIBCRUX_ML_KEM_VECTOR_TRAITS_FIELD_MODULUS);
  uint8_t decompressed0 =
      libcrux_intrinsics_arm64_extract__vaddq_u32(decompressed, coeff);
  uint8_t decompressed1 = libcrux_intrinsics_arm64_extract__vshrq_n_u32(
      (int32_t)11, decompressed0, uint8_t);
  return decompressed1;
}

static KRML_MUSTINLINE libcrux_ml_kem_vector_neon_vector_type_SIMD128Vector
decompress_ciphertext_coefficient___11int32_t(
    libcrux_ml_kem_vector_neon_vector_type_SIMD128Vector v) {
  uint8_t mask16 = libcrux_intrinsics_arm64_extract__vdupq_n_u32(65535U);
  uint8_t low00 = libcrux_intrinsics_arm64_extract__vandq_u32(
      libcrux_intrinsics_arm64_extract__vreinterpretq_u32_s16(v.low), mask16);
  uint8_t low10 = libcrux_intrinsics_arm64_extract__vshrq_n_u32(
      (int32_t)16,
      libcrux_intrinsics_arm64_extract__vreinterpretq_u32_s16(v.low), uint8_t);
  uint8_t high00 = libcrux_intrinsics_arm64_extract__vandq_u32(
      libcrux_intrinsics_arm64_extract__vreinterpretq_u32_s16(v.high), mask16);
  uint8_t high10 = libcrux_intrinsics_arm64_extract__vshrq_n_u32(
      (int32_t)16,
      libcrux_intrinsics_arm64_extract__vreinterpretq_u32_s16(v.high), uint8_t);
  uint8_t low0 = decompress_uint32x4_t___11int32_t(low00);
  uint8_t low1 = decompress_uint32x4_t___11int32_t(low10);
  uint8_t high0 = decompress_uint32x4_t___11int32_t(high00);
  uint8_t high1 = decompress_uint32x4_t___11int32_t(high10);
  uint8_t uu____0 =
      libcrux_intrinsics_arm64_extract__vreinterpretq_s16_u32(low0);
  v.low = libcrux_intrinsics_arm64_extract__vtrn1q_s16(
      uu____0, libcrux_intrinsics_arm64_extract__vreinterpretq_s16_u32(low1));
  uint8_t uu____1 =
      libcrux_intrinsics_arm64_extract__vreinterpretq_s16_u32(high0);
  v.high = libcrux_intrinsics_arm64_extract__vtrn1q_s16(
      uu____1, libcrux_intrinsics_arm64_extract__vreinterpretq_s16_u32(high1));
  return v;
}

static libcrux_ml_kem_vector_neon_vector_type_SIMD128Vector
decompress_ciphertext_coefficient___11int32_t0(
    libcrux_ml_kem_vector_neon_vector_type_SIMD128Vector v) {
  return decompress_ciphertext_coefficient___11int32_t(v);
}

static KRML_MUSTINLINE
    libcrux_ml_kem_polynomial_PolynomialRingElement__libcrux_ml_kem_vector_neon_vector_type_SIMD128Vector
    deserialize_then_decompress_11__libcrux_ml_kem_vector_neon_vector_type_SIMD128Vector(
        Eurydice_slice serialized) {
  libcrux_ml_kem_polynomial_PolynomialRingElement__libcrux_ml_kem_vector_neon_vector_type_SIMD128Vector
      re = ZERO__libcrux_ml_kem_vector_neon_vector_type_SIMD128Vector();
  for (size_t i = (size_t)0U;
       i <
       core_slice___Slice_T___len(serialized, uint8_t, size_t) / (size_t)22U;
       i++) {
    size_t i0 = i;
    Eurydice_slice bytes = Eurydice_slice_subslice(
        serialized,
        (CLITERAL(core_ops_range_Range__size_t){
            .start = i0 * (size_t)22U, .end = i0 * (size_t)22U + (size_t)22U}),
        uint8_t, core_ops_range_Range__size_t, Eurydice_slice);
    libcrux_ml_kem_vector_neon_vector_type_SIMD128Vector coefficient =
        libcrux_ml_kem_vector_neon___libcrux_ml_kem__vector__traits__Operations_for_libcrux_ml_kem__vector__neon__vector_type__SIMD128Vector___deserialize_11(
            bytes);
    libcrux_ml_kem_vector_neon_vector_type_SIMD128Vector uu____0 =
        decompress_ciphertext_coefficient___11int32_t0(coefficient);
    re.coefficients[i0] = uu____0;
  }
  return re;
}

static KRML_MUSTINLINE
    libcrux_ml_kem_polynomial_PolynomialRingElement__libcrux_ml_kem_vector_neon_vector_type_SIMD128Vector
    deserialize_then_decompress_ring_element_u__libcrux_ml_kem_vector_neon_vector_type_SIMD128Vector_10size_t(
        Eurydice_slice serialized) {
  libcrux_ml_kem_polynomial_PolynomialRingElement__libcrux_ml_kem_vector_neon_vector_type_SIMD128Vector
      uu____0;
  uu____0 =
      deserialize_then_decompress_10__libcrux_ml_kem_vector_neon_vector_type_SIMD128Vector(
          serialized);
  return uu____0;
}

static KRML_MUSTINLINE void
ntt_vector_u__libcrux_ml_kem_vector_neon_vector_type_SIMD128Vector_10size_t(
    libcrux_ml_kem_polynomial_PolynomialRingElement__libcrux_ml_kem_vector_neon_vector_type_SIMD128Vector
        *re) {
  size_t zeta_i = (size_t)0U;
  ntt_at_layer_4_plus__libcrux_ml_kem_vector_neon_vector_type_SIMD128Vector(
      &zeta_i, re, (size_t)7U);
  ntt_at_layer_4_plus__libcrux_ml_kem_vector_neon_vector_type_SIMD128Vector(
      &zeta_i, re, (size_t)6U);
  ntt_at_layer_4_plus__libcrux_ml_kem_vector_neon_vector_type_SIMD128Vector(
      &zeta_i, re, (size_t)5U);
  ntt_at_layer_4_plus__libcrux_ml_kem_vector_neon_vector_type_SIMD128Vector(
      &zeta_i, re, (size_t)4U);
  ntt_at_layer_3__libcrux_ml_kem_vector_neon_vector_type_SIMD128Vector(&zeta_i,
                                                                       re);
  ntt_at_layer_2__libcrux_ml_kem_vector_neon_vector_type_SIMD128Vector(&zeta_i,
                                                                       re);
  ntt_at_layer_1__libcrux_ml_kem_vector_neon_vector_type_SIMD128Vector(&zeta_i,
                                                                       re);
  poly_barrett_reduce__libcrux_ml_kem_vector_neon_vector_type_SIMD128Vector(re);
}

static KRML_MUSTINLINE void
deserialize_then_decompress_u__libcrux_ml_kem_vector_neon_vector_type_SIMD128Vector_2size_t_768size_t_10size_t(
    uint8_t *ciphertext,
    libcrux_ml_kem_polynomial_PolynomialRingElement__libcrux_ml_kem_vector_neon_vector_type_SIMD128Vector
        ret[2U]) {
  libcrux_ml_kem_polynomial_PolynomialRingElement__libcrux_ml_kem_vector_neon_vector_type_SIMD128Vector
      u_as_ntt[2U];
  KRML_MAYBE_FOR2(
      i, (size_t)0U, (size_t)2U, (size_t)1U,
      u_as_ntt[i] =
          ZERO__libcrux_ml_kem_vector_neon_vector_type_SIMD128Vector(););
  for (size_t i = (size_t)0U;
       i < core_slice___Slice_T___len(
               Eurydice_array_to_slice((size_t)768U, ciphertext, uint8_t,
                                       Eurydice_slice),
               uint8_t, size_t) /
               (LIBCRUX_ML_KEM_CONSTANTS_COEFFICIENTS_IN_RING_ELEMENT *
                (size_t)10U / (size_t)8U);
       i++) {
    size_t i0 = i;
    Eurydice_slice u_bytes = Eurydice_array_to_subslice(
        (size_t)768U, ciphertext,
        (CLITERAL(core_ops_range_Range__size_t){
            .start =
                i0 * (LIBCRUX_ML_KEM_CONSTANTS_COEFFICIENTS_IN_RING_ELEMENT *
                      (size_t)10U / (size_t)8U),
            .end = i0 * (LIBCRUX_ML_KEM_CONSTANTS_COEFFICIENTS_IN_RING_ELEMENT *
                         (size_t)10U / (size_t)8U) +
                   LIBCRUX_ML_KEM_CONSTANTS_COEFFICIENTS_IN_RING_ELEMENT *
                       (size_t)10U / (size_t)8U}),
        uint8_t, core_ops_range_Range__size_t, Eurydice_slice);
    libcrux_ml_kem_polynomial_PolynomialRingElement__libcrux_ml_kem_vector_neon_vector_type_SIMD128Vector
        uu____0 =
            deserialize_then_decompress_ring_element_u__libcrux_ml_kem_vector_neon_vector_type_SIMD128Vector_10size_t(
                u_bytes);
    u_as_ntt[i0] = uu____0;
    ntt_vector_u__libcrux_ml_kem_vector_neon_vector_type_SIMD128Vector_10size_t(
        &u_as_ntt[i0]);
  }
  memcpy(
      ret, u_as_ntt,
      (size_t)2U *
          sizeof(
              libcrux_ml_kem_polynomial_PolynomialRingElement__libcrux_ml_kem_vector_neon_vector_type_SIMD128Vector));
}

static KRML_MUSTINLINE uint8_t decompress_uint32x4_t___4int32_t(uint8_t v) {
  uint8_t coeff = libcrux_intrinsics_arm64_extract__vdupq_n_u32(
      1U << (uint32_t)((int32_t)4 - (int32_t)1));
  uint8_t decompressed = libcrux_intrinsics_arm64_extract__vmulq_n_u32(
      v, (uint32_t)LIBCRUX_ML_KEM_VECTOR_TRAITS_FIELD_MODULUS);
  uint8_t decompressed0 =
      libcrux_intrinsics_arm64_extract__vaddq_u32(decompressed, coeff);
  uint8_t decompressed1 = libcrux_intrinsics_arm64_extract__vshrq_n_u32(
      (int32_t)4, decompressed0, uint8_t);
  return decompressed1;
}

static KRML_MUSTINLINE libcrux_ml_kem_vector_neon_vector_type_SIMD128Vector
decompress_ciphertext_coefficient___4int32_t(
    libcrux_ml_kem_vector_neon_vector_type_SIMD128Vector v) {
  uint8_t mask16 = libcrux_intrinsics_arm64_extract__vdupq_n_u32(65535U);
  uint8_t low00 = libcrux_intrinsics_arm64_extract__vandq_u32(
      libcrux_intrinsics_arm64_extract__vreinterpretq_u32_s16(v.low), mask16);
  uint8_t low10 = libcrux_intrinsics_arm64_extract__vshrq_n_u32(
      (int32_t)16,
      libcrux_intrinsics_arm64_extract__vreinterpretq_u32_s16(v.low), uint8_t);
  uint8_t high00 = libcrux_intrinsics_arm64_extract__vandq_u32(
      libcrux_intrinsics_arm64_extract__vreinterpretq_u32_s16(v.high), mask16);
  uint8_t high10 = libcrux_intrinsics_arm64_extract__vshrq_n_u32(
      (int32_t)16,
      libcrux_intrinsics_arm64_extract__vreinterpretq_u32_s16(v.high), uint8_t);
  uint8_t low0 = decompress_uint32x4_t___4int32_t(low00);
  uint8_t low1 = decompress_uint32x4_t___4int32_t(low10);
  uint8_t high0 = decompress_uint32x4_t___4int32_t(high00);
  uint8_t high1 = decompress_uint32x4_t___4int32_t(high10);
  uint8_t uu____0 =
      libcrux_intrinsics_arm64_extract__vreinterpretq_s16_u32(low0);
  v.low = libcrux_intrinsics_arm64_extract__vtrn1q_s16(
      uu____0, libcrux_intrinsics_arm64_extract__vreinterpretq_s16_u32(low1));
  uint8_t uu____1 =
      libcrux_intrinsics_arm64_extract__vreinterpretq_s16_u32(high0);
  v.high = libcrux_intrinsics_arm64_extract__vtrn1q_s16(
      uu____1, libcrux_intrinsics_arm64_extract__vreinterpretq_s16_u32(high1));
  return v;
}

static libcrux_ml_kem_vector_neon_vector_type_SIMD128Vector
decompress_ciphertext_coefficient___4int32_t0(
    libcrux_ml_kem_vector_neon_vector_type_SIMD128Vector v) {
  return decompress_ciphertext_coefficient___4int32_t(v);
}

static KRML_MUSTINLINE
    libcrux_ml_kem_polynomial_PolynomialRingElement__libcrux_ml_kem_vector_neon_vector_type_SIMD128Vector
    deserialize_then_decompress_4__libcrux_ml_kem_vector_neon_vector_type_SIMD128Vector(
        Eurydice_slice serialized) {
  libcrux_ml_kem_polynomial_PolynomialRingElement__libcrux_ml_kem_vector_neon_vector_type_SIMD128Vector
      re = ZERO__libcrux_ml_kem_vector_neon_vector_type_SIMD128Vector();
  for (size_t i = (size_t)0U;
       i < core_slice___Slice_T___len(serialized, uint8_t, size_t) / (size_t)8U;
       i++) {
    size_t i0 = i;
    Eurydice_slice bytes = Eurydice_slice_subslice(
        serialized,
        (CLITERAL(core_ops_range_Range__size_t){
            .start = i0 * (size_t)8U, .end = i0 * (size_t)8U + (size_t)8U}),
        uint8_t, core_ops_range_Range__size_t, Eurydice_slice);
    libcrux_ml_kem_vector_neon_vector_type_SIMD128Vector coefficient =
        libcrux_ml_kem_vector_neon___libcrux_ml_kem__vector__traits__Operations_for_libcrux_ml_kem__vector__neon__vector_type__SIMD128Vector___deserialize_4(
            bytes);
    libcrux_ml_kem_vector_neon_vector_type_SIMD128Vector uu____0 =
        decompress_ciphertext_coefficient___4int32_t0(coefficient);
    re.coefficients[i0] = uu____0;
  }
  return re;
}

static KRML_MUSTINLINE uint8_t decompress_uint32x4_t___5int32_t(uint8_t v) {
  uint8_t coeff = libcrux_intrinsics_arm64_extract__vdupq_n_u32(
      1U << (uint32_t)((int32_t)5 - (int32_t)1));
  uint8_t decompressed = libcrux_intrinsics_arm64_extract__vmulq_n_u32(
      v, (uint32_t)LIBCRUX_ML_KEM_VECTOR_TRAITS_FIELD_MODULUS);
  uint8_t decompressed0 =
      libcrux_intrinsics_arm64_extract__vaddq_u32(decompressed, coeff);
  uint8_t decompressed1 = libcrux_intrinsics_arm64_extract__vshrq_n_u32(
      (int32_t)5, decompressed0, uint8_t);
  return decompressed1;
}

static KRML_MUSTINLINE libcrux_ml_kem_vector_neon_vector_type_SIMD128Vector
decompress_ciphertext_coefficient___5int32_t(
    libcrux_ml_kem_vector_neon_vector_type_SIMD128Vector v) {
  uint8_t mask16 = libcrux_intrinsics_arm64_extract__vdupq_n_u32(65535U);
  uint8_t low00 = libcrux_intrinsics_arm64_extract__vandq_u32(
      libcrux_intrinsics_arm64_extract__vreinterpretq_u32_s16(v.low), mask16);
  uint8_t low10 = libcrux_intrinsics_arm64_extract__vshrq_n_u32(
      (int32_t)16,
      libcrux_intrinsics_arm64_extract__vreinterpretq_u32_s16(v.low), uint8_t);
  uint8_t high00 = libcrux_intrinsics_arm64_extract__vandq_u32(
      libcrux_intrinsics_arm64_extract__vreinterpretq_u32_s16(v.high), mask16);
  uint8_t high10 = libcrux_intrinsics_arm64_extract__vshrq_n_u32(
      (int32_t)16,
      libcrux_intrinsics_arm64_extract__vreinterpretq_u32_s16(v.high), uint8_t);
  uint8_t low0 = decompress_uint32x4_t___5int32_t(low00);
  uint8_t low1 = decompress_uint32x4_t___5int32_t(low10);
  uint8_t high0 = decompress_uint32x4_t___5int32_t(high00);
  uint8_t high1 = decompress_uint32x4_t___5int32_t(high10);
  uint8_t uu____0 =
      libcrux_intrinsics_arm64_extract__vreinterpretq_s16_u32(low0);
  v.low = libcrux_intrinsics_arm64_extract__vtrn1q_s16(
      uu____0, libcrux_intrinsics_arm64_extract__vreinterpretq_s16_u32(low1));
  uint8_t uu____1 =
      libcrux_intrinsics_arm64_extract__vreinterpretq_s16_u32(high0);
  v.high = libcrux_intrinsics_arm64_extract__vtrn1q_s16(
      uu____1, libcrux_intrinsics_arm64_extract__vreinterpretq_s16_u32(high1));
  return v;
}

static libcrux_ml_kem_vector_neon_vector_type_SIMD128Vector
decompress_ciphertext_coefficient___5int32_t0(
    libcrux_ml_kem_vector_neon_vector_type_SIMD128Vector v) {
  return decompress_ciphertext_coefficient___5int32_t(v);
}

static KRML_MUSTINLINE
    libcrux_ml_kem_polynomial_PolynomialRingElement__libcrux_ml_kem_vector_neon_vector_type_SIMD128Vector
    deserialize_then_decompress_5__libcrux_ml_kem_vector_neon_vector_type_SIMD128Vector(
        Eurydice_slice serialized) {
  libcrux_ml_kem_polynomial_PolynomialRingElement__libcrux_ml_kem_vector_neon_vector_type_SIMD128Vector
      re = ZERO__libcrux_ml_kem_vector_neon_vector_type_SIMD128Vector();
  for (size_t i = (size_t)0U;
       i <
       core_slice___Slice_T___len(serialized, uint8_t, size_t) / (size_t)10U;
       i++) {
    size_t i0 = i;
    Eurydice_slice bytes = Eurydice_slice_subslice(
        serialized,
        (CLITERAL(core_ops_range_Range__size_t){
            .start = i0 * (size_t)10U, .end = i0 * (size_t)10U + (size_t)10U}),
        uint8_t, core_ops_range_Range__size_t, Eurydice_slice);
    libcrux_ml_kem_vector_neon_vector_type_SIMD128Vector uu____0 =
        libcrux_ml_kem_vector_neon___libcrux_ml_kem__vector__traits__Operations_for_libcrux_ml_kem__vector__neon__vector_type__SIMD128Vector___deserialize_5(
            bytes);
    re.coefficients[i0] = uu____0;
    libcrux_ml_kem_vector_neon_vector_type_SIMD128Vector uu____1 =
        decompress_ciphertext_coefficient___5int32_t0(re.coefficients[i0]);
    re.coefficients[i0] = uu____1;
  }
  return re;
}

static KRML_MUSTINLINE
    libcrux_ml_kem_polynomial_PolynomialRingElement__libcrux_ml_kem_vector_neon_vector_type_SIMD128Vector
    deserialize_then_decompress_ring_element_v__libcrux_ml_kem_vector_neon_vector_type_SIMD128Vector_4size_t(
        Eurydice_slice serialized) {
  libcrux_ml_kem_polynomial_PolynomialRingElement__libcrux_ml_kem_vector_neon_vector_type_SIMD128Vector
      uu____0;
  uu____0 =
      deserialize_then_decompress_4__libcrux_ml_kem_vector_neon_vector_type_SIMD128Vector(
          serialized);
  return uu____0;
}

static KRML_MUSTINLINE
    libcrux_ml_kem_polynomial_PolynomialRingElement__libcrux_ml_kem_vector_neon_vector_type_SIMD128Vector
    subtract_reduce__libcrux_ml_kem_vector_neon_vector_type_SIMD128Vector(
        libcrux_ml_kem_polynomial_PolynomialRingElement__libcrux_ml_kem_vector_neon_vector_type_SIMD128Vector
            *self,
        libcrux_ml_kem_polynomial_PolynomialRingElement__libcrux_ml_kem_vector_neon_vector_type_SIMD128Vector
            b) {
  for (size_t i = (size_t)0U;
       i < LIBCRUX_ML_KEM_POLYNOMIAL_VECTORS_IN_RING_ELEMENT; i++) {
    size_t i0 = i;
    libcrux_ml_kem_vector_neon_vector_type_SIMD128Vector coefficient_normal_form =
        libcrux_ml_kem_vector_neon___libcrux_ml_kem__vector__traits__Operations_for_libcrux_ml_kem__vector__neon__vector_type__SIMD128Vector___montgomery_multiply_by_constant(
            b.coefficients[i0], (int16_t)1441);
    libcrux_ml_kem_vector_neon_vector_type_SIMD128Vector uu____0 =
        libcrux_ml_kem_vector_neon___libcrux_ml_kem__vector__traits__Operations_for_libcrux_ml_kem__vector__neon__vector_type__SIMD128Vector___barrett_reduce(
            libcrux_ml_kem_vector_neon___libcrux_ml_kem__vector__traits__Operations_for_libcrux_ml_kem__vector__neon__vector_type__SIMD128Vector___sub(
                self->coefficients[i0], &coefficient_normal_form));
    b.coefficients[i0] = uu____0;
  }
  return b;
}

static KRML_MUSTINLINE
    libcrux_ml_kem_polynomial_PolynomialRingElement__libcrux_ml_kem_vector_neon_vector_type_SIMD128Vector
    compute_message__libcrux_ml_kem_vector_neon_vector_type_SIMD128Vector_2size_t(
        libcrux_ml_kem_polynomial_PolynomialRingElement__libcrux_ml_kem_vector_neon_vector_type_SIMD128Vector
            *v,
        libcrux_ml_kem_polynomial_PolynomialRingElement__libcrux_ml_kem_vector_neon_vector_type_SIMD128Vector
            *secret_as_ntt,
        libcrux_ml_kem_polynomial_PolynomialRingElement__libcrux_ml_kem_vector_neon_vector_type_SIMD128Vector
            *u_as_ntt) {
  libcrux_ml_kem_polynomial_PolynomialRingElement__libcrux_ml_kem_vector_neon_vector_type_SIMD128Vector
      result = ZERO__libcrux_ml_kem_vector_neon_vector_type_SIMD128Vector();
  KRML_MAYBE_FOR2(
      i, (size_t)0U, (size_t)2U, (size_t)1U, size_t i0 = i;
      libcrux_ml_kem_polynomial_PolynomialRingElement__libcrux_ml_kem_vector_neon_vector_type_SIMD128Vector
          product =
              ntt_multiply__libcrux_ml_kem_vector_neon_vector_type_SIMD128Vector(
                  &secret_as_ntt[i0], &u_as_ntt[i0]);
      add_to_ring_element__libcrux_ml_kem_vector_neon_vector_type_SIMD128Vector_2size_t(
          &result, &product););
  invert_ntt_montgomery__libcrux_ml_kem_vector_neon_vector_type_SIMD128Vector_2size_t(
      &result);
  result =
      subtract_reduce__libcrux_ml_kem_vector_neon_vector_type_SIMD128Vector(
          v, result);
  return result;
}

static KRML_MUSTINLINE void
compress_then_serialize_message__libcrux_ml_kem_vector_neon_vector_type_SIMD128Vector(
    libcrux_ml_kem_polynomial_PolynomialRingElement__libcrux_ml_kem_vector_neon_vector_type_SIMD128Vector
        re,
    uint8_t ret[32U]) {
  uint8_t serialized[32U] = {0U};
  KRML_MAYBE_FOR16(
      i, (size_t)0U, (size_t)16U, (size_t)1U, size_t i0 = i;
      libcrux_ml_kem_vector_neon_vector_type_SIMD128Vector coefficient =
          to_unsigned_representative__libcrux_ml_kem_vector_neon_vector_type_SIMD128Vector(
              re.coefficients[i0]);
      libcrux_ml_kem_vector_neon_vector_type_SIMD128Vector coefficient_compressed =
          libcrux_ml_kem_vector_neon___libcrux_ml_kem__vector__traits__Operations_for_libcrux_ml_kem__vector__neon__vector_type__SIMD128Vector___compress_1(
              coefficient);
      uint8_t bytes[2U];
      libcrux_ml_kem_vector_neon___libcrux_ml_kem__vector__traits__Operations_for_libcrux_ml_kem__vector__neon__vector_type__SIMD128Vector___serialize_1(
          coefficient_compressed, bytes);
      Eurydice_slice uu____0 = Eurydice_array_to_subslice(
          (size_t)32U, serialized,
          (CLITERAL(core_ops_range_Range__size_t){
              .start = (size_t)2U * i0, .end = (size_t)2U * i0 + (size_t)2U}),
          uint8_t, core_ops_range_Range__size_t, Eurydice_slice);
      core_slice___Slice_T___copy_from_slice(
          uu____0,
          Eurydice_array_to_slice((size_t)2U, bytes, uint8_t, Eurydice_slice),
          uint8_t, void *););
  memcpy(ret, serialized, (size_t)32U * sizeof(uint8_t));
}

static void
decrypt_unpacked__libcrux_ml_kem_vector_neon_vector_type_SIMD128Vector_2size_t_768size_t_640size_t_10size_t_4size_t(
    libcrux_ml_kem_ind_cpa_unpacked_IndCpaPrivateKeyUnpacked__libcrux_ml_kem_vector_neon_vector_type_SIMD128Vector__2size_t
        *secret_key,
    uint8_t *ciphertext, uint8_t ret[32U]) {
  libcrux_ml_kem_polynomial_PolynomialRingElement__libcrux_ml_kem_vector_neon_vector_type_SIMD128Vector
      u_as_ntt[2U];
  deserialize_then_decompress_u__libcrux_ml_kem_vector_neon_vector_type_SIMD128Vector_2size_t_768size_t_10size_t(
      ciphertext, u_as_ntt);
  libcrux_ml_kem_polynomial_PolynomialRingElement__libcrux_ml_kem_vector_neon_vector_type_SIMD128Vector
      v = deserialize_then_decompress_ring_element_v__libcrux_ml_kem_vector_neon_vector_type_SIMD128Vector_4size_t(
          Eurydice_array_to_subslice_from((size_t)768U, ciphertext,
                                          (size_t)640U, uint8_t, size_t,
                                          Eurydice_slice));
  libcrux_ml_kem_polynomial_PolynomialRingElement__libcrux_ml_kem_vector_neon_vector_type_SIMD128Vector
      message =
          compute_message__libcrux_ml_kem_vector_neon_vector_type_SIMD128Vector_2size_t(
              &v, secret_key->secret_as_ntt, u_as_ntt);
  uint8_t ret0[32U];
  compress_then_serialize_message__libcrux_ml_kem_vector_neon_vector_type_SIMD128Vector(
      message, ret0);
  memcpy(ret, ret0, (size_t)32U * sizeof(uint8_t));
}

static KRML_MUSTINLINE void PRF___32size_t(Eurydice_slice input,
                                           uint8_t ret[32U]) {
  uint8_t digest[32U] = {0U};
  uint8_t dummy[32U] = {0U};
  libcrux_sha3_neon_x2_shake256(
      input, input,
      Eurydice_array_to_slice((size_t)32U, digest, uint8_t, Eurydice_slice),
      Eurydice_array_to_slice((size_t)32U, dummy, uint8_t, Eurydice_slice));
  memcpy(ret, digest, (size_t)32U * sizeof(uint8_t));
}

static KRML_MUSTINLINE void PRF___2size_t_32size_t(Eurydice_slice input,
                                                   uint8_t ret[32U]) {
  uint8_t ret0[32U];
  PRF___32size_t(input, ret0);
  memcpy(ret, ret0, (size_t)32U * sizeof(uint8_t));
}

void libcrux_ml_kem_ind_cca_decapsulate_unpacked__libcrux_ml_kem_vector_neon_vector_type_SIMD128Vector_libcrux_ml_kem_hash_functions_neon_Simd128Hash_2size_t_1632size_t_768size_t_800size_t_768size_t_768size_t_640size_t_128size_t_10size_t_4size_t_320size_t_3size_t_192size_t_2size_t_128size_t_800size_t(
    libcrux_ml_kem_ind_cca_unpacked_MlKemKeyPairUnpacked__libcrux_ml_kem_vector_neon_vector_type_SIMD128Vector__2size_t
        *key_pair,
    libcrux_ml_kem_types_MlKemCiphertext____768size_t *ciphertext,
    uint8_t ret[32U]) {
  uint8_t decrypted[32U];
  decrypt_unpacked__libcrux_ml_kem_vector_neon_vector_type_SIMD128Vector_2size_t_768size_t_640size_t_10size_t_4size_t(
      &key_pair->private_key.ind_cpa_private_key, ciphertext->value, decrypted);
  uint8_t to_hash0[64U];
  libcrux_ml_kem_utils_into_padded_array___64size_t(
      Eurydice_array_to_slice((size_t)32U, decrypted, uint8_t, Eurydice_slice),
      to_hash0);
  Eurydice_slice uu____0 = Eurydice_array_to_subslice_from(
      (size_t)64U, to_hash0, LIBCRUX_ML_KEM_CONSTANTS_SHARED_SECRET_SIZE,
      uint8_t, size_t, Eurydice_slice);
  core_slice___Slice_T___copy_from_slice(
      uu____0,
      Eurydice_array_to_slice((size_t)32U, key_pair->public_key.public_key_hash,
                              uint8_t, Eurydice_slice),
      uint8_t, void *);
  uint8_t hashed[64U];
  G___2size_t(
      Eurydice_array_to_slice((size_t)64U, to_hash0, uint8_t, Eurydice_slice),
      hashed);
  K___Eurydice_slice_uint8_t_Eurydice_slice_uint8_t uu____1 =
      core_slice___Slice_T___split_at(
          Eurydice_array_to_slice((size_t)64U, hashed, uint8_t, Eurydice_slice),
          LIBCRUX_ML_KEM_CONSTANTS_SHARED_SECRET_SIZE, uint8_t,
          K___Eurydice_slice_uint8_t_Eurydice_slice_uint8_t);
  Eurydice_slice shared_secret = uu____1.fst;
  Eurydice_slice pseudorandomness = uu____1.snd;
  uint8_t to_hash[800U];
  libcrux_ml_kem_utils_into_padded_array___800size_t(
      Eurydice_array_to_slice((size_t)32U,
                              key_pair->private_key.implicit_rejection_value,
                              uint8_t, Eurydice_slice),
      to_hash);
  Eurydice_slice uu____2 = Eurydice_array_to_subslice_from(
      (size_t)800U, to_hash, LIBCRUX_ML_KEM_CONSTANTS_SHARED_SECRET_SIZE,
      uint8_t, size_t, Eurydice_slice);
  core_slice___Slice_T___copy_from_slice(
      uu____2,
      libcrux_ml_kem_types___core__convert__AsRef__Slice_u8___for_libcrux_ml_kem__types__MlKemCiphertext_SIZE___1__as_ref___768size_t(
          ciphertext),
      uint8_t, void *);
  uint8_t implicit_rejection_shared_secret[32U];
  PRF___2size_t_32size_t(
      Eurydice_array_to_slice((size_t)800U, to_hash, uint8_t, Eurydice_slice),
      implicit_rejection_shared_secret);
  libcrux_ml_kem_ind_cpa_unpacked_IndCpaPublicKeyUnpacked__libcrux_ml_kem_vector_neon_vector_type_SIMD128Vector__2size_t
      *uu____3 = &key_pair->public_key.ind_cpa_public_key;
  uint8_t uu____4[32U];
  memcpy(uu____4, decrypted, (size_t)32U * sizeof(uint8_t));
  uint8_t expected_ciphertext[768U];
  encrypt_unpacked__libcrux_ml_kem_vector_neon_vector_type_SIMD128Vector_libcrux_ml_kem_hash_functions_neon_Simd128Hash_2size_t_768size_t_768size_t_640size_t_128size_t_10size_t_4size_t_320size_t_3size_t_192size_t_2size_t_128size_t(
      uu____3, uu____4, pseudorandomness, expected_ciphertext);
  Eurydice_slice uu____5 =
      libcrux_ml_kem_types___core__convert__AsRef__Slice_u8___for_libcrux_ml_kem__types__MlKemCiphertext_SIZE___1__as_ref___768size_t(
          ciphertext);
  uint8_t selector =
      libcrux_ml_kem_constant_time_ops_compare_ciphertexts_in_constant_time(
          uu____5, Eurydice_array_to_slice((size_t)768U, expected_ciphertext,
                                           uint8_t, Eurydice_slice));
  uint8_t ret0[32U];
  libcrux_ml_kem_constant_time_ops_select_shared_secret_in_constant_time(
      shared_secret,
      Eurydice_array_to_slice((size_t)32U, implicit_rejection_shared_secret,
                              uint8_t, Eurydice_slice),
      selector, ret0);
  memcpy(ret, ret0, (size_t)32U * sizeof(uint8_t));
}

static KRML_MUSTINLINE
    libcrux_ml_kem_polynomial_PolynomialRingElement__libcrux_ml_kem_vector_neon_vector_type_SIMD128Vector
    deserialize_to_uncompressed_ring_element__libcrux_ml_kem_vector_neon_vector_type_SIMD128Vector(
        Eurydice_slice serialized) {
  libcrux_ml_kem_polynomial_PolynomialRingElement__libcrux_ml_kem_vector_neon_vector_type_SIMD128Vector
      re = ZERO__libcrux_ml_kem_vector_neon_vector_type_SIMD128Vector();
  for (size_t i = (size_t)0U;
       i <
       core_slice___Slice_T___len(serialized, uint8_t, size_t) / (size_t)24U;
       i++) {
    size_t i0 = i;
    Eurydice_slice bytes = Eurydice_slice_subslice(
        serialized,
        (CLITERAL(core_ops_range_Range__size_t){
            .start = i0 * (size_t)24U, .end = i0 * (size_t)24U + (size_t)24U}),
        uint8_t, core_ops_range_Range__size_t, Eurydice_slice);
    libcrux_ml_kem_vector_neon_vector_type_SIMD128Vector uu____0 =
        libcrux_ml_kem_vector_neon___libcrux_ml_kem__vector__traits__Operations_for_libcrux_ml_kem__vector__neon__vector_type__SIMD128Vector___deserialize_12(
            bytes);
    re.coefficients[i0] = uu____0;
  }
  return re;
}

static KRML_MUSTINLINE void
deserialize_secret_key__libcrux_ml_kem_vector_neon_vector_type_SIMD128Vector_2size_t(
    Eurydice_slice secret_key,
    libcrux_ml_kem_polynomial_PolynomialRingElement__libcrux_ml_kem_vector_neon_vector_type_SIMD128Vector
        ret[2U]) {
  libcrux_ml_kem_polynomial_PolynomialRingElement__libcrux_ml_kem_vector_neon_vector_type_SIMD128Vector
      secret_as_ntt[2U];
  KRML_MAYBE_FOR2(
      i, (size_t)0U, (size_t)2U, (size_t)1U,
      secret_as_ntt[i] =
          ZERO__libcrux_ml_kem_vector_neon_vector_type_SIMD128Vector(););
  for (size_t i = (size_t)0U;
       i < core_slice___Slice_T___len(secret_key, uint8_t, size_t) /
               LIBCRUX_ML_KEM_CONSTANTS_BYTES_PER_RING_ELEMENT;
       i++) {
    size_t i0 = i;
    Eurydice_slice secret_bytes = Eurydice_slice_subslice(
        secret_key,
        (CLITERAL(core_ops_range_Range__size_t){
            .start = i0 * LIBCRUX_ML_KEM_CONSTANTS_BYTES_PER_RING_ELEMENT,
            .end = i0 * LIBCRUX_ML_KEM_CONSTANTS_BYTES_PER_RING_ELEMENT +
                   LIBCRUX_ML_KEM_CONSTANTS_BYTES_PER_RING_ELEMENT}),
        uint8_t, core_ops_range_Range__size_t, Eurydice_slice);
    libcrux_ml_kem_polynomial_PolynomialRingElement__libcrux_ml_kem_vector_neon_vector_type_SIMD128Vector
        uu____0 =
            deserialize_to_uncompressed_ring_element__libcrux_ml_kem_vector_neon_vector_type_SIMD128Vector(
                secret_bytes);
    secret_as_ntt[i0] = uu____0;
  }
  memcpy(
      ret, secret_as_ntt,
      (size_t)2U *
          sizeof(
              libcrux_ml_kem_polynomial_PolynomialRingElement__libcrux_ml_kem_vector_neon_vector_type_SIMD128Vector));
}

static void
decrypt__libcrux_ml_kem_vector_neon_vector_type_SIMD128Vector_2size_t_768size_t_640size_t_10size_t_4size_t(
    Eurydice_slice secret_key, uint8_t *ciphertext, uint8_t ret[32U]) {
  libcrux_ml_kem_polynomial_PolynomialRingElement__libcrux_ml_kem_vector_neon_vector_type_SIMD128Vector
      secret_as_ntt[2U];
  deserialize_secret_key__libcrux_ml_kem_vector_neon_vector_type_SIMD128Vector_2size_t(
      secret_key, secret_as_ntt);
  libcrux_ml_kem_polynomial_PolynomialRingElement__libcrux_ml_kem_vector_neon_vector_type_SIMD128Vector
      uu____0[2U];
  memcpy(
      uu____0, secret_as_ntt,
      (size_t)2U *
          sizeof(
              libcrux_ml_kem_polynomial_PolynomialRingElement__libcrux_ml_kem_vector_neon_vector_type_SIMD128Vector));
  libcrux_ml_kem_ind_cpa_unpacked_IndCpaPrivateKeyUnpacked__libcrux_ml_kem_vector_neon_vector_type_SIMD128Vector__2size_t
      secret_key_unpacked;
  memcpy(
      secret_key_unpacked.secret_as_ntt, uu____0,
      (size_t)2U *
          sizeof(
              libcrux_ml_kem_polynomial_PolynomialRingElement__libcrux_ml_kem_vector_neon_vector_type_SIMD128Vector));
  uint8_t ret0[32U];
  decrypt_unpacked__libcrux_ml_kem_vector_neon_vector_type_SIMD128Vector_2size_t_768size_t_640size_t_10size_t_4size_t(
      &secret_key_unpacked, ciphertext, ret0);
  memcpy(ret, ret0, (size_t)32U * sizeof(uint8_t));
}

void libcrux_ml_kem_ind_cca_decapsulate__libcrux_ml_kem_vector_neon_vector_type_SIMD128Vector_libcrux_ml_kem_hash_functions_neon_Simd128Hash_libcrux_ml_kem_ind_cca_MlKem_2size_t_1632size_t_768size_t_800size_t_768size_t_768size_t_640size_t_128size_t_10size_t_4size_t_320size_t_3size_t_192size_t_2size_t_128size_t_800size_t(
    libcrux_ml_kem_types_MlKemPrivateKey____1632size_t *private_key,
    libcrux_ml_kem_types_MlKemCiphertext____768size_t *ciphertext,
    uint8_t ret[32U]) {
  K___Eurydice_slice_uint8_t_Eurydice_slice_uint8_t uu____0 =
      core_slice___Slice_T___split_at(
          Eurydice_array_to_slice((size_t)1632U, private_key->value, uint8_t,
                                  Eurydice_slice),
          (size_t)768U, uint8_t,
          K___Eurydice_slice_uint8_t_Eurydice_slice_uint8_t);
  Eurydice_slice ind_cpa_secret_key = uu____0.fst;
  Eurydice_slice secret_key0 = uu____0.snd;
  K___Eurydice_slice_uint8_t_Eurydice_slice_uint8_t uu____1 =
      core_slice___Slice_T___split_at(
          secret_key0, (size_t)800U, uint8_t,
          K___Eurydice_slice_uint8_t_Eurydice_slice_uint8_t);
  Eurydice_slice ind_cpa_public_key = uu____1.fst;
  Eurydice_slice secret_key = uu____1.snd;
  K___Eurydice_slice_uint8_t_Eurydice_slice_uint8_t uu____2 =
      core_slice___Slice_T___split_at(
          secret_key, LIBCRUX_ML_KEM_CONSTANTS_H_DIGEST_SIZE, uint8_t,
          K___Eurydice_slice_uint8_t_Eurydice_slice_uint8_t);
  Eurydice_slice ind_cpa_public_key_hash = uu____2.fst;
  Eurydice_slice implicit_rejection_value = uu____2.snd;
  uint8_t decrypted[32U];
  decrypt__libcrux_ml_kem_vector_neon_vector_type_SIMD128Vector_2size_t_768size_t_640size_t_10size_t_4size_t(
      ind_cpa_secret_key, ciphertext->value, decrypted);
  uint8_t to_hash0[64U];
  libcrux_ml_kem_utils_into_padded_array___64size_t(
      Eurydice_array_to_slice((size_t)32U, decrypted, uint8_t, Eurydice_slice),
      to_hash0);
  core_slice___Slice_T___copy_from_slice(
      Eurydice_array_to_subslice_from(
          (size_t)64U, to_hash0, LIBCRUX_ML_KEM_CONSTANTS_SHARED_SECRET_SIZE,
          uint8_t, size_t, Eurydice_slice),
      ind_cpa_public_key_hash, uint8_t, void *);
  uint8_t hashed[64U];
  G___2size_t(
      Eurydice_array_to_slice((size_t)64U, to_hash0, uint8_t, Eurydice_slice),
      hashed);
  K___Eurydice_slice_uint8_t_Eurydice_slice_uint8_t uu____3 =
      core_slice___Slice_T___split_at(
          Eurydice_array_to_slice((size_t)64U, hashed, uint8_t, Eurydice_slice),
          LIBCRUX_ML_KEM_CONSTANTS_SHARED_SECRET_SIZE, uint8_t,
          K___Eurydice_slice_uint8_t_Eurydice_slice_uint8_t);
  Eurydice_slice shared_secret0 = uu____3.fst;
  Eurydice_slice pseudorandomness = uu____3.snd;
  uint8_t to_hash[800U];
  libcrux_ml_kem_utils_into_padded_array___800size_t(implicit_rejection_value,
                                                     to_hash);
  Eurydice_slice uu____4 = Eurydice_array_to_subslice_from(
      (size_t)800U, to_hash, LIBCRUX_ML_KEM_CONSTANTS_SHARED_SECRET_SIZE,
      uint8_t, size_t, Eurydice_slice);
  core_slice___Slice_T___copy_from_slice(
      uu____4,
      libcrux_ml_kem_types___core__convert__AsRef__Slice_u8___for_libcrux_ml_kem__types__MlKemCiphertext_SIZE___1__as_ref___768size_t(
          ciphertext),
      uint8_t, void *);
  uint8_t implicit_rejection_shared_secret0[32U];
  PRF___2size_t_32size_t(
      Eurydice_array_to_slice((size_t)800U, to_hash, uint8_t, Eurydice_slice),
      implicit_rejection_shared_secret0);
  Eurydice_slice uu____5 = ind_cpa_public_key;
  uint8_t uu____6[32U];
  memcpy(uu____6, decrypted, (size_t)32U * sizeof(uint8_t));
  uint8_t expected_ciphertext[768U];
  encrypt__libcrux_ml_kem_vector_neon_vector_type_SIMD128Vector_libcrux_ml_kem_hash_functions_neon_Simd128Hash_2size_t_768size_t_768size_t_640size_t_128size_t_10size_t_4size_t_320size_t_3size_t_192size_t_2size_t_128size_t(
      uu____5, uu____6, pseudorandomness, expected_ciphertext);
  uint8_t implicit_rejection_shared_secret[32U];
  kdf__libcrux_ml_kem_hash_functions_neon_Simd128Hash_2size_t_768size_t(
      Eurydice_array_to_slice((size_t)32U, implicit_rejection_shared_secret0,
                              uint8_t, Eurydice_slice),
      implicit_rejection_shared_secret);
  uint8_t shared_secret[32U];
  kdf__libcrux_ml_kem_hash_functions_neon_Simd128Hash_2size_t_768size_t(
      shared_secret0, shared_secret);
  Eurydice_slice uu____7 =
      libcrux_ml_kem_types___core__convert__AsRef__Slice_u8___for_libcrux_ml_kem__types__MlKemCiphertext_SIZE___1__as_ref___768size_t(
          ciphertext);
  uint8_t ret0[32U];
  libcrux_ml_kem_constant_time_ops_compare_ciphertexts_select_shared_secret_in_constant_time(
      uu____7,
      Eurydice_array_to_slice((size_t)768U, expected_ciphertext, uint8_t,
                              Eurydice_slice),
      Eurydice_array_to_slice((size_t)32U, shared_secret, uint8_t,
                              Eurydice_slice),
      Eurydice_array_to_slice((size_t)32U, implicit_rejection_shared_secret,
                              uint8_t, Eurydice_slice),
      ret0);
  memcpy(ret, ret0, (size_t)32U * sizeof(uint8_t));
}

static KRML_MUSTINLINE void
deserialize_ring_elements_reduced__libcrux_ml_kem_vector_neon_vector_type_SIMD128Vector_1184size_t_3size_t(
    Eurydice_slice public_key,
    libcrux_ml_kem_polynomial_PolynomialRingElement__libcrux_ml_kem_vector_neon_vector_type_SIMD128Vector
        ret[3U]) {
  libcrux_ml_kem_polynomial_PolynomialRingElement__libcrux_ml_kem_vector_neon_vector_type_SIMD128Vector
      deserialized_pk[3U];
  KRML_MAYBE_FOR3(
      i, (size_t)0U, (size_t)3U, (size_t)1U,
      deserialized_pk[i] =
          ZERO__libcrux_ml_kem_vector_neon_vector_type_SIMD128Vector(););
  for (size_t i = (size_t)0U;
       i < core_slice___Slice_T___len(public_key, uint8_t, size_t) /
               LIBCRUX_ML_KEM_CONSTANTS_BYTES_PER_RING_ELEMENT;
       i++) {
    size_t i0 = i;
    Eurydice_slice ring_element = Eurydice_slice_subslice(
        public_key,
        (CLITERAL(core_ops_range_Range__size_t){
            .start = i0 * LIBCRUX_ML_KEM_CONSTANTS_BYTES_PER_RING_ELEMENT,
            .end = i0 * LIBCRUX_ML_KEM_CONSTANTS_BYTES_PER_RING_ELEMENT +
                   LIBCRUX_ML_KEM_CONSTANTS_BYTES_PER_RING_ELEMENT}),
        uint8_t, core_ops_range_Range__size_t, Eurydice_slice);
    libcrux_ml_kem_polynomial_PolynomialRingElement__libcrux_ml_kem_vector_neon_vector_type_SIMD128Vector
        uu____0 =
            deserialize_to_reduced_ring_element__libcrux_ml_kem_vector_neon_vector_type_SIMD128Vector(
                ring_element);
    deserialized_pk[i0] = uu____0;
  }
  memcpy(
      ret, deserialized_pk,
      (size_t)3U *
          sizeof(
              libcrux_ml_kem_polynomial_PolynomialRingElement__libcrux_ml_kem_vector_neon_vector_type_SIMD128Vector));
}

static KRML_MUSTINLINE void
serialize_secret_key__libcrux_ml_kem_vector_neon_vector_type_SIMD128Vector_3size_t_1152size_t(
    libcrux_ml_kem_polynomial_PolynomialRingElement__libcrux_ml_kem_vector_neon_vector_type_SIMD128Vector
        *key,
    uint8_t ret[1152U]) {
  uint8_t out[1152U] = {0U};
  for (
      size_t i = (size_t)0U;
      i <
      core_slice___Slice_T___len(
          Eurydice_array_to_slice(
              (size_t)3U, key,
              libcrux_ml_kem_polynomial_PolynomialRingElement__libcrux_ml_kem_vector_neon_vector_type_SIMD128Vector,
              Eurydice_slice),
          libcrux_ml_kem_polynomial_PolynomialRingElement__libcrux_ml_kem_vector_neon_vector_type_SIMD128Vector,
          size_t);
      i++) {
    size_t i0 = i;
    libcrux_ml_kem_polynomial_PolynomialRingElement__libcrux_ml_kem_vector_neon_vector_type_SIMD128Vector
        re = key[i0];
    Eurydice_slice uu____0 = Eurydice_array_to_subslice(
        (size_t)1152U, out,
        (CLITERAL(core_ops_range_Range__size_t){
            .start = i0 * LIBCRUX_ML_KEM_CONSTANTS_BYTES_PER_RING_ELEMENT,
            .end = (i0 + (size_t)1U) *
                   LIBCRUX_ML_KEM_CONSTANTS_BYTES_PER_RING_ELEMENT}),
        uint8_t, core_ops_range_Range__size_t, Eurydice_slice);
    uint8_t ret0[384U];
    serialize_uncompressed_ring_element__libcrux_ml_kem_vector_neon_vector_type_SIMD128Vector(
        &re, ret0);
    core_slice___Slice_T___copy_from_slice(
        uu____0,
        Eurydice_array_to_slice((size_t)384U, ret0, uint8_t, Eurydice_slice),
        uint8_t, void *);
  }
  memcpy(ret, out, (size_t)1152U * sizeof(uint8_t));
}

static KRML_MUSTINLINE void
serialize_public_key__libcrux_ml_kem_vector_neon_vector_type_SIMD128Vector_3size_t_1152size_t_1184size_t(
    libcrux_ml_kem_polynomial_PolynomialRingElement__libcrux_ml_kem_vector_neon_vector_type_SIMD128Vector
        *t_as_ntt,
    Eurydice_slice seed_for_a, uint8_t ret[1184U]) {
  uint8_t public_key_serialized[1184U] = {0U};
  Eurydice_slice uu____0 = Eurydice_array_to_subslice(
      (size_t)1184U, public_key_serialized,
      (CLITERAL(core_ops_range_Range__size_t){.start = (size_t)0U,
                                              .end = (size_t)1152U}),
      uint8_t, core_ops_range_Range__size_t, Eurydice_slice);
  uint8_t ret0[1152U];
  serialize_secret_key__libcrux_ml_kem_vector_neon_vector_type_SIMD128Vector_3size_t_1152size_t(
      t_as_ntt, ret0);
  core_slice___Slice_T___copy_from_slice(
      uu____0,
      Eurydice_array_to_slice((size_t)1152U, ret0, uint8_t, Eurydice_slice),
      uint8_t, void *);
  core_slice___Slice_T___copy_from_slice(
      Eurydice_array_to_subslice_from((size_t)1184U, public_key_serialized,
                                      (size_t)1152U, uint8_t, size_t,
                                      Eurydice_slice),
      seed_for_a, uint8_t, void *);
  memcpy(ret, public_key_serialized, (size_t)1184U * sizeof(uint8_t));
}

bool libcrux_ml_kem_ind_cca_validate_public_key__libcrux_ml_kem_vector_neon_vector_type_SIMD128Vector_3size_t_1152size_t_1184size_t(
    uint8_t *public_key) {
  libcrux_ml_kem_polynomial_PolynomialRingElement__libcrux_ml_kem_vector_neon_vector_type_SIMD128Vector
      deserialized_pk[3U];
  deserialize_ring_elements_reduced__libcrux_ml_kem_vector_neon_vector_type_SIMD128Vector_1184size_t_3size_t(
      Eurydice_array_to_subslice_to((size_t)1184U, public_key, (size_t)1152U,
                                    uint8_t, size_t, Eurydice_slice),
      deserialized_pk);
  libcrux_ml_kem_polynomial_PolynomialRingElement__libcrux_ml_kem_vector_neon_vector_type_SIMD128Vector
      *uu____0 = deserialized_pk;
  uint8_t public_key_serialized[1184U];
  serialize_public_key__libcrux_ml_kem_vector_neon_vector_type_SIMD128Vector_3size_t_1152size_t_1184size_t(
      uu____0,
      Eurydice_array_to_subslice_from((size_t)1184U, public_key, (size_t)1152U,
                                      uint8_t, size_t, Eurydice_slice),
      public_key_serialized);
  return core_array_equality___core__cmp__PartialEq__Array_U__N___for__Array_T__N____eq(
      (size_t)1184U, public_key, public_key_serialized, uint8_t, uint8_t, bool);
}

typedef struct
    __libcrux_ml_kem_ind_cpa_unpacked_IndCpaPrivateKeyUnpacked_libcrux_ml_kem_vector_neon_vector_type_SIMD128Vector___3size_t___libcrux_ml_kem_ind_cpa_unpacked_IndCpaPublicKeyUnpacked_libcrux_ml_kem_vector_neon_vector_type_SIMD128Vector___3size_t___s {
  libcrux_ml_kem_ind_cpa_unpacked_IndCpaPrivateKeyUnpacked__libcrux_ml_kem_vector_neon_vector_type_SIMD128Vector__3size_t
      fst;
  libcrux_ml_kem_ind_cpa_unpacked_IndCpaPublicKeyUnpacked__libcrux_ml_kem_vector_neon_vector_type_SIMD128Vector__3size_t
      snd;
} __libcrux_ml_kem_ind_cpa_unpacked_IndCpaPrivateKeyUnpacked_libcrux_ml_kem_vector_neon_vector_type_SIMD128Vector___3size_t___libcrux_ml_kem_ind_cpa_unpacked_IndCpaPublicKeyUnpacked_libcrux_ml_kem_vector_neon_vector_type_SIMD128Vector___3size_t__;

static KRML_MUSTINLINE void G___3size_t(Eurydice_slice input,
                                        uint8_t ret[64U]) {
  uint8_t ret0[64U];
  libcrux_ml_kem_hash_functions_neon_G(input, ret0);
  memcpy(ret, ret0, (size_t)64U * sizeof(uint8_t));
}

static void
closure__libcrux_ml_kem_vector_neon_vector_type_SIMD128Vector_libcrux_ml_kem_hash_functions_neon_Simd128Hash_3size_t(
    libcrux_ml_kem_polynomial_PolynomialRingElement__libcrux_ml_kem_vector_neon_vector_type_SIMD128Vector
        ret[3U]) {
  libcrux_ml_kem_polynomial_PolynomialRingElement__libcrux_ml_kem_vector_neon_vector_type_SIMD128Vector
      ret0[3U];
  KRML_MAYBE_FOR3(
      i, (size_t)0U, (size_t)3U, (size_t)1U,
      ret0[i] = ZERO__libcrux_ml_kem_vector_neon_vector_type_SIMD128Vector(););
  memcpy(
      ret, ret0,
      (size_t)3U *
          sizeof(
              libcrux_ml_kem_polynomial_PolynomialRingElement__libcrux_ml_kem_vector_neon_vector_type_SIMD128Vector));
}

static KRML_MUSTINLINE Simd128Hash
shake128_init_absorb___3size_t(uint8_t input[3U][34U]) {
  libcrux_sha3_generic_keccak_KeccakState__uint8_t__2size_t uu____0 =
      libcrux_sha3_neon_x2_incremental_shake128_init();
  libcrux_sha3_generic_keccak_KeccakState__uint8_t__2size_t state[2U] = {
      uu____0, libcrux_sha3_neon_x2_incremental_shake128_init()};
  libcrux_sha3_neon_x2_incremental_shake128_absorb_final(
      state,
      Eurydice_array_to_slice((size_t)34U, input[0U], uint8_t, Eurydice_slice),
      Eurydice_array_to_slice((size_t)34U, input[1U], uint8_t, Eurydice_slice));
  libcrux_sha3_neon_x2_incremental_shake128_absorb_final(
      &state[1U],
      Eurydice_array_to_slice((size_t)34U, input[2U], uint8_t, Eurydice_slice),
      Eurydice_array_to_slice((size_t)34U, input[2U], uint8_t, Eurydice_slice));
  Simd128Hash lit;
  memcpy(lit.shake128_state, state,
         (size_t)2U *
             sizeof(libcrux_sha3_generic_keccak_KeccakState__uint8_t__2size_t));
  return lit;
}

static KRML_MUSTINLINE Simd128Hash
shake128_init_absorb___3size_t0(uint8_t input[3U][34U]) {
  uint8_t uu____0[3U][34U];
  memcpy(uu____0, input, (size_t)3U * sizeof(uint8_t[34U]));
  return shake128_init_absorb___3size_t(uu____0);
}

static KRML_MUSTINLINE void shake128_squeeze_three_blocks___3size_t(
    Simd128Hash *st, uint8_t ret[3U][504U]) {
  uint8_t out[3U][504U] = {{0U}};
  uint8_t out0[504U] = {0U};
  uint8_t out1[504U] = {0U};
  uint8_t out2[504U] = {0U};
  uint8_t out3[504U] = {0U};
  libcrux_sha3_neon_x2_incremental_shake128_squeeze_first_three_blocks(
      st->shake128_state,
      Eurydice_array_to_slice((size_t)504U, out0, uint8_t, Eurydice_slice),
      Eurydice_array_to_slice((size_t)504U, out1, uint8_t, Eurydice_slice));
  libcrux_sha3_neon_x2_incremental_shake128_squeeze_first_three_blocks(
      &st->shake128_state[1U],
      Eurydice_array_to_slice((size_t)504U, out2, uint8_t, Eurydice_slice),
      Eurydice_array_to_slice((size_t)504U, out3, uint8_t, Eurydice_slice));
  uint8_t uu____0[504U];
  memcpy(uu____0, out0, (size_t)504U * sizeof(uint8_t));
  memcpy(out[0U], uu____0, (size_t)504U * sizeof(uint8_t));
  uint8_t uu____1[504U];
  memcpy(uu____1, out1, (size_t)504U * sizeof(uint8_t));
  memcpy(out[1U], uu____1, (size_t)504U * sizeof(uint8_t));
  uint8_t uu____2[504U];
  memcpy(uu____2, out2, (size_t)504U * sizeof(uint8_t));
  memcpy(out[2U], uu____2, (size_t)504U * sizeof(uint8_t));
  memcpy(ret, out, (size_t)3U * sizeof(uint8_t[504U]));
}

static KRML_MUSTINLINE void shake128_squeeze_three_blocks___3size_t0(
    Simd128Hash *self, uint8_t ret[3U][504U]) {
  uint8_t ret0[3U][504U];
  shake128_squeeze_three_blocks___3size_t(self, ret0);
  memcpy(ret, ret0, (size_t)3U * sizeof(uint8_t[504U]));
}

static KRML_MUSTINLINE bool
sample_from_uniform_distribution_next__libcrux_ml_kem_vector_neon_vector_type_SIMD128Vector_3size_t_504size_t(
    uint8_t randomness[3U][504U], size_t *sampled_coefficients,
    int16_t (*out)[272U]) {
  KRML_MAYBE_FOR3(
      i0, (size_t)0U, (size_t)3U, (size_t)1U, size_t i1 = i0;
      for (size_t i = (size_t)0U; i < (size_t)504U / (size_t)24U; i++) {
        size_t r = i;
        if (sampled_coefficients[i1] <
            LIBCRUX_ML_KEM_CONSTANTS_COEFFICIENTS_IN_RING_ELEMENT) {
          Eurydice_slice uu____0 = Eurydice_array_to_subslice(
              (size_t)504U, randomness[i1],
              (CLITERAL(core_ops_range_Range__size_t){
                  .start = r * (size_t)24U,
                  .end = r * (size_t)24U + (size_t)24U}),
              uint8_t, core_ops_range_Range__size_t, Eurydice_slice);
          size_t sampled =
              libcrux_ml_kem_vector_neon___libcrux_ml_kem__vector__traits__Operations_for_libcrux_ml_kem__vector__neon__vector_type__SIMD128Vector___rej_sample(
                  uu____0,
                  Eurydice_array_to_subslice(
                      (size_t)272U, out[i1],
                      (CLITERAL(core_ops_range_Range__size_t){
                          .start = sampled_coefficients[i1],
                          .end = sampled_coefficients[i1] + (size_t)16U}),
                      int16_t, core_ops_range_Range__size_t, Eurydice_slice));
          size_t uu____1 = i1;
          sampled_coefficients[uu____1] =
              sampled_coefficients[uu____1] + sampled;
        }
      });
  bool done = true;
  KRML_MAYBE_FOR3(
      i, (size_t)0U, (size_t)3U, (size_t)1U, size_t i0 = i;
      if (sampled_coefficients[i0] >=
          LIBCRUX_ML_KEM_CONSTANTS_COEFFICIENTS_IN_RING_ELEMENT) {
        sampled_coefficients[i0] =
            LIBCRUX_ML_KEM_CONSTANTS_COEFFICIENTS_IN_RING_ELEMENT;
      } else { done = false; });
  return done;
}

static KRML_MUSTINLINE void shake128_squeeze_block___3size_t(
    Simd128Hash *st, uint8_t ret[3U][168U]) {
  uint8_t out[3U][168U] = {{0U}};
  uint8_t out0[168U] = {0U};
  uint8_t out1[168U] = {0U};
  uint8_t out2[168U] = {0U};
  uint8_t out3[168U] = {0U};
  libcrux_sha3_neon_x2_incremental_shake128_squeeze_next_block(
      st->shake128_state,
      Eurydice_array_to_slice((size_t)168U, out0, uint8_t, Eurydice_slice),
      Eurydice_array_to_slice((size_t)168U, out1, uint8_t, Eurydice_slice));
  libcrux_sha3_neon_x2_incremental_shake128_squeeze_next_block(
      &st->shake128_state[1U],
      Eurydice_array_to_slice((size_t)168U, out2, uint8_t, Eurydice_slice),
      Eurydice_array_to_slice((size_t)168U, out3, uint8_t, Eurydice_slice));
  uint8_t uu____0[168U];
  memcpy(uu____0, out0, (size_t)168U * sizeof(uint8_t));
  memcpy(out[0U], uu____0, (size_t)168U * sizeof(uint8_t));
  uint8_t uu____1[168U];
  memcpy(uu____1, out1, (size_t)168U * sizeof(uint8_t));
  memcpy(out[1U], uu____1, (size_t)168U * sizeof(uint8_t));
  uint8_t uu____2[168U];
  memcpy(uu____2, out2, (size_t)168U * sizeof(uint8_t));
  memcpy(out[2U], uu____2, (size_t)168U * sizeof(uint8_t));
  memcpy(ret, out, (size_t)3U * sizeof(uint8_t[168U]));
}

static KRML_MUSTINLINE void shake128_squeeze_block___3size_t0(
    Simd128Hash *self, uint8_t ret[3U][168U]) {
  uint8_t ret0[3U][168U];
  shake128_squeeze_block___3size_t(self, ret0);
  memcpy(ret, ret0, (size_t)3U * sizeof(uint8_t[168U]));
}

static KRML_MUSTINLINE bool
sample_from_uniform_distribution_next__libcrux_ml_kem_vector_neon_vector_type_SIMD128Vector_3size_t_168size_t(
    uint8_t randomness[3U][168U], size_t *sampled_coefficients,
    int16_t (*out)[272U]) {
  KRML_MAYBE_FOR3(
      i0, (size_t)0U, (size_t)3U, (size_t)1U, size_t i1 = i0;
      for (size_t i = (size_t)0U; i < (size_t)168U / (size_t)24U; i++) {
        size_t r = i;
        if (sampled_coefficients[i1] <
            LIBCRUX_ML_KEM_CONSTANTS_COEFFICIENTS_IN_RING_ELEMENT) {
          Eurydice_slice uu____0 = Eurydice_array_to_subslice(
              (size_t)168U, randomness[i1],
              (CLITERAL(core_ops_range_Range__size_t){
                  .start = r * (size_t)24U,
                  .end = r * (size_t)24U + (size_t)24U}),
              uint8_t, core_ops_range_Range__size_t, Eurydice_slice);
          size_t sampled =
              libcrux_ml_kem_vector_neon___libcrux_ml_kem__vector__traits__Operations_for_libcrux_ml_kem__vector__neon__vector_type__SIMD128Vector___rej_sample(
                  uu____0,
                  Eurydice_array_to_subslice(
                      (size_t)272U, out[i1],
                      (CLITERAL(core_ops_range_Range__size_t){
                          .start = sampled_coefficients[i1],
                          .end = sampled_coefficients[i1] + (size_t)16U}),
                      int16_t, core_ops_range_Range__size_t, Eurydice_slice));
          size_t uu____1 = i1;
          sampled_coefficients[uu____1] =
              sampled_coefficients[uu____1] + sampled;
        }
      });
  bool done = true;
  KRML_MAYBE_FOR3(
      i, (size_t)0U, (size_t)3U, (size_t)1U, size_t i0 = i;
      if (sampled_coefficients[i0] >=
          LIBCRUX_ML_KEM_CONSTANTS_COEFFICIENTS_IN_RING_ELEMENT) {
        sampled_coefficients[i0] =
            LIBCRUX_ML_KEM_CONSTANTS_COEFFICIENTS_IN_RING_ELEMENT;
      } else { done = false; });
  return done;
}

static libcrux_ml_kem_polynomial_PolynomialRingElement__libcrux_ml_kem_vector_neon_vector_type_SIMD128Vector
closure__libcrux_ml_kem_vector_neon_vector_type_SIMD128Vector_libcrux_ml_kem_hash_functions_neon_Simd128Hash_3size_t0(
    int16_t s[272U]) {
  return from_i16_array__libcrux_ml_kem_vector_neon_vector_type_SIMD128Vector(
      Eurydice_array_to_subslice((size_t)272U, s,
                                 (CLITERAL(core_ops_range_Range__size_t){
                                     .start = (size_t)0U, .end = (size_t)256U}),
                                 int16_t, core_ops_range_Range__size_t,
                                 Eurydice_slice));
}

static KRML_MUSTINLINE void
sample_from_xof__libcrux_ml_kem_vector_neon_vector_type_SIMD128Vector_libcrux_ml_kem_hash_functions_neon_Simd128Hash_3size_t(
    uint8_t seeds[3U][34U],
    libcrux_ml_kem_polynomial_PolynomialRingElement__libcrux_ml_kem_vector_neon_vector_type_SIMD128Vector
        ret[3U]) {
  size_t sampled_coefficients[3U] = {0U};
  int16_t out[3U][272U] = {{0U}};
  uint8_t uu____0[3U][34U];
  memcpy(uu____0, seeds, (size_t)3U * sizeof(uint8_t[34U]));
  Simd128Hash xof_state = shake128_init_absorb___3size_t0(uu____0);
  uint8_t randomness0[3U][504U];
  shake128_squeeze_three_blocks___3size_t0(&xof_state, randomness0);
  uint8_t uu____1[3U][504U];
  memcpy(uu____1, randomness0, (size_t)3U * sizeof(uint8_t[504U]));
  bool done =
      sample_from_uniform_distribution_next__libcrux_ml_kem_vector_neon_vector_type_SIMD128Vector_3size_t_504size_t(
          uu____1, sampled_coefficients, out);
  while (true) {
    if (done) {
      break;
    } else {
      uint8_t randomness[3U][168U];
      shake128_squeeze_block___3size_t0(&xof_state, randomness);
      uint8_t uu____2[3U][168U];
      memcpy(uu____2, randomness, (size_t)3U * sizeof(uint8_t[168U]));
      done =
          sample_from_uniform_distribution_next__libcrux_ml_kem_vector_neon_vector_type_SIMD128Vector_3size_t_168size_t(
              uu____2, sampled_coefficients, out);
    }
  }
  int16_t uu____3[3U][272U];
  memcpy(uu____3, out, (size_t)3U * sizeof(int16_t[272U]));
  libcrux_ml_kem_polynomial_PolynomialRingElement__libcrux_ml_kem_vector_neon_vector_type_SIMD128Vector
      ret0[3U];
  KRML_MAYBE_FOR3(
      i, (size_t)0U, (size_t)3U, (size_t)1U,
      ret0[i] =
          closure__libcrux_ml_kem_vector_neon_vector_type_SIMD128Vector_libcrux_ml_kem_hash_functions_neon_Simd128Hash_3size_t0(
              uu____3[i]););
  memcpy(
      ret, ret0,
      (size_t)3U *
          sizeof(
              libcrux_ml_kem_polynomial_PolynomialRingElement__libcrux_ml_kem_vector_neon_vector_type_SIMD128Vector));
}

static KRML_MUSTINLINE void
sample_matrix_A__libcrux_ml_kem_vector_neon_vector_type_SIMD128Vector_libcrux_ml_kem_hash_functions_neon_Simd128Hash_3size_t(
    uint8_t seed[34U], bool transpose,
    libcrux_ml_kem_polynomial_PolynomialRingElement__libcrux_ml_kem_vector_neon_vector_type_SIMD128Vector
        ret[3U][3U]) {
  libcrux_ml_kem_polynomial_PolynomialRingElement__libcrux_ml_kem_vector_neon_vector_type_SIMD128Vector
      A_transpose[3U][3U];
  KRML_MAYBE_FOR3(
      i, (size_t)0U, (size_t)3U, (size_t)1U,
      closure__libcrux_ml_kem_vector_neon_vector_type_SIMD128Vector_libcrux_ml_kem_hash_functions_neon_Simd128Hash_3size_t(
          A_transpose[i]););
  KRML_MAYBE_FOR3(
      i0, (size_t)0U, (size_t)3U, (size_t)1U, size_t i1 = i0;
      uint8_t uu____0[34U];
      memcpy(uu____0, seed, (size_t)34U * sizeof(uint8_t));
      uint8_t seeds[3U][34U]; KRML_MAYBE_FOR3(
          i, (size_t)0U, (size_t)3U, (size_t)1U,
          memcpy(seeds[i], uu____0, (size_t)34U * sizeof(uint8_t)););
      KRML_MAYBE_FOR3(i, (size_t)0U, (size_t)3U, (size_t)1U, size_t j = i;
                      seeds[j][32U] = (uint8_t)i1; seeds[j][33U] = (uint8_t)j;);
      uint8_t uu____1[3U][34U];
      memcpy(uu____1, seeds, (size_t)3U * sizeof(uint8_t[34U]));
      libcrux_ml_kem_polynomial_PolynomialRingElement__libcrux_ml_kem_vector_neon_vector_type_SIMD128Vector
          sampled[3U];
      sample_from_xof__libcrux_ml_kem_vector_neon_vector_type_SIMD128Vector_libcrux_ml_kem_hash_functions_neon_Simd128Hash_3size_t(
          uu____1, sampled);
      for (
          size_t i = (size_t)0U;
          i <
          core_slice___Slice_T___len(
              Eurydice_array_to_slice(
                  (size_t)3U, sampled,
                  libcrux_ml_kem_polynomial_PolynomialRingElement__libcrux_ml_kem_vector_neon_vector_type_SIMD128Vector,
                  Eurydice_slice),
              libcrux_ml_kem_polynomial_PolynomialRingElement__libcrux_ml_kem_vector_neon_vector_type_SIMD128Vector,
              size_t);
          i++) {
        size_t j = i;
        libcrux_ml_kem_polynomial_PolynomialRingElement__libcrux_ml_kem_vector_neon_vector_type_SIMD128Vector
            sample = sampled[j];
        if (transpose) {
          A_transpose[j][i1] = sample;
        } else {
          A_transpose[i1][j] = sample;
        }
      });
  memcpy(
      ret, A_transpose,
      (size_t)3U *
          sizeof(
              libcrux_ml_kem_polynomial_PolynomialRingElement__libcrux_ml_kem_vector_neon_vector_type_SIMD128Vector
                  [3U]));
}

typedef struct
    __libcrux_ml_kem_polynomial_PolynomialRingElement__libcrux_ml_kem_vector_neon_vector_type_SIMD128Vector_3size_t__uint8_t_s {
  libcrux_ml_kem_polynomial_PolynomialRingElement__libcrux_ml_kem_vector_neon_vector_type_SIMD128Vector
      fst[3U];
  uint8_t snd;
} __libcrux_ml_kem_polynomial_PolynomialRingElement__libcrux_ml_kem_vector_neon_vector_type_SIMD128Vector_3size_t__uint8_t;

static KRML_MUSTINLINE void PRFxN___3size_t_128size_t(uint8_t (*input)[33U],
                                                      uint8_t ret[3U][128U]) {
  uint8_t out[3U][128U] = {{0U}};
  uint8_t out0[128U] = {0U};
  uint8_t out1[128U] = {0U};
  uint8_t out2[128U] = {0U};
  uint8_t out3[128U] = {0U};
  libcrux_sha3_neon_x2_shake256(
      Eurydice_array_to_slice((size_t)33U, input[0U], uint8_t, Eurydice_slice),
      Eurydice_array_to_slice((size_t)33U, input[1U], uint8_t, Eurydice_slice),
      Eurydice_array_to_slice((size_t)128U, out0, uint8_t, Eurydice_slice),
      Eurydice_array_to_slice((size_t)128U, out1, uint8_t, Eurydice_slice));
  libcrux_sha3_neon_x2_shake256(
      Eurydice_array_to_slice((size_t)33U, input[2U], uint8_t, Eurydice_slice),
      Eurydice_array_to_slice((size_t)33U, input[2U], uint8_t, Eurydice_slice),
      Eurydice_array_to_slice((size_t)128U, out2, uint8_t, Eurydice_slice),
      Eurydice_array_to_slice((size_t)128U, out3, uint8_t, Eurydice_slice));
  uint8_t uu____0[128U];
  memcpy(uu____0, out0, (size_t)128U * sizeof(uint8_t));
  memcpy(out[0U], uu____0, (size_t)128U * sizeof(uint8_t));
  uint8_t uu____1[128U];
  memcpy(uu____1, out1, (size_t)128U * sizeof(uint8_t));
  memcpy(out[1U], uu____1, (size_t)128U * sizeof(uint8_t));
  uint8_t uu____2[128U];
  memcpy(uu____2, out2, (size_t)128U * sizeof(uint8_t));
  memcpy(out[2U], uu____2, (size_t)128U * sizeof(uint8_t));
  memcpy(ret, out, (size_t)3U * sizeof(uint8_t[128U]));
}

static KRML_MUSTINLINE void PRFxN___3size_t_128size_t0(uint8_t (*input)[33U],
                                                       uint8_t ret[3U][128U]) {
  uint8_t ret0[3U][128U];
  PRFxN___3size_t_128size_t(input, ret0);
  memcpy(ret, ret0, (size_t)3U * sizeof(uint8_t[128U]));
}

static KRML_MUSTINLINE
    __libcrux_ml_kem_polynomial_PolynomialRingElement__libcrux_ml_kem_vector_neon_vector_type_SIMD128Vector_3size_t__uint8_t
    sample_vector_cbd_then_ntt__libcrux_ml_kem_vector_neon_vector_type_SIMD128Vector_libcrux_ml_kem_hash_functions_neon_Simd128Hash_3size_t_2size_t_128size_t(
        uint8_t prf_input[33U], uint8_t domain_separator) {
  libcrux_ml_kem_polynomial_PolynomialRingElement__libcrux_ml_kem_vector_neon_vector_type_SIMD128Vector
      re_as_ntt[3U];
  KRML_MAYBE_FOR3(
      i, (size_t)0U, (size_t)3U, (size_t)1U,
      re_as_ntt[i] =
          ZERO__libcrux_ml_kem_vector_neon_vector_type_SIMD128Vector(););
  uint8_t uu____0[33U];
  memcpy(uu____0, prf_input, (size_t)33U * sizeof(uint8_t));
  uint8_t prf_inputs[3U][33U];
  KRML_MAYBE_FOR3(
      i, (size_t)0U, (size_t)3U, (size_t)1U,
      memcpy(prf_inputs[i], uu____0, (size_t)33U * sizeof(uint8_t)););
  KRML_MAYBE_FOR3(i, (size_t)0U, (size_t)3U, (size_t)1U, size_t i0 = i;
                  prf_inputs[i0][32U] = domain_separator;
                  domain_separator = (uint32_t)domain_separator + 1U;);
  uint8_t prf_outputs[3U][128U];
  PRFxN___3size_t_128size_t0(prf_inputs, prf_outputs);
  KRML_MAYBE_FOR3(
      i, (size_t)0U, (size_t)3U, (size_t)1U, size_t i0 = i;
      libcrux_ml_kem_polynomial_PolynomialRingElement__libcrux_ml_kem_vector_neon_vector_type_SIMD128Vector
          uu____1 =
              sample_from_binomial_distribution__libcrux_ml_kem_vector_neon_vector_type_SIMD128Vector_2size_t(
                  Eurydice_array_to_slice((size_t)128U, prf_outputs[i0],
                                          uint8_t, Eurydice_slice));
      re_as_ntt[i0] = uu____1;
      ntt_binomially_sampled_ring_element__libcrux_ml_kem_vector_neon_vector_type_SIMD128Vector(
          &re_as_ntt[i0]););
  libcrux_ml_kem_polynomial_PolynomialRingElement__libcrux_ml_kem_vector_neon_vector_type_SIMD128Vector
      uu____2[3U];
  memcpy(
      uu____2, re_as_ntt,
      (size_t)3U *
          sizeof(
              libcrux_ml_kem_polynomial_PolynomialRingElement__libcrux_ml_kem_vector_neon_vector_type_SIMD128Vector));
  __libcrux_ml_kem_polynomial_PolynomialRingElement__libcrux_ml_kem_vector_neon_vector_type_SIMD128Vector_3size_t__uint8_t
      lit;
  memcpy(
      lit.fst, uu____2,
      (size_t)3U *
          sizeof(
              libcrux_ml_kem_polynomial_PolynomialRingElement__libcrux_ml_kem_vector_neon_vector_type_SIMD128Vector));
  lit.snd = domain_separator;
  return lit;
}

static KRML_MUSTINLINE void
add_to_ring_element__libcrux_ml_kem_vector_neon_vector_type_SIMD128Vector_3size_t(
    libcrux_ml_kem_polynomial_PolynomialRingElement__libcrux_ml_kem_vector_neon_vector_type_SIMD128Vector
        *self,
    libcrux_ml_kem_polynomial_PolynomialRingElement__libcrux_ml_kem_vector_neon_vector_type_SIMD128Vector
        *rhs) {
  for (size_t i = (size_t)0U;
       i < core_slice___Slice_T___len(
               Eurydice_array_to_slice(
                   (size_t)16U, self->coefficients,
                   libcrux_ml_kem_vector_neon_vector_type_SIMD128Vector,
                   Eurydice_slice),
               libcrux_ml_kem_vector_neon_vector_type_SIMD128Vector, size_t);
       i++) {
    size_t i0 = i;
    libcrux_ml_kem_vector_neon_vector_type_SIMD128Vector uu____0 =
        libcrux_ml_kem_vector_neon___libcrux_ml_kem__vector__traits__Operations_for_libcrux_ml_kem__vector__neon__vector_type__SIMD128Vector___add(
            self->coefficients[i0], &rhs->coefficients[i0]);
    self->coefficients[i0] = uu____0;
  }
}

static KRML_MUSTINLINE void
compute_As_plus_e__libcrux_ml_kem_vector_neon_vector_type_SIMD128Vector_3size_t(
    libcrux_ml_kem_polynomial_PolynomialRingElement__libcrux_ml_kem_vector_neon_vector_type_SIMD128Vector (
        *matrix_A)[3U],
    libcrux_ml_kem_polynomial_PolynomialRingElement__libcrux_ml_kem_vector_neon_vector_type_SIMD128Vector
        *s_as_ntt,
    libcrux_ml_kem_polynomial_PolynomialRingElement__libcrux_ml_kem_vector_neon_vector_type_SIMD128Vector
        *error_as_ntt,
    libcrux_ml_kem_polynomial_PolynomialRingElement__libcrux_ml_kem_vector_neon_vector_type_SIMD128Vector
        ret[3U]) {
  libcrux_ml_kem_polynomial_PolynomialRingElement__libcrux_ml_kem_vector_neon_vector_type_SIMD128Vector
      result[3U];
  KRML_MAYBE_FOR3(
      i, (size_t)0U, (size_t)3U, (size_t)1U,
      result[i] =
          ZERO__libcrux_ml_kem_vector_neon_vector_type_SIMD128Vector(););
  for (
      size_t i0 = (size_t)0U;
      i0 <
      core_slice___Slice_T___len(
          Eurydice_array_to_slice(
              (size_t)3U, matrix_A,
              libcrux_ml_kem_polynomial_PolynomialRingElement__libcrux_ml_kem_vector_neon_vector_type_SIMD128Vector
                  [3U],
              Eurydice_slice),
          libcrux_ml_kem_polynomial_PolynomialRingElement__libcrux_ml_kem_vector_neon_vector_type_SIMD128Vector
              [3U],
          size_t);
      i0++) {
    size_t i1 = i0;
    libcrux_ml_kem_polynomial_PolynomialRingElement__libcrux_ml_kem_vector_neon_vector_type_SIMD128Vector
        *row = matrix_A[i1];
    for (
        size_t i = (size_t)0U;
        i <
        core_slice___Slice_T___len(
            Eurydice_array_to_slice(
                (size_t)3U, row,
                libcrux_ml_kem_polynomial_PolynomialRingElement__libcrux_ml_kem_vector_neon_vector_type_SIMD128Vector,
                Eurydice_slice),
            libcrux_ml_kem_polynomial_PolynomialRingElement__libcrux_ml_kem_vector_neon_vector_type_SIMD128Vector,
            size_t);
        i++) {
      size_t j = i;
      libcrux_ml_kem_polynomial_PolynomialRingElement__libcrux_ml_kem_vector_neon_vector_type_SIMD128Vector
          *matrix_element = &row[j];
      libcrux_ml_kem_polynomial_PolynomialRingElement__libcrux_ml_kem_vector_neon_vector_type_SIMD128Vector
          product =
              ntt_multiply__libcrux_ml_kem_vector_neon_vector_type_SIMD128Vector(
                  matrix_element, &s_as_ntt[j]);
      add_to_ring_element__libcrux_ml_kem_vector_neon_vector_type_SIMD128Vector_3size_t(
          &result[i1], &product);
    }
    add_standard_error_reduce__libcrux_ml_kem_vector_neon_vector_type_SIMD128Vector(
        &result[i1], &error_as_ntt[i1]);
  }
  memcpy(
      ret, result,
      (size_t)3U *
          sizeof(
              libcrux_ml_kem_polynomial_PolynomialRingElement__libcrux_ml_kem_vector_neon_vector_type_SIMD128Vector));
}

static __libcrux_ml_kem_ind_cpa_unpacked_IndCpaPrivateKeyUnpacked_libcrux_ml_kem_vector_neon_vector_type_SIMD128Vector___3size_t___libcrux_ml_kem_ind_cpa_unpacked_IndCpaPublicKeyUnpacked_libcrux_ml_kem_vector_neon_vector_type_SIMD128Vector___3size_t__
generate_keypair_unpacked__libcrux_ml_kem_vector_neon_vector_type_SIMD128Vector_libcrux_ml_kem_hash_functions_neon_Simd128Hash_3size_t_2size_t_128size_t(
    Eurydice_slice key_generation_seed) {
  uint8_t hashed[64U];
  G___3size_t(key_generation_seed, hashed);
  K___Eurydice_slice_uint8_t_Eurydice_slice_uint8_t uu____0 =
      core_slice___Slice_T___split_at(
          Eurydice_array_to_slice((size_t)64U, hashed, uint8_t, Eurydice_slice),
          (size_t)32U, uint8_t,
          K___Eurydice_slice_uint8_t_Eurydice_slice_uint8_t);
  Eurydice_slice seed_for_A0 = uu____0.fst;
  Eurydice_slice seed_for_secret_and_error = uu____0.snd;
  libcrux_ml_kem_polynomial_PolynomialRingElement__libcrux_ml_kem_vector_neon_vector_type_SIMD128Vector
      A_transpose[3U][3U];
  uint8_t ret[34U];
  libcrux_ml_kem_utils_into_padded_array___34size_t(seed_for_A0, ret);
  sample_matrix_A__libcrux_ml_kem_vector_neon_vector_type_SIMD128Vector_libcrux_ml_kem_hash_functions_neon_Simd128Hash_3size_t(
      ret, true, A_transpose);
  uint8_t prf_input[33U];
  libcrux_ml_kem_utils_into_padded_array___33size_t(seed_for_secret_and_error,
                                                    prf_input);
  uint8_t uu____1[33U];
  memcpy(uu____1, prf_input, (size_t)33U * sizeof(uint8_t));
  __libcrux_ml_kem_polynomial_PolynomialRingElement__libcrux_ml_kem_vector_neon_vector_type_SIMD128Vector_3size_t__uint8_t
      uu____2 =
          sample_vector_cbd_then_ntt__libcrux_ml_kem_vector_neon_vector_type_SIMD128Vector_libcrux_ml_kem_hash_functions_neon_Simd128Hash_3size_t_2size_t_128size_t(
              uu____1, 0U);
  libcrux_ml_kem_polynomial_PolynomialRingElement__libcrux_ml_kem_vector_neon_vector_type_SIMD128Vector
      secret_as_ntt[3U];
  memcpy(
      secret_as_ntt, uu____2.fst,
      (size_t)3U *
          sizeof(
              libcrux_ml_kem_polynomial_PolynomialRingElement__libcrux_ml_kem_vector_neon_vector_type_SIMD128Vector));
  uint8_t domain_separator = uu____2.snd;
  uint8_t uu____3[33U];
  memcpy(uu____3, prf_input, (size_t)33U * sizeof(uint8_t));
  libcrux_ml_kem_polynomial_PolynomialRingElement__libcrux_ml_kem_vector_neon_vector_type_SIMD128Vector
      error_as_ntt[3U];
  memcpy(
      error_as_ntt,
      sample_vector_cbd_then_ntt__libcrux_ml_kem_vector_neon_vector_type_SIMD128Vector_libcrux_ml_kem_hash_functions_neon_Simd128Hash_3size_t_2size_t_128size_t(
          uu____3, domain_separator)
          .fst,
      (size_t)3U *
          sizeof(
              libcrux_ml_kem_polynomial_PolynomialRingElement__libcrux_ml_kem_vector_neon_vector_type_SIMD128Vector));
  libcrux_ml_kem_polynomial_PolynomialRingElement__libcrux_ml_kem_vector_neon_vector_type_SIMD128Vector
      t_as_ntt[3U];
  compute_As_plus_e__libcrux_ml_kem_vector_neon_vector_type_SIMD128Vector_3size_t(
      A_transpose, secret_as_ntt, error_as_ntt, t_as_ntt);
  uint8_t seed_for_A[32U];
  core_result_Result__uint8_t_32size_t__core_array_TryFromSliceError dst;
  Eurydice_slice_to_array2(&dst, seed_for_A0, Eurydice_slice, uint8_t[32U],
                           void *);
  core_result__core__result__Result_T__E___unwrap__uint8_t_32size_t__core_array_TryFromSliceError(
      dst, seed_for_A);
  libcrux_ml_kem_polynomial_PolynomialRingElement__libcrux_ml_kem_vector_neon_vector_type_SIMD128Vector
      uu____4[3U];
  memcpy(
      uu____4, t_as_ntt,
      (size_t)3U *
          sizeof(
              libcrux_ml_kem_polynomial_PolynomialRingElement__libcrux_ml_kem_vector_neon_vector_type_SIMD128Vector));
  libcrux_ml_kem_polynomial_PolynomialRingElement__libcrux_ml_kem_vector_neon_vector_type_SIMD128Vector
      uu____5[3U][3U];
  memcpy(
      uu____5, A_transpose,
      (size_t)3U *
          sizeof(
              libcrux_ml_kem_polynomial_PolynomialRingElement__libcrux_ml_kem_vector_neon_vector_type_SIMD128Vector
                  [3U]));
  uint8_t uu____6[32U];
  memcpy(uu____6, seed_for_A, (size_t)32U * sizeof(uint8_t));
  libcrux_ml_kem_ind_cpa_unpacked_IndCpaPublicKeyUnpacked__libcrux_ml_kem_vector_neon_vector_type_SIMD128Vector__3size_t
      pk;
  memcpy(
      pk.t_as_ntt, uu____4,
      (size_t)3U *
          sizeof(
              libcrux_ml_kem_polynomial_PolynomialRingElement__libcrux_ml_kem_vector_neon_vector_type_SIMD128Vector));
  memcpy(pk.seed_for_A, uu____6, (size_t)32U * sizeof(uint8_t));
  memcpy(
      pk.A, uu____5,
      (size_t)3U *
          sizeof(
              libcrux_ml_kem_polynomial_PolynomialRingElement__libcrux_ml_kem_vector_neon_vector_type_SIMD128Vector
                  [3U]));
  libcrux_ml_kem_polynomial_PolynomialRingElement__libcrux_ml_kem_vector_neon_vector_type_SIMD128Vector
      uu____7[3U];
  memcpy(
      uu____7, secret_as_ntt,
      (size_t)3U *
          sizeof(
              libcrux_ml_kem_polynomial_PolynomialRingElement__libcrux_ml_kem_vector_neon_vector_type_SIMD128Vector));
  libcrux_ml_kem_ind_cpa_unpacked_IndCpaPrivateKeyUnpacked__libcrux_ml_kem_vector_neon_vector_type_SIMD128Vector__3size_t
      sk;
  memcpy(
      sk.secret_as_ntt, uu____7,
      (size_t)3U *
          sizeof(
              libcrux_ml_kem_polynomial_PolynomialRingElement__libcrux_ml_kem_vector_neon_vector_type_SIMD128Vector));
  return (CLITERAL(
      __libcrux_ml_kem_ind_cpa_unpacked_IndCpaPrivateKeyUnpacked_libcrux_ml_kem_vector_neon_vector_type_SIMD128Vector___3size_t___libcrux_ml_kem_ind_cpa_unpacked_IndCpaPublicKeyUnpacked_libcrux_ml_kem_vector_neon_vector_type_SIMD128Vector___3size_t__){
      .fst = sk, .snd = pk});
}

static void
closure__libcrux_ml_kem_vector_neon_vector_type_SIMD128Vector_libcrux_ml_kem_hash_functions_neon_Simd128Hash_3size_t_1152size_t_2400size_t_1184size_t_1152size_t_2size_t_128size_t(
    libcrux_ml_kem_polynomial_PolynomialRingElement__libcrux_ml_kem_vector_neon_vector_type_SIMD128Vector
        ret[3U]) {
  libcrux_ml_kem_polynomial_PolynomialRingElement__libcrux_ml_kem_vector_neon_vector_type_SIMD128Vector
      ret0[3U];
  KRML_MAYBE_FOR3(
      i, (size_t)0U, (size_t)3U, (size_t)1U,
      ret0[i] = ZERO__libcrux_ml_kem_vector_neon_vector_type_SIMD128Vector(););
  memcpy(
      ret, ret0,
      (size_t)3U *
          sizeof(
              libcrux_ml_kem_polynomial_PolynomialRingElement__libcrux_ml_kem_vector_neon_vector_type_SIMD128Vector));
}

static KRML_MUSTINLINE void H___3size_t(Eurydice_slice input,
                                        uint8_t ret[32U]) {
  uint8_t ret0[32U];
  libcrux_ml_kem_hash_functions_neon_H(input, ret0);
  memcpy(ret, ret0, (size_t)32U * sizeof(uint8_t));
}

libcrux_ml_kem_ind_cca_unpacked_MlKemKeyPairUnpacked__libcrux_ml_kem_vector_neon_vector_type_SIMD128Vector__3size_t
libcrux_ml_kem_ind_cca_generate_keypair_unpacked__libcrux_ml_kem_vector_neon_vector_type_SIMD128Vector_libcrux_ml_kem_hash_functions_neon_Simd128Hash_3size_t_1152size_t_2400size_t_1184size_t_1152size_t_2size_t_128size_t(
    uint8_t randomness[64U]) {
  Eurydice_slice ind_cpa_keypair_randomness = Eurydice_array_to_subslice(
      (size_t)64U, randomness,
      (CLITERAL(core_ops_range_Range__size_t){
          .start = (size_t)0U,
          .end = LIBCRUX_ML_KEM_CONSTANTS_CPA_PKE_KEY_GENERATION_SEED_SIZE}),
      uint8_t, core_ops_range_Range__size_t, Eurydice_slice);
  Eurydice_slice implicit_rejection_value0 = Eurydice_array_to_subslice_from(
      (size_t)64U, randomness,
      LIBCRUX_ML_KEM_CONSTANTS_CPA_PKE_KEY_GENERATION_SEED_SIZE, uint8_t,
      size_t, Eurydice_slice);
  __libcrux_ml_kem_ind_cpa_unpacked_IndCpaPrivateKeyUnpacked_libcrux_ml_kem_vector_neon_vector_type_SIMD128Vector___3size_t___libcrux_ml_kem_ind_cpa_unpacked_IndCpaPublicKeyUnpacked_libcrux_ml_kem_vector_neon_vector_type_SIMD128Vector___3size_t__
      uu____0 =
          generate_keypair_unpacked__libcrux_ml_kem_vector_neon_vector_type_SIMD128Vector_libcrux_ml_kem_hash_functions_neon_Simd128Hash_3size_t_2size_t_128size_t(
              ind_cpa_keypair_randomness);
  libcrux_ml_kem_ind_cpa_unpacked_IndCpaPrivateKeyUnpacked__libcrux_ml_kem_vector_neon_vector_type_SIMD128Vector__3size_t
      ind_cpa_private_key = uu____0.fst;
  libcrux_ml_kem_ind_cpa_unpacked_IndCpaPublicKeyUnpacked__libcrux_ml_kem_vector_neon_vector_type_SIMD128Vector__3size_t
      ind_cpa_public_key = uu____0.snd;
  libcrux_ml_kem_polynomial_PolynomialRingElement__libcrux_ml_kem_vector_neon_vector_type_SIMD128Vector
      A[3U][3U];
  KRML_MAYBE_FOR3(
      i, (size_t)0U, (size_t)3U, (size_t)1U,
      closure__libcrux_ml_kem_vector_neon_vector_type_SIMD128Vector_libcrux_ml_kem_hash_functions_neon_Simd128Hash_3size_t_1152size_t_2400size_t_1184size_t_1152size_t_2size_t_128size_t(
          A[i]););
  KRML_MAYBE_FOR3(
      i0, (size_t)0U, (size_t)3U, (size_t)1U, size_t i1 = i0; KRML_MAYBE_FOR3(
          i, (size_t)0U, (size_t)3U, (size_t)1U, size_t j = i;
          libcrux_ml_kem_polynomial_PolynomialRingElement__libcrux_ml_kem_vector_neon_vector_type_SIMD128Vector
              uu____1 =
                  clone__libcrux_ml_kem_vector_neon_vector_type_SIMD128Vector(
                      &ind_cpa_public_key.A[j][i1]);
          A[i1][j] = uu____1;););
  libcrux_ml_kem_polynomial_PolynomialRingElement__libcrux_ml_kem_vector_neon_vector_type_SIMD128Vector
      uu____2[3U][3U];
  memcpy(
      uu____2, A,
      (size_t)3U *
          sizeof(
              libcrux_ml_kem_polynomial_PolynomialRingElement__libcrux_ml_kem_vector_neon_vector_type_SIMD128Vector
                  [3U]));
  memcpy(
      ind_cpa_public_key.A, uu____2,
      (size_t)3U *
          sizeof(
              libcrux_ml_kem_polynomial_PolynomialRingElement__libcrux_ml_kem_vector_neon_vector_type_SIMD128Vector
                  [3U]));
  uint8_t pk_serialized[1184U];
  serialize_public_key__libcrux_ml_kem_vector_neon_vector_type_SIMD128Vector_3size_t_1152size_t_1184size_t(
      ind_cpa_public_key.t_as_ntt,
      Eurydice_array_to_slice((size_t)32U, ind_cpa_public_key.seed_for_A,
                              uint8_t, Eurydice_slice),
      pk_serialized);
  uint8_t public_key_hash[32U];
  H___3size_t(Eurydice_array_to_slice((size_t)1184U, pk_serialized, uint8_t,
                                      Eurydice_slice),
              public_key_hash);
  uint8_t implicit_rejection_value[32U];
  core_result_Result__uint8_t_32size_t__core_array_TryFromSliceError dst;
  Eurydice_slice_to_array2(&dst, implicit_rejection_value0, Eurydice_slice,
                           uint8_t[32U], void *);
  core_result__core__result__Result_T__E___unwrap__uint8_t_32size_t__core_array_TryFromSliceError(
      dst, implicit_rejection_value);
  libcrux_ml_kem_ind_cpa_unpacked_IndCpaPrivateKeyUnpacked__libcrux_ml_kem_vector_neon_vector_type_SIMD128Vector__3size_t
      uu____3 = ind_cpa_private_key;
  uint8_t uu____4[32U];
  memcpy(uu____4, implicit_rejection_value, (size_t)32U * sizeof(uint8_t));
  libcrux_ml_kem_ind_cca_unpacked_MlKemPrivateKeyUnpacked__libcrux_ml_kem_vector_neon_vector_type_SIMD128Vector__3size_t
      uu____5;
  uu____5.ind_cpa_private_key = uu____3;
  memcpy(uu____5.implicit_rejection_value, uu____4,
         (size_t)32U * sizeof(uint8_t));
  libcrux_ml_kem_ind_cpa_unpacked_IndCpaPublicKeyUnpacked__libcrux_ml_kem_vector_neon_vector_type_SIMD128Vector__3size_t
      uu____6 = ind_cpa_public_key;
  uint8_t uu____7[32U];
  memcpy(uu____7, public_key_hash, (size_t)32U * sizeof(uint8_t));
  libcrux_ml_kem_ind_cca_unpacked_MlKemKeyPairUnpacked__libcrux_ml_kem_vector_neon_vector_type_SIMD128Vector__3size_t
      lit;
  lit.private_key = uu____5;
  lit.public_key.ind_cpa_public_key = uu____6;
  memcpy(lit.public_key.public_key_hash, uu____7,
         (size_t)32U * sizeof(uint8_t));
  return lit;
}

static libcrux_ml_kem_utils_extraction_helper_Keypair768
generate_keypair__libcrux_ml_kem_vector_neon_vector_type_SIMD128Vector_libcrux_ml_kem_hash_functions_neon_Simd128Hash_3size_t_1152size_t_1184size_t_1152size_t_2size_t_128size_t(
    Eurydice_slice key_generation_seed) {
  __libcrux_ml_kem_ind_cpa_unpacked_IndCpaPrivateKeyUnpacked_libcrux_ml_kem_vector_neon_vector_type_SIMD128Vector___3size_t___libcrux_ml_kem_ind_cpa_unpacked_IndCpaPublicKeyUnpacked_libcrux_ml_kem_vector_neon_vector_type_SIMD128Vector___3size_t__
      uu____0 =
          generate_keypair_unpacked__libcrux_ml_kem_vector_neon_vector_type_SIMD128Vector_libcrux_ml_kem_hash_functions_neon_Simd128Hash_3size_t_2size_t_128size_t(
              key_generation_seed);
  libcrux_ml_kem_ind_cpa_unpacked_IndCpaPrivateKeyUnpacked__libcrux_ml_kem_vector_neon_vector_type_SIMD128Vector__3size_t
      sk = uu____0.fst;
  libcrux_ml_kem_ind_cpa_unpacked_IndCpaPublicKeyUnpacked__libcrux_ml_kem_vector_neon_vector_type_SIMD128Vector__3size_t
      pk = uu____0.snd;
  uint8_t public_key_serialized[1184U];
  serialize_public_key__libcrux_ml_kem_vector_neon_vector_type_SIMD128Vector_3size_t_1152size_t_1184size_t(
      pk.t_as_ntt,
      Eurydice_array_to_slice((size_t)32U, pk.seed_for_A, uint8_t,
                              Eurydice_slice),
      public_key_serialized);
  uint8_t secret_key_serialized[1152U];
  serialize_secret_key__libcrux_ml_kem_vector_neon_vector_type_SIMD128Vector_3size_t_1152size_t(
      sk.secret_as_ntt, secret_key_serialized);
  uint8_t uu____1[1152U];
  memcpy(uu____1, secret_key_serialized, (size_t)1152U * sizeof(uint8_t));
  uint8_t uu____2[1184U];
  memcpy(uu____2, public_key_serialized, (size_t)1184U * sizeof(uint8_t));
  libcrux_ml_kem_utils_extraction_helper_Keypair768 lit;
  memcpy(lit.fst, uu____1, (size_t)1152U * sizeof(uint8_t));
  memcpy(lit.snd, uu____2, (size_t)1184U * sizeof(uint8_t));
  return lit;
}

static KRML_MUSTINLINE void
serialize_kem_secret_key__libcrux_ml_kem_hash_functions_neon_Simd128Hash_3size_t_2400size_t(
    Eurydice_slice private_key, Eurydice_slice public_key,
    Eurydice_slice implicit_rejection_value, uint8_t ret[2400U]) {
  uint8_t out[2400U] = {0U};
  size_t pointer = (size_t)0U;
  uint8_t *uu____0 = out;
  size_t uu____1 = pointer;
  size_t uu____2 = pointer;
  core_slice___Slice_T___copy_from_slice(
      Eurydice_array_to_subslice(
          (size_t)2400U, uu____0,
          (CLITERAL(core_ops_range_Range__size_t){
              .start = uu____1,
              .end = uu____2 +
                     core_slice___Slice_T___len(private_key, uint8_t, size_t)}),
          uint8_t, core_ops_range_Range__size_t, Eurydice_slice),
      private_key, uint8_t, void *);
  pointer = pointer + core_slice___Slice_T___len(private_key, uint8_t, size_t);
  uint8_t *uu____3 = out;
  size_t uu____4 = pointer;
  size_t uu____5 = pointer;
  core_slice___Slice_T___copy_from_slice(
      Eurydice_array_to_subslice(
          (size_t)2400U, uu____3,
          (CLITERAL(core_ops_range_Range__size_t){
              .start = uu____4,
              .end = uu____5 +
                     core_slice___Slice_T___len(public_key, uint8_t, size_t)}),
          uint8_t, core_ops_range_Range__size_t, Eurydice_slice),
      public_key, uint8_t, void *);
  pointer = pointer + core_slice___Slice_T___len(public_key, uint8_t, size_t);
  Eurydice_slice uu____6 = Eurydice_array_to_subslice(
      (size_t)2400U, out,
      (CLITERAL(core_ops_range_Range__size_t){
          .start = pointer,
          .end = pointer + LIBCRUX_ML_KEM_CONSTANTS_H_DIGEST_SIZE}),
      uint8_t, core_ops_range_Range__size_t, Eurydice_slice);
  uint8_t ret0[32U];
  H___3size_t(public_key, ret0);
  core_slice___Slice_T___copy_from_slice(
      uu____6,
      Eurydice_array_to_slice((size_t)32U, ret0, uint8_t, Eurydice_slice),
      uint8_t, void *);
  pointer = pointer + LIBCRUX_ML_KEM_CONSTANTS_H_DIGEST_SIZE;
  uint8_t *uu____7 = out;
  size_t uu____8 = pointer;
  size_t uu____9 = pointer;
  core_slice___Slice_T___copy_from_slice(
      Eurydice_array_to_subslice(
          (size_t)2400U, uu____7,
          (CLITERAL(core_ops_range_Range__size_t){
              .start = uu____8,
              .end = uu____9 + core_slice___Slice_T___len(
                                   implicit_rejection_value, uint8_t, size_t)}),
          uint8_t, core_ops_range_Range__size_t, Eurydice_slice),
      implicit_rejection_value, uint8_t, void *);
  memcpy(ret, out, (size_t)2400U * sizeof(uint8_t));
}

libcrux_ml_kem_mlkem768_MlKem768KeyPair
libcrux_ml_kem_ind_cca_generate_keypair__libcrux_ml_kem_vector_neon_vector_type_SIMD128Vector_libcrux_ml_kem_hash_functions_neon_Simd128Hash_3size_t_1152size_t_2400size_t_1184size_t_1152size_t_2size_t_128size_t(
    uint8_t randomness[64U]) {
  Eurydice_slice ind_cpa_keypair_randomness = Eurydice_array_to_subslice(
      (size_t)64U, randomness,
      (CLITERAL(core_ops_range_Range__size_t){
          .start = (size_t)0U,
          .end = LIBCRUX_ML_KEM_CONSTANTS_CPA_PKE_KEY_GENERATION_SEED_SIZE}),
      uint8_t, core_ops_range_Range__size_t, Eurydice_slice);
  Eurydice_slice implicit_rejection_value = Eurydice_array_to_subslice_from(
      (size_t)64U, randomness,
      LIBCRUX_ML_KEM_CONSTANTS_CPA_PKE_KEY_GENERATION_SEED_SIZE, uint8_t,
      size_t, Eurydice_slice);
  libcrux_ml_kem_utils_extraction_helper_Keypair768 uu____0 =
      generate_keypair__libcrux_ml_kem_vector_neon_vector_type_SIMD128Vector_libcrux_ml_kem_hash_functions_neon_Simd128Hash_3size_t_1152size_t_1184size_t_1152size_t_2size_t_128size_t(
          ind_cpa_keypair_randomness);
  uint8_t ind_cpa_private_key[1152U];
  memcpy(ind_cpa_private_key, uu____0.fst, (size_t)1152U * sizeof(uint8_t));
  uint8_t public_key[1184U];
  memcpy(public_key, uu____0.snd, (size_t)1184U * sizeof(uint8_t));
  uint8_t secret_key_serialized[2400U];
  serialize_kem_secret_key__libcrux_ml_kem_hash_functions_neon_Simd128Hash_3size_t_2400size_t(
      Eurydice_array_to_slice((size_t)1152U, ind_cpa_private_key, uint8_t,
                              Eurydice_slice),
      Eurydice_array_to_slice((size_t)1184U, public_key, uint8_t,
                              Eurydice_slice),
      implicit_rejection_value, secret_key_serialized);
  uint8_t uu____1[2400U];
  memcpy(uu____1, secret_key_serialized, (size_t)2400U * sizeof(uint8_t));
  libcrux_ml_kem_types_MlKemPrivateKey____2400size_t private_key =
      libcrux_ml_kem_types___core__convert__From__Array_u8__SIZE___for_libcrux_ml_kem__types__MlKemPrivateKey_SIZE___8__from___2400size_t(
          uu____1);
  libcrux_ml_kem_types_MlKemPrivateKey____2400size_t uu____2 = private_key;
  uint8_t uu____3[1184U];
  memcpy(uu____3, public_key, (size_t)1184U * sizeof(uint8_t));
  return libcrux_ml_kem_types__libcrux_ml_kem__types__MlKemKeyPair_PRIVATE_KEY_SIZE__PUBLIC_KEY_SIZE___from___2400size_t_1184size_t(
      uu____2,
      libcrux_ml_kem_types___core__convert__From__Array_u8__SIZE___for_libcrux_ml_kem__types__MlKemPublicKey_SIZE___14__from___1184size_t(
          uu____3));
}

static KRML_MUSTINLINE
    __libcrux_ml_kem_polynomial_PolynomialRingElement__libcrux_ml_kem_vector_neon_vector_type_SIMD128Vector_3size_t__uint8_t
    sample_ring_element_cbd__libcrux_ml_kem_vector_neon_vector_type_SIMD128Vector_libcrux_ml_kem_hash_functions_neon_Simd128Hash_3size_t_128size_t_2size_t(
        uint8_t prf_input[33U], uint8_t domain_separator) {
  libcrux_ml_kem_polynomial_PolynomialRingElement__libcrux_ml_kem_vector_neon_vector_type_SIMD128Vector
      error_1[3U];
  KRML_MAYBE_FOR3(
      i, (size_t)0U, (size_t)3U, (size_t)1U,
      error_1[i] =
          ZERO__libcrux_ml_kem_vector_neon_vector_type_SIMD128Vector(););
  uint8_t uu____0[33U];
  memcpy(uu____0, prf_input, (size_t)33U * sizeof(uint8_t));
  uint8_t prf_inputs[3U][33U];
  KRML_MAYBE_FOR3(
      i, (size_t)0U, (size_t)3U, (size_t)1U,
      memcpy(prf_inputs[i], uu____0, (size_t)33U * sizeof(uint8_t)););
  KRML_MAYBE_FOR3(i, (size_t)0U, (size_t)3U, (size_t)1U, size_t i0 = i;
                  prf_inputs[i0][32U] = domain_separator;
                  domain_separator = (uint32_t)domain_separator + 1U;);
  uint8_t prf_outputs[3U][128U];
  PRFxN___3size_t_128size_t0(prf_inputs, prf_outputs);
  KRML_MAYBE_FOR3(
      i, (size_t)0U, (size_t)3U, (size_t)1U, size_t i0 = i;
      libcrux_ml_kem_polynomial_PolynomialRingElement__libcrux_ml_kem_vector_neon_vector_type_SIMD128Vector
          uu____1 =
              sample_from_binomial_distribution__libcrux_ml_kem_vector_neon_vector_type_SIMD128Vector_2size_t(
                  Eurydice_array_to_slice((size_t)128U, prf_outputs[i0],
                                          uint8_t, Eurydice_slice));
      error_1[i0] = uu____1;);
  libcrux_ml_kem_polynomial_PolynomialRingElement__libcrux_ml_kem_vector_neon_vector_type_SIMD128Vector
      uu____2[3U];
  memcpy(
      uu____2, error_1,
      (size_t)3U *
          sizeof(
              libcrux_ml_kem_polynomial_PolynomialRingElement__libcrux_ml_kem_vector_neon_vector_type_SIMD128Vector));
  __libcrux_ml_kem_polynomial_PolynomialRingElement__libcrux_ml_kem_vector_neon_vector_type_SIMD128Vector_3size_t__uint8_t
      lit;
  memcpy(
      lit.fst, uu____2,
      (size_t)3U *
          sizeof(
              libcrux_ml_kem_polynomial_PolynomialRingElement__libcrux_ml_kem_vector_neon_vector_type_SIMD128Vector));
  lit.snd = domain_separator;
  return lit;
}

static KRML_MUSTINLINE void PRF___3size_t_128size_t(Eurydice_slice input,
                                                    uint8_t ret[128U]) {
  uint8_t ret0[128U];
  PRF___128size_t(input, ret0);
  memcpy(ret, ret0, (size_t)128U * sizeof(uint8_t));
}

static KRML_MUSTINLINE void
invert_ntt_montgomery__libcrux_ml_kem_vector_neon_vector_type_SIMD128Vector_3size_t(
    libcrux_ml_kem_polynomial_PolynomialRingElement__libcrux_ml_kem_vector_neon_vector_type_SIMD128Vector
        *re) {
  size_t zeta_i =
      LIBCRUX_ML_KEM_CONSTANTS_COEFFICIENTS_IN_RING_ELEMENT / (size_t)2U;
  invert_ntt_at_layer_1__libcrux_ml_kem_vector_neon_vector_type_SIMD128Vector(
      &zeta_i, re);
  invert_ntt_at_layer_2__libcrux_ml_kem_vector_neon_vector_type_SIMD128Vector(
      &zeta_i, re);
  invert_ntt_at_layer_3__libcrux_ml_kem_vector_neon_vector_type_SIMD128Vector(
      &zeta_i, re);
  invert_ntt_at_layer_4_plus__libcrux_ml_kem_vector_neon_vector_type_SIMD128Vector(
      &zeta_i, re, (size_t)4U);
  invert_ntt_at_layer_4_plus__libcrux_ml_kem_vector_neon_vector_type_SIMD128Vector(
      &zeta_i, re, (size_t)5U);
  invert_ntt_at_layer_4_plus__libcrux_ml_kem_vector_neon_vector_type_SIMD128Vector(
      &zeta_i, re, (size_t)6U);
  invert_ntt_at_layer_4_plus__libcrux_ml_kem_vector_neon_vector_type_SIMD128Vector(
      &zeta_i, re, (size_t)7U);
  poly_barrett_reduce__libcrux_ml_kem_vector_neon_vector_type_SIMD128Vector(re);
}

static KRML_MUSTINLINE void
compute_vector_u__libcrux_ml_kem_vector_neon_vector_type_SIMD128Vector_3size_t(
    libcrux_ml_kem_polynomial_PolynomialRingElement__libcrux_ml_kem_vector_neon_vector_type_SIMD128Vector (
        *a_as_ntt)[3U],
    libcrux_ml_kem_polynomial_PolynomialRingElement__libcrux_ml_kem_vector_neon_vector_type_SIMD128Vector
        *r_as_ntt,
    libcrux_ml_kem_polynomial_PolynomialRingElement__libcrux_ml_kem_vector_neon_vector_type_SIMD128Vector
        *error_1,
    libcrux_ml_kem_polynomial_PolynomialRingElement__libcrux_ml_kem_vector_neon_vector_type_SIMD128Vector
        ret[3U]) {
  libcrux_ml_kem_polynomial_PolynomialRingElement__libcrux_ml_kem_vector_neon_vector_type_SIMD128Vector
      result[3U];
  KRML_MAYBE_FOR3(
      i, (size_t)0U, (size_t)3U, (size_t)1U,
      result[i] =
          ZERO__libcrux_ml_kem_vector_neon_vector_type_SIMD128Vector(););
  for (
      size_t i0 = (size_t)0U;
      i0 <
      core_slice___Slice_T___len(
          Eurydice_array_to_slice(
              (size_t)3U, a_as_ntt,
              libcrux_ml_kem_polynomial_PolynomialRingElement__libcrux_ml_kem_vector_neon_vector_type_SIMD128Vector
                  [3U],
              Eurydice_slice),
          libcrux_ml_kem_polynomial_PolynomialRingElement__libcrux_ml_kem_vector_neon_vector_type_SIMD128Vector
              [3U],
          size_t);
      i0++) {
    size_t i1 = i0;
    libcrux_ml_kem_polynomial_PolynomialRingElement__libcrux_ml_kem_vector_neon_vector_type_SIMD128Vector
        *row = a_as_ntt[i1];
    for (
        size_t i = (size_t)0U;
        i <
        core_slice___Slice_T___len(
            Eurydice_array_to_slice(
                (size_t)3U, row,
                libcrux_ml_kem_polynomial_PolynomialRingElement__libcrux_ml_kem_vector_neon_vector_type_SIMD128Vector,
                Eurydice_slice),
            libcrux_ml_kem_polynomial_PolynomialRingElement__libcrux_ml_kem_vector_neon_vector_type_SIMD128Vector,
            size_t);
        i++) {
      size_t j = i;
      libcrux_ml_kem_polynomial_PolynomialRingElement__libcrux_ml_kem_vector_neon_vector_type_SIMD128Vector
          *a_element = &row[j];
      libcrux_ml_kem_polynomial_PolynomialRingElement__libcrux_ml_kem_vector_neon_vector_type_SIMD128Vector
          product =
              ntt_multiply__libcrux_ml_kem_vector_neon_vector_type_SIMD128Vector(
                  a_element, &r_as_ntt[j]);
      add_to_ring_element__libcrux_ml_kem_vector_neon_vector_type_SIMD128Vector_3size_t(
          &result[i1], &product);
    }
    invert_ntt_montgomery__libcrux_ml_kem_vector_neon_vector_type_SIMD128Vector_3size_t(
        &result[i1]);
    add_error_reduce__libcrux_ml_kem_vector_neon_vector_type_SIMD128Vector(
        &result[i1], &error_1[i1]);
  }
  memcpy(
      ret, result,
      (size_t)3U *
          sizeof(
              libcrux_ml_kem_polynomial_PolynomialRingElement__libcrux_ml_kem_vector_neon_vector_type_SIMD128Vector));
}

static KRML_MUSTINLINE libcrux_ml_kem_polynomial_PolynomialRingElement__libcrux_ml_kem_vector_neon_vector_type_SIMD128Vector
compute_ring_element_v__libcrux_ml_kem_vector_neon_vector_type_SIMD128Vector_3size_t(
    libcrux_ml_kem_polynomial_PolynomialRingElement__libcrux_ml_kem_vector_neon_vector_type_SIMD128Vector
        *t_as_ntt,
    libcrux_ml_kem_polynomial_PolynomialRingElement__libcrux_ml_kem_vector_neon_vector_type_SIMD128Vector
        *r_as_ntt,
    libcrux_ml_kem_polynomial_PolynomialRingElement__libcrux_ml_kem_vector_neon_vector_type_SIMD128Vector
        *error_2,
    libcrux_ml_kem_polynomial_PolynomialRingElement__libcrux_ml_kem_vector_neon_vector_type_SIMD128Vector
        *message) {
  libcrux_ml_kem_polynomial_PolynomialRingElement__libcrux_ml_kem_vector_neon_vector_type_SIMD128Vector
      result = ZERO__libcrux_ml_kem_vector_neon_vector_type_SIMD128Vector();
  KRML_MAYBE_FOR3(
      i, (size_t)0U, (size_t)3U, (size_t)1U, size_t i0 = i;
      libcrux_ml_kem_polynomial_PolynomialRingElement__libcrux_ml_kem_vector_neon_vector_type_SIMD128Vector
          product =
              ntt_multiply__libcrux_ml_kem_vector_neon_vector_type_SIMD128Vector(
                  &t_as_ntt[i0], &r_as_ntt[i0]);
      add_to_ring_element__libcrux_ml_kem_vector_neon_vector_type_SIMD128Vector_3size_t(
          &result, &product););
  invert_ntt_montgomery__libcrux_ml_kem_vector_neon_vector_type_SIMD128Vector_3size_t(
      &result);
  result =
      add_message_error_reduce__libcrux_ml_kem_vector_neon_vector_type_SIMD128Vector(
          error_2, message, result);
  return result;
}

static void
compress_then_serialize_u__libcrux_ml_kem_vector_neon_vector_type_SIMD128Vector_3size_t_960size_t_10size_t_320size_t(
    libcrux_ml_kem_polynomial_PolynomialRingElement__libcrux_ml_kem_vector_neon_vector_type_SIMD128Vector
        input[3U],
    Eurydice_slice out) {
  for (
      size_t i = (size_t)0U;
      i <
      core_slice___Slice_T___len(
          Eurydice_array_to_slice(
              (size_t)3U, input,
              libcrux_ml_kem_polynomial_PolynomialRingElement__libcrux_ml_kem_vector_neon_vector_type_SIMD128Vector,
              Eurydice_slice),
          libcrux_ml_kem_polynomial_PolynomialRingElement__libcrux_ml_kem_vector_neon_vector_type_SIMD128Vector,
          size_t);
      i++) {
    size_t i0 = i;
    libcrux_ml_kem_polynomial_PolynomialRingElement__libcrux_ml_kem_vector_neon_vector_type_SIMD128Vector
        re = input[i0];
    Eurydice_slice uu____0 = Eurydice_slice_subslice(
        out,
        (CLITERAL(core_ops_range_Range__size_t){
            .start = i0 * ((size_t)960U / (size_t)3U),
            .end = (i0 + (size_t)1U) * ((size_t)960U / (size_t)3U)}),
        uint8_t, core_ops_range_Range__size_t, Eurydice_slice);
    uint8_t ret[320U];
    compress_then_serialize_ring_element_u__libcrux_ml_kem_vector_neon_vector_type_SIMD128Vector_10size_t_320size_t(
        &re, ret);
    core_slice___Slice_T___copy_from_slice(
        uu____0,
        Eurydice_array_to_slice((size_t)320U, ret, uint8_t, Eurydice_slice),
        uint8_t, void *);
  }
}

static void
encrypt_unpacked__libcrux_ml_kem_vector_neon_vector_type_SIMD128Vector_libcrux_ml_kem_hash_functions_neon_Simd128Hash_3size_t_1088size_t_1152size_t_960size_t_128size_t_10size_t_4size_t_320size_t_2size_t_128size_t_2size_t_128size_t(
    libcrux_ml_kem_ind_cpa_unpacked_IndCpaPublicKeyUnpacked__libcrux_ml_kem_vector_neon_vector_type_SIMD128Vector__3size_t
        *public_key,
    uint8_t message[32U], Eurydice_slice randomness, uint8_t ret[1088U]) {
  uint8_t prf_input[33U];
  libcrux_ml_kem_utils_into_padded_array___33size_t(randomness, prf_input);
  uint8_t uu____0[33U];
  memcpy(uu____0, prf_input, (size_t)33U * sizeof(uint8_t));
  __libcrux_ml_kem_polynomial_PolynomialRingElement__libcrux_ml_kem_vector_neon_vector_type_SIMD128Vector_3size_t__uint8_t
      uu____1 =
          sample_vector_cbd_then_ntt__libcrux_ml_kem_vector_neon_vector_type_SIMD128Vector_libcrux_ml_kem_hash_functions_neon_Simd128Hash_3size_t_2size_t_128size_t(
              uu____0, 0U);
  libcrux_ml_kem_polynomial_PolynomialRingElement__libcrux_ml_kem_vector_neon_vector_type_SIMD128Vector
      r_as_ntt[3U];
  memcpy(
      r_as_ntt, uu____1.fst,
      (size_t)3U *
          sizeof(
              libcrux_ml_kem_polynomial_PolynomialRingElement__libcrux_ml_kem_vector_neon_vector_type_SIMD128Vector));
  uint8_t domain_separator0 = uu____1.snd;
  uint8_t uu____2[33U];
  memcpy(uu____2, prf_input, (size_t)33U * sizeof(uint8_t));
  __libcrux_ml_kem_polynomial_PolynomialRingElement__libcrux_ml_kem_vector_neon_vector_type_SIMD128Vector_3size_t__uint8_t
      uu____3 =
          sample_ring_element_cbd__libcrux_ml_kem_vector_neon_vector_type_SIMD128Vector_libcrux_ml_kem_hash_functions_neon_Simd128Hash_3size_t_128size_t_2size_t(
              uu____2, domain_separator0);
  libcrux_ml_kem_polynomial_PolynomialRingElement__libcrux_ml_kem_vector_neon_vector_type_SIMD128Vector
      error_1[3U];
  memcpy(
      error_1, uu____3.fst,
      (size_t)3U *
          sizeof(
              libcrux_ml_kem_polynomial_PolynomialRingElement__libcrux_ml_kem_vector_neon_vector_type_SIMD128Vector));
  uint8_t domain_separator = uu____3.snd;
  prf_input[32U] = domain_separator;
  uint8_t prf_output[128U];
  PRF___3size_t_128size_t(
      Eurydice_array_to_slice((size_t)33U, prf_input, uint8_t, Eurydice_slice),
      prf_output);
  libcrux_ml_kem_polynomial_PolynomialRingElement__libcrux_ml_kem_vector_neon_vector_type_SIMD128Vector
      error_2 =
          sample_from_binomial_distribution__libcrux_ml_kem_vector_neon_vector_type_SIMD128Vector_2size_t(
              Eurydice_array_to_slice((size_t)128U, prf_output, uint8_t,
                                      Eurydice_slice));
  libcrux_ml_kem_polynomial_PolynomialRingElement__libcrux_ml_kem_vector_neon_vector_type_SIMD128Vector
      u[3U];
  compute_vector_u__libcrux_ml_kem_vector_neon_vector_type_SIMD128Vector_3size_t(
      public_key->A, r_as_ntt, error_1, u);
  uint8_t uu____4[32U];
  memcpy(uu____4, message, (size_t)32U * sizeof(uint8_t));
  libcrux_ml_kem_polynomial_PolynomialRingElement__libcrux_ml_kem_vector_neon_vector_type_SIMD128Vector
      message_as_ring_element =
          deserialize_then_decompress_message__libcrux_ml_kem_vector_neon_vector_type_SIMD128Vector(
              uu____4);
  libcrux_ml_kem_polynomial_PolynomialRingElement__libcrux_ml_kem_vector_neon_vector_type_SIMD128Vector
      v = compute_ring_element_v__libcrux_ml_kem_vector_neon_vector_type_SIMD128Vector_3size_t(
          public_key->t_as_ntt, r_as_ntt, &error_2, &message_as_ring_element);
  uint8_t ciphertext[1088U] = {0U};
  libcrux_ml_kem_polynomial_PolynomialRingElement__libcrux_ml_kem_vector_neon_vector_type_SIMD128Vector
      uu____5[3U];
  memcpy(
      uu____5, u,
      (size_t)3U *
          sizeof(
              libcrux_ml_kem_polynomial_PolynomialRingElement__libcrux_ml_kem_vector_neon_vector_type_SIMD128Vector));
  compress_then_serialize_u__libcrux_ml_kem_vector_neon_vector_type_SIMD128Vector_3size_t_960size_t_10size_t_320size_t(
      uu____5, Eurydice_array_to_subslice(
                   (size_t)1088U, ciphertext,
                   (CLITERAL(core_ops_range_Range__size_t){
                       .start = (size_t)0U, .end = (size_t)960U}),
                   uint8_t, core_ops_range_Range__size_t, Eurydice_slice));
  libcrux_ml_kem_polynomial_PolynomialRingElement__libcrux_ml_kem_vector_neon_vector_type_SIMD128Vector
      uu____6 = v;
  compress_then_serialize_ring_element_v__libcrux_ml_kem_vector_neon_vector_type_SIMD128Vector_4size_t_128size_t(
      uu____6,
      Eurydice_array_to_subslice_from((size_t)1088U, ciphertext, (size_t)960U,
                                      uint8_t, size_t, Eurydice_slice));
  memcpy(ret, ciphertext, (size_t)1088U * sizeof(uint8_t));
}

K___libcrux_ml_kem_types_MlKemCiphertext___1088size_t___uint8_t_32size_t_
libcrux_ml_kem_ind_cca_encapsulate_unpacked__libcrux_ml_kem_vector_neon_vector_type_SIMD128Vector_libcrux_ml_kem_hash_functions_neon_Simd128Hash_3size_t_1088size_t_1184size_t_1152size_t_960size_t_128size_t_10size_t_4size_t_320size_t_2size_t_128size_t_2size_t_128size_t(
    libcrux_ml_kem_ind_cca_unpacked_MlKemPublicKeyUnpacked__libcrux_ml_kem_vector_neon_vector_type_SIMD128Vector__3size_t
        *public_key,
    uint8_t randomness[32U]) {
  uint8_t to_hash[64U];
  libcrux_ml_kem_utils_into_padded_array___64size_t(
      Eurydice_array_to_slice((size_t)32U, randomness, uint8_t, Eurydice_slice),
      to_hash);
  Eurydice_slice uu____0 = Eurydice_array_to_subslice_from(
      (size_t)64U, to_hash, LIBCRUX_ML_KEM_CONSTANTS_H_DIGEST_SIZE, uint8_t,
      size_t, Eurydice_slice);
  core_slice___Slice_T___copy_from_slice(
      uu____0,
      Eurydice_array_to_slice((size_t)32U, public_key->public_key_hash, uint8_t,
                              Eurydice_slice),
      uint8_t, void *);
  uint8_t hashed[64U];
  G___3size_t(
      Eurydice_array_to_slice((size_t)64U, to_hash, uint8_t, Eurydice_slice),
      hashed);
  K___Eurydice_slice_uint8_t_Eurydice_slice_uint8_t uu____1 =
      core_slice___Slice_T___split_at(
          Eurydice_array_to_slice((size_t)64U, hashed, uint8_t, Eurydice_slice),
          LIBCRUX_ML_KEM_CONSTANTS_SHARED_SECRET_SIZE, uint8_t,
          K___Eurydice_slice_uint8_t_Eurydice_slice_uint8_t);
  Eurydice_slice shared_secret = uu____1.fst;
  Eurydice_slice pseudorandomness = uu____1.snd;
  libcrux_ml_kem_ind_cpa_unpacked_IndCpaPublicKeyUnpacked__libcrux_ml_kem_vector_neon_vector_type_SIMD128Vector__3size_t
      *uu____2 = &public_key->ind_cpa_public_key;
  uint8_t uu____3[32U];
  memcpy(uu____3, randomness, (size_t)32U * sizeof(uint8_t));
  uint8_t ciphertext[1088U];
  encrypt_unpacked__libcrux_ml_kem_vector_neon_vector_type_SIMD128Vector_libcrux_ml_kem_hash_functions_neon_Simd128Hash_3size_t_1088size_t_1152size_t_960size_t_128size_t_10size_t_4size_t_320size_t_2size_t_128size_t_2size_t_128size_t(
      uu____2, uu____3, pseudorandomness, ciphertext);
  uint8_t shared_secret_array[32U] = {0U};
  core_slice___Slice_T___copy_from_slice(
      Eurydice_array_to_slice((size_t)32U, shared_secret_array, uint8_t,
                              Eurydice_slice),
      shared_secret, uint8_t, void *);
  uint8_t uu____4[1088U];
  memcpy(uu____4, ciphertext, (size_t)1088U * sizeof(uint8_t));
  libcrux_ml_kem_mlkem768_MlKem768Ciphertext uu____5 =
      libcrux_ml_kem_types___core__convert__From__Array_u8__SIZE___for_libcrux_ml_kem__types__MlKemCiphertext_SIZE___2__from___1088size_t(
          uu____4);
  uint8_t uu____6[32U];
  memcpy(uu____6, shared_secret_array, (size_t)32U * sizeof(uint8_t));
  K___libcrux_ml_kem_types_MlKemCiphertext___1088size_t___uint8_t_32size_t_ lit;
  lit.fst = uu____5;
  memcpy(lit.snd, uu____6, (size_t)32U * sizeof(uint8_t));
  return lit;
}

static KRML_MUSTINLINE void
entropy_preprocess__libcrux_ml_kem_hash_functions_neon_Simd128Hash_3size_t(
    Eurydice_slice randomness, uint8_t ret[32U]) {
  uint8_t out[32U] = {0U};
  core_slice___Slice_T___copy_from_slice(
      Eurydice_array_to_slice((size_t)32U, out, uint8_t, Eurydice_slice),
      randomness, uint8_t, void *);
  memcpy(ret, out, (size_t)32U * sizeof(uint8_t));
}

static KRML_MUSTINLINE void
deserialize_ring_elements_reduced__libcrux_ml_kem_vector_neon_vector_type_SIMD128Vector_1152size_t_3size_t(
    Eurydice_slice public_key,
    libcrux_ml_kem_polynomial_PolynomialRingElement__libcrux_ml_kem_vector_neon_vector_type_SIMD128Vector
        ret[3U]) {
  libcrux_ml_kem_polynomial_PolynomialRingElement__libcrux_ml_kem_vector_neon_vector_type_SIMD128Vector
      deserialized_pk[3U];
  KRML_MAYBE_FOR3(
      i, (size_t)0U, (size_t)3U, (size_t)1U,
      deserialized_pk[i] =
          ZERO__libcrux_ml_kem_vector_neon_vector_type_SIMD128Vector(););
  for (size_t i = (size_t)0U;
       i < core_slice___Slice_T___len(public_key, uint8_t, size_t) /
               LIBCRUX_ML_KEM_CONSTANTS_BYTES_PER_RING_ELEMENT;
       i++) {
    size_t i0 = i;
    Eurydice_slice ring_element = Eurydice_slice_subslice(
        public_key,
        (CLITERAL(core_ops_range_Range__size_t){
            .start = i0 * LIBCRUX_ML_KEM_CONSTANTS_BYTES_PER_RING_ELEMENT,
            .end = i0 * LIBCRUX_ML_KEM_CONSTANTS_BYTES_PER_RING_ELEMENT +
                   LIBCRUX_ML_KEM_CONSTANTS_BYTES_PER_RING_ELEMENT}),
        uint8_t, core_ops_range_Range__size_t, Eurydice_slice);
    libcrux_ml_kem_polynomial_PolynomialRingElement__libcrux_ml_kem_vector_neon_vector_type_SIMD128Vector
        uu____0 =
            deserialize_to_reduced_ring_element__libcrux_ml_kem_vector_neon_vector_type_SIMD128Vector(
                ring_element);
    deserialized_pk[i0] = uu____0;
  }
  memcpy(
      ret, deserialized_pk,
      (size_t)3U *
          sizeof(
              libcrux_ml_kem_polynomial_PolynomialRingElement__libcrux_ml_kem_vector_neon_vector_type_SIMD128Vector));
}

static void
encrypt__libcrux_ml_kem_vector_neon_vector_type_SIMD128Vector_libcrux_ml_kem_hash_functions_neon_Simd128Hash_3size_t_1088size_t_1152size_t_960size_t_128size_t_10size_t_4size_t_320size_t_2size_t_128size_t_2size_t_128size_t(
    Eurydice_slice public_key, uint8_t message[32U], Eurydice_slice randomness,
    uint8_t ret[1088U]) {
  libcrux_ml_kem_polynomial_PolynomialRingElement__libcrux_ml_kem_vector_neon_vector_type_SIMD128Vector
      t_as_ntt[3U];
  deserialize_ring_elements_reduced__libcrux_ml_kem_vector_neon_vector_type_SIMD128Vector_1152size_t_3size_t(
      Eurydice_slice_subslice_to(public_key, (size_t)1152U, uint8_t, size_t,
                                 Eurydice_slice),
      t_as_ntt);
  Eurydice_slice seed = Eurydice_slice_subslice_from(
      public_key, (size_t)1152U, uint8_t, size_t, Eurydice_slice);
  libcrux_ml_kem_polynomial_PolynomialRingElement__libcrux_ml_kem_vector_neon_vector_type_SIMD128Vector
      A[3U][3U];
  uint8_t ret0[34U];
  libcrux_ml_kem_utils_into_padded_array___34size_t(seed, ret0);
  sample_matrix_A__libcrux_ml_kem_vector_neon_vector_type_SIMD128Vector_libcrux_ml_kem_hash_functions_neon_Simd128Hash_3size_t(
      ret0, false, A);
  uint8_t seed_for_A[32U];
  core_result_Result__uint8_t_32size_t__core_array_TryFromSliceError dst;
  Eurydice_slice_to_array2(&dst, seed, Eurydice_slice, uint8_t[32U], void *);
  core_result__core__result__Result_T__E___unwrap__uint8_t_32size_t__core_array_TryFromSliceError(
      dst, seed_for_A);
  libcrux_ml_kem_polynomial_PolynomialRingElement__libcrux_ml_kem_vector_neon_vector_type_SIMD128Vector
      uu____0[3U];
  memcpy(
      uu____0, t_as_ntt,
      (size_t)3U *
          sizeof(
              libcrux_ml_kem_polynomial_PolynomialRingElement__libcrux_ml_kem_vector_neon_vector_type_SIMD128Vector));
  libcrux_ml_kem_polynomial_PolynomialRingElement__libcrux_ml_kem_vector_neon_vector_type_SIMD128Vector
      uu____1[3U][3U];
  memcpy(
      uu____1, A,
      (size_t)3U *
          sizeof(
              libcrux_ml_kem_polynomial_PolynomialRingElement__libcrux_ml_kem_vector_neon_vector_type_SIMD128Vector
                  [3U]));
  uint8_t uu____2[32U];
  memcpy(uu____2, seed_for_A, (size_t)32U * sizeof(uint8_t));
  libcrux_ml_kem_ind_cpa_unpacked_IndCpaPublicKeyUnpacked__libcrux_ml_kem_vector_neon_vector_type_SIMD128Vector__3size_t
      public_key_unpacked;
  memcpy(
      public_key_unpacked.t_as_ntt, uu____0,
      (size_t)3U *
          sizeof(
              libcrux_ml_kem_polynomial_PolynomialRingElement__libcrux_ml_kem_vector_neon_vector_type_SIMD128Vector));
  memcpy(public_key_unpacked.seed_for_A, uu____2,
         (size_t)32U * sizeof(uint8_t));
  memcpy(
      public_key_unpacked.A, uu____1,
      (size_t)3U *
          sizeof(
              libcrux_ml_kem_polynomial_PolynomialRingElement__libcrux_ml_kem_vector_neon_vector_type_SIMD128Vector
                  [3U]));
  libcrux_ml_kem_ind_cpa_unpacked_IndCpaPublicKeyUnpacked__libcrux_ml_kem_vector_neon_vector_type_SIMD128Vector__3size_t
      *uu____3 = &public_key_unpacked;
  uint8_t uu____4[32U];
  memcpy(uu____4, message, (size_t)32U * sizeof(uint8_t));
  uint8_t ret1[1088U];
  encrypt_unpacked__libcrux_ml_kem_vector_neon_vector_type_SIMD128Vector_libcrux_ml_kem_hash_functions_neon_Simd128Hash_3size_t_1088size_t_1152size_t_960size_t_128size_t_10size_t_4size_t_320size_t_2size_t_128size_t_2size_t_128size_t(
      uu____3, uu____4, randomness, ret1);
  memcpy(ret, ret1, (size_t)1088U * sizeof(uint8_t));
}

static KRML_MUSTINLINE void
kdf__libcrux_ml_kem_hash_functions_neon_Simd128Hash_3size_t_1088size_t(
    Eurydice_slice shared_secret, uint8_t ret[32U]) {
  uint8_t out[32U] = {0U};
  core_slice___Slice_T___copy_from_slice(
      Eurydice_array_to_slice((size_t)32U, out, uint8_t, Eurydice_slice),
      shared_secret, uint8_t, void *);
  memcpy(ret, out, (size_t)32U * sizeof(uint8_t));
}

K___libcrux_ml_kem_types_MlKemCiphertext___1088size_t___uint8_t_32size_t_
libcrux_ml_kem_ind_cca_encapsulate__libcrux_ml_kem_vector_neon_vector_type_SIMD128Vector_libcrux_ml_kem_hash_functions_neon_Simd128Hash_libcrux_ml_kem_ind_cca_MlKem_3size_t_1088size_t_1184size_t_1152size_t_960size_t_128size_t_10size_t_4size_t_320size_t_2size_t_128size_t_2size_t_128size_t(
    libcrux_ml_kem_types_MlKemPublicKey____1184size_t *public_key,
    uint8_t randomness[32U]) {
  uint8_t randomness0[32U];
  entropy_preprocess__libcrux_ml_kem_hash_functions_neon_Simd128Hash_3size_t(
      Eurydice_array_to_slice((size_t)32U, randomness, uint8_t, Eurydice_slice),
      randomness0);
  uint8_t to_hash[64U];
  libcrux_ml_kem_utils_into_padded_array___64size_t(
      Eurydice_array_to_slice((size_t)32U, randomness0, uint8_t,
                              Eurydice_slice),
      to_hash);
  Eurydice_slice uu____0 = Eurydice_array_to_subslice_from(
      (size_t)64U, to_hash, LIBCRUX_ML_KEM_CONSTANTS_H_DIGEST_SIZE, uint8_t,
      size_t, Eurydice_slice);
  uint8_t ret[32U];
  H___3size_t(
      Eurydice_array_to_slice(
          (size_t)1184U,
          libcrux_ml_kem_types__libcrux_ml_kem__types__MlKemPublicKey_SIZE__18__as_slice___1184size_t(
              public_key),
          uint8_t, Eurydice_slice),
      ret);
  core_slice___Slice_T___copy_from_slice(
      uu____0,
      Eurydice_array_to_slice((size_t)32U, ret, uint8_t, Eurydice_slice),
      uint8_t, void *);
  uint8_t hashed[64U];
  G___3size_t(
      Eurydice_array_to_slice((size_t)64U, to_hash, uint8_t, Eurydice_slice),
      hashed);
  K___Eurydice_slice_uint8_t_Eurydice_slice_uint8_t uu____1 =
      core_slice___Slice_T___split_at(
          Eurydice_array_to_slice((size_t)64U, hashed, uint8_t, Eurydice_slice),
          LIBCRUX_ML_KEM_CONSTANTS_SHARED_SECRET_SIZE, uint8_t,
          K___Eurydice_slice_uint8_t_Eurydice_slice_uint8_t);
  Eurydice_slice shared_secret = uu____1.fst;
  Eurydice_slice pseudorandomness = uu____1.snd;
  Eurydice_slice uu____2 = Eurydice_array_to_slice(
      (size_t)1184U,
      libcrux_ml_kem_types__libcrux_ml_kem__types__MlKemPublicKey_SIZE__18__as_slice___1184size_t(
          public_key),
      uint8_t, Eurydice_slice);
  uint8_t uu____3[32U];
  memcpy(uu____3, randomness0, (size_t)32U * sizeof(uint8_t));
  uint8_t ciphertext[1088U];
  encrypt__libcrux_ml_kem_vector_neon_vector_type_SIMD128Vector_libcrux_ml_kem_hash_functions_neon_Simd128Hash_3size_t_1088size_t_1152size_t_960size_t_128size_t_10size_t_4size_t_320size_t_2size_t_128size_t_2size_t_128size_t(
      uu____2, uu____3, pseudorandomness, ciphertext);
  uint8_t uu____4[1088U];
  memcpy(uu____4, ciphertext, (size_t)1088U * sizeof(uint8_t));
  libcrux_ml_kem_mlkem768_MlKem768Ciphertext ciphertext0 =
      libcrux_ml_kem_types___core__convert__From__Array_u8__SIZE___for_libcrux_ml_kem__types__MlKemCiphertext_SIZE___2__from___1088size_t(
          uu____4);
  uint8_t shared_secret_array[32U];
  kdf__libcrux_ml_kem_hash_functions_neon_Simd128Hash_3size_t_1088size_t(
      shared_secret, shared_secret_array);
  libcrux_ml_kem_mlkem768_MlKem768Ciphertext uu____5 = ciphertext0;
  uint8_t uu____6[32U];
  memcpy(uu____6, shared_secret_array, (size_t)32U * sizeof(uint8_t));
  K___libcrux_ml_kem_types_MlKemCiphertext___1088size_t___uint8_t_32size_t_ lit;
  lit.fst = uu____5;
  memcpy(lit.snd, uu____6, (size_t)32U * sizeof(uint8_t));
  return lit;
}

static KRML_MUSTINLINE void
deserialize_then_decompress_u__libcrux_ml_kem_vector_neon_vector_type_SIMD128Vector_3size_t_1088size_t_10size_t(
    uint8_t *ciphertext,
    libcrux_ml_kem_polynomial_PolynomialRingElement__libcrux_ml_kem_vector_neon_vector_type_SIMD128Vector
        ret[3U]) {
  libcrux_ml_kem_polynomial_PolynomialRingElement__libcrux_ml_kem_vector_neon_vector_type_SIMD128Vector
      u_as_ntt[3U];
  KRML_MAYBE_FOR3(
      i, (size_t)0U, (size_t)3U, (size_t)1U,
      u_as_ntt[i] =
          ZERO__libcrux_ml_kem_vector_neon_vector_type_SIMD128Vector(););
  for (size_t i = (size_t)0U;
       i < core_slice___Slice_T___len(
               Eurydice_array_to_slice((size_t)1088U, ciphertext, uint8_t,
                                       Eurydice_slice),
               uint8_t, size_t) /
               (LIBCRUX_ML_KEM_CONSTANTS_COEFFICIENTS_IN_RING_ELEMENT *
                (size_t)10U / (size_t)8U);
       i++) {
    size_t i0 = i;
    Eurydice_slice u_bytes = Eurydice_array_to_subslice(
        (size_t)1088U, ciphertext,
        (CLITERAL(core_ops_range_Range__size_t){
            .start =
                i0 * (LIBCRUX_ML_KEM_CONSTANTS_COEFFICIENTS_IN_RING_ELEMENT *
                      (size_t)10U / (size_t)8U),
            .end = i0 * (LIBCRUX_ML_KEM_CONSTANTS_COEFFICIENTS_IN_RING_ELEMENT *
                         (size_t)10U / (size_t)8U) +
                   LIBCRUX_ML_KEM_CONSTANTS_COEFFICIENTS_IN_RING_ELEMENT *
                       (size_t)10U / (size_t)8U}),
        uint8_t, core_ops_range_Range__size_t, Eurydice_slice);
    libcrux_ml_kem_polynomial_PolynomialRingElement__libcrux_ml_kem_vector_neon_vector_type_SIMD128Vector
        uu____0 =
            deserialize_then_decompress_ring_element_u__libcrux_ml_kem_vector_neon_vector_type_SIMD128Vector_10size_t(
                u_bytes);
    u_as_ntt[i0] = uu____0;
    ntt_vector_u__libcrux_ml_kem_vector_neon_vector_type_SIMD128Vector_10size_t(
        &u_as_ntt[i0]);
  }
  memcpy(
      ret, u_as_ntt,
      (size_t)3U *
          sizeof(
              libcrux_ml_kem_polynomial_PolynomialRingElement__libcrux_ml_kem_vector_neon_vector_type_SIMD128Vector));
}

static KRML_MUSTINLINE
    libcrux_ml_kem_polynomial_PolynomialRingElement__libcrux_ml_kem_vector_neon_vector_type_SIMD128Vector
    compute_message__libcrux_ml_kem_vector_neon_vector_type_SIMD128Vector_3size_t(
        libcrux_ml_kem_polynomial_PolynomialRingElement__libcrux_ml_kem_vector_neon_vector_type_SIMD128Vector
            *v,
        libcrux_ml_kem_polynomial_PolynomialRingElement__libcrux_ml_kem_vector_neon_vector_type_SIMD128Vector
            *secret_as_ntt,
        libcrux_ml_kem_polynomial_PolynomialRingElement__libcrux_ml_kem_vector_neon_vector_type_SIMD128Vector
            *u_as_ntt) {
  libcrux_ml_kem_polynomial_PolynomialRingElement__libcrux_ml_kem_vector_neon_vector_type_SIMD128Vector
      result = ZERO__libcrux_ml_kem_vector_neon_vector_type_SIMD128Vector();
  KRML_MAYBE_FOR3(
      i, (size_t)0U, (size_t)3U, (size_t)1U, size_t i0 = i;
      libcrux_ml_kem_polynomial_PolynomialRingElement__libcrux_ml_kem_vector_neon_vector_type_SIMD128Vector
          product =
              ntt_multiply__libcrux_ml_kem_vector_neon_vector_type_SIMD128Vector(
                  &secret_as_ntt[i0], &u_as_ntt[i0]);
      add_to_ring_element__libcrux_ml_kem_vector_neon_vector_type_SIMD128Vector_3size_t(
          &result, &product););
  invert_ntt_montgomery__libcrux_ml_kem_vector_neon_vector_type_SIMD128Vector_3size_t(
      &result);
  result =
      subtract_reduce__libcrux_ml_kem_vector_neon_vector_type_SIMD128Vector(
          v, result);
  return result;
}

static void
decrypt_unpacked__libcrux_ml_kem_vector_neon_vector_type_SIMD128Vector_3size_t_1088size_t_960size_t_10size_t_4size_t(
    libcrux_ml_kem_ind_cpa_unpacked_IndCpaPrivateKeyUnpacked__libcrux_ml_kem_vector_neon_vector_type_SIMD128Vector__3size_t
        *secret_key,
    uint8_t *ciphertext, uint8_t ret[32U]) {
  libcrux_ml_kem_polynomial_PolynomialRingElement__libcrux_ml_kem_vector_neon_vector_type_SIMD128Vector
      u_as_ntt[3U];
  deserialize_then_decompress_u__libcrux_ml_kem_vector_neon_vector_type_SIMD128Vector_3size_t_1088size_t_10size_t(
      ciphertext, u_as_ntt);
  libcrux_ml_kem_polynomial_PolynomialRingElement__libcrux_ml_kem_vector_neon_vector_type_SIMD128Vector
      v = deserialize_then_decompress_ring_element_v__libcrux_ml_kem_vector_neon_vector_type_SIMD128Vector_4size_t(
          Eurydice_array_to_subslice_from((size_t)1088U, ciphertext,
                                          (size_t)960U, uint8_t, size_t,
                                          Eurydice_slice));
  libcrux_ml_kem_polynomial_PolynomialRingElement__libcrux_ml_kem_vector_neon_vector_type_SIMD128Vector
      message =
          compute_message__libcrux_ml_kem_vector_neon_vector_type_SIMD128Vector_3size_t(
              &v, secret_key->secret_as_ntt, u_as_ntt);
  uint8_t ret0[32U];
  compress_then_serialize_message__libcrux_ml_kem_vector_neon_vector_type_SIMD128Vector(
      message, ret0);
  memcpy(ret, ret0, (size_t)32U * sizeof(uint8_t));
}

static KRML_MUSTINLINE void PRF___3size_t_32size_t(Eurydice_slice input,
                                                   uint8_t ret[32U]) {
  uint8_t ret0[32U];
  PRF___32size_t(input, ret0);
  memcpy(ret, ret0, (size_t)32U * sizeof(uint8_t));
}

void libcrux_ml_kem_ind_cca_decapsulate_unpacked__libcrux_ml_kem_vector_neon_vector_type_SIMD128Vector_libcrux_ml_kem_hash_functions_neon_Simd128Hash_3size_t_2400size_t_1152size_t_1184size_t_1088size_t_1152size_t_960size_t_128size_t_10size_t_4size_t_320size_t_2size_t_128size_t_2size_t_128size_t_1120size_t(
    libcrux_ml_kem_ind_cca_unpacked_MlKemKeyPairUnpacked__libcrux_ml_kem_vector_neon_vector_type_SIMD128Vector__3size_t
        *key_pair,
    libcrux_ml_kem_mlkem768_MlKem768Ciphertext *ciphertext, uint8_t ret[32U]) {
  uint8_t decrypted[32U];
  decrypt_unpacked__libcrux_ml_kem_vector_neon_vector_type_SIMD128Vector_3size_t_1088size_t_960size_t_10size_t_4size_t(
      &key_pair->private_key.ind_cpa_private_key, ciphertext->value, decrypted);
  uint8_t to_hash0[64U];
  libcrux_ml_kem_utils_into_padded_array___64size_t(
      Eurydice_array_to_slice((size_t)32U, decrypted, uint8_t, Eurydice_slice),
      to_hash0);
  Eurydice_slice uu____0 = Eurydice_array_to_subslice_from(
      (size_t)64U, to_hash0, LIBCRUX_ML_KEM_CONSTANTS_SHARED_SECRET_SIZE,
      uint8_t, size_t, Eurydice_slice);
  core_slice___Slice_T___copy_from_slice(
      uu____0,
      Eurydice_array_to_slice((size_t)32U, key_pair->public_key.public_key_hash,
                              uint8_t, Eurydice_slice),
      uint8_t, void *);
  uint8_t hashed[64U];
  G___3size_t(
      Eurydice_array_to_slice((size_t)64U, to_hash0, uint8_t, Eurydice_slice),
      hashed);
  K___Eurydice_slice_uint8_t_Eurydice_slice_uint8_t uu____1 =
      core_slice___Slice_T___split_at(
          Eurydice_array_to_slice((size_t)64U, hashed, uint8_t, Eurydice_slice),
          LIBCRUX_ML_KEM_CONSTANTS_SHARED_SECRET_SIZE, uint8_t,
          K___Eurydice_slice_uint8_t_Eurydice_slice_uint8_t);
  Eurydice_slice shared_secret = uu____1.fst;
  Eurydice_slice pseudorandomness = uu____1.snd;
  uint8_t to_hash[1120U];
  libcrux_ml_kem_utils_into_padded_array___1120size_t(
      Eurydice_array_to_slice((size_t)32U,
                              key_pair->private_key.implicit_rejection_value,
                              uint8_t, Eurydice_slice),
      to_hash);
  Eurydice_slice uu____2 = Eurydice_array_to_subslice_from(
      (size_t)1120U, to_hash, LIBCRUX_ML_KEM_CONSTANTS_SHARED_SECRET_SIZE,
      uint8_t, size_t, Eurydice_slice);
  core_slice___Slice_T___copy_from_slice(
      uu____2,
      libcrux_ml_kem_types___core__convert__AsRef__Slice_u8___for_libcrux_ml_kem__types__MlKemCiphertext_SIZE___1__as_ref___1088size_t(
          ciphertext),
      uint8_t, void *);
  uint8_t implicit_rejection_shared_secret[32U];
  PRF___3size_t_32size_t(
      Eurydice_array_to_slice((size_t)1120U, to_hash, uint8_t, Eurydice_slice),
      implicit_rejection_shared_secret);
  libcrux_ml_kem_ind_cpa_unpacked_IndCpaPublicKeyUnpacked__libcrux_ml_kem_vector_neon_vector_type_SIMD128Vector__3size_t
      *uu____3 = &key_pair->public_key.ind_cpa_public_key;
  uint8_t uu____4[32U];
  memcpy(uu____4, decrypted, (size_t)32U * sizeof(uint8_t));
  uint8_t expected_ciphertext[1088U];
  encrypt_unpacked__libcrux_ml_kem_vector_neon_vector_type_SIMD128Vector_libcrux_ml_kem_hash_functions_neon_Simd128Hash_3size_t_1088size_t_1152size_t_960size_t_128size_t_10size_t_4size_t_320size_t_2size_t_128size_t_2size_t_128size_t(
      uu____3, uu____4, pseudorandomness, expected_ciphertext);
  Eurydice_slice uu____5 =
      libcrux_ml_kem_types___core__convert__AsRef__Slice_u8___for_libcrux_ml_kem__types__MlKemCiphertext_SIZE___1__as_ref___1088size_t(
          ciphertext);
  uint8_t selector =
      libcrux_ml_kem_constant_time_ops_compare_ciphertexts_in_constant_time(
          uu____5, Eurydice_array_to_slice((size_t)1088U, expected_ciphertext,
                                           uint8_t, Eurydice_slice));
  uint8_t ret0[32U];
  libcrux_ml_kem_constant_time_ops_select_shared_secret_in_constant_time(
      shared_secret,
      Eurydice_array_to_slice((size_t)32U, implicit_rejection_shared_secret,
                              uint8_t, Eurydice_slice),
      selector, ret0);
  memcpy(ret, ret0, (size_t)32U * sizeof(uint8_t));
}

static KRML_MUSTINLINE void
deserialize_secret_key__libcrux_ml_kem_vector_neon_vector_type_SIMD128Vector_3size_t(
    Eurydice_slice secret_key,
    libcrux_ml_kem_polynomial_PolynomialRingElement__libcrux_ml_kem_vector_neon_vector_type_SIMD128Vector
        ret[3U]) {
  libcrux_ml_kem_polynomial_PolynomialRingElement__libcrux_ml_kem_vector_neon_vector_type_SIMD128Vector
      secret_as_ntt[3U];
  KRML_MAYBE_FOR3(
      i, (size_t)0U, (size_t)3U, (size_t)1U,
      secret_as_ntt[i] =
          ZERO__libcrux_ml_kem_vector_neon_vector_type_SIMD128Vector(););
  for (size_t i = (size_t)0U;
       i < core_slice___Slice_T___len(secret_key, uint8_t, size_t) /
               LIBCRUX_ML_KEM_CONSTANTS_BYTES_PER_RING_ELEMENT;
       i++) {
    size_t i0 = i;
    Eurydice_slice secret_bytes = Eurydice_slice_subslice(
        secret_key,
        (CLITERAL(core_ops_range_Range__size_t){
            .start = i0 * LIBCRUX_ML_KEM_CONSTANTS_BYTES_PER_RING_ELEMENT,
            .end = i0 * LIBCRUX_ML_KEM_CONSTANTS_BYTES_PER_RING_ELEMENT +
                   LIBCRUX_ML_KEM_CONSTANTS_BYTES_PER_RING_ELEMENT}),
        uint8_t, core_ops_range_Range__size_t, Eurydice_slice);
    libcrux_ml_kem_polynomial_PolynomialRingElement__libcrux_ml_kem_vector_neon_vector_type_SIMD128Vector
        uu____0 =
            deserialize_to_uncompressed_ring_element__libcrux_ml_kem_vector_neon_vector_type_SIMD128Vector(
                secret_bytes);
    secret_as_ntt[i0] = uu____0;
  }
  memcpy(
      ret, secret_as_ntt,
      (size_t)3U *
          sizeof(
              libcrux_ml_kem_polynomial_PolynomialRingElement__libcrux_ml_kem_vector_neon_vector_type_SIMD128Vector));
}

static void
decrypt__libcrux_ml_kem_vector_neon_vector_type_SIMD128Vector_3size_t_1088size_t_960size_t_10size_t_4size_t(
    Eurydice_slice secret_key, uint8_t *ciphertext, uint8_t ret[32U]) {
  libcrux_ml_kem_polynomial_PolynomialRingElement__libcrux_ml_kem_vector_neon_vector_type_SIMD128Vector
      secret_as_ntt[3U];
  deserialize_secret_key__libcrux_ml_kem_vector_neon_vector_type_SIMD128Vector_3size_t(
      secret_key, secret_as_ntt);
  libcrux_ml_kem_polynomial_PolynomialRingElement__libcrux_ml_kem_vector_neon_vector_type_SIMD128Vector
      uu____0[3U];
  memcpy(
      uu____0, secret_as_ntt,
      (size_t)3U *
          sizeof(
              libcrux_ml_kem_polynomial_PolynomialRingElement__libcrux_ml_kem_vector_neon_vector_type_SIMD128Vector));
  libcrux_ml_kem_ind_cpa_unpacked_IndCpaPrivateKeyUnpacked__libcrux_ml_kem_vector_neon_vector_type_SIMD128Vector__3size_t
      secret_key_unpacked;
  memcpy(
      secret_key_unpacked.secret_as_ntt, uu____0,
      (size_t)3U *
          sizeof(
              libcrux_ml_kem_polynomial_PolynomialRingElement__libcrux_ml_kem_vector_neon_vector_type_SIMD128Vector));
  uint8_t ret0[32U];
  decrypt_unpacked__libcrux_ml_kem_vector_neon_vector_type_SIMD128Vector_3size_t_1088size_t_960size_t_10size_t_4size_t(
      &secret_key_unpacked, ciphertext, ret0);
  memcpy(ret, ret0, (size_t)32U * sizeof(uint8_t));
}

void libcrux_ml_kem_ind_cca_decapsulate__libcrux_ml_kem_vector_neon_vector_type_SIMD128Vector_libcrux_ml_kem_hash_functions_neon_Simd128Hash_libcrux_ml_kem_ind_cca_MlKem_3size_t_2400size_t_1152size_t_1184size_t_1088size_t_1152size_t_960size_t_128size_t_10size_t_4size_t_320size_t_2size_t_128size_t_2size_t_128size_t_1120size_t(
    libcrux_ml_kem_types_MlKemPrivateKey____2400size_t *private_key,
    libcrux_ml_kem_mlkem768_MlKem768Ciphertext *ciphertext, uint8_t ret[32U]) {
  K___Eurydice_slice_uint8_t_Eurydice_slice_uint8_t uu____0 =
      core_slice___Slice_T___split_at(
          Eurydice_array_to_slice((size_t)2400U, private_key->value, uint8_t,
                                  Eurydice_slice),
          (size_t)1152U, uint8_t,
          K___Eurydice_slice_uint8_t_Eurydice_slice_uint8_t);
  Eurydice_slice ind_cpa_secret_key = uu____0.fst;
  Eurydice_slice secret_key0 = uu____0.snd;
  K___Eurydice_slice_uint8_t_Eurydice_slice_uint8_t uu____1 =
      core_slice___Slice_T___split_at(
          secret_key0, (size_t)1184U, uint8_t,
          K___Eurydice_slice_uint8_t_Eurydice_slice_uint8_t);
  Eurydice_slice ind_cpa_public_key = uu____1.fst;
  Eurydice_slice secret_key = uu____1.snd;
  K___Eurydice_slice_uint8_t_Eurydice_slice_uint8_t uu____2 =
      core_slice___Slice_T___split_at(
          secret_key, LIBCRUX_ML_KEM_CONSTANTS_H_DIGEST_SIZE, uint8_t,
          K___Eurydice_slice_uint8_t_Eurydice_slice_uint8_t);
  Eurydice_slice ind_cpa_public_key_hash = uu____2.fst;
  Eurydice_slice implicit_rejection_value = uu____2.snd;
  uint8_t decrypted[32U];
  decrypt__libcrux_ml_kem_vector_neon_vector_type_SIMD128Vector_3size_t_1088size_t_960size_t_10size_t_4size_t(
      ind_cpa_secret_key, ciphertext->value, decrypted);
  uint8_t to_hash0[64U];
  libcrux_ml_kem_utils_into_padded_array___64size_t(
      Eurydice_array_to_slice((size_t)32U, decrypted, uint8_t, Eurydice_slice),
      to_hash0);
  core_slice___Slice_T___copy_from_slice(
      Eurydice_array_to_subslice_from(
          (size_t)64U, to_hash0, LIBCRUX_ML_KEM_CONSTANTS_SHARED_SECRET_SIZE,
          uint8_t, size_t, Eurydice_slice),
      ind_cpa_public_key_hash, uint8_t, void *);
  uint8_t hashed[64U];
  G___3size_t(
      Eurydice_array_to_slice((size_t)64U, to_hash0, uint8_t, Eurydice_slice),
      hashed);
  K___Eurydice_slice_uint8_t_Eurydice_slice_uint8_t uu____3 =
      core_slice___Slice_T___split_at(
          Eurydice_array_to_slice((size_t)64U, hashed, uint8_t, Eurydice_slice),
          LIBCRUX_ML_KEM_CONSTANTS_SHARED_SECRET_SIZE, uint8_t,
          K___Eurydice_slice_uint8_t_Eurydice_slice_uint8_t);
  Eurydice_slice shared_secret0 = uu____3.fst;
  Eurydice_slice pseudorandomness = uu____3.snd;
  uint8_t to_hash[1120U];
  libcrux_ml_kem_utils_into_padded_array___1120size_t(implicit_rejection_value,
                                                      to_hash);
  Eurydice_slice uu____4 = Eurydice_array_to_subslice_from(
      (size_t)1120U, to_hash, LIBCRUX_ML_KEM_CONSTANTS_SHARED_SECRET_SIZE,
      uint8_t, size_t, Eurydice_slice);
  core_slice___Slice_T___copy_from_slice(
      uu____4,
      libcrux_ml_kem_types___core__convert__AsRef__Slice_u8___for_libcrux_ml_kem__types__MlKemCiphertext_SIZE___1__as_ref___1088size_t(
          ciphertext),
      uint8_t, void *);
  uint8_t implicit_rejection_shared_secret0[32U];
  PRF___3size_t_32size_t(
      Eurydice_array_to_slice((size_t)1120U, to_hash, uint8_t, Eurydice_slice),
      implicit_rejection_shared_secret0);
  Eurydice_slice uu____5 = ind_cpa_public_key;
  uint8_t uu____6[32U];
  memcpy(uu____6, decrypted, (size_t)32U * sizeof(uint8_t));
  uint8_t expected_ciphertext[1088U];
  encrypt__libcrux_ml_kem_vector_neon_vector_type_SIMD128Vector_libcrux_ml_kem_hash_functions_neon_Simd128Hash_3size_t_1088size_t_1152size_t_960size_t_128size_t_10size_t_4size_t_320size_t_2size_t_128size_t_2size_t_128size_t(
      uu____5, uu____6, pseudorandomness, expected_ciphertext);
  uint8_t implicit_rejection_shared_secret[32U];
  kdf__libcrux_ml_kem_hash_functions_neon_Simd128Hash_3size_t_1088size_t(
      Eurydice_array_to_slice((size_t)32U, implicit_rejection_shared_secret0,
                              uint8_t, Eurydice_slice),
      implicit_rejection_shared_secret);
  uint8_t shared_secret[32U];
  kdf__libcrux_ml_kem_hash_functions_neon_Simd128Hash_3size_t_1088size_t(
      shared_secret0, shared_secret);
  Eurydice_slice uu____7 =
      libcrux_ml_kem_types___core__convert__AsRef__Slice_u8___for_libcrux_ml_kem__types__MlKemCiphertext_SIZE___1__as_ref___1088size_t(
          ciphertext);
  uint8_t ret0[32U];
  libcrux_ml_kem_constant_time_ops_compare_ciphertexts_select_shared_secret_in_constant_time(
      uu____7,
      Eurydice_array_to_slice((size_t)1088U, expected_ciphertext, uint8_t,
                              Eurydice_slice),
      Eurydice_array_to_slice((size_t)32U, shared_secret, uint8_t,
                              Eurydice_slice),
      Eurydice_array_to_slice((size_t)32U, implicit_rejection_shared_secret,
                              uint8_t, Eurydice_slice),
      ret0);
  memcpy(ret, ret0, (size_t)32U * sizeof(uint8_t));
}

static KRML_MUSTINLINE void
deserialize_ring_elements_reduced__libcrux_ml_kem_vector_neon_vector_type_SIMD128Vector_1568size_t_4size_t(
    Eurydice_slice public_key,
    libcrux_ml_kem_polynomial_PolynomialRingElement__libcrux_ml_kem_vector_neon_vector_type_SIMD128Vector
        ret[4U]) {
  libcrux_ml_kem_polynomial_PolynomialRingElement__libcrux_ml_kem_vector_neon_vector_type_SIMD128Vector
      deserialized_pk[4U];
  KRML_MAYBE_FOR4(
      i, (size_t)0U, (size_t)4U, (size_t)1U,
      deserialized_pk[i] =
          ZERO__libcrux_ml_kem_vector_neon_vector_type_SIMD128Vector(););
  for (size_t i = (size_t)0U;
       i < core_slice___Slice_T___len(public_key, uint8_t, size_t) /
               LIBCRUX_ML_KEM_CONSTANTS_BYTES_PER_RING_ELEMENT;
       i++) {
    size_t i0 = i;
    Eurydice_slice ring_element = Eurydice_slice_subslice(
        public_key,
        (CLITERAL(core_ops_range_Range__size_t){
            .start = i0 * LIBCRUX_ML_KEM_CONSTANTS_BYTES_PER_RING_ELEMENT,
            .end = i0 * LIBCRUX_ML_KEM_CONSTANTS_BYTES_PER_RING_ELEMENT +
                   LIBCRUX_ML_KEM_CONSTANTS_BYTES_PER_RING_ELEMENT}),
        uint8_t, core_ops_range_Range__size_t, Eurydice_slice);
    libcrux_ml_kem_polynomial_PolynomialRingElement__libcrux_ml_kem_vector_neon_vector_type_SIMD128Vector
        uu____0 =
            deserialize_to_reduced_ring_element__libcrux_ml_kem_vector_neon_vector_type_SIMD128Vector(
                ring_element);
    deserialized_pk[i0] = uu____0;
  }
  memcpy(
      ret, deserialized_pk,
      (size_t)4U *
          sizeof(
              libcrux_ml_kem_polynomial_PolynomialRingElement__libcrux_ml_kem_vector_neon_vector_type_SIMD128Vector));
}

static KRML_MUSTINLINE void
serialize_secret_key__libcrux_ml_kem_vector_neon_vector_type_SIMD128Vector_4size_t_1536size_t(
    libcrux_ml_kem_polynomial_PolynomialRingElement__libcrux_ml_kem_vector_neon_vector_type_SIMD128Vector
        *key,
    uint8_t ret[1536U]) {
  uint8_t out[1536U] = {0U};
  for (
      size_t i = (size_t)0U;
      i <
      core_slice___Slice_T___len(
          Eurydice_array_to_slice(
              (size_t)4U, key,
              libcrux_ml_kem_polynomial_PolynomialRingElement__libcrux_ml_kem_vector_neon_vector_type_SIMD128Vector,
              Eurydice_slice),
          libcrux_ml_kem_polynomial_PolynomialRingElement__libcrux_ml_kem_vector_neon_vector_type_SIMD128Vector,
          size_t);
      i++) {
    size_t i0 = i;
    libcrux_ml_kem_polynomial_PolynomialRingElement__libcrux_ml_kem_vector_neon_vector_type_SIMD128Vector
        re = key[i0];
    Eurydice_slice uu____0 = Eurydice_array_to_subslice(
        (size_t)1536U, out,
        (CLITERAL(core_ops_range_Range__size_t){
            .start = i0 * LIBCRUX_ML_KEM_CONSTANTS_BYTES_PER_RING_ELEMENT,
            .end = (i0 + (size_t)1U) *
                   LIBCRUX_ML_KEM_CONSTANTS_BYTES_PER_RING_ELEMENT}),
        uint8_t, core_ops_range_Range__size_t, Eurydice_slice);
    uint8_t ret0[384U];
    serialize_uncompressed_ring_element__libcrux_ml_kem_vector_neon_vector_type_SIMD128Vector(
        &re, ret0);
    core_slice___Slice_T___copy_from_slice(
        uu____0,
        Eurydice_array_to_slice((size_t)384U, ret0, uint8_t, Eurydice_slice),
        uint8_t, void *);
  }
  memcpy(ret, out, (size_t)1536U * sizeof(uint8_t));
}

static KRML_MUSTINLINE void
serialize_public_key__libcrux_ml_kem_vector_neon_vector_type_SIMD128Vector_4size_t_1536size_t_1568size_t(
    libcrux_ml_kem_polynomial_PolynomialRingElement__libcrux_ml_kem_vector_neon_vector_type_SIMD128Vector
        *t_as_ntt,
    Eurydice_slice seed_for_a, uint8_t ret[1568U]) {
  uint8_t public_key_serialized[1568U] = {0U};
  Eurydice_slice uu____0 = Eurydice_array_to_subslice(
      (size_t)1568U, public_key_serialized,
      (CLITERAL(core_ops_range_Range__size_t){.start = (size_t)0U,
                                              .end = (size_t)1536U}),
      uint8_t, core_ops_range_Range__size_t, Eurydice_slice);
  uint8_t ret0[1536U];
  serialize_secret_key__libcrux_ml_kem_vector_neon_vector_type_SIMD128Vector_4size_t_1536size_t(
      t_as_ntt, ret0);
  core_slice___Slice_T___copy_from_slice(
      uu____0,
      Eurydice_array_to_slice((size_t)1536U, ret0, uint8_t, Eurydice_slice),
      uint8_t, void *);
  core_slice___Slice_T___copy_from_slice(
      Eurydice_array_to_subslice_from((size_t)1568U, public_key_serialized,
                                      (size_t)1536U, uint8_t, size_t,
                                      Eurydice_slice),
      seed_for_a, uint8_t, void *);
  memcpy(ret, public_key_serialized, (size_t)1568U * sizeof(uint8_t));
}

bool libcrux_ml_kem_ind_cca_validate_public_key__libcrux_ml_kem_vector_neon_vector_type_SIMD128Vector_4size_t_1536size_t_1568size_t(
    uint8_t *public_key) {
  libcrux_ml_kem_polynomial_PolynomialRingElement__libcrux_ml_kem_vector_neon_vector_type_SIMD128Vector
      deserialized_pk[4U];
  deserialize_ring_elements_reduced__libcrux_ml_kem_vector_neon_vector_type_SIMD128Vector_1568size_t_4size_t(
      Eurydice_array_to_subslice_to((size_t)1568U, public_key, (size_t)1536U,
                                    uint8_t, size_t, Eurydice_slice),
      deserialized_pk);
  libcrux_ml_kem_polynomial_PolynomialRingElement__libcrux_ml_kem_vector_neon_vector_type_SIMD128Vector
      *uu____0 = deserialized_pk;
  uint8_t public_key_serialized[1568U];
  serialize_public_key__libcrux_ml_kem_vector_neon_vector_type_SIMD128Vector_4size_t_1536size_t_1568size_t(
      uu____0,
      Eurydice_array_to_subslice_from((size_t)1568U, public_key, (size_t)1536U,
                                      uint8_t, size_t, Eurydice_slice),
      public_key_serialized);
  return core_array_equality___core__cmp__PartialEq__Array_U__N___for__Array_T__N____eq(
      (size_t)1568U, public_key, public_key_serialized, uint8_t, uint8_t, bool);
}

typedef struct
    __libcrux_ml_kem_ind_cpa_unpacked_IndCpaPrivateKeyUnpacked_libcrux_ml_kem_vector_neon_vector_type_SIMD128Vector___4size_t___libcrux_ml_kem_ind_cpa_unpacked_IndCpaPublicKeyUnpacked_libcrux_ml_kem_vector_neon_vector_type_SIMD128Vector___4size_t___s {
  libcrux_ml_kem_ind_cpa_unpacked_IndCpaPrivateKeyUnpacked__libcrux_ml_kem_vector_neon_vector_type_SIMD128Vector__4size_t
      fst;
  libcrux_ml_kem_ind_cpa_unpacked_IndCpaPublicKeyUnpacked__libcrux_ml_kem_vector_neon_vector_type_SIMD128Vector__4size_t
      snd;
} __libcrux_ml_kem_ind_cpa_unpacked_IndCpaPrivateKeyUnpacked_libcrux_ml_kem_vector_neon_vector_type_SIMD128Vector___4size_t___libcrux_ml_kem_ind_cpa_unpacked_IndCpaPublicKeyUnpacked_libcrux_ml_kem_vector_neon_vector_type_SIMD128Vector___4size_t__;

static KRML_MUSTINLINE void G___4size_t(Eurydice_slice input,
                                        uint8_t ret[64U]) {
  uint8_t ret0[64U];
  libcrux_ml_kem_hash_functions_neon_G(input, ret0);
  memcpy(ret, ret0, (size_t)64U * sizeof(uint8_t));
}

static void
closure__libcrux_ml_kem_vector_neon_vector_type_SIMD128Vector_libcrux_ml_kem_hash_functions_neon_Simd128Hash_4size_t(
    libcrux_ml_kem_polynomial_PolynomialRingElement__libcrux_ml_kem_vector_neon_vector_type_SIMD128Vector
        ret[4U]) {
  libcrux_ml_kem_polynomial_PolynomialRingElement__libcrux_ml_kem_vector_neon_vector_type_SIMD128Vector
      ret0[4U];
  KRML_MAYBE_FOR4(
      i, (size_t)0U, (size_t)4U, (size_t)1U,
      ret0[i] = ZERO__libcrux_ml_kem_vector_neon_vector_type_SIMD128Vector(););
  memcpy(
      ret, ret0,
      (size_t)4U *
          sizeof(
              libcrux_ml_kem_polynomial_PolynomialRingElement__libcrux_ml_kem_vector_neon_vector_type_SIMD128Vector));
}

static KRML_MUSTINLINE Simd128Hash
shake128_init_absorb___4size_t(uint8_t input[4U][34U]) {
  libcrux_sha3_generic_keccak_KeccakState__uint8_t__2size_t uu____0 =
      libcrux_sha3_neon_x2_incremental_shake128_init();
  libcrux_sha3_generic_keccak_KeccakState__uint8_t__2size_t state[2U] = {
      uu____0, libcrux_sha3_neon_x2_incremental_shake128_init()};
  libcrux_sha3_neon_x2_incremental_shake128_absorb_final(
      state,
      Eurydice_array_to_slice((size_t)34U, input[0U], uint8_t, Eurydice_slice),
      Eurydice_array_to_slice((size_t)34U, input[1U], uint8_t, Eurydice_slice));
  libcrux_sha3_neon_x2_incremental_shake128_absorb_final(
      &state[1U],
      Eurydice_array_to_slice((size_t)34U, input[2U], uint8_t, Eurydice_slice),
      Eurydice_array_to_slice((size_t)34U, input[3U], uint8_t, Eurydice_slice));
  Simd128Hash lit;
  memcpy(lit.shake128_state, state,
         (size_t)2U *
             sizeof(libcrux_sha3_generic_keccak_KeccakState__uint8_t__2size_t));
  return lit;
}

static KRML_MUSTINLINE Simd128Hash
shake128_init_absorb___4size_t0(uint8_t input[4U][34U]) {
  uint8_t uu____0[4U][34U];
  memcpy(uu____0, input, (size_t)4U * sizeof(uint8_t[34U]));
  return shake128_init_absorb___4size_t(uu____0);
}

static KRML_MUSTINLINE void shake128_squeeze_three_blocks___4size_t(
    Simd128Hash *st, uint8_t ret[4U][504U]) {
  uint8_t out[4U][504U] = {{0U}};
  uint8_t out0[504U] = {0U};
  uint8_t out1[504U] = {0U};
  uint8_t out2[504U] = {0U};
  uint8_t out3[504U] = {0U};
  libcrux_sha3_neon_x2_incremental_shake128_squeeze_first_three_blocks(
      st->shake128_state,
      Eurydice_array_to_slice((size_t)504U, out0, uint8_t, Eurydice_slice),
      Eurydice_array_to_slice((size_t)504U, out1, uint8_t, Eurydice_slice));
  libcrux_sha3_neon_x2_incremental_shake128_squeeze_first_three_blocks(
      &st->shake128_state[1U],
      Eurydice_array_to_slice((size_t)504U, out2, uint8_t, Eurydice_slice),
      Eurydice_array_to_slice((size_t)504U, out3, uint8_t, Eurydice_slice));
  uint8_t uu____0[504U];
  memcpy(uu____0, out0, (size_t)504U * sizeof(uint8_t));
  memcpy(out[0U], uu____0, (size_t)504U * sizeof(uint8_t));
  uint8_t uu____1[504U];
  memcpy(uu____1, out1, (size_t)504U * sizeof(uint8_t));
  memcpy(out[1U], uu____1, (size_t)504U * sizeof(uint8_t));
  uint8_t uu____2[504U];
  memcpy(uu____2, out2, (size_t)504U * sizeof(uint8_t));
  memcpy(out[2U], uu____2, (size_t)504U * sizeof(uint8_t));
  uint8_t uu____3[504U];
  memcpy(uu____3, out3, (size_t)504U * sizeof(uint8_t));
  memcpy(out[3U], uu____3, (size_t)504U * sizeof(uint8_t));
  memcpy(ret, out, (size_t)4U * sizeof(uint8_t[504U]));
}

static KRML_MUSTINLINE void shake128_squeeze_three_blocks___4size_t0(
    Simd128Hash *self, uint8_t ret[4U][504U]) {
  uint8_t ret0[4U][504U];
  shake128_squeeze_three_blocks___4size_t(self, ret0);
  memcpy(ret, ret0, (size_t)4U * sizeof(uint8_t[504U]));
}

static KRML_MUSTINLINE bool
sample_from_uniform_distribution_next__libcrux_ml_kem_vector_neon_vector_type_SIMD128Vector_4size_t_504size_t(
    uint8_t randomness[4U][504U], size_t *sampled_coefficients,
    int16_t (*out)[272U]) {
  KRML_MAYBE_FOR4(
      i0, (size_t)0U, (size_t)4U, (size_t)1U, size_t i1 = i0;
      for (size_t i = (size_t)0U; i < (size_t)504U / (size_t)24U; i++) {
        size_t r = i;
        if (sampled_coefficients[i1] <
            LIBCRUX_ML_KEM_CONSTANTS_COEFFICIENTS_IN_RING_ELEMENT) {
          Eurydice_slice uu____0 = Eurydice_array_to_subslice(
              (size_t)504U, randomness[i1],
              (CLITERAL(core_ops_range_Range__size_t){
                  .start = r * (size_t)24U,
                  .end = r * (size_t)24U + (size_t)24U}),
              uint8_t, core_ops_range_Range__size_t, Eurydice_slice);
          size_t sampled =
              libcrux_ml_kem_vector_neon___libcrux_ml_kem__vector__traits__Operations_for_libcrux_ml_kem__vector__neon__vector_type__SIMD128Vector___rej_sample(
                  uu____0,
                  Eurydice_array_to_subslice(
                      (size_t)272U, out[i1],
                      (CLITERAL(core_ops_range_Range__size_t){
                          .start = sampled_coefficients[i1],
                          .end = sampled_coefficients[i1] + (size_t)16U}),
                      int16_t, core_ops_range_Range__size_t, Eurydice_slice));
          size_t uu____1 = i1;
          sampled_coefficients[uu____1] =
              sampled_coefficients[uu____1] + sampled;
        }
      });
  bool done = true;
  KRML_MAYBE_FOR4(
      i, (size_t)0U, (size_t)4U, (size_t)1U, size_t i0 = i;
      if (sampled_coefficients[i0] >=
          LIBCRUX_ML_KEM_CONSTANTS_COEFFICIENTS_IN_RING_ELEMENT) {
        sampled_coefficients[i0] =
            LIBCRUX_ML_KEM_CONSTANTS_COEFFICIENTS_IN_RING_ELEMENT;
      } else { done = false; });
  return done;
}

static KRML_MUSTINLINE void shake128_squeeze_block___4size_t(
    Simd128Hash *st, uint8_t ret[4U][168U]) {
  uint8_t out[4U][168U] = {{0U}};
  uint8_t out0[168U] = {0U};
  uint8_t out1[168U] = {0U};
  uint8_t out2[168U] = {0U};
  uint8_t out3[168U] = {0U};
  libcrux_sha3_neon_x2_incremental_shake128_squeeze_next_block(
      st->shake128_state,
      Eurydice_array_to_slice((size_t)168U, out0, uint8_t, Eurydice_slice),
      Eurydice_array_to_slice((size_t)168U, out1, uint8_t, Eurydice_slice));
  libcrux_sha3_neon_x2_incremental_shake128_squeeze_next_block(
      &st->shake128_state[1U],
      Eurydice_array_to_slice((size_t)168U, out2, uint8_t, Eurydice_slice),
      Eurydice_array_to_slice((size_t)168U, out3, uint8_t, Eurydice_slice));
  uint8_t uu____0[168U];
  memcpy(uu____0, out0, (size_t)168U * sizeof(uint8_t));
  memcpy(out[0U], uu____0, (size_t)168U * sizeof(uint8_t));
  uint8_t uu____1[168U];
  memcpy(uu____1, out1, (size_t)168U * sizeof(uint8_t));
  memcpy(out[1U], uu____1, (size_t)168U * sizeof(uint8_t));
  uint8_t uu____2[168U];
  memcpy(uu____2, out2, (size_t)168U * sizeof(uint8_t));
  memcpy(out[2U], uu____2, (size_t)168U * sizeof(uint8_t));
  uint8_t uu____3[168U];
  memcpy(uu____3, out3, (size_t)168U * sizeof(uint8_t));
  memcpy(out[3U], uu____3, (size_t)168U * sizeof(uint8_t));
  memcpy(ret, out, (size_t)4U * sizeof(uint8_t[168U]));
}

static KRML_MUSTINLINE void shake128_squeeze_block___4size_t0(
    Simd128Hash *self, uint8_t ret[4U][168U]) {
  uint8_t ret0[4U][168U];
  shake128_squeeze_block___4size_t(self, ret0);
  memcpy(ret, ret0, (size_t)4U * sizeof(uint8_t[168U]));
}

static KRML_MUSTINLINE bool
sample_from_uniform_distribution_next__libcrux_ml_kem_vector_neon_vector_type_SIMD128Vector_4size_t_168size_t(
    uint8_t randomness[4U][168U], size_t *sampled_coefficients,
    int16_t (*out)[272U]) {
  KRML_MAYBE_FOR4(
      i0, (size_t)0U, (size_t)4U, (size_t)1U, size_t i1 = i0;
      for (size_t i = (size_t)0U; i < (size_t)168U / (size_t)24U; i++) {
        size_t r = i;
        if (sampled_coefficients[i1] <
            LIBCRUX_ML_KEM_CONSTANTS_COEFFICIENTS_IN_RING_ELEMENT) {
          Eurydice_slice uu____0 = Eurydice_array_to_subslice(
              (size_t)168U, randomness[i1],
              (CLITERAL(core_ops_range_Range__size_t){
                  .start = r * (size_t)24U,
                  .end = r * (size_t)24U + (size_t)24U}),
              uint8_t, core_ops_range_Range__size_t, Eurydice_slice);
          size_t sampled =
              libcrux_ml_kem_vector_neon___libcrux_ml_kem__vector__traits__Operations_for_libcrux_ml_kem__vector__neon__vector_type__SIMD128Vector___rej_sample(
                  uu____0,
                  Eurydice_array_to_subslice(
                      (size_t)272U, out[i1],
                      (CLITERAL(core_ops_range_Range__size_t){
                          .start = sampled_coefficients[i1],
                          .end = sampled_coefficients[i1] + (size_t)16U}),
                      int16_t, core_ops_range_Range__size_t, Eurydice_slice));
          size_t uu____1 = i1;
          sampled_coefficients[uu____1] =
              sampled_coefficients[uu____1] + sampled;
        }
      });
  bool done = true;
  KRML_MAYBE_FOR4(
      i, (size_t)0U, (size_t)4U, (size_t)1U, size_t i0 = i;
      if (sampled_coefficients[i0] >=
          LIBCRUX_ML_KEM_CONSTANTS_COEFFICIENTS_IN_RING_ELEMENT) {
        sampled_coefficients[i0] =
            LIBCRUX_ML_KEM_CONSTANTS_COEFFICIENTS_IN_RING_ELEMENT;
      } else { done = false; });
  return done;
}

static libcrux_ml_kem_polynomial_PolynomialRingElement__libcrux_ml_kem_vector_neon_vector_type_SIMD128Vector
closure__libcrux_ml_kem_vector_neon_vector_type_SIMD128Vector_libcrux_ml_kem_hash_functions_neon_Simd128Hash_4size_t0(
    int16_t s[272U]) {
  return from_i16_array__libcrux_ml_kem_vector_neon_vector_type_SIMD128Vector(
      Eurydice_array_to_subslice((size_t)272U, s,
                                 (CLITERAL(core_ops_range_Range__size_t){
                                     .start = (size_t)0U, .end = (size_t)256U}),
                                 int16_t, core_ops_range_Range__size_t,
                                 Eurydice_slice));
}

static KRML_MUSTINLINE void
sample_from_xof__libcrux_ml_kem_vector_neon_vector_type_SIMD128Vector_libcrux_ml_kem_hash_functions_neon_Simd128Hash_4size_t(
    uint8_t seeds[4U][34U],
    libcrux_ml_kem_polynomial_PolynomialRingElement__libcrux_ml_kem_vector_neon_vector_type_SIMD128Vector
        ret[4U]) {
  size_t sampled_coefficients[4U] = {0U};
  int16_t out[4U][272U] = {{0U}};
  uint8_t uu____0[4U][34U];
  memcpy(uu____0, seeds, (size_t)4U * sizeof(uint8_t[34U]));
  Simd128Hash xof_state = shake128_init_absorb___4size_t0(uu____0);
  uint8_t randomness0[4U][504U];
  shake128_squeeze_three_blocks___4size_t0(&xof_state, randomness0);
  uint8_t uu____1[4U][504U];
  memcpy(uu____1, randomness0, (size_t)4U * sizeof(uint8_t[504U]));
  bool done =
      sample_from_uniform_distribution_next__libcrux_ml_kem_vector_neon_vector_type_SIMD128Vector_4size_t_504size_t(
          uu____1, sampled_coefficients, out);
  while (true) {
    if (done) {
      break;
    } else {
      uint8_t randomness[4U][168U];
      shake128_squeeze_block___4size_t0(&xof_state, randomness);
      uint8_t uu____2[4U][168U];
      memcpy(uu____2, randomness, (size_t)4U * sizeof(uint8_t[168U]));
      done =
          sample_from_uniform_distribution_next__libcrux_ml_kem_vector_neon_vector_type_SIMD128Vector_4size_t_168size_t(
              uu____2, sampled_coefficients, out);
    }
  }
  int16_t uu____3[4U][272U];
  memcpy(uu____3, out, (size_t)4U * sizeof(int16_t[272U]));
  libcrux_ml_kem_polynomial_PolynomialRingElement__libcrux_ml_kem_vector_neon_vector_type_SIMD128Vector
      ret0[4U];
  KRML_MAYBE_FOR4(
      i, (size_t)0U, (size_t)4U, (size_t)1U,
      ret0[i] =
          closure__libcrux_ml_kem_vector_neon_vector_type_SIMD128Vector_libcrux_ml_kem_hash_functions_neon_Simd128Hash_4size_t0(
              uu____3[i]););
  memcpy(
      ret, ret0,
      (size_t)4U *
          sizeof(
              libcrux_ml_kem_polynomial_PolynomialRingElement__libcrux_ml_kem_vector_neon_vector_type_SIMD128Vector));
}

static KRML_MUSTINLINE void
sample_matrix_A__libcrux_ml_kem_vector_neon_vector_type_SIMD128Vector_libcrux_ml_kem_hash_functions_neon_Simd128Hash_4size_t(
    uint8_t seed[34U], bool transpose,
    libcrux_ml_kem_polynomial_PolynomialRingElement__libcrux_ml_kem_vector_neon_vector_type_SIMD128Vector
        ret[4U][4U]) {
  libcrux_ml_kem_polynomial_PolynomialRingElement__libcrux_ml_kem_vector_neon_vector_type_SIMD128Vector
      A_transpose[4U][4U];
  KRML_MAYBE_FOR4(
      i, (size_t)0U, (size_t)4U, (size_t)1U,
      closure__libcrux_ml_kem_vector_neon_vector_type_SIMD128Vector_libcrux_ml_kem_hash_functions_neon_Simd128Hash_4size_t(
          A_transpose[i]););
  KRML_MAYBE_FOR4(
      i0, (size_t)0U, (size_t)4U, (size_t)1U, size_t i1 = i0;
      uint8_t uu____0[34U];
      memcpy(uu____0, seed, (size_t)34U * sizeof(uint8_t));
      uint8_t seeds[4U][34U]; KRML_MAYBE_FOR4(
          i, (size_t)0U, (size_t)4U, (size_t)1U,
          memcpy(seeds[i], uu____0, (size_t)34U * sizeof(uint8_t)););
      KRML_MAYBE_FOR4(i, (size_t)0U, (size_t)4U, (size_t)1U, size_t j = i;
                      seeds[j][32U] = (uint8_t)i1; seeds[j][33U] = (uint8_t)j;);
      uint8_t uu____1[4U][34U];
      memcpy(uu____1, seeds, (size_t)4U * sizeof(uint8_t[34U]));
      libcrux_ml_kem_polynomial_PolynomialRingElement__libcrux_ml_kem_vector_neon_vector_type_SIMD128Vector
          sampled[4U];
      sample_from_xof__libcrux_ml_kem_vector_neon_vector_type_SIMD128Vector_libcrux_ml_kem_hash_functions_neon_Simd128Hash_4size_t(
          uu____1, sampled);
      for (
          size_t i = (size_t)0U;
          i <
          core_slice___Slice_T___len(
              Eurydice_array_to_slice(
                  (size_t)4U, sampled,
                  libcrux_ml_kem_polynomial_PolynomialRingElement__libcrux_ml_kem_vector_neon_vector_type_SIMD128Vector,
                  Eurydice_slice),
              libcrux_ml_kem_polynomial_PolynomialRingElement__libcrux_ml_kem_vector_neon_vector_type_SIMD128Vector,
              size_t);
          i++) {
        size_t j = i;
        libcrux_ml_kem_polynomial_PolynomialRingElement__libcrux_ml_kem_vector_neon_vector_type_SIMD128Vector
            sample = sampled[j];
        if (transpose) {
          A_transpose[j][i1] = sample;
        } else {
          A_transpose[i1][j] = sample;
        }
      });
  memcpy(
      ret, A_transpose,
      (size_t)4U *
          sizeof(
              libcrux_ml_kem_polynomial_PolynomialRingElement__libcrux_ml_kem_vector_neon_vector_type_SIMD128Vector
                  [4U]));
}

typedef struct
    __libcrux_ml_kem_polynomial_PolynomialRingElement__libcrux_ml_kem_vector_neon_vector_type_SIMD128Vector_4size_t__uint8_t_s {
  libcrux_ml_kem_polynomial_PolynomialRingElement__libcrux_ml_kem_vector_neon_vector_type_SIMD128Vector
      fst[4U];
  uint8_t snd;
} __libcrux_ml_kem_polynomial_PolynomialRingElement__libcrux_ml_kem_vector_neon_vector_type_SIMD128Vector_4size_t__uint8_t;

static KRML_MUSTINLINE void PRFxN___4size_t_128size_t(uint8_t (*input)[33U],
                                                      uint8_t ret[4U][128U]) {
  uint8_t out[4U][128U] = {{0U}};
  uint8_t out0[128U] = {0U};
  uint8_t out1[128U] = {0U};
  uint8_t out2[128U] = {0U};
  uint8_t out3[128U] = {0U};
  libcrux_sha3_neon_x2_shake256(
      Eurydice_array_to_slice((size_t)33U, input[0U], uint8_t, Eurydice_slice),
      Eurydice_array_to_slice((size_t)33U, input[1U], uint8_t, Eurydice_slice),
      Eurydice_array_to_slice((size_t)128U, out0, uint8_t, Eurydice_slice),
      Eurydice_array_to_slice((size_t)128U, out1, uint8_t, Eurydice_slice));
  libcrux_sha3_neon_x2_shake256(
      Eurydice_array_to_slice((size_t)33U, input[2U], uint8_t, Eurydice_slice),
      Eurydice_array_to_slice((size_t)33U, input[3U], uint8_t, Eurydice_slice),
      Eurydice_array_to_slice((size_t)128U, out2, uint8_t, Eurydice_slice),
      Eurydice_array_to_slice((size_t)128U, out3, uint8_t, Eurydice_slice));
  uint8_t uu____0[128U];
  memcpy(uu____0, out0, (size_t)128U * sizeof(uint8_t));
  memcpy(out[0U], uu____0, (size_t)128U * sizeof(uint8_t));
  uint8_t uu____1[128U];
  memcpy(uu____1, out1, (size_t)128U * sizeof(uint8_t));
  memcpy(out[1U], uu____1, (size_t)128U * sizeof(uint8_t));
  uint8_t uu____2[128U];
  memcpy(uu____2, out2, (size_t)128U * sizeof(uint8_t));
  memcpy(out[2U], uu____2, (size_t)128U * sizeof(uint8_t));
  uint8_t uu____3[128U];
  memcpy(uu____3, out3, (size_t)128U * sizeof(uint8_t));
  memcpy(out[3U], uu____3, (size_t)128U * sizeof(uint8_t));
  memcpy(ret, out, (size_t)4U * sizeof(uint8_t[128U]));
}

static KRML_MUSTINLINE void PRFxN___4size_t_128size_t0(uint8_t (*input)[33U],
                                                       uint8_t ret[4U][128U]) {
  uint8_t ret0[4U][128U];
  PRFxN___4size_t_128size_t(input, ret0);
  memcpy(ret, ret0, (size_t)4U * sizeof(uint8_t[128U]));
}

static KRML_MUSTINLINE
    __libcrux_ml_kem_polynomial_PolynomialRingElement__libcrux_ml_kem_vector_neon_vector_type_SIMD128Vector_4size_t__uint8_t
    sample_vector_cbd_then_ntt__libcrux_ml_kem_vector_neon_vector_type_SIMD128Vector_libcrux_ml_kem_hash_functions_neon_Simd128Hash_4size_t_2size_t_128size_t(
        uint8_t prf_input[33U], uint8_t domain_separator) {
  libcrux_ml_kem_polynomial_PolynomialRingElement__libcrux_ml_kem_vector_neon_vector_type_SIMD128Vector
      re_as_ntt[4U];
  KRML_MAYBE_FOR4(
      i, (size_t)0U, (size_t)4U, (size_t)1U,
      re_as_ntt[i] =
          ZERO__libcrux_ml_kem_vector_neon_vector_type_SIMD128Vector(););
  uint8_t uu____0[33U];
  memcpy(uu____0, prf_input, (size_t)33U * sizeof(uint8_t));
  uint8_t prf_inputs[4U][33U];
  KRML_MAYBE_FOR4(
      i, (size_t)0U, (size_t)4U, (size_t)1U,
      memcpy(prf_inputs[i], uu____0, (size_t)33U * sizeof(uint8_t)););
  KRML_MAYBE_FOR4(i, (size_t)0U, (size_t)4U, (size_t)1U, size_t i0 = i;
                  prf_inputs[i0][32U] = domain_separator;
                  domain_separator = (uint32_t)domain_separator + 1U;);
  uint8_t prf_outputs[4U][128U];
  PRFxN___4size_t_128size_t0(prf_inputs, prf_outputs);
  KRML_MAYBE_FOR4(
      i, (size_t)0U, (size_t)4U, (size_t)1U, size_t i0 = i;
      libcrux_ml_kem_polynomial_PolynomialRingElement__libcrux_ml_kem_vector_neon_vector_type_SIMD128Vector
          uu____1 =
              sample_from_binomial_distribution__libcrux_ml_kem_vector_neon_vector_type_SIMD128Vector_2size_t(
                  Eurydice_array_to_slice((size_t)128U, prf_outputs[i0],
                                          uint8_t, Eurydice_slice));
      re_as_ntt[i0] = uu____1;
      ntt_binomially_sampled_ring_element__libcrux_ml_kem_vector_neon_vector_type_SIMD128Vector(
          &re_as_ntt[i0]););
  libcrux_ml_kem_polynomial_PolynomialRingElement__libcrux_ml_kem_vector_neon_vector_type_SIMD128Vector
      uu____2[4U];
  memcpy(
      uu____2, re_as_ntt,
      (size_t)4U *
          sizeof(
              libcrux_ml_kem_polynomial_PolynomialRingElement__libcrux_ml_kem_vector_neon_vector_type_SIMD128Vector));
  __libcrux_ml_kem_polynomial_PolynomialRingElement__libcrux_ml_kem_vector_neon_vector_type_SIMD128Vector_4size_t__uint8_t
      lit;
  memcpy(
      lit.fst, uu____2,
      (size_t)4U *
          sizeof(
              libcrux_ml_kem_polynomial_PolynomialRingElement__libcrux_ml_kem_vector_neon_vector_type_SIMD128Vector));
  lit.snd = domain_separator;
  return lit;
}

static KRML_MUSTINLINE void
add_to_ring_element__libcrux_ml_kem_vector_neon_vector_type_SIMD128Vector_4size_t(
    libcrux_ml_kem_polynomial_PolynomialRingElement__libcrux_ml_kem_vector_neon_vector_type_SIMD128Vector
        *self,
    libcrux_ml_kem_polynomial_PolynomialRingElement__libcrux_ml_kem_vector_neon_vector_type_SIMD128Vector
        *rhs) {
  for (size_t i = (size_t)0U;
       i < core_slice___Slice_T___len(
               Eurydice_array_to_slice(
                   (size_t)16U, self->coefficients,
                   libcrux_ml_kem_vector_neon_vector_type_SIMD128Vector,
                   Eurydice_slice),
               libcrux_ml_kem_vector_neon_vector_type_SIMD128Vector, size_t);
       i++) {
    size_t i0 = i;
    libcrux_ml_kem_vector_neon_vector_type_SIMD128Vector uu____0 =
        libcrux_ml_kem_vector_neon___libcrux_ml_kem__vector__traits__Operations_for_libcrux_ml_kem__vector__neon__vector_type__SIMD128Vector___add(
            self->coefficients[i0], &rhs->coefficients[i0]);
    self->coefficients[i0] = uu____0;
  }
}

static KRML_MUSTINLINE void
compute_As_plus_e__libcrux_ml_kem_vector_neon_vector_type_SIMD128Vector_4size_t(
    libcrux_ml_kem_polynomial_PolynomialRingElement__libcrux_ml_kem_vector_neon_vector_type_SIMD128Vector (
        *matrix_A)[4U],
    libcrux_ml_kem_polynomial_PolynomialRingElement__libcrux_ml_kem_vector_neon_vector_type_SIMD128Vector
        *s_as_ntt,
    libcrux_ml_kem_polynomial_PolynomialRingElement__libcrux_ml_kem_vector_neon_vector_type_SIMD128Vector
        *error_as_ntt,
    libcrux_ml_kem_polynomial_PolynomialRingElement__libcrux_ml_kem_vector_neon_vector_type_SIMD128Vector
        ret[4U]) {
  libcrux_ml_kem_polynomial_PolynomialRingElement__libcrux_ml_kem_vector_neon_vector_type_SIMD128Vector
      result[4U];
  KRML_MAYBE_FOR4(
      i, (size_t)0U, (size_t)4U, (size_t)1U,
      result[i] =
          ZERO__libcrux_ml_kem_vector_neon_vector_type_SIMD128Vector(););
  for (
      size_t i0 = (size_t)0U;
      i0 <
      core_slice___Slice_T___len(
          Eurydice_array_to_slice(
              (size_t)4U, matrix_A,
              libcrux_ml_kem_polynomial_PolynomialRingElement__libcrux_ml_kem_vector_neon_vector_type_SIMD128Vector
                  [4U],
              Eurydice_slice),
          libcrux_ml_kem_polynomial_PolynomialRingElement__libcrux_ml_kem_vector_neon_vector_type_SIMD128Vector
              [4U],
          size_t);
      i0++) {
    size_t i1 = i0;
    libcrux_ml_kem_polynomial_PolynomialRingElement__libcrux_ml_kem_vector_neon_vector_type_SIMD128Vector
        *row = matrix_A[i1];
    for (
        size_t i = (size_t)0U;
        i <
        core_slice___Slice_T___len(
            Eurydice_array_to_slice(
                (size_t)4U, row,
                libcrux_ml_kem_polynomial_PolynomialRingElement__libcrux_ml_kem_vector_neon_vector_type_SIMD128Vector,
                Eurydice_slice),
            libcrux_ml_kem_polynomial_PolynomialRingElement__libcrux_ml_kem_vector_neon_vector_type_SIMD128Vector,
            size_t);
        i++) {
      size_t j = i;
      libcrux_ml_kem_polynomial_PolynomialRingElement__libcrux_ml_kem_vector_neon_vector_type_SIMD128Vector
          *matrix_element = &row[j];
      libcrux_ml_kem_polynomial_PolynomialRingElement__libcrux_ml_kem_vector_neon_vector_type_SIMD128Vector
          product =
              ntt_multiply__libcrux_ml_kem_vector_neon_vector_type_SIMD128Vector(
                  matrix_element, &s_as_ntt[j]);
      add_to_ring_element__libcrux_ml_kem_vector_neon_vector_type_SIMD128Vector_4size_t(
          &result[i1], &product);
    }
    add_standard_error_reduce__libcrux_ml_kem_vector_neon_vector_type_SIMD128Vector(
        &result[i1], &error_as_ntt[i1]);
  }
  memcpy(
      ret, result,
      (size_t)4U *
          sizeof(
              libcrux_ml_kem_polynomial_PolynomialRingElement__libcrux_ml_kem_vector_neon_vector_type_SIMD128Vector));
}

static __libcrux_ml_kem_ind_cpa_unpacked_IndCpaPrivateKeyUnpacked_libcrux_ml_kem_vector_neon_vector_type_SIMD128Vector___4size_t___libcrux_ml_kem_ind_cpa_unpacked_IndCpaPublicKeyUnpacked_libcrux_ml_kem_vector_neon_vector_type_SIMD128Vector___4size_t__
generate_keypair_unpacked__libcrux_ml_kem_vector_neon_vector_type_SIMD128Vector_libcrux_ml_kem_hash_functions_neon_Simd128Hash_4size_t_2size_t_128size_t(
    Eurydice_slice key_generation_seed) {
  uint8_t hashed[64U];
  G___4size_t(key_generation_seed, hashed);
  K___Eurydice_slice_uint8_t_Eurydice_slice_uint8_t uu____0 =
      core_slice___Slice_T___split_at(
          Eurydice_array_to_slice((size_t)64U, hashed, uint8_t, Eurydice_slice),
          (size_t)32U, uint8_t,
          K___Eurydice_slice_uint8_t_Eurydice_slice_uint8_t);
  Eurydice_slice seed_for_A0 = uu____0.fst;
  Eurydice_slice seed_for_secret_and_error = uu____0.snd;
  libcrux_ml_kem_polynomial_PolynomialRingElement__libcrux_ml_kem_vector_neon_vector_type_SIMD128Vector
      A_transpose[4U][4U];
  uint8_t ret[34U];
  libcrux_ml_kem_utils_into_padded_array___34size_t(seed_for_A0, ret);
  sample_matrix_A__libcrux_ml_kem_vector_neon_vector_type_SIMD128Vector_libcrux_ml_kem_hash_functions_neon_Simd128Hash_4size_t(
      ret, true, A_transpose);
  uint8_t prf_input[33U];
  libcrux_ml_kem_utils_into_padded_array___33size_t(seed_for_secret_and_error,
                                                    prf_input);
  uint8_t uu____1[33U];
  memcpy(uu____1, prf_input, (size_t)33U * sizeof(uint8_t));
  __libcrux_ml_kem_polynomial_PolynomialRingElement__libcrux_ml_kem_vector_neon_vector_type_SIMD128Vector_4size_t__uint8_t
      uu____2 =
          sample_vector_cbd_then_ntt__libcrux_ml_kem_vector_neon_vector_type_SIMD128Vector_libcrux_ml_kem_hash_functions_neon_Simd128Hash_4size_t_2size_t_128size_t(
              uu____1, 0U);
  libcrux_ml_kem_polynomial_PolynomialRingElement__libcrux_ml_kem_vector_neon_vector_type_SIMD128Vector
      secret_as_ntt[4U];
  memcpy(
      secret_as_ntt, uu____2.fst,
      (size_t)4U *
          sizeof(
              libcrux_ml_kem_polynomial_PolynomialRingElement__libcrux_ml_kem_vector_neon_vector_type_SIMD128Vector));
  uint8_t domain_separator = uu____2.snd;
  uint8_t uu____3[33U];
  memcpy(uu____3, prf_input, (size_t)33U * sizeof(uint8_t));
  libcrux_ml_kem_polynomial_PolynomialRingElement__libcrux_ml_kem_vector_neon_vector_type_SIMD128Vector
      error_as_ntt[4U];
  memcpy(
      error_as_ntt,
      sample_vector_cbd_then_ntt__libcrux_ml_kem_vector_neon_vector_type_SIMD128Vector_libcrux_ml_kem_hash_functions_neon_Simd128Hash_4size_t_2size_t_128size_t(
          uu____3, domain_separator)
          .fst,
      (size_t)4U *
          sizeof(
              libcrux_ml_kem_polynomial_PolynomialRingElement__libcrux_ml_kem_vector_neon_vector_type_SIMD128Vector));
  libcrux_ml_kem_polynomial_PolynomialRingElement__libcrux_ml_kem_vector_neon_vector_type_SIMD128Vector
      t_as_ntt[4U];
  compute_As_plus_e__libcrux_ml_kem_vector_neon_vector_type_SIMD128Vector_4size_t(
      A_transpose, secret_as_ntt, error_as_ntt, t_as_ntt);
  uint8_t seed_for_A[32U];
  core_result_Result__uint8_t_32size_t__core_array_TryFromSliceError dst;
  Eurydice_slice_to_array2(&dst, seed_for_A0, Eurydice_slice, uint8_t[32U],
                           void *);
  core_result__core__result__Result_T__E___unwrap__uint8_t_32size_t__core_array_TryFromSliceError(
      dst, seed_for_A);
  libcrux_ml_kem_polynomial_PolynomialRingElement__libcrux_ml_kem_vector_neon_vector_type_SIMD128Vector
      uu____4[4U];
  memcpy(
      uu____4, t_as_ntt,
      (size_t)4U *
          sizeof(
              libcrux_ml_kem_polynomial_PolynomialRingElement__libcrux_ml_kem_vector_neon_vector_type_SIMD128Vector));
  libcrux_ml_kem_polynomial_PolynomialRingElement__libcrux_ml_kem_vector_neon_vector_type_SIMD128Vector
      uu____5[4U][4U];
  memcpy(
      uu____5, A_transpose,
      (size_t)4U *
          sizeof(
              libcrux_ml_kem_polynomial_PolynomialRingElement__libcrux_ml_kem_vector_neon_vector_type_SIMD128Vector
                  [4U]));
  uint8_t uu____6[32U];
  memcpy(uu____6, seed_for_A, (size_t)32U * sizeof(uint8_t));
  libcrux_ml_kem_ind_cpa_unpacked_IndCpaPublicKeyUnpacked__libcrux_ml_kem_vector_neon_vector_type_SIMD128Vector__4size_t
      pk;
  memcpy(
      pk.t_as_ntt, uu____4,
      (size_t)4U *
          sizeof(
              libcrux_ml_kem_polynomial_PolynomialRingElement__libcrux_ml_kem_vector_neon_vector_type_SIMD128Vector));
  memcpy(pk.seed_for_A, uu____6, (size_t)32U * sizeof(uint8_t));
  memcpy(
      pk.A, uu____5,
      (size_t)4U *
          sizeof(
              libcrux_ml_kem_polynomial_PolynomialRingElement__libcrux_ml_kem_vector_neon_vector_type_SIMD128Vector
                  [4U]));
  libcrux_ml_kem_polynomial_PolynomialRingElement__libcrux_ml_kem_vector_neon_vector_type_SIMD128Vector
      uu____7[4U];
  memcpy(
      uu____7, secret_as_ntt,
      (size_t)4U *
          sizeof(
              libcrux_ml_kem_polynomial_PolynomialRingElement__libcrux_ml_kem_vector_neon_vector_type_SIMD128Vector));
  libcrux_ml_kem_ind_cpa_unpacked_IndCpaPrivateKeyUnpacked__libcrux_ml_kem_vector_neon_vector_type_SIMD128Vector__4size_t
      sk;
  memcpy(
      sk.secret_as_ntt, uu____7,
      (size_t)4U *
          sizeof(
              libcrux_ml_kem_polynomial_PolynomialRingElement__libcrux_ml_kem_vector_neon_vector_type_SIMD128Vector));
  return (CLITERAL(
      __libcrux_ml_kem_ind_cpa_unpacked_IndCpaPrivateKeyUnpacked_libcrux_ml_kem_vector_neon_vector_type_SIMD128Vector___4size_t___libcrux_ml_kem_ind_cpa_unpacked_IndCpaPublicKeyUnpacked_libcrux_ml_kem_vector_neon_vector_type_SIMD128Vector___4size_t__){
      .fst = sk, .snd = pk});
}

static void
closure__libcrux_ml_kem_vector_neon_vector_type_SIMD128Vector_libcrux_ml_kem_hash_functions_neon_Simd128Hash_4size_t_1536size_t_3168size_t_1568size_t_1536size_t_2size_t_128size_t(
    libcrux_ml_kem_polynomial_PolynomialRingElement__libcrux_ml_kem_vector_neon_vector_type_SIMD128Vector
        ret[4U]) {
  libcrux_ml_kem_polynomial_PolynomialRingElement__libcrux_ml_kem_vector_neon_vector_type_SIMD128Vector
      ret0[4U];
  KRML_MAYBE_FOR4(
      i, (size_t)0U, (size_t)4U, (size_t)1U,
      ret0[i] = ZERO__libcrux_ml_kem_vector_neon_vector_type_SIMD128Vector(););
  memcpy(
      ret, ret0,
      (size_t)4U *
          sizeof(
              libcrux_ml_kem_polynomial_PolynomialRingElement__libcrux_ml_kem_vector_neon_vector_type_SIMD128Vector));
}

static KRML_MUSTINLINE void H___4size_t(Eurydice_slice input,
                                        uint8_t ret[32U]) {
  uint8_t ret0[32U];
  libcrux_ml_kem_hash_functions_neon_H(input, ret0);
  memcpy(ret, ret0, (size_t)32U * sizeof(uint8_t));
}

libcrux_ml_kem_ind_cca_unpacked_MlKemKeyPairUnpacked__libcrux_ml_kem_vector_neon_vector_type_SIMD128Vector__4size_t
libcrux_ml_kem_ind_cca_generate_keypair_unpacked__libcrux_ml_kem_vector_neon_vector_type_SIMD128Vector_libcrux_ml_kem_hash_functions_neon_Simd128Hash_4size_t_1536size_t_3168size_t_1568size_t_1536size_t_2size_t_128size_t(
    uint8_t randomness[64U]) {
  Eurydice_slice ind_cpa_keypair_randomness = Eurydice_array_to_subslice(
      (size_t)64U, randomness,
      (CLITERAL(core_ops_range_Range__size_t){
          .start = (size_t)0U,
          .end = LIBCRUX_ML_KEM_CONSTANTS_CPA_PKE_KEY_GENERATION_SEED_SIZE}),
      uint8_t, core_ops_range_Range__size_t, Eurydice_slice);
  Eurydice_slice implicit_rejection_value0 = Eurydice_array_to_subslice_from(
      (size_t)64U, randomness,
      LIBCRUX_ML_KEM_CONSTANTS_CPA_PKE_KEY_GENERATION_SEED_SIZE, uint8_t,
      size_t, Eurydice_slice);
  __libcrux_ml_kem_ind_cpa_unpacked_IndCpaPrivateKeyUnpacked_libcrux_ml_kem_vector_neon_vector_type_SIMD128Vector___4size_t___libcrux_ml_kem_ind_cpa_unpacked_IndCpaPublicKeyUnpacked_libcrux_ml_kem_vector_neon_vector_type_SIMD128Vector___4size_t__
      uu____0 =
          generate_keypair_unpacked__libcrux_ml_kem_vector_neon_vector_type_SIMD128Vector_libcrux_ml_kem_hash_functions_neon_Simd128Hash_4size_t_2size_t_128size_t(
              ind_cpa_keypair_randomness);
  libcrux_ml_kem_ind_cpa_unpacked_IndCpaPrivateKeyUnpacked__libcrux_ml_kem_vector_neon_vector_type_SIMD128Vector__4size_t
      ind_cpa_private_key = uu____0.fst;
  libcrux_ml_kem_ind_cpa_unpacked_IndCpaPublicKeyUnpacked__libcrux_ml_kem_vector_neon_vector_type_SIMD128Vector__4size_t
      ind_cpa_public_key = uu____0.snd;
  libcrux_ml_kem_polynomial_PolynomialRingElement__libcrux_ml_kem_vector_neon_vector_type_SIMD128Vector
      A[4U][4U];
  KRML_MAYBE_FOR4(
      i, (size_t)0U, (size_t)4U, (size_t)1U,
      closure__libcrux_ml_kem_vector_neon_vector_type_SIMD128Vector_libcrux_ml_kem_hash_functions_neon_Simd128Hash_4size_t_1536size_t_3168size_t_1568size_t_1536size_t_2size_t_128size_t(
          A[i]););
  KRML_MAYBE_FOR4(
      i0, (size_t)0U, (size_t)4U, (size_t)1U, size_t i1 = i0; KRML_MAYBE_FOR4(
          i, (size_t)0U, (size_t)4U, (size_t)1U, size_t j = i;
          libcrux_ml_kem_polynomial_PolynomialRingElement__libcrux_ml_kem_vector_neon_vector_type_SIMD128Vector
              uu____1 =
                  clone__libcrux_ml_kem_vector_neon_vector_type_SIMD128Vector(
                      &ind_cpa_public_key.A[j][i1]);
          A[i1][j] = uu____1;););
  libcrux_ml_kem_polynomial_PolynomialRingElement__libcrux_ml_kem_vector_neon_vector_type_SIMD128Vector
      uu____2[4U][4U];
  memcpy(
      uu____2, A,
      (size_t)4U *
          sizeof(
              libcrux_ml_kem_polynomial_PolynomialRingElement__libcrux_ml_kem_vector_neon_vector_type_SIMD128Vector
                  [4U]));
  memcpy(
      ind_cpa_public_key.A, uu____2,
      (size_t)4U *
          sizeof(
              libcrux_ml_kem_polynomial_PolynomialRingElement__libcrux_ml_kem_vector_neon_vector_type_SIMD128Vector
                  [4U]));
  uint8_t pk_serialized[1568U];
  serialize_public_key__libcrux_ml_kem_vector_neon_vector_type_SIMD128Vector_4size_t_1536size_t_1568size_t(
      ind_cpa_public_key.t_as_ntt,
      Eurydice_array_to_slice((size_t)32U, ind_cpa_public_key.seed_for_A,
                              uint8_t, Eurydice_slice),
      pk_serialized);
  uint8_t public_key_hash[32U];
  H___4size_t(Eurydice_array_to_slice((size_t)1568U, pk_serialized, uint8_t,
                                      Eurydice_slice),
              public_key_hash);
  uint8_t implicit_rejection_value[32U];
  core_result_Result__uint8_t_32size_t__core_array_TryFromSliceError dst;
  Eurydice_slice_to_array2(&dst, implicit_rejection_value0, Eurydice_slice,
                           uint8_t[32U], void *);
  core_result__core__result__Result_T__E___unwrap__uint8_t_32size_t__core_array_TryFromSliceError(
      dst, implicit_rejection_value);
  libcrux_ml_kem_ind_cpa_unpacked_IndCpaPrivateKeyUnpacked__libcrux_ml_kem_vector_neon_vector_type_SIMD128Vector__4size_t
      uu____3 = ind_cpa_private_key;
  uint8_t uu____4[32U];
  memcpy(uu____4, implicit_rejection_value, (size_t)32U * sizeof(uint8_t));
  libcrux_ml_kem_ind_cca_unpacked_MlKemPrivateKeyUnpacked__libcrux_ml_kem_vector_neon_vector_type_SIMD128Vector__4size_t
      uu____5;
  uu____5.ind_cpa_private_key = uu____3;
  memcpy(uu____5.implicit_rejection_value, uu____4,
         (size_t)32U * sizeof(uint8_t));
  libcrux_ml_kem_ind_cpa_unpacked_IndCpaPublicKeyUnpacked__libcrux_ml_kem_vector_neon_vector_type_SIMD128Vector__4size_t
      uu____6 = ind_cpa_public_key;
  uint8_t uu____7[32U];
  memcpy(uu____7, public_key_hash, (size_t)32U * sizeof(uint8_t));
  libcrux_ml_kem_ind_cca_unpacked_MlKemKeyPairUnpacked__libcrux_ml_kem_vector_neon_vector_type_SIMD128Vector__4size_t
      lit;
  lit.private_key = uu____5;
  lit.public_key.ind_cpa_public_key = uu____6;
  memcpy(lit.public_key.public_key_hash, uu____7,
         (size_t)32U * sizeof(uint8_t));
  return lit;
}

static libcrux_ml_kem_utils_extraction_helper_Keypair1024
generate_keypair__libcrux_ml_kem_vector_neon_vector_type_SIMD128Vector_libcrux_ml_kem_hash_functions_neon_Simd128Hash_4size_t_1536size_t_1568size_t_1536size_t_2size_t_128size_t(
    Eurydice_slice key_generation_seed) {
  __libcrux_ml_kem_ind_cpa_unpacked_IndCpaPrivateKeyUnpacked_libcrux_ml_kem_vector_neon_vector_type_SIMD128Vector___4size_t___libcrux_ml_kem_ind_cpa_unpacked_IndCpaPublicKeyUnpacked_libcrux_ml_kem_vector_neon_vector_type_SIMD128Vector___4size_t__
      uu____0 =
          generate_keypair_unpacked__libcrux_ml_kem_vector_neon_vector_type_SIMD128Vector_libcrux_ml_kem_hash_functions_neon_Simd128Hash_4size_t_2size_t_128size_t(
              key_generation_seed);
  libcrux_ml_kem_ind_cpa_unpacked_IndCpaPrivateKeyUnpacked__libcrux_ml_kem_vector_neon_vector_type_SIMD128Vector__4size_t
      sk = uu____0.fst;
  libcrux_ml_kem_ind_cpa_unpacked_IndCpaPublicKeyUnpacked__libcrux_ml_kem_vector_neon_vector_type_SIMD128Vector__4size_t
      pk = uu____0.snd;
  uint8_t public_key_serialized[1568U];
  serialize_public_key__libcrux_ml_kem_vector_neon_vector_type_SIMD128Vector_4size_t_1536size_t_1568size_t(
      pk.t_as_ntt,
      Eurydice_array_to_slice((size_t)32U, pk.seed_for_A, uint8_t,
                              Eurydice_slice),
      public_key_serialized);
  uint8_t secret_key_serialized[1536U];
  serialize_secret_key__libcrux_ml_kem_vector_neon_vector_type_SIMD128Vector_4size_t_1536size_t(
      sk.secret_as_ntt, secret_key_serialized);
  uint8_t uu____1[1536U];
  memcpy(uu____1, secret_key_serialized, (size_t)1536U * sizeof(uint8_t));
  uint8_t uu____2[1568U];
  memcpy(uu____2, public_key_serialized, (size_t)1568U * sizeof(uint8_t));
  libcrux_ml_kem_utils_extraction_helper_Keypair1024 lit;
  memcpy(lit.fst, uu____1, (size_t)1536U * sizeof(uint8_t));
  memcpy(lit.snd, uu____2, (size_t)1568U * sizeof(uint8_t));
  return lit;
}

static KRML_MUSTINLINE void
serialize_kem_secret_key__libcrux_ml_kem_hash_functions_neon_Simd128Hash_4size_t_3168size_t(
    Eurydice_slice private_key, Eurydice_slice public_key,
    Eurydice_slice implicit_rejection_value, uint8_t ret[3168U]) {
  uint8_t out[3168U] = {0U};
  size_t pointer = (size_t)0U;
  uint8_t *uu____0 = out;
  size_t uu____1 = pointer;
  size_t uu____2 = pointer;
  core_slice___Slice_T___copy_from_slice(
      Eurydice_array_to_subslice(
          (size_t)3168U, uu____0,
          (CLITERAL(core_ops_range_Range__size_t){
              .start = uu____1,
              .end = uu____2 +
                     core_slice___Slice_T___len(private_key, uint8_t, size_t)}),
          uint8_t, core_ops_range_Range__size_t, Eurydice_slice),
      private_key, uint8_t, void *);
  pointer = pointer + core_slice___Slice_T___len(private_key, uint8_t, size_t);
  uint8_t *uu____3 = out;
  size_t uu____4 = pointer;
  size_t uu____5 = pointer;
  core_slice___Slice_T___copy_from_slice(
      Eurydice_array_to_subslice(
          (size_t)3168U, uu____3,
          (CLITERAL(core_ops_range_Range__size_t){
              .start = uu____4,
              .end = uu____5 +
                     core_slice___Slice_T___len(public_key, uint8_t, size_t)}),
          uint8_t, core_ops_range_Range__size_t, Eurydice_slice),
      public_key, uint8_t, void *);
  pointer = pointer + core_slice___Slice_T___len(public_key, uint8_t, size_t);
  Eurydice_slice uu____6 = Eurydice_array_to_subslice(
      (size_t)3168U, out,
      (CLITERAL(core_ops_range_Range__size_t){
          .start = pointer,
          .end = pointer + LIBCRUX_ML_KEM_CONSTANTS_H_DIGEST_SIZE}),
      uint8_t, core_ops_range_Range__size_t, Eurydice_slice);
  uint8_t ret0[32U];
  H___4size_t(public_key, ret0);
  core_slice___Slice_T___copy_from_slice(
      uu____6,
      Eurydice_array_to_slice((size_t)32U, ret0, uint8_t, Eurydice_slice),
      uint8_t, void *);
  pointer = pointer + LIBCRUX_ML_KEM_CONSTANTS_H_DIGEST_SIZE;
  uint8_t *uu____7 = out;
  size_t uu____8 = pointer;
  size_t uu____9 = pointer;
  core_slice___Slice_T___copy_from_slice(
      Eurydice_array_to_subslice(
          (size_t)3168U, uu____7,
          (CLITERAL(core_ops_range_Range__size_t){
              .start = uu____8,
              .end = uu____9 + core_slice___Slice_T___len(
                                   implicit_rejection_value, uint8_t, size_t)}),
          uint8_t, core_ops_range_Range__size_t, Eurydice_slice),
      implicit_rejection_value, uint8_t, void *);
  memcpy(ret, out, (size_t)3168U * sizeof(uint8_t));
}

libcrux_ml_kem_mlkem1024_MlKem1024KeyPair
libcrux_ml_kem_ind_cca_generate_keypair__libcrux_ml_kem_vector_neon_vector_type_SIMD128Vector_libcrux_ml_kem_hash_functions_neon_Simd128Hash_4size_t_1536size_t_3168size_t_1568size_t_1536size_t_2size_t_128size_t(
    uint8_t randomness[64U]) {
  Eurydice_slice ind_cpa_keypair_randomness = Eurydice_array_to_subslice(
      (size_t)64U, randomness,
      (CLITERAL(core_ops_range_Range__size_t){
          .start = (size_t)0U,
          .end = LIBCRUX_ML_KEM_CONSTANTS_CPA_PKE_KEY_GENERATION_SEED_SIZE}),
      uint8_t, core_ops_range_Range__size_t, Eurydice_slice);
  Eurydice_slice implicit_rejection_value = Eurydice_array_to_subslice_from(
      (size_t)64U, randomness,
      LIBCRUX_ML_KEM_CONSTANTS_CPA_PKE_KEY_GENERATION_SEED_SIZE, uint8_t,
      size_t, Eurydice_slice);
  libcrux_ml_kem_utils_extraction_helper_Keypair1024 uu____0 =
      generate_keypair__libcrux_ml_kem_vector_neon_vector_type_SIMD128Vector_libcrux_ml_kem_hash_functions_neon_Simd128Hash_4size_t_1536size_t_1568size_t_1536size_t_2size_t_128size_t(
          ind_cpa_keypair_randomness);
  uint8_t ind_cpa_private_key[1536U];
  memcpy(ind_cpa_private_key, uu____0.fst, (size_t)1536U * sizeof(uint8_t));
  uint8_t public_key[1568U];
  memcpy(public_key, uu____0.snd, (size_t)1568U * sizeof(uint8_t));
  uint8_t secret_key_serialized[3168U];
  serialize_kem_secret_key__libcrux_ml_kem_hash_functions_neon_Simd128Hash_4size_t_3168size_t(
      Eurydice_array_to_slice((size_t)1536U, ind_cpa_private_key, uint8_t,
                              Eurydice_slice),
      Eurydice_array_to_slice((size_t)1568U, public_key, uint8_t,
                              Eurydice_slice),
      implicit_rejection_value, secret_key_serialized);
  uint8_t uu____1[3168U];
  memcpy(uu____1, secret_key_serialized, (size_t)3168U * sizeof(uint8_t));
  libcrux_ml_kem_types_MlKemPrivateKey____3168size_t private_key =
      libcrux_ml_kem_types___core__convert__From__Array_u8__SIZE___for_libcrux_ml_kem__types__MlKemPrivateKey_SIZE___8__from___3168size_t(
          uu____1);
  libcrux_ml_kem_types_MlKemPrivateKey____3168size_t uu____2 = private_key;
  uint8_t uu____3[1568U];
  memcpy(uu____3, public_key, (size_t)1568U * sizeof(uint8_t));
  return libcrux_ml_kem_types__libcrux_ml_kem__types__MlKemKeyPair_PRIVATE_KEY_SIZE__PUBLIC_KEY_SIZE___from___3168size_t_1568size_t(
      uu____2,
      libcrux_ml_kem_types___core__convert__From__Array_u8__SIZE___for_libcrux_ml_kem__types__MlKemPublicKey_SIZE___14__from___1568size_t(
          uu____3));
}

static KRML_MUSTINLINE
    __libcrux_ml_kem_polynomial_PolynomialRingElement__libcrux_ml_kem_vector_neon_vector_type_SIMD128Vector_4size_t__uint8_t
    sample_ring_element_cbd__libcrux_ml_kem_vector_neon_vector_type_SIMD128Vector_libcrux_ml_kem_hash_functions_neon_Simd128Hash_4size_t_128size_t_2size_t(
        uint8_t prf_input[33U], uint8_t domain_separator) {
  libcrux_ml_kem_polynomial_PolynomialRingElement__libcrux_ml_kem_vector_neon_vector_type_SIMD128Vector
      error_1[4U];
  KRML_MAYBE_FOR4(
      i, (size_t)0U, (size_t)4U, (size_t)1U,
      error_1[i] =
          ZERO__libcrux_ml_kem_vector_neon_vector_type_SIMD128Vector(););
  uint8_t uu____0[33U];
  memcpy(uu____0, prf_input, (size_t)33U * sizeof(uint8_t));
  uint8_t prf_inputs[4U][33U];
  KRML_MAYBE_FOR4(
      i, (size_t)0U, (size_t)4U, (size_t)1U,
      memcpy(prf_inputs[i], uu____0, (size_t)33U * sizeof(uint8_t)););
  KRML_MAYBE_FOR4(i, (size_t)0U, (size_t)4U, (size_t)1U, size_t i0 = i;
                  prf_inputs[i0][32U] = domain_separator;
                  domain_separator = (uint32_t)domain_separator + 1U;);
  uint8_t prf_outputs[4U][128U];
  PRFxN___4size_t_128size_t0(prf_inputs, prf_outputs);
  KRML_MAYBE_FOR4(
      i, (size_t)0U, (size_t)4U, (size_t)1U, size_t i0 = i;
      libcrux_ml_kem_polynomial_PolynomialRingElement__libcrux_ml_kem_vector_neon_vector_type_SIMD128Vector
          uu____1 =
              sample_from_binomial_distribution__libcrux_ml_kem_vector_neon_vector_type_SIMD128Vector_2size_t(
                  Eurydice_array_to_slice((size_t)128U, prf_outputs[i0],
                                          uint8_t, Eurydice_slice));
      error_1[i0] = uu____1;);
  libcrux_ml_kem_polynomial_PolynomialRingElement__libcrux_ml_kem_vector_neon_vector_type_SIMD128Vector
      uu____2[4U];
  memcpy(
      uu____2, error_1,
      (size_t)4U *
          sizeof(
              libcrux_ml_kem_polynomial_PolynomialRingElement__libcrux_ml_kem_vector_neon_vector_type_SIMD128Vector));
  __libcrux_ml_kem_polynomial_PolynomialRingElement__libcrux_ml_kem_vector_neon_vector_type_SIMD128Vector_4size_t__uint8_t
      lit;
  memcpy(
      lit.fst, uu____2,
      (size_t)4U *
          sizeof(
              libcrux_ml_kem_polynomial_PolynomialRingElement__libcrux_ml_kem_vector_neon_vector_type_SIMD128Vector));
  lit.snd = domain_separator;
  return lit;
}

static KRML_MUSTINLINE void PRF___4size_t_128size_t(Eurydice_slice input,
                                                    uint8_t ret[128U]) {
  uint8_t ret0[128U];
  PRF___128size_t(input, ret0);
  memcpy(ret, ret0, (size_t)128U * sizeof(uint8_t));
}

static KRML_MUSTINLINE void
invert_ntt_montgomery__libcrux_ml_kem_vector_neon_vector_type_SIMD128Vector_4size_t(
    libcrux_ml_kem_polynomial_PolynomialRingElement__libcrux_ml_kem_vector_neon_vector_type_SIMD128Vector
        *re) {
  size_t zeta_i =
      LIBCRUX_ML_KEM_CONSTANTS_COEFFICIENTS_IN_RING_ELEMENT / (size_t)2U;
  invert_ntt_at_layer_1__libcrux_ml_kem_vector_neon_vector_type_SIMD128Vector(
      &zeta_i, re);
  invert_ntt_at_layer_2__libcrux_ml_kem_vector_neon_vector_type_SIMD128Vector(
      &zeta_i, re);
  invert_ntt_at_layer_3__libcrux_ml_kem_vector_neon_vector_type_SIMD128Vector(
      &zeta_i, re);
  invert_ntt_at_layer_4_plus__libcrux_ml_kem_vector_neon_vector_type_SIMD128Vector(
      &zeta_i, re, (size_t)4U);
  invert_ntt_at_layer_4_plus__libcrux_ml_kem_vector_neon_vector_type_SIMD128Vector(
      &zeta_i, re, (size_t)5U);
  invert_ntt_at_layer_4_plus__libcrux_ml_kem_vector_neon_vector_type_SIMD128Vector(
      &zeta_i, re, (size_t)6U);
  invert_ntt_at_layer_4_plus__libcrux_ml_kem_vector_neon_vector_type_SIMD128Vector(
      &zeta_i, re, (size_t)7U);
  poly_barrett_reduce__libcrux_ml_kem_vector_neon_vector_type_SIMD128Vector(re);
}

static KRML_MUSTINLINE void
compute_vector_u__libcrux_ml_kem_vector_neon_vector_type_SIMD128Vector_4size_t(
    libcrux_ml_kem_polynomial_PolynomialRingElement__libcrux_ml_kem_vector_neon_vector_type_SIMD128Vector (
        *a_as_ntt)[4U],
    libcrux_ml_kem_polynomial_PolynomialRingElement__libcrux_ml_kem_vector_neon_vector_type_SIMD128Vector
        *r_as_ntt,
    libcrux_ml_kem_polynomial_PolynomialRingElement__libcrux_ml_kem_vector_neon_vector_type_SIMD128Vector
        *error_1,
    libcrux_ml_kem_polynomial_PolynomialRingElement__libcrux_ml_kem_vector_neon_vector_type_SIMD128Vector
        ret[4U]) {
  libcrux_ml_kem_polynomial_PolynomialRingElement__libcrux_ml_kem_vector_neon_vector_type_SIMD128Vector
      result[4U];
  KRML_MAYBE_FOR4(
      i, (size_t)0U, (size_t)4U, (size_t)1U,
      result[i] =
          ZERO__libcrux_ml_kem_vector_neon_vector_type_SIMD128Vector(););
  for (
      size_t i0 = (size_t)0U;
      i0 <
      core_slice___Slice_T___len(
          Eurydice_array_to_slice(
              (size_t)4U, a_as_ntt,
              libcrux_ml_kem_polynomial_PolynomialRingElement__libcrux_ml_kem_vector_neon_vector_type_SIMD128Vector
                  [4U],
              Eurydice_slice),
          libcrux_ml_kem_polynomial_PolynomialRingElement__libcrux_ml_kem_vector_neon_vector_type_SIMD128Vector
              [4U],
          size_t);
      i0++) {
    size_t i1 = i0;
    libcrux_ml_kem_polynomial_PolynomialRingElement__libcrux_ml_kem_vector_neon_vector_type_SIMD128Vector
        *row = a_as_ntt[i1];
    for (
        size_t i = (size_t)0U;
        i <
        core_slice___Slice_T___len(
            Eurydice_array_to_slice(
                (size_t)4U, row,
                libcrux_ml_kem_polynomial_PolynomialRingElement__libcrux_ml_kem_vector_neon_vector_type_SIMD128Vector,
                Eurydice_slice),
            libcrux_ml_kem_polynomial_PolynomialRingElement__libcrux_ml_kem_vector_neon_vector_type_SIMD128Vector,
            size_t);
        i++) {
      size_t j = i;
      libcrux_ml_kem_polynomial_PolynomialRingElement__libcrux_ml_kem_vector_neon_vector_type_SIMD128Vector
          *a_element = &row[j];
      libcrux_ml_kem_polynomial_PolynomialRingElement__libcrux_ml_kem_vector_neon_vector_type_SIMD128Vector
          product =
              ntt_multiply__libcrux_ml_kem_vector_neon_vector_type_SIMD128Vector(
                  a_element, &r_as_ntt[j]);
      add_to_ring_element__libcrux_ml_kem_vector_neon_vector_type_SIMD128Vector_4size_t(
          &result[i1], &product);
    }
    invert_ntt_montgomery__libcrux_ml_kem_vector_neon_vector_type_SIMD128Vector_4size_t(
        &result[i1]);
    add_error_reduce__libcrux_ml_kem_vector_neon_vector_type_SIMD128Vector(
        &result[i1], &error_1[i1]);
  }
  memcpy(
      ret, result,
      (size_t)4U *
          sizeof(
              libcrux_ml_kem_polynomial_PolynomialRingElement__libcrux_ml_kem_vector_neon_vector_type_SIMD128Vector));
}

static KRML_MUSTINLINE libcrux_ml_kem_polynomial_PolynomialRingElement__libcrux_ml_kem_vector_neon_vector_type_SIMD128Vector
compute_ring_element_v__libcrux_ml_kem_vector_neon_vector_type_SIMD128Vector_4size_t(
    libcrux_ml_kem_polynomial_PolynomialRingElement__libcrux_ml_kem_vector_neon_vector_type_SIMD128Vector
        *t_as_ntt,
    libcrux_ml_kem_polynomial_PolynomialRingElement__libcrux_ml_kem_vector_neon_vector_type_SIMD128Vector
        *r_as_ntt,
    libcrux_ml_kem_polynomial_PolynomialRingElement__libcrux_ml_kem_vector_neon_vector_type_SIMD128Vector
        *error_2,
    libcrux_ml_kem_polynomial_PolynomialRingElement__libcrux_ml_kem_vector_neon_vector_type_SIMD128Vector
        *message) {
  libcrux_ml_kem_polynomial_PolynomialRingElement__libcrux_ml_kem_vector_neon_vector_type_SIMD128Vector
      result = ZERO__libcrux_ml_kem_vector_neon_vector_type_SIMD128Vector();
  KRML_MAYBE_FOR4(
      i, (size_t)0U, (size_t)4U, (size_t)1U, size_t i0 = i;
      libcrux_ml_kem_polynomial_PolynomialRingElement__libcrux_ml_kem_vector_neon_vector_type_SIMD128Vector
          product =
              ntt_multiply__libcrux_ml_kem_vector_neon_vector_type_SIMD128Vector(
                  &t_as_ntt[i0], &r_as_ntt[i0]);
      add_to_ring_element__libcrux_ml_kem_vector_neon_vector_type_SIMD128Vector_4size_t(
          &result, &product););
  invert_ntt_montgomery__libcrux_ml_kem_vector_neon_vector_type_SIMD128Vector_4size_t(
      &result);
  result =
      add_message_error_reduce__libcrux_ml_kem_vector_neon_vector_type_SIMD128Vector(
          error_2, message, result);
  return result;
}

static KRML_MUSTINLINE void
compress_then_serialize_11__libcrux_ml_kem_vector_neon_vector_type_SIMD128Vector_352size_t(
    libcrux_ml_kem_polynomial_PolynomialRingElement__libcrux_ml_kem_vector_neon_vector_type_SIMD128Vector
        *re,
    uint8_t ret[352U]) {
  uint8_t serialized[352U] = {0U};
  for (size_t i = (size_t)0U;
       i < LIBCRUX_ML_KEM_POLYNOMIAL_VECTORS_IN_RING_ELEMENT; i++) {
    size_t i0 = i;
    libcrux_ml_kem_vector_neon_vector_type_SIMD128Vector coefficient =
        compress___11int32_t0(
            to_unsigned_representative__libcrux_ml_kem_vector_neon_vector_type_SIMD128Vector(
                re->coefficients[i0]));
    uint8_t bytes[22U];
    libcrux_ml_kem_vector_neon___libcrux_ml_kem__vector__traits__Operations_for_libcrux_ml_kem__vector__neon__vector_type__SIMD128Vector___serialize_11(
        coefficient, bytes);
    Eurydice_slice uu____0 = Eurydice_array_to_subslice(
        (size_t)352U, serialized,
        (CLITERAL(core_ops_range_Range__size_t){
            .start = (size_t)22U * i0, .end = (size_t)22U * i0 + (size_t)22U}),
        uint8_t, core_ops_range_Range__size_t, Eurydice_slice);
    core_slice___Slice_T___copy_from_slice(
        uu____0,
        Eurydice_array_to_slice((size_t)22U, bytes, uint8_t, Eurydice_slice),
        uint8_t, void *);
  }
  memcpy(ret, serialized, (size_t)352U * sizeof(uint8_t));
}

static KRML_MUSTINLINE void
compress_then_serialize_ring_element_u__libcrux_ml_kem_vector_neon_vector_type_SIMD128Vector_11size_t_352size_t(
    libcrux_ml_kem_polynomial_PolynomialRingElement__libcrux_ml_kem_vector_neon_vector_type_SIMD128Vector
        *re,
    uint8_t ret[352U]) {
  uint8_t uu____0[352U];
  compress_then_serialize_11__libcrux_ml_kem_vector_neon_vector_type_SIMD128Vector_352size_t(
      re, uu____0);
  memcpy(ret, uu____0, (size_t)352U * sizeof(uint8_t));
}

static void
compress_then_serialize_u__libcrux_ml_kem_vector_neon_vector_type_SIMD128Vector_4size_t_1408size_t_11size_t_352size_t(
    libcrux_ml_kem_polynomial_PolynomialRingElement__libcrux_ml_kem_vector_neon_vector_type_SIMD128Vector
        input[4U],
    Eurydice_slice out) {
  for (
      size_t i = (size_t)0U;
      i <
      core_slice___Slice_T___len(
          Eurydice_array_to_slice(
              (size_t)4U, input,
              libcrux_ml_kem_polynomial_PolynomialRingElement__libcrux_ml_kem_vector_neon_vector_type_SIMD128Vector,
              Eurydice_slice),
          libcrux_ml_kem_polynomial_PolynomialRingElement__libcrux_ml_kem_vector_neon_vector_type_SIMD128Vector,
          size_t);
      i++) {
    size_t i0 = i;
    libcrux_ml_kem_polynomial_PolynomialRingElement__libcrux_ml_kem_vector_neon_vector_type_SIMD128Vector
        re = input[i0];
    Eurydice_slice uu____0 = Eurydice_slice_subslice(
        out,
        (CLITERAL(core_ops_range_Range__size_t){
            .start = i0 * ((size_t)1408U / (size_t)4U),
            .end = (i0 + (size_t)1U) * ((size_t)1408U / (size_t)4U)}),
        uint8_t, core_ops_range_Range__size_t, Eurydice_slice);
    uint8_t ret[352U];
    compress_then_serialize_ring_element_u__libcrux_ml_kem_vector_neon_vector_type_SIMD128Vector_11size_t_352size_t(
        &re, ret);
    core_slice___Slice_T___copy_from_slice(
        uu____0,
        Eurydice_array_to_slice((size_t)352U, ret, uint8_t, Eurydice_slice),
        uint8_t, void *);
  }
}

static KRML_MUSTINLINE void
compress_then_serialize_ring_element_v__libcrux_ml_kem_vector_neon_vector_type_SIMD128Vector_5size_t_160size_t(
    libcrux_ml_kem_polynomial_PolynomialRingElement__libcrux_ml_kem_vector_neon_vector_type_SIMD128Vector
        re,
    Eurydice_slice out) {
  compress_then_serialize_5__libcrux_ml_kem_vector_neon_vector_type_SIMD128Vector(
      re, out);
}

static void
encrypt_unpacked__libcrux_ml_kem_vector_neon_vector_type_SIMD128Vector_libcrux_ml_kem_hash_functions_neon_Simd128Hash_4size_t_1568size_t_1536size_t_1408size_t_160size_t_11size_t_5size_t_352size_t_2size_t_128size_t_2size_t_128size_t(
    libcrux_ml_kem_ind_cpa_unpacked_IndCpaPublicKeyUnpacked__libcrux_ml_kem_vector_neon_vector_type_SIMD128Vector__4size_t
        *public_key,
    uint8_t message[32U], Eurydice_slice randomness, uint8_t ret[1568U]) {
  uint8_t prf_input[33U];
  libcrux_ml_kem_utils_into_padded_array___33size_t(randomness, prf_input);
  uint8_t uu____0[33U];
  memcpy(uu____0, prf_input, (size_t)33U * sizeof(uint8_t));
  __libcrux_ml_kem_polynomial_PolynomialRingElement__libcrux_ml_kem_vector_neon_vector_type_SIMD128Vector_4size_t__uint8_t
      uu____1 =
          sample_vector_cbd_then_ntt__libcrux_ml_kem_vector_neon_vector_type_SIMD128Vector_libcrux_ml_kem_hash_functions_neon_Simd128Hash_4size_t_2size_t_128size_t(
              uu____0, 0U);
  libcrux_ml_kem_polynomial_PolynomialRingElement__libcrux_ml_kem_vector_neon_vector_type_SIMD128Vector
      r_as_ntt[4U];
  memcpy(
      r_as_ntt, uu____1.fst,
      (size_t)4U *
          sizeof(
              libcrux_ml_kem_polynomial_PolynomialRingElement__libcrux_ml_kem_vector_neon_vector_type_SIMD128Vector));
  uint8_t domain_separator0 = uu____1.snd;
  uint8_t uu____2[33U];
  memcpy(uu____2, prf_input, (size_t)33U * sizeof(uint8_t));
  __libcrux_ml_kem_polynomial_PolynomialRingElement__libcrux_ml_kem_vector_neon_vector_type_SIMD128Vector_4size_t__uint8_t
      uu____3 =
          sample_ring_element_cbd__libcrux_ml_kem_vector_neon_vector_type_SIMD128Vector_libcrux_ml_kem_hash_functions_neon_Simd128Hash_4size_t_128size_t_2size_t(
              uu____2, domain_separator0);
  libcrux_ml_kem_polynomial_PolynomialRingElement__libcrux_ml_kem_vector_neon_vector_type_SIMD128Vector
      error_1[4U];
  memcpy(
      error_1, uu____3.fst,
      (size_t)4U *
          sizeof(
              libcrux_ml_kem_polynomial_PolynomialRingElement__libcrux_ml_kem_vector_neon_vector_type_SIMD128Vector));
  uint8_t domain_separator = uu____3.snd;
  prf_input[32U] = domain_separator;
  uint8_t prf_output[128U];
  PRF___4size_t_128size_t(
      Eurydice_array_to_slice((size_t)33U, prf_input, uint8_t, Eurydice_slice),
      prf_output);
  libcrux_ml_kem_polynomial_PolynomialRingElement__libcrux_ml_kem_vector_neon_vector_type_SIMD128Vector
      error_2 =
          sample_from_binomial_distribution__libcrux_ml_kem_vector_neon_vector_type_SIMD128Vector_2size_t(
              Eurydice_array_to_slice((size_t)128U, prf_output, uint8_t,
                                      Eurydice_slice));
  libcrux_ml_kem_polynomial_PolynomialRingElement__libcrux_ml_kem_vector_neon_vector_type_SIMD128Vector
      u[4U];
  compute_vector_u__libcrux_ml_kem_vector_neon_vector_type_SIMD128Vector_4size_t(
      public_key->A, r_as_ntt, error_1, u);
  uint8_t uu____4[32U];
  memcpy(uu____4, message, (size_t)32U * sizeof(uint8_t));
  libcrux_ml_kem_polynomial_PolynomialRingElement__libcrux_ml_kem_vector_neon_vector_type_SIMD128Vector
      message_as_ring_element =
          deserialize_then_decompress_message__libcrux_ml_kem_vector_neon_vector_type_SIMD128Vector(
              uu____4);
  libcrux_ml_kem_polynomial_PolynomialRingElement__libcrux_ml_kem_vector_neon_vector_type_SIMD128Vector
      v = compute_ring_element_v__libcrux_ml_kem_vector_neon_vector_type_SIMD128Vector_4size_t(
          public_key->t_as_ntt, r_as_ntt, &error_2, &message_as_ring_element);
  uint8_t ciphertext[1568U] = {0U};
  libcrux_ml_kem_polynomial_PolynomialRingElement__libcrux_ml_kem_vector_neon_vector_type_SIMD128Vector
      uu____5[4U];
  memcpy(
      uu____5, u,
      (size_t)4U *
          sizeof(
              libcrux_ml_kem_polynomial_PolynomialRingElement__libcrux_ml_kem_vector_neon_vector_type_SIMD128Vector));
  compress_then_serialize_u__libcrux_ml_kem_vector_neon_vector_type_SIMD128Vector_4size_t_1408size_t_11size_t_352size_t(
      uu____5, Eurydice_array_to_subslice(
                   (size_t)1568U, ciphertext,
                   (CLITERAL(core_ops_range_Range__size_t){
                       .start = (size_t)0U, .end = (size_t)1408U}),
                   uint8_t, core_ops_range_Range__size_t, Eurydice_slice));
  libcrux_ml_kem_polynomial_PolynomialRingElement__libcrux_ml_kem_vector_neon_vector_type_SIMD128Vector
      uu____6 = v;
  compress_then_serialize_ring_element_v__libcrux_ml_kem_vector_neon_vector_type_SIMD128Vector_5size_t_160size_t(
      uu____6,
      Eurydice_array_to_subslice_from((size_t)1568U, ciphertext, (size_t)1408U,
                                      uint8_t, size_t, Eurydice_slice));
  memcpy(ret, ciphertext, (size_t)1568U * sizeof(uint8_t));
}

K___libcrux_ml_kem_types_MlKemCiphertext___1568size_t___uint8_t_32size_t_
libcrux_ml_kem_ind_cca_encapsulate_unpacked__libcrux_ml_kem_vector_neon_vector_type_SIMD128Vector_libcrux_ml_kem_hash_functions_neon_Simd128Hash_4size_t_1568size_t_1568size_t_1536size_t_1408size_t_160size_t_11size_t_5size_t_352size_t_2size_t_128size_t_2size_t_128size_t(
    libcrux_ml_kem_ind_cca_unpacked_MlKemPublicKeyUnpacked__libcrux_ml_kem_vector_neon_vector_type_SIMD128Vector__4size_t
        *public_key,
    uint8_t randomness[32U]) {
  uint8_t to_hash[64U];
  libcrux_ml_kem_utils_into_padded_array___64size_t(
      Eurydice_array_to_slice((size_t)32U, randomness, uint8_t, Eurydice_slice),
      to_hash);
  Eurydice_slice uu____0 = Eurydice_array_to_subslice_from(
      (size_t)64U, to_hash, LIBCRUX_ML_KEM_CONSTANTS_H_DIGEST_SIZE, uint8_t,
      size_t, Eurydice_slice);
  core_slice___Slice_T___copy_from_slice(
      uu____0,
      Eurydice_array_to_slice((size_t)32U, public_key->public_key_hash, uint8_t,
                              Eurydice_slice),
      uint8_t, void *);
  uint8_t hashed[64U];
  G___4size_t(
      Eurydice_array_to_slice((size_t)64U, to_hash, uint8_t, Eurydice_slice),
      hashed);
  K___Eurydice_slice_uint8_t_Eurydice_slice_uint8_t uu____1 =
      core_slice___Slice_T___split_at(
          Eurydice_array_to_slice((size_t)64U, hashed, uint8_t, Eurydice_slice),
          LIBCRUX_ML_KEM_CONSTANTS_SHARED_SECRET_SIZE, uint8_t,
          K___Eurydice_slice_uint8_t_Eurydice_slice_uint8_t);
  Eurydice_slice shared_secret = uu____1.fst;
  Eurydice_slice pseudorandomness = uu____1.snd;
  libcrux_ml_kem_ind_cpa_unpacked_IndCpaPublicKeyUnpacked__libcrux_ml_kem_vector_neon_vector_type_SIMD128Vector__4size_t
      *uu____2 = &public_key->ind_cpa_public_key;
  uint8_t uu____3[32U];
  memcpy(uu____3, randomness, (size_t)32U * sizeof(uint8_t));
  uint8_t ciphertext[1568U];
  encrypt_unpacked__libcrux_ml_kem_vector_neon_vector_type_SIMD128Vector_libcrux_ml_kem_hash_functions_neon_Simd128Hash_4size_t_1568size_t_1536size_t_1408size_t_160size_t_11size_t_5size_t_352size_t_2size_t_128size_t_2size_t_128size_t(
      uu____2, uu____3, pseudorandomness, ciphertext);
  uint8_t shared_secret_array[32U] = {0U};
  core_slice___Slice_T___copy_from_slice(
      Eurydice_array_to_slice((size_t)32U, shared_secret_array, uint8_t,
                              Eurydice_slice),
      shared_secret, uint8_t, void *);
  uint8_t uu____4[1568U];
  memcpy(uu____4, ciphertext, (size_t)1568U * sizeof(uint8_t));
  libcrux_ml_kem_mlkem1024_MlKem1024Ciphertext uu____5 =
      libcrux_ml_kem_types___core__convert__From__Array_u8__SIZE___for_libcrux_ml_kem__types__MlKemCiphertext_SIZE___2__from___1568size_t(
          uu____4);
  uint8_t uu____6[32U];
  memcpy(uu____6, shared_secret_array, (size_t)32U * sizeof(uint8_t));
  K___libcrux_ml_kem_types_MlKemCiphertext___1568size_t___uint8_t_32size_t_ lit;
  lit.fst = uu____5;
  memcpy(lit.snd, uu____6, (size_t)32U * sizeof(uint8_t));
  return lit;
}

static KRML_MUSTINLINE void
entropy_preprocess__libcrux_ml_kem_hash_functions_neon_Simd128Hash_4size_t(
    Eurydice_slice randomness, uint8_t ret[32U]) {
  uint8_t out[32U] = {0U};
  core_slice___Slice_T___copy_from_slice(
      Eurydice_array_to_slice((size_t)32U, out, uint8_t, Eurydice_slice),
      randomness, uint8_t, void *);
  memcpy(ret, out, (size_t)32U * sizeof(uint8_t));
}

static KRML_MUSTINLINE void
deserialize_ring_elements_reduced__libcrux_ml_kem_vector_neon_vector_type_SIMD128Vector_1536size_t_4size_t(
    Eurydice_slice public_key,
    libcrux_ml_kem_polynomial_PolynomialRingElement__libcrux_ml_kem_vector_neon_vector_type_SIMD128Vector
        ret[4U]) {
  libcrux_ml_kem_polynomial_PolynomialRingElement__libcrux_ml_kem_vector_neon_vector_type_SIMD128Vector
      deserialized_pk[4U];
  KRML_MAYBE_FOR4(
      i, (size_t)0U, (size_t)4U, (size_t)1U,
      deserialized_pk[i] =
          ZERO__libcrux_ml_kem_vector_neon_vector_type_SIMD128Vector(););
  for (size_t i = (size_t)0U;
       i < core_slice___Slice_T___len(public_key, uint8_t, size_t) /
               LIBCRUX_ML_KEM_CONSTANTS_BYTES_PER_RING_ELEMENT;
       i++) {
    size_t i0 = i;
    Eurydice_slice ring_element = Eurydice_slice_subslice(
        public_key,
        (CLITERAL(core_ops_range_Range__size_t){
            .start = i0 * LIBCRUX_ML_KEM_CONSTANTS_BYTES_PER_RING_ELEMENT,
            .end = i0 * LIBCRUX_ML_KEM_CONSTANTS_BYTES_PER_RING_ELEMENT +
                   LIBCRUX_ML_KEM_CONSTANTS_BYTES_PER_RING_ELEMENT}),
        uint8_t, core_ops_range_Range__size_t, Eurydice_slice);
    libcrux_ml_kem_polynomial_PolynomialRingElement__libcrux_ml_kem_vector_neon_vector_type_SIMD128Vector
        uu____0 =
            deserialize_to_reduced_ring_element__libcrux_ml_kem_vector_neon_vector_type_SIMD128Vector(
                ring_element);
    deserialized_pk[i0] = uu____0;
  }
  memcpy(
      ret, deserialized_pk,
      (size_t)4U *
          sizeof(
              libcrux_ml_kem_polynomial_PolynomialRingElement__libcrux_ml_kem_vector_neon_vector_type_SIMD128Vector));
}

static void
encrypt__libcrux_ml_kem_vector_neon_vector_type_SIMD128Vector_libcrux_ml_kem_hash_functions_neon_Simd128Hash_4size_t_1568size_t_1536size_t_1408size_t_160size_t_11size_t_5size_t_352size_t_2size_t_128size_t_2size_t_128size_t(
    Eurydice_slice public_key, uint8_t message[32U], Eurydice_slice randomness,
    uint8_t ret[1568U]) {
  libcrux_ml_kem_polynomial_PolynomialRingElement__libcrux_ml_kem_vector_neon_vector_type_SIMD128Vector
      t_as_ntt[4U];
  deserialize_ring_elements_reduced__libcrux_ml_kem_vector_neon_vector_type_SIMD128Vector_1536size_t_4size_t(
      Eurydice_slice_subslice_to(public_key, (size_t)1536U, uint8_t, size_t,
                                 Eurydice_slice),
      t_as_ntt);
  Eurydice_slice seed = Eurydice_slice_subslice_from(
      public_key, (size_t)1536U, uint8_t, size_t, Eurydice_slice);
  libcrux_ml_kem_polynomial_PolynomialRingElement__libcrux_ml_kem_vector_neon_vector_type_SIMD128Vector
      A[4U][4U];
  uint8_t ret0[34U];
  libcrux_ml_kem_utils_into_padded_array___34size_t(seed, ret0);
  sample_matrix_A__libcrux_ml_kem_vector_neon_vector_type_SIMD128Vector_libcrux_ml_kem_hash_functions_neon_Simd128Hash_4size_t(
      ret0, false, A);
  uint8_t seed_for_A[32U];
  core_result_Result__uint8_t_32size_t__core_array_TryFromSliceError dst;
  Eurydice_slice_to_array2(&dst, seed, Eurydice_slice, uint8_t[32U], void *);
  core_result__core__result__Result_T__E___unwrap__uint8_t_32size_t__core_array_TryFromSliceError(
      dst, seed_for_A);
  libcrux_ml_kem_polynomial_PolynomialRingElement__libcrux_ml_kem_vector_neon_vector_type_SIMD128Vector
      uu____0[4U];
  memcpy(
      uu____0, t_as_ntt,
      (size_t)4U *
          sizeof(
              libcrux_ml_kem_polynomial_PolynomialRingElement__libcrux_ml_kem_vector_neon_vector_type_SIMD128Vector));
  libcrux_ml_kem_polynomial_PolynomialRingElement__libcrux_ml_kem_vector_neon_vector_type_SIMD128Vector
      uu____1[4U][4U];
  memcpy(
      uu____1, A,
      (size_t)4U *
          sizeof(
              libcrux_ml_kem_polynomial_PolynomialRingElement__libcrux_ml_kem_vector_neon_vector_type_SIMD128Vector
                  [4U]));
  uint8_t uu____2[32U];
  memcpy(uu____2, seed_for_A, (size_t)32U * sizeof(uint8_t));
  libcrux_ml_kem_ind_cpa_unpacked_IndCpaPublicKeyUnpacked__libcrux_ml_kem_vector_neon_vector_type_SIMD128Vector__4size_t
      public_key_unpacked;
  memcpy(
      public_key_unpacked.t_as_ntt, uu____0,
      (size_t)4U *
          sizeof(
              libcrux_ml_kem_polynomial_PolynomialRingElement__libcrux_ml_kem_vector_neon_vector_type_SIMD128Vector));
  memcpy(public_key_unpacked.seed_for_A, uu____2,
         (size_t)32U * sizeof(uint8_t));
  memcpy(
      public_key_unpacked.A, uu____1,
      (size_t)4U *
          sizeof(
              libcrux_ml_kem_polynomial_PolynomialRingElement__libcrux_ml_kem_vector_neon_vector_type_SIMD128Vector
                  [4U]));
  libcrux_ml_kem_ind_cpa_unpacked_IndCpaPublicKeyUnpacked__libcrux_ml_kem_vector_neon_vector_type_SIMD128Vector__4size_t
      *uu____3 = &public_key_unpacked;
  uint8_t uu____4[32U];
  memcpy(uu____4, message, (size_t)32U * sizeof(uint8_t));
  uint8_t ret1[1568U];
  encrypt_unpacked__libcrux_ml_kem_vector_neon_vector_type_SIMD128Vector_libcrux_ml_kem_hash_functions_neon_Simd128Hash_4size_t_1568size_t_1536size_t_1408size_t_160size_t_11size_t_5size_t_352size_t_2size_t_128size_t_2size_t_128size_t(
      uu____3, uu____4, randomness, ret1);
  memcpy(ret, ret1, (size_t)1568U * sizeof(uint8_t));
}

static KRML_MUSTINLINE void
kdf__libcrux_ml_kem_hash_functions_neon_Simd128Hash_4size_t_1568size_t(
    Eurydice_slice shared_secret, uint8_t ret[32U]) {
  uint8_t out[32U] = {0U};
  core_slice___Slice_T___copy_from_slice(
      Eurydice_array_to_slice((size_t)32U, out, uint8_t, Eurydice_slice),
      shared_secret, uint8_t, void *);
  memcpy(ret, out, (size_t)32U * sizeof(uint8_t));
}

K___libcrux_ml_kem_types_MlKemCiphertext___1568size_t___uint8_t_32size_t_
libcrux_ml_kem_ind_cca_encapsulate__libcrux_ml_kem_vector_neon_vector_type_SIMD128Vector_libcrux_ml_kem_hash_functions_neon_Simd128Hash_libcrux_ml_kem_ind_cca_MlKem_4size_t_1568size_t_1568size_t_1536size_t_1408size_t_160size_t_11size_t_5size_t_352size_t_2size_t_128size_t_2size_t_128size_t(
    libcrux_ml_kem_types_MlKemPublicKey____1568size_t *public_key,
    uint8_t randomness[32U]) {
  uint8_t randomness0[32U];
  entropy_preprocess__libcrux_ml_kem_hash_functions_neon_Simd128Hash_4size_t(
      Eurydice_array_to_slice((size_t)32U, randomness, uint8_t, Eurydice_slice),
      randomness0);
  uint8_t to_hash[64U];
  libcrux_ml_kem_utils_into_padded_array___64size_t(
      Eurydice_array_to_slice((size_t)32U, randomness0, uint8_t,
                              Eurydice_slice),
      to_hash);
  Eurydice_slice uu____0 = Eurydice_array_to_subslice_from(
      (size_t)64U, to_hash, LIBCRUX_ML_KEM_CONSTANTS_H_DIGEST_SIZE, uint8_t,
      size_t, Eurydice_slice);
  uint8_t ret[32U];
  H___4size_t(
      Eurydice_array_to_slice(
          (size_t)1568U,
          libcrux_ml_kem_types__libcrux_ml_kem__types__MlKemPublicKey_SIZE__18__as_slice___1568size_t(
              public_key),
          uint8_t, Eurydice_slice),
      ret);
  core_slice___Slice_T___copy_from_slice(
      uu____0,
      Eurydice_array_to_slice((size_t)32U, ret, uint8_t, Eurydice_slice),
      uint8_t, void *);
  uint8_t hashed[64U];
  G___4size_t(
      Eurydice_array_to_slice((size_t)64U, to_hash, uint8_t, Eurydice_slice),
      hashed);
  K___Eurydice_slice_uint8_t_Eurydice_slice_uint8_t uu____1 =
      core_slice___Slice_T___split_at(
          Eurydice_array_to_slice((size_t)64U, hashed, uint8_t, Eurydice_slice),
          LIBCRUX_ML_KEM_CONSTANTS_SHARED_SECRET_SIZE, uint8_t,
          K___Eurydice_slice_uint8_t_Eurydice_slice_uint8_t);
  Eurydice_slice shared_secret = uu____1.fst;
  Eurydice_slice pseudorandomness = uu____1.snd;
  Eurydice_slice uu____2 = Eurydice_array_to_slice(
      (size_t)1568U,
      libcrux_ml_kem_types__libcrux_ml_kem__types__MlKemPublicKey_SIZE__18__as_slice___1568size_t(
          public_key),
      uint8_t, Eurydice_slice);
  uint8_t uu____3[32U];
  memcpy(uu____3, randomness0, (size_t)32U * sizeof(uint8_t));
  uint8_t ciphertext[1568U];
  encrypt__libcrux_ml_kem_vector_neon_vector_type_SIMD128Vector_libcrux_ml_kem_hash_functions_neon_Simd128Hash_4size_t_1568size_t_1536size_t_1408size_t_160size_t_11size_t_5size_t_352size_t_2size_t_128size_t_2size_t_128size_t(
      uu____2, uu____3, pseudorandomness, ciphertext);
  uint8_t uu____4[1568U];
  memcpy(uu____4, ciphertext, (size_t)1568U * sizeof(uint8_t));
  libcrux_ml_kem_mlkem1024_MlKem1024Ciphertext ciphertext0 =
      libcrux_ml_kem_types___core__convert__From__Array_u8__SIZE___for_libcrux_ml_kem__types__MlKemCiphertext_SIZE___2__from___1568size_t(
          uu____4);
  uint8_t shared_secret_array[32U];
  kdf__libcrux_ml_kem_hash_functions_neon_Simd128Hash_4size_t_1568size_t(
      shared_secret, shared_secret_array);
  libcrux_ml_kem_mlkem1024_MlKem1024Ciphertext uu____5 = ciphertext0;
  uint8_t uu____6[32U];
  memcpy(uu____6, shared_secret_array, (size_t)32U * sizeof(uint8_t));
  K___libcrux_ml_kem_types_MlKemCiphertext___1568size_t___uint8_t_32size_t_ lit;
  lit.fst = uu____5;
  memcpy(lit.snd, uu____6, (size_t)32U * sizeof(uint8_t));
  return lit;
}

static KRML_MUSTINLINE
    libcrux_ml_kem_polynomial_PolynomialRingElement__libcrux_ml_kem_vector_neon_vector_type_SIMD128Vector
    deserialize_then_decompress_ring_element_u__libcrux_ml_kem_vector_neon_vector_type_SIMD128Vector_11size_t(
        Eurydice_slice serialized) {
  libcrux_ml_kem_polynomial_PolynomialRingElement__libcrux_ml_kem_vector_neon_vector_type_SIMD128Vector
      uu____0;
  uu____0 =
      deserialize_then_decompress_11__libcrux_ml_kem_vector_neon_vector_type_SIMD128Vector(
          serialized);
  return uu____0;
}

static KRML_MUSTINLINE void
ntt_vector_u__libcrux_ml_kem_vector_neon_vector_type_SIMD128Vector_11size_t(
    libcrux_ml_kem_polynomial_PolynomialRingElement__libcrux_ml_kem_vector_neon_vector_type_SIMD128Vector
        *re) {
  size_t zeta_i = (size_t)0U;
  ntt_at_layer_4_plus__libcrux_ml_kem_vector_neon_vector_type_SIMD128Vector(
      &zeta_i, re, (size_t)7U);
  ntt_at_layer_4_plus__libcrux_ml_kem_vector_neon_vector_type_SIMD128Vector(
      &zeta_i, re, (size_t)6U);
  ntt_at_layer_4_plus__libcrux_ml_kem_vector_neon_vector_type_SIMD128Vector(
      &zeta_i, re, (size_t)5U);
  ntt_at_layer_4_plus__libcrux_ml_kem_vector_neon_vector_type_SIMD128Vector(
      &zeta_i, re, (size_t)4U);
  ntt_at_layer_3__libcrux_ml_kem_vector_neon_vector_type_SIMD128Vector(&zeta_i,
                                                                       re);
  ntt_at_layer_2__libcrux_ml_kem_vector_neon_vector_type_SIMD128Vector(&zeta_i,
                                                                       re);
  ntt_at_layer_1__libcrux_ml_kem_vector_neon_vector_type_SIMD128Vector(&zeta_i,
                                                                       re);
  poly_barrett_reduce__libcrux_ml_kem_vector_neon_vector_type_SIMD128Vector(re);
}

static KRML_MUSTINLINE void
deserialize_then_decompress_u__libcrux_ml_kem_vector_neon_vector_type_SIMD128Vector_4size_t_1568size_t_11size_t(
    uint8_t *ciphertext,
    libcrux_ml_kem_polynomial_PolynomialRingElement__libcrux_ml_kem_vector_neon_vector_type_SIMD128Vector
        ret[4U]) {
  libcrux_ml_kem_polynomial_PolynomialRingElement__libcrux_ml_kem_vector_neon_vector_type_SIMD128Vector
      u_as_ntt[4U];
  KRML_MAYBE_FOR4(
      i, (size_t)0U, (size_t)4U, (size_t)1U,
      u_as_ntt[i] =
          ZERO__libcrux_ml_kem_vector_neon_vector_type_SIMD128Vector(););
  for (size_t i = (size_t)0U;
       i < core_slice___Slice_T___len(
               Eurydice_array_to_slice((size_t)1568U, ciphertext, uint8_t,
                                       Eurydice_slice),
               uint8_t, size_t) /
               (LIBCRUX_ML_KEM_CONSTANTS_COEFFICIENTS_IN_RING_ELEMENT *
                (size_t)11U / (size_t)8U);
       i++) {
    size_t i0 = i;
    Eurydice_slice u_bytes = Eurydice_array_to_subslice(
        (size_t)1568U, ciphertext,
        (CLITERAL(core_ops_range_Range__size_t){
            .start =
                i0 * (LIBCRUX_ML_KEM_CONSTANTS_COEFFICIENTS_IN_RING_ELEMENT *
                      (size_t)11U / (size_t)8U),
            .end = i0 * (LIBCRUX_ML_KEM_CONSTANTS_COEFFICIENTS_IN_RING_ELEMENT *
                         (size_t)11U / (size_t)8U) +
                   LIBCRUX_ML_KEM_CONSTANTS_COEFFICIENTS_IN_RING_ELEMENT *
                       (size_t)11U / (size_t)8U}),
        uint8_t, core_ops_range_Range__size_t, Eurydice_slice);
    libcrux_ml_kem_polynomial_PolynomialRingElement__libcrux_ml_kem_vector_neon_vector_type_SIMD128Vector
        uu____0 =
            deserialize_then_decompress_ring_element_u__libcrux_ml_kem_vector_neon_vector_type_SIMD128Vector_11size_t(
                u_bytes);
    u_as_ntt[i0] = uu____0;
    ntt_vector_u__libcrux_ml_kem_vector_neon_vector_type_SIMD128Vector_11size_t(
        &u_as_ntt[i0]);
  }
  memcpy(
      ret, u_as_ntt,
      (size_t)4U *
          sizeof(
              libcrux_ml_kem_polynomial_PolynomialRingElement__libcrux_ml_kem_vector_neon_vector_type_SIMD128Vector));
}

static KRML_MUSTINLINE
    libcrux_ml_kem_polynomial_PolynomialRingElement__libcrux_ml_kem_vector_neon_vector_type_SIMD128Vector
    deserialize_then_decompress_ring_element_v__libcrux_ml_kem_vector_neon_vector_type_SIMD128Vector_5size_t(
        Eurydice_slice serialized) {
  libcrux_ml_kem_polynomial_PolynomialRingElement__libcrux_ml_kem_vector_neon_vector_type_SIMD128Vector
      uu____0;
  uu____0 =
      deserialize_then_decompress_5__libcrux_ml_kem_vector_neon_vector_type_SIMD128Vector(
          serialized);
  return uu____0;
}

static KRML_MUSTINLINE
    libcrux_ml_kem_polynomial_PolynomialRingElement__libcrux_ml_kem_vector_neon_vector_type_SIMD128Vector
    compute_message__libcrux_ml_kem_vector_neon_vector_type_SIMD128Vector_4size_t(
        libcrux_ml_kem_polynomial_PolynomialRingElement__libcrux_ml_kem_vector_neon_vector_type_SIMD128Vector
            *v,
        libcrux_ml_kem_polynomial_PolynomialRingElement__libcrux_ml_kem_vector_neon_vector_type_SIMD128Vector
            *secret_as_ntt,
        libcrux_ml_kem_polynomial_PolynomialRingElement__libcrux_ml_kem_vector_neon_vector_type_SIMD128Vector
            *u_as_ntt) {
  libcrux_ml_kem_polynomial_PolynomialRingElement__libcrux_ml_kem_vector_neon_vector_type_SIMD128Vector
      result = ZERO__libcrux_ml_kem_vector_neon_vector_type_SIMD128Vector();
  KRML_MAYBE_FOR4(
      i, (size_t)0U, (size_t)4U, (size_t)1U, size_t i0 = i;
      libcrux_ml_kem_polynomial_PolynomialRingElement__libcrux_ml_kem_vector_neon_vector_type_SIMD128Vector
          product =
              ntt_multiply__libcrux_ml_kem_vector_neon_vector_type_SIMD128Vector(
                  &secret_as_ntt[i0], &u_as_ntt[i0]);
      add_to_ring_element__libcrux_ml_kem_vector_neon_vector_type_SIMD128Vector_4size_t(
          &result, &product););
  invert_ntt_montgomery__libcrux_ml_kem_vector_neon_vector_type_SIMD128Vector_4size_t(
      &result);
  result =
      subtract_reduce__libcrux_ml_kem_vector_neon_vector_type_SIMD128Vector(
          v, result);
  return result;
}

static void
decrypt_unpacked__libcrux_ml_kem_vector_neon_vector_type_SIMD128Vector_4size_t_1568size_t_1408size_t_11size_t_5size_t(
    libcrux_ml_kem_ind_cpa_unpacked_IndCpaPrivateKeyUnpacked__libcrux_ml_kem_vector_neon_vector_type_SIMD128Vector__4size_t
        *secret_key,
    uint8_t *ciphertext, uint8_t ret[32U]) {
  libcrux_ml_kem_polynomial_PolynomialRingElement__libcrux_ml_kem_vector_neon_vector_type_SIMD128Vector
      u_as_ntt[4U];
  deserialize_then_decompress_u__libcrux_ml_kem_vector_neon_vector_type_SIMD128Vector_4size_t_1568size_t_11size_t(
      ciphertext, u_as_ntt);
  libcrux_ml_kem_polynomial_PolynomialRingElement__libcrux_ml_kem_vector_neon_vector_type_SIMD128Vector
      v = deserialize_then_decompress_ring_element_v__libcrux_ml_kem_vector_neon_vector_type_SIMD128Vector_5size_t(
          Eurydice_array_to_subslice_from((size_t)1568U, ciphertext,
                                          (size_t)1408U, uint8_t, size_t,
                                          Eurydice_slice));
  libcrux_ml_kem_polynomial_PolynomialRingElement__libcrux_ml_kem_vector_neon_vector_type_SIMD128Vector
      message =
          compute_message__libcrux_ml_kem_vector_neon_vector_type_SIMD128Vector_4size_t(
              &v, secret_key->secret_as_ntt, u_as_ntt);
  uint8_t ret0[32U];
  compress_then_serialize_message__libcrux_ml_kem_vector_neon_vector_type_SIMD128Vector(
      message, ret0);
  memcpy(ret, ret0, (size_t)32U * sizeof(uint8_t));
}

static KRML_MUSTINLINE void PRF___4size_t_32size_t(Eurydice_slice input,
                                                   uint8_t ret[32U]) {
  uint8_t ret0[32U];
  PRF___32size_t(input, ret0);
  memcpy(ret, ret0, (size_t)32U * sizeof(uint8_t));
}

void libcrux_ml_kem_ind_cca_decapsulate_unpacked__libcrux_ml_kem_vector_neon_vector_type_SIMD128Vector_libcrux_ml_kem_hash_functions_neon_Simd128Hash_4size_t_3168size_t_1536size_t_1568size_t_1568size_t_1536size_t_1408size_t_160size_t_11size_t_5size_t_352size_t_2size_t_128size_t_2size_t_128size_t_1600size_t(
    libcrux_ml_kem_ind_cca_unpacked_MlKemKeyPairUnpacked__libcrux_ml_kem_vector_neon_vector_type_SIMD128Vector__4size_t
        *key_pair,
    libcrux_ml_kem_mlkem1024_MlKem1024Ciphertext *ciphertext,
    uint8_t ret[32U]) {
  uint8_t decrypted[32U];
  decrypt_unpacked__libcrux_ml_kem_vector_neon_vector_type_SIMD128Vector_4size_t_1568size_t_1408size_t_11size_t_5size_t(
      &key_pair->private_key.ind_cpa_private_key, ciphertext->value, decrypted);
  uint8_t to_hash0[64U];
  libcrux_ml_kem_utils_into_padded_array___64size_t(
      Eurydice_array_to_slice((size_t)32U, decrypted, uint8_t, Eurydice_slice),
      to_hash0);
  Eurydice_slice uu____0 = Eurydice_array_to_subslice_from(
      (size_t)64U, to_hash0, LIBCRUX_ML_KEM_CONSTANTS_SHARED_SECRET_SIZE,
      uint8_t, size_t, Eurydice_slice);
  core_slice___Slice_T___copy_from_slice(
      uu____0,
      Eurydice_array_to_slice((size_t)32U, key_pair->public_key.public_key_hash,
                              uint8_t, Eurydice_slice),
      uint8_t, void *);
  uint8_t hashed[64U];
  G___4size_t(
      Eurydice_array_to_slice((size_t)64U, to_hash0, uint8_t, Eurydice_slice),
      hashed);
  K___Eurydice_slice_uint8_t_Eurydice_slice_uint8_t uu____1 =
      core_slice___Slice_T___split_at(
          Eurydice_array_to_slice((size_t)64U, hashed, uint8_t, Eurydice_slice),
          LIBCRUX_ML_KEM_CONSTANTS_SHARED_SECRET_SIZE, uint8_t,
          K___Eurydice_slice_uint8_t_Eurydice_slice_uint8_t);
  Eurydice_slice shared_secret = uu____1.fst;
  Eurydice_slice pseudorandomness = uu____1.snd;
  uint8_t to_hash[1600U];
  libcrux_ml_kem_utils_into_padded_array___1600size_t(
      Eurydice_array_to_slice((size_t)32U,
                              key_pair->private_key.implicit_rejection_value,
                              uint8_t, Eurydice_slice),
      to_hash);
  Eurydice_slice uu____2 = Eurydice_array_to_subslice_from(
      (size_t)1600U, to_hash, LIBCRUX_ML_KEM_CONSTANTS_SHARED_SECRET_SIZE,
      uint8_t, size_t, Eurydice_slice);
  core_slice___Slice_T___copy_from_slice(
      uu____2,
      libcrux_ml_kem_types___core__convert__AsRef__Slice_u8___for_libcrux_ml_kem__types__MlKemCiphertext_SIZE___1__as_ref___1568size_t(
          ciphertext),
      uint8_t, void *);
  uint8_t implicit_rejection_shared_secret[32U];
  PRF___4size_t_32size_t(
      Eurydice_array_to_slice((size_t)1600U, to_hash, uint8_t, Eurydice_slice),
      implicit_rejection_shared_secret);
  libcrux_ml_kem_ind_cpa_unpacked_IndCpaPublicKeyUnpacked__libcrux_ml_kem_vector_neon_vector_type_SIMD128Vector__4size_t
      *uu____3 = &key_pair->public_key.ind_cpa_public_key;
  uint8_t uu____4[32U];
  memcpy(uu____4, decrypted, (size_t)32U * sizeof(uint8_t));
  uint8_t expected_ciphertext[1568U];
  encrypt_unpacked__libcrux_ml_kem_vector_neon_vector_type_SIMD128Vector_libcrux_ml_kem_hash_functions_neon_Simd128Hash_4size_t_1568size_t_1536size_t_1408size_t_160size_t_11size_t_5size_t_352size_t_2size_t_128size_t_2size_t_128size_t(
      uu____3, uu____4, pseudorandomness, expected_ciphertext);
  Eurydice_slice uu____5 =
      libcrux_ml_kem_types___core__convert__AsRef__Slice_u8___for_libcrux_ml_kem__types__MlKemCiphertext_SIZE___1__as_ref___1568size_t(
          ciphertext);
  uint8_t selector =
      libcrux_ml_kem_constant_time_ops_compare_ciphertexts_in_constant_time(
          uu____5, Eurydice_array_to_slice((size_t)1568U, expected_ciphertext,
                                           uint8_t, Eurydice_slice));
  uint8_t ret0[32U];
  libcrux_ml_kem_constant_time_ops_select_shared_secret_in_constant_time(
      shared_secret,
      Eurydice_array_to_slice((size_t)32U, implicit_rejection_shared_secret,
                              uint8_t, Eurydice_slice),
      selector, ret0);
  memcpy(ret, ret0, (size_t)32U * sizeof(uint8_t));
}

static KRML_MUSTINLINE void
deserialize_secret_key__libcrux_ml_kem_vector_neon_vector_type_SIMD128Vector_4size_t(
    Eurydice_slice secret_key,
    libcrux_ml_kem_polynomial_PolynomialRingElement__libcrux_ml_kem_vector_neon_vector_type_SIMD128Vector
        ret[4U]) {
  libcrux_ml_kem_polynomial_PolynomialRingElement__libcrux_ml_kem_vector_neon_vector_type_SIMD128Vector
      secret_as_ntt[4U];
  KRML_MAYBE_FOR4(
      i, (size_t)0U, (size_t)4U, (size_t)1U,
      secret_as_ntt[i] =
          ZERO__libcrux_ml_kem_vector_neon_vector_type_SIMD128Vector(););
  for (size_t i = (size_t)0U;
       i < core_slice___Slice_T___len(secret_key, uint8_t, size_t) /
               LIBCRUX_ML_KEM_CONSTANTS_BYTES_PER_RING_ELEMENT;
       i++) {
    size_t i0 = i;
    Eurydice_slice secret_bytes = Eurydice_slice_subslice(
        secret_key,
        (CLITERAL(core_ops_range_Range__size_t){
            .start = i0 * LIBCRUX_ML_KEM_CONSTANTS_BYTES_PER_RING_ELEMENT,
            .end = i0 * LIBCRUX_ML_KEM_CONSTANTS_BYTES_PER_RING_ELEMENT +
                   LIBCRUX_ML_KEM_CONSTANTS_BYTES_PER_RING_ELEMENT}),
        uint8_t, core_ops_range_Range__size_t, Eurydice_slice);
    libcrux_ml_kem_polynomial_PolynomialRingElement__libcrux_ml_kem_vector_neon_vector_type_SIMD128Vector
        uu____0 =
            deserialize_to_uncompressed_ring_element__libcrux_ml_kem_vector_neon_vector_type_SIMD128Vector(
                secret_bytes);
    secret_as_ntt[i0] = uu____0;
  }
  memcpy(
      ret, secret_as_ntt,
      (size_t)4U *
          sizeof(
              libcrux_ml_kem_polynomial_PolynomialRingElement__libcrux_ml_kem_vector_neon_vector_type_SIMD128Vector));
}

static void
decrypt__libcrux_ml_kem_vector_neon_vector_type_SIMD128Vector_4size_t_1568size_t_1408size_t_11size_t_5size_t(
    Eurydice_slice secret_key, uint8_t *ciphertext, uint8_t ret[32U]) {
  libcrux_ml_kem_polynomial_PolynomialRingElement__libcrux_ml_kem_vector_neon_vector_type_SIMD128Vector
      secret_as_ntt[4U];
  deserialize_secret_key__libcrux_ml_kem_vector_neon_vector_type_SIMD128Vector_4size_t(
      secret_key, secret_as_ntt);
  libcrux_ml_kem_polynomial_PolynomialRingElement__libcrux_ml_kem_vector_neon_vector_type_SIMD128Vector
      uu____0[4U];
  memcpy(
      uu____0, secret_as_ntt,
      (size_t)4U *
          sizeof(
              libcrux_ml_kem_polynomial_PolynomialRingElement__libcrux_ml_kem_vector_neon_vector_type_SIMD128Vector));
  libcrux_ml_kem_ind_cpa_unpacked_IndCpaPrivateKeyUnpacked__libcrux_ml_kem_vector_neon_vector_type_SIMD128Vector__4size_t
      secret_key_unpacked;
  memcpy(
      secret_key_unpacked.secret_as_ntt, uu____0,
      (size_t)4U *
          sizeof(
              libcrux_ml_kem_polynomial_PolynomialRingElement__libcrux_ml_kem_vector_neon_vector_type_SIMD128Vector));
  uint8_t ret0[32U];
  decrypt_unpacked__libcrux_ml_kem_vector_neon_vector_type_SIMD128Vector_4size_t_1568size_t_1408size_t_11size_t_5size_t(
      &secret_key_unpacked, ciphertext, ret0);
  memcpy(ret, ret0, (size_t)32U * sizeof(uint8_t));
}

void libcrux_ml_kem_ind_cca_decapsulate__libcrux_ml_kem_vector_neon_vector_type_SIMD128Vector_libcrux_ml_kem_hash_functions_neon_Simd128Hash_libcrux_ml_kem_ind_cca_MlKem_4size_t_3168size_t_1536size_t_1568size_t_1568size_t_1536size_t_1408size_t_160size_t_11size_t_5size_t_352size_t_2size_t_128size_t_2size_t_128size_t_1600size_t(
    libcrux_ml_kem_types_MlKemPrivateKey____3168size_t *private_key,
    libcrux_ml_kem_mlkem1024_MlKem1024Ciphertext *ciphertext,
    uint8_t ret[32U]) {
  K___Eurydice_slice_uint8_t_Eurydice_slice_uint8_t uu____0 =
      core_slice___Slice_T___split_at(
          Eurydice_array_to_slice((size_t)3168U, private_key->value, uint8_t,
                                  Eurydice_slice),
          (size_t)1536U, uint8_t,
          K___Eurydice_slice_uint8_t_Eurydice_slice_uint8_t);
  Eurydice_slice ind_cpa_secret_key = uu____0.fst;
  Eurydice_slice secret_key0 = uu____0.snd;
  K___Eurydice_slice_uint8_t_Eurydice_slice_uint8_t uu____1 =
      core_slice___Slice_T___split_at(
          secret_key0, (size_t)1568U, uint8_t,
          K___Eurydice_slice_uint8_t_Eurydice_slice_uint8_t);
  Eurydice_slice ind_cpa_public_key = uu____1.fst;
  Eurydice_slice secret_key = uu____1.snd;
  K___Eurydice_slice_uint8_t_Eurydice_slice_uint8_t uu____2 =
      core_slice___Slice_T___split_at(
          secret_key, LIBCRUX_ML_KEM_CONSTANTS_H_DIGEST_SIZE, uint8_t,
          K___Eurydice_slice_uint8_t_Eurydice_slice_uint8_t);
  Eurydice_slice ind_cpa_public_key_hash = uu____2.fst;
  Eurydice_slice implicit_rejection_value = uu____2.snd;
  uint8_t decrypted[32U];
  decrypt__libcrux_ml_kem_vector_neon_vector_type_SIMD128Vector_4size_t_1568size_t_1408size_t_11size_t_5size_t(
      ind_cpa_secret_key, ciphertext->value, decrypted);
  uint8_t to_hash0[64U];
  libcrux_ml_kem_utils_into_padded_array___64size_t(
      Eurydice_array_to_slice((size_t)32U, decrypted, uint8_t, Eurydice_slice),
      to_hash0);
  core_slice___Slice_T___copy_from_slice(
      Eurydice_array_to_subslice_from(
          (size_t)64U, to_hash0, LIBCRUX_ML_KEM_CONSTANTS_SHARED_SECRET_SIZE,
          uint8_t, size_t, Eurydice_slice),
      ind_cpa_public_key_hash, uint8_t, void *);
  uint8_t hashed[64U];
  G___4size_t(
      Eurydice_array_to_slice((size_t)64U, to_hash0, uint8_t, Eurydice_slice),
      hashed);
  K___Eurydice_slice_uint8_t_Eurydice_slice_uint8_t uu____3 =
      core_slice___Slice_T___split_at(
          Eurydice_array_to_slice((size_t)64U, hashed, uint8_t, Eurydice_slice),
          LIBCRUX_ML_KEM_CONSTANTS_SHARED_SECRET_SIZE, uint8_t,
          K___Eurydice_slice_uint8_t_Eurydice_slice_uint8_t);
  Eurydice_slice shared_secret0 = uu____3.fst;
  Eurydice_slice pseudorandomness = uu____3.snd;
  uint8_t to_hash[1600U];
  libcrux_ml_kem_utils_into_padded_array___1600size_t(implicit_rejection_value,
                                                      to_hash);
  Eurydice_slice uu____4 = Eurydice_array_to_subslice_from(
      (size_t)1600U, to_hash, LIBCRUX_ML_KEM_CONSTANTS_SHARED_SECRET_SIZE,
      uint8_t, size_t, Eurydice_slice);
  core_slice___Slice_T___copy_from_slice(
      uu____4,
      libcrux_ml_kem_types___core__convert__AsRef__Slice_u8___for_libcrux_ml_kem__types__MlKemCiphertext_SIZE___1__as_ref___1568size_t(
          ciphertext),
      uint8_t, void *);
  uint8_t implicit_rejection_shared_secret0[32U];
  PRF___4size_t_32size_t(
      Eurydice_array_to_slice((size_t)1600U, to_hash, uint8_t, Eurydice_slice),
      implicit_rejection_shared_secret0);
  Eurydice_slice uu____5 = ind_cpa_public_key;
  uint8_t uu____6[32U];
  memcpy(uu____6, decrypted, (size_t)32U * sizeof(uint8_t));
  uint8_t expected_ciphertext[1568U];
  encrypt__libcrux_ml_kem_vector_neon_vector_type_SIMD128Vector_libcrux_ml_kem_hash_functions_neon_Simd128Hash_4size_t_1568size_t_1536size_t_1408size_t_160size_t_11size_t_5size_t_352size_t_2size_t_128size_t_2size_t_128size_t(
      uu____5, uu____6, pseudorandomness, expected_ciphertext);
  uint8_t implicit_rejection_shared_secret[32U];
  kdf__libcrux_ml_kem_hash_functions_neon_Simd128Hash_4size_t_1568size_t(
      Eurydice_array_to_slice((size_t)32U, implicit_rejection_shared_secret0,
                              uint8_t, Eurydice_slice),
      implicit_rejection_shared_secret);
  uint8_t shared_secret[32U];
  kdf__libcrux_ml_kem_hash_functions_neon_Simd128Hash_4size_t_1568size_t(
      shared_secret0, shared_secret);
  Eurydice_slice uu____7 =
      libcrux_ml_kem_types___core__convert__AsRef__Slice_u8___for_libcrux_ml_kem__types__MlKemCiphertext_SIZE___1__as_ref___1568size_t(
          ciphertext);
  uint8_t ret0[32U];
  libcrux_ml_kem_constant_time_ops_compare_ciphertexts_select_shared_secret_in_constant_time(
      uu____7,
      Eurydice_array_to_slice((size_t)1568U, expected_ciphertext, uint8_t,
                              Eurydice_slice),
      Eurydice_array_to_slice((size_t)32U, shared_secret, uint8_t,
                              Eurydice_slice),
      Eurydice_array_to_slice((size_t)32U, implicit_rejection_shared_secret,
                              uint8_t, Eurydice_slice),
      ret0);
  memcpy(ret, ret0, (size_t)32U * sizeof(uint8_t));
}<|MERGE_RESOLUTION|>--- conflicted
+++ resolved
@@ -4,25 +4,14 @@
  * SPDX-License-Identifier: MIT or Apache-2.0
  *
  * This code was generated with the following revisions:
-<<<<<<< HEAD
- * Charon: 920e78bb15250348a7a7a938e8023148e0a249bf
- * Eurydice: 8db8a4838ea46c9ac681ba1051d1d296dd0d54b7
- * Karamel: 65aab550cf3ba36d52ae6ad1ad962bb573406395
- * F*: a32b316e521fa4f239b610ec8f1d15e78d62cbe8
- * Libcrux: d992e8bff91dab77b6f0abebf16384ce422b310c
-=======
  * Charon: 3f6d1c304e0e5bef1e9e2ea65aec703661b05f39
  * Eurydice: 392674166bac86e60f5fffa861181a398fdc3896
  * Karamel: fc56fce6a58754766809845f88fc62063b2c6b92
  * F*: a32b316e521fa4f239b610ec8f1d15e78d62cbe8-dirty
  * Libcrux: 75bf8bca5f9903b4f6e8fba693d61af1415d512f
->>>>>>> ef25d687
  */
 
-#include "internal/libcrux_mlkem_neon.h"
-
-#include "internal/libcrux_core.h"
-#include "internal/libcrux_mlkem_portable.h"
+#include "libcrux_mlkem_neon.h"
 
 KRML_MUSTINLINE void libcrux_ml_kem_hash_functions_neon_G(Eurydice_slice input,
                                                           uint8_t ret[64U]) {
@@ -40,8233 +29,4 @@
       Eurydice_array_to_slice((size_t)32U, digest, uint8_t, Eurydice_slice),
       input);
   memcpy(ret, digest, (size_t)32U * sizeof(uint8_t));
-}
-
-KRML_MUSTINLINE libcrux_ml_kem_vector_neon_vector_type_SIMD128Vector
-libcrux_ml_kem_vector_neon_vector_type_ZERO(void) {
-  uint8_t uu____0 = libcrux_intrinsics_arm64_extract__vdupq_n_s16((int16_t)0);
-  return (CLITERAL(libcrux_ml_kem_vector_neon_vector_type_SIMD128Vector){
-      .low = uu____0,
-      .high = libcrux_intrinsics_arm64_extract__vdupq_n_s16((int16_t)0)});
-}
-
-KRML_MUSTINLINE libcrux_ml_kem_vector_neon_vector_type_SIMD128Vector
-libcrux_ml_kem_vector_neon___libcrux_ml_kem__vector__traits__Operations_for_libcrux_ml_kem__vector__neon__vector_type__SIMD128Vector___ZERO(
-    void) {
-  return libcrux_ml_kem_vector_neon_vector_type_ZERO();
-}
-
-KRML_MUSTINLINE libcrux_ml_kem_vector_neon_vector_type_SIMD128Vector
-libcrux_ml_kem_vector_neon_vector_type_from_i16_array(Eurydice_slice array) {
-  uint8_t uu____0 =
-      libcrux_intrinsics_arm64_extract__vld1q_s16(Eurydice_slice_subslice(
-          array,
-          (CLITERAL(core_ops_range_Range__size_t){.start = (size_t)0U,
-                                                  .end = (size_t)8U}),
-          int16_t, core_ops_range_Range__size_t, Eurydice_slice));
-  return (CLITERAL(libcrux_ml_kem_vector_neon_vector_type_SIMD128Vector){
-      .low = uu____0,
-      .high =
-          libcrux_intrinsics_arm64_extract__vld1q_s16(Eurydice_slice_subslice(
-              array,
-              (CLITERAL(core_ops_range_Range__size_t){.start = (size_t)8U,
-                                                      .end = (size_t)16U}),
-              int16_t, core_ops_range_Range__size_t, Eurydice_slice))});
-}
-
-libcrux_ml_kem_vector_neon_vector_type_SIMD128Vector
-libcrux_ml_kem_vector_neon___libcrux_ml_kem__vector__traits__Operations_for_libcrux_ml_kem__vector__neon__vector_type__SIMD128Vector___from_i16_array(
-    Eurydice_slice array) {
-  return libcrux_ml_kem_vector_neon_vector_type_from_i16_array(array);
-}
-
-KRML_MUSTINLINE void libcrux_ml_kem_vector_neon_vector_type_to_i16_array(
-    libcrux_ml_kem_vector_neon_vector_type_SIMD128Vector v, int16_t ret[16U]) {
-  int16_t out[16U] = {0U};
-  libcrux_intrinsics_arm64_extract__vst1q_s16(
-      Eurydice_array_to_subslice((size_t)16U, out,
-                                 (CLITERAL(core_ops_range_Range__size_t){
-                                     .start = (size_t)0U, .end = (size_t)8U}),
-                                 int16_t, core_ops_range_Range__size_t,
-                                 Eurydice_slice),
-      v.low);
-  libcrux_intrinsics_arm64_extract__vst1q_s16(
-      Eurydice_array_to_subslice((size_t)16U, out,
-                                 (CLITERAL(core_ops_range_Range__size_t){
-                                     .start = (size_t)8U, .end = (size_t)16U}),
-                                 int16_t, core_ops_range_Range__size_t,
-                                 Eurydice_slice),
-      v.high);
-  memcpy(ret, out, (size_t)16U * sizeof(int16_t));
-}
-
-void libcrux_ml_kem_vector_neon___libcrux_ml_kem__vector__traits__Operations_for_libcrux_ml_kem__vector__neon__vector_type__SIMD128Vector___to_i16_array(
-    libcrux_ml_kem_vector_neon_vector_type_SIMD128Vector x, int16_t ret[16U]) {
-  int16_t ret0[16U];
-  libcrux_ml_kem_vector_neon_vector_type_to_i16_array(x, ret0);
-  memcpy(ret, ret0, (size_t)16U * sizeof(int16_t));
-}
-
-KRML_MUSTINLINE libcrux_ml_kem_vector_neon_vector_type_SIMD128Vector
-libcrux_ml_kem_vector_neon_arithmetic_add(
-    libcrux_ml_kem_vector_neon_vector_type_SIMD128Vector lhs,
-    libcrux_ml_kem_vector_neon_vector_type_SIMD128Vector *rhs) {
-  lhs.low = libcrux_intrinsics_arm64_extract__vaddq_s16(lhs.low, rhs->low);
-  lhs.high = libcrux_intrinsics_arm64_extract__vaddq_s16(lhs.high, rhs->high);
-  return lhs;
-}
-
-libcrux_ml_kem_vector_neon_vector_type_SIMD128Vector
-libcrux_ml_kem_vector_neon___libcrux_ml_kem__vector__traits__Operations_for_libcrux_ml_kem__vector__neon__vector_type__SIMD128Vector___add(
-    libcrux_ml_kem_vector_neon_vector_type_SIMD128Vector lhs,
-    libcrux_ml_kem_vector_neon_vector_type_SIMD128Vector *rhs) {
-  return libcrux_ml_kem_vector_neon_arithmetic_add(lhs, rhs);
-}
-
-KRML_MUSTINLINE libcrux_ml_kem_vector_neon_vector_type_SIMD128Vector
-libcrux_ml_kem_vector_neon_arithmetic_sub(
-    libcrux_ml_kem_vector_neon_vector_type_SIMD128Vector lhs,
-    libcrux_ml_kem_vector_neon_vector_type_SIMD128Vector *rhs) {
-  lhs.low = libcrux_intrinsics_arm64_extract__vsubq_s16(lhs.low, rhs->low);
-  lhs.high = libcrux_intrinsics_arm64_extract__vsubq_s16(lhs.high, rhs->high);
-  return lhs;
-}
-
-libcrux_ml_kem_vector_neon_vector_type_SIMD128Vector
-libcrux_ml_kem_vector_neon___libcrux_ml_kem__vector__traits__Operations_for_libcrux_ml_kem__vector__neon__vector_type__SIMD128Vector___sub(
-    libcrux_ml_kem_vector_neon_vector_type_SIMD128Vector lhs,
-    libcrux_ml_kem_vector_neon_vector_type_SIMD128Vector *rhs) {
-  return libcrux_ml_kem_vector_neon_arithmetic_sub(lhs, rhs);
-}
-
-KRML_MUSTINLINE libcrux_ml_kem_vector_neon_vector_type_SIMD128Vector
-libcrux_ml_kem_vector_neon_arithmetic_multiply_by_constant(
-    libcrux_ml_kem_vector_neon_vector_type_SIMD128Vector v, int16_t c) {
-  v.low = libcrux_intrinsics_arm64_extract__vmulq_n_s16(v.low, c);
-  v.high = libcrux_intrinsics_arm64_extract__vmulq_n_s16(v.high, c);
-  return v;
-}
-
-libcrux_ml_kem_vector_neon_vector_type_SIMD128Vector
-libcrux_ml_kem_vector_neon___libcrux_ml_kem__vector__traits__Operations_for_libcrux_ml_kem__vector__neon__vector_type__SIMD128Vector___multiply_by_constant(
-    libcrux_ml_kem_vector_neon_vector_type_SIMD128Vector v, int16_t c) {
-  return libcrux_ml_kem_vector_neon_arithmetic_multiply_by_constant(v, c);
-}
-
-KRML_MUSTINLINE libcrux_ml_kem_vector_neon_vector_type_SIMD128Vector
-libcrux_ml_kem_vector_neon_arithmetic_bitwise_and_with_constant(
-    libcrux_ml_kem_vector_neon_vector_type_SIMD128Vector v, int16_t c) {
-  uint8_t c0 = libcrux_intrinsics_arm64_extract__vdupq_n_s16(c);
-  v.low = libcrux_intrinsics_arm64_extract__vandq_s16(v.low, c0);
-  v.high = libcrux_intrinsics_arm64_extract__vandq_s16(v.high, c0);
-  return v;
-}
-
-libcrux_ml_kem_vector_neon_vector_type_SIMD128Vector
-libcrux_ml_kem_vector_neon___libcrux_ml_kem__vector__traits__Operations_for_libcrux_ml_kem__vector__neon__vector_type__SIMD128Vector___bitwise_and_with_constant(
-    libcrux_ml_kem_vector_neon_vector_type_SIMD128Vector v, int16_t c) {
-  return libcrux_ml_kem_vector_neon_arithmetic_bitwise_and_with_constant(v, c);
-}
-
-KRML_MUSTINLINE libcrux_ml_kem_vector_neon_vector_type_SIMD128Vector
-libcrux_ml_kem_vector_neon_arithmetic_cond_subtract_3329(
-    libcrux_ml_kem_vector_neon_vector_type_SIMD128Vector v) {
-  uint8_t c = libcrux_intrinsics_arm64_extract__vdupq_n_s16((int16_t)3329);
-  uint8_t m0 = libcrux_intrinsics_arm64_extract__vcgeq_s16(v.low, c);
-  uint8_t m1 = libcrux_intrinsics_arm64_extract__vcgeq_s16(v.high, c);
-  uint8_t uu____0 = c;
-  uint8_t c0 = libcrux_intrinsics_arm64_extract__vandq_s16(
-      uu____0, libcrux_intrinsics_arm64_extract__vreinterpretq_s16_u16(m0));
-  uint8_t uu____1 = c;
-  uint8_t c1 = libcrux_intrinsics_arm64_extract__vandq_s16(
-      uu____1, libcrux_intrinsics_arm64_extract__vreinterpretq_s16_u16(m1));
-  v.low = libcrux_intrinsics_arm64_extract__vsubq_s16(v.low, c0);
-  v.high = libcrux_intrinsics_arm64_extract__vsubq_s16(v.high, c1);
-  return v;
-}
-
-libcrux_ml_kem_vector_neon_vector_type_SIMD128Vector
-libcrux_ml_kem_vector_neon___libcrux_ml_kem__vector__traits__Operations_for_libcrux_ml_kem__vector__neon__vector_type__SIMD128Vector___cond_subtract_3329(
-    libcrux_ml_kem_vector_neon_vector_type_SIMD128Vector v) {
-  return libcrux_ml_kem_vector_neon_arithmetic_cond_subtract_3329(v);
-}
-
-KRML_MUSTINLINE uint8_t
-libcrux_ml_kem_vector_neon_arithmetic_barrett_reduce_int16x8_t(uint8_t v) {
-  uint8_t adder = libcrux_intrinsics_arm64_extract__vdupq_n_s16((int16_t)1024);
-  uint8_t vec = libcrux_intrinsics_arm64_extract__vqdmulhq_n_s16(
-      v, LIBCRUX_ML_KEM_VECTOR_NEON_ARITHMETIC_BARRETT_MULTIPLIER);
-  uint8_t vec0 = libcrux_intrinsics_arm64_extract__vaddq_s16(vec, adder);
-  uint8_t quotient =
-      libcrux_intrinsics_arm64_extract__vshrq_n_s16((int32_t)11, vec0, uint8_t);
-  uint8_t sub = libcrux_intrinsics_arm64_extract__vmulq_n_s16(
-      quotient, LIBCRUX_ML_KEM_VECTOR_TRAITS_FIELD_MODULUS);
-  return libcrux_intrinsics_arm64_extract__vsubq_s16(v, sub);
-}
-
-KRML_MUSTINLINE libcrux_ml_kem_vector_neon_vector_type_SIMD128Vector
-libcrux_ml_kem_vector_neon_arithmetic_barrett_reduce(
-    libcrux_ml_kem_vector_neon_vector_type_SIMD128Vector v) {
-  v.low = libcrux_ml_kem_vector_neon_arithmetic_barrett_reduce_int16x8_t(v.low);
-  v.high =
-      libcrux_ml_kem_vector_neon_arithmetic_barrett_reduce_int16x8_t(v.high);
-  return v;
-}
-
-libcrux_ml_kem_vector_neon_vector_type_SIMD128Vector
-libcrux_ml_kem_vector_neon___libcrux_ml_kem__vector__traits__Operations_for_libcrux_ml_kem__vector__neon__vector_type__SIMD128Vector___barrett_reduce(
-    libcrux_ml_kem_vector_neon_vector_type_SIMD128Vector v) {
-  return libcrux_ml_kem_vector_neon_arithmetic_barrett_reduce(v);
-}
-
-KRML_MUSTINLINE uint8_t
-libcrux_ml_kem_vector_neon_arithmetic_montgomery_reduce_int16x8_t(
-    uint8_t low, uint8_t high) {
-  uint8_t k = libcrux_intrinsics_arm64_extract__vreinterpretq_s16_u16(
-      libcrux_intrinsics_arm64_extract__vmulq_n_u16(
-          libcrux_intrinsics_arm64_extract__vreinterpretq_u16_s16(low),
-          (uint16_t)
-              LIBCRUX_ML_KEM_VECTOR_TRAITS_INVERSE_OF_MODULUS_MOD_MONTGOMERY_R));
-  uint8_t c = libcrux_intrinsics_arm64_extract__vshrq_n_s16(
-      (int32_t)1,
-      libcrux_intrinsics_arm64_extract__vqdmulhq_n_s16(
-          k, LIBCRUX_ML_KEM_VECTOR_TRAITS_FIELD_MODULUS),
-      uint8_t);
-  return libcrux_intrinsics_arm64_extract__vsubq_s16(high, c);
-}
-
-KRML_MUSTINLINE uint8_t
-libcrux_ml_kem_vector_neon_arithmetic_montgomery_multiply_by_constant_int16x8_t(
-    uint8_t v, int16_t c) {
-  uint8_t v_low = libcrux_intrinsics_arm64_extract__vmulq_n_s16(v, c);
-  uint8_t v_high = libcrux_intrinsics_arm64_extract__vshrq_n_s16(
-      (int32_t)1, libcrux_intrinsics_arm64_extract__vqdmulhq_n_s16(v, c),
-      uint8_t);
-  return libcrux_ml_kem_vector_neon_arithmetic_montgomery_reduce_int16x8_t(
-      v_low, v_high);
-}
-
-KRML_MUSTINLINE libcrux_ml_kem_vector_neon_vector_type_SIMD128Vector
-libcrux_ml_kem_vector_neon_arithmetic_montgomery_multiply_by_constant(
-    libcrux_ml_kem_vector_neon_vector_type_SIMD128Vector v, int16_t c) {
-  v.low =
-      libcrux_ml_kem_vector_neon_arithmetic_montgomery_multiply_by_constant_int16x8_t(
-          v.low, c);
-  v.high =
-      libcrux_ml_kem_vector_neon_arithmetic_montgomery_multiply_by_constant_int16x8_t(
-          v.high, c);
-  return v;
-}
-
-libcrux_ml_kem_vector_neon_vector_type_SIMD128Vector
-libcrux_ml_kem_vector_neon___libcrux_ml_kem__vector__traits__Operations_for_libcrux_ml_kem__vector__neon__vector_type__SIMD128Vector___montgomery_multiply_by_constant(
-    libcrux_ml_kem_vector_neon_vector_type_SIMD128Vector v, int16_t c) {
-  return libcrux_ml_kem_vector_neon_arithmetic_montgomery_multiply_by_constant(
-      v, c);
-}
-
-KRML_MUSTINLINE libcrux_ml_kem_vector_neon_vector_type_SIMD128Vector
-libcrux_ml_kem_vector_neon_compress_compress_1(
-    libcrux_ml_kem_vector_neon_vector_type_SIMD128Vector v) {
-  uint8_t half = libcrux_intrinsics_arm64_extract__vdupq_n_s16((int16_t)1664);
-  uint8_t quarter = libcrux_intrinsics_arm64_extract__vdupq_n_s16((int16_t)832);
-  uint8_t shifted = libcrux_intrinsics_arm64_extract__vsubq_s16(half, v.low);
-  uint8_t mask0 = libcrux_intrinsics_arm64_extract__vshrq_n_s16(
-      (int32_t)15, shifted, uint8_t);
-  uint8_t shifted_to_positive =
-      libcrux_intrinsics_arm64_extract__veorq_s16(mask0, shifted);
-  uint8_t shifted_positive_in_range =
-      libcrux_intrinsics_arm64_extract__vsubq_s16(shifted_to_positive, quarter);
-  v.low = libcrux_intrinsics_arm64_extract__vreinterpretq_s16_u16(
-      libcrux_intrinsics_arm64_extract__vshrq_n_u16(
-          (int32_t)15,
-          libcrux_intrinsics_arm64_extract__vreinterpretq_u16_s16(
-              shifted_positive_in_range),
-          uint8_t));
-  uint8_t shifted0 = libcrux_intrinsics_arm64_extract__vsubq_s16(half, v.high);
-  uint8_t mask = libcrux_intrinsics_arm64_extract__vshrq_n_s16(
-      (int32_t)15, shifted0, uint8_t);
-  uint8_t shifted_to_positive0 =
-      libcrux_intrinsics_arm64_extract__veorq_s16(mask, shifted0);
-  uint8_t shifted_positive_in_range0 =
-      libcrux_intrinsics_arm64_extract__vsubq_s16(shifted_to_positive0,
-                                                  quarter);
-  v.high = libcrux_intrinsics_arm64_extract__vreinterpretq_s16_u16(
-      libcrux_intrinsics_arm64_extract__vshrq_n_u16(
-          (int32_t)15,
-          libcrux_intrinsics_arm64_extract__vreinterpretq_u16_s16(
-              shifted_positive_in_range0),
-          uint8_t));
-  return v;
-}
-
-libcrux_ml_kem_vector_neon_vector_type_SIMD128Vector
-libcrux_ml_kem_vector_neon___libcrux_ml_kem__vector__traits__Operations_for_libcrux_ml_kem__vector__neon__vector_type__SIMD128Vector___compress_1(
-    libcrux_ml_kem_vector_neon_vector_type_SIMD128Vector v) {
-  return libcrux_ml_kem_vector_neon_compress_compress_1(v);
-}
-
-KRML_MUSTINLINE int16_t
-libcrux_ml_kem_vector_neon_compress_mask_n_least_significant_bits(
-    int16_t coefficient_bits) {
-  int16_t uu____0;
-  switch (coefficient_bits) {
-    case 4: {
-      uu____0 = (int16_t)15;
-      break;
-    }
-    case 5: {
-      uu____0 = (int16_t)31;
-      break;
-    }
-    case 10: {
-      uu____0 = (int16_t)1023;
-      break;
-    }
-    case 11: {
-      uu____0 = (int16_t)2047;
-      break;
-    }
-    default: {
-      int16_t x = coefficient_bits;
-      uu____0 = ((int16_t)1 << (uint32_t)x) - (int16_t)1;
-    }
-  }
-  return uu____0;
-}
-
-KRML_MUSTINLINE uint8_t
-libcrux_ml_kem_vector_neon_arithmetic_montgomery_multiply_int16x8_t(uint8_t v,
-                                                                    uint8_t c) {
-  uint8_t v_low = libcrux_intrinsics_arm64_extract__vmulq_s16(v, c);
-  uint8_t v_high = libcrux_intrinsics_arm64_extract__vshrq_n_s16(
-      (int32_t)1, libcrux_intrinsics_arm64_extract__vqdmulhq_s16(v, c),
-      uint8_t);
-  return libcrux_ml_kem_vector_neon_arithmetic_montgomery_reduce_int16x8_t(
-      v_low, v_high);
-}
-
-KRML_MUSTINLINE libcrux_ml_kem_vector_neon_vector_type_SIMD128Vector
-libcrux_ml_kem_vector_neon_ntt_ntt_layer_1_step(
-    libcrux_ml_kem_vector_neon_vector_type_SIMD128Vector v, int16_t zeta1,
-    int16_t zeta2, int16_t zeta3, int16_t zeta4) {
-  int16_t zetas[8U] = {zeta1, zeta1, zeta3, zeta3, zeta2, zeta2, zeta4, zeta4};
-  uint8_t zeta = libcrux_intrinsics_arm64_extract__vld1q_s16(
-      Eurydice_array_to_slice((size_t)8U, zetas, int16_t, Eurydice_slice));
-  uint8_t uu____0 =
-      libcrux_intrinsics_arm64_extract__vreinterpretq_s32_s16(v.low);
-  uint8_t dup_a = libcrux_intrinsics_arm64_extract__vreinterpretq_s16_s32(
-      libcrux_intrinsics_arm64_extract__vtrn1q_s32(
-          uu____0,
-          libcrux_intrinsics_arm64_extract__vreinterpretq_s32_s16(v.high)));
-  uint8_t uu____1 =
-      libcrux_intrinsics_arm64_extract__vreinterpretq_s32_s16(v.low);
-  uint8_t dup_b = libcrux_intrinsics_arm64_extract__vreinterpretq_s16_s32(
-      libcrux_intrinsics_arm64_extract__vtrn2q_s32(
-          uu____1,
-          libcrux_intrinsics_arm64_extract__vreinterpretq_s32_s16(v.high)));
-  uint8_t t =
-      libcrux_ml_kem_vector_neon_arithmetic_montgomery_multiply_int16x8_t(dup_b,
-                                                                          zeta);
-  uint8_t b = libcrux_intrinsics_arm64_extract__vsubq_s16(dup_a, t);
-  uint8_t a = libcrux_intrinsics_arm64_extract__vaddq_s16(dup_a, t);
-  uint8_t uu____2 = libcrux_intrinsics_arm64_extract__vreinterpretq_s32_s16(a);
-  v.low = libcrux_intrinsics_arm64_extract__vreinterpretq_s16_s32(
-      libcrux_intrinsics_arm64_extract__vtrn1q_s32(
-          uu____2, libcrux_intrinsics_arm64_extract__vreinterpretq_s32_s16(b)));
-  uint8_t uu____3 = libcrux_intrinsics_arm64_extract__vreinterpretq_s32_s16(a);
-  v.high = libcrux_intrinsics_arm64_extract__vreinterpretq_s16_s32(
-      libcrux_intrinsics_arm64_extract__vtrn2q_s32(
-          uu____3, libcrux_intrinsics_arm64_extract__vreinterpretq_s32_s16(b)));
-  return v;
-}
-
-libcrux_ml_kem_vector_neon_vector_type_SIMD128Vector
-libcrux_ml_kem_vector_neon___libcrux_ml_kem__vector__traits__Operations_for_libcrux_ml_kem__vector__neon__vector_type__SIMD128Vector___ntt_layer_1_step(
-    libcrux_ml_kem_vector_neon_vector_type_SIMD128Vector a, int16_t zeta1,
-    int16_t zeta2, int16_t zeta3, int16_t zeta4) {
-  return libcrux_ml_kem_vector_neon_ntt_ntt_layer_1_step(a, zeta1, zeta2, zeta3,
-                                                         zeta4);
-}
-
-KRML_MUSTINLINE libcrux_ml_kem_vector_neon_vector_type_SIMD128Vector
-libcrux_ml_kem_vector_neon_ntt_ntt_layer_2_step(
-    libcrux_ml_kem_vector_neon_vector_type_SIMD128Vector v, int16_t zeta1,
-    int16_t zeta2) {
-  int16_t zetas[8U] = {zeta1, zeta1, zeta1, zeta1, zeta2, zeta2, zeta2, zeta2};
-  uint8_t zeta = libcrux_intrinsics_arm64_extract__vld1q_s16(
-      Eurydice_array_to_slice((size_t)8U, zetas, int16_t, Eurydice_slice));
-  uint8_t uu____0 =
-      libcrux_intrinsics_arm64_extract__vreinterpretq_s64_s16(v.low);
-  uint8_t dup_a = libcrux_intrinsics_arm64_extract__vreinterpretq_s16_s64(
-      libcrux_intrinsics_arm64_extract__vtrn1q_s64(
-          uu____0,
-          libcrux_intrinsics_arm64_extract__vreinterpretq_s64_s16(v.high)));
-  uint8_t uu____1 =
-      libcrux_intrinsics_arm64_extract__vreinterpretq_s64_s16(v.low);
-  uint8_t dup_b = libcrux_intrinsics_arm64_extract__vreinterpretq_s16_s64(
-      libcrux_intrinsics_arm64_extract__vtrn2q_s64(
-          uu____1,
-          libcrux_intrinsics_arm64_extract__vreinterpretq_s64_s16(v.high)));
-  uint8_t t =
-      libcrux_ml_kem_vector_neon_arithmetic_montgomery_multiply_int16x8_t(dup_b,
-                                                                          zeta);
-  uint8_t b = libcrux_intrinsics_arm64_extract__vsubq_s16(dup_a, t);
-  uint8_t a = libcrux_intrinsics_arm64_extract__vaddq_s16(dup_a, t);
-  uint8_t uu____2 = libcrux_intrinsics_arm64_extract__vreinterpretq_s64_s16(a);
-  v.low = libcrux_intrinsics_arm64_extract__vreinterpretq_s16_s64(
-      libcrux_intrinsics_arm64_extract__vtrn1q_s64(
-          uu____2, libcrux_intrinsics_arm64_extract__vreinterpretq_s64_s16(b)));
-  uint8_t uu____3 = libcrux_intrinsics_arm64_extract__vreinterpretq_s64_s16(a);
-  v.high = libcrux_intrinsics_arm64_extract__vreinterpretq_s16_s64(
-      libcrux_intrinsics_arm64_extract__vtrn2q_s64(
-          uu____3, libcrux_intrinsics_arm64_extract__vreinterpretq_s64_s16(b)));
-  return v;
-}
-
-libcrux_ml_kem_vector_neon_vector_type_SIMD128Vector
-libcrux_ml_kem_vector_neon___libcrux_ml_kem__vector__traits__Operations_for_libcrux_ml_kem__vector__neon__vector_type__SIMD128Vector___ntt_layer_2_step(
-    libcrux_ml_kem_vector_neon_vector_type_SIMD128Vector a, int16_t zeta1,
-    int16_t zeta2) {
-  return libcrux_ml_kem_vector_neon_ntt_ntt_layer_2_step(a, zeta1, zeta2);
-}
-
-KRML_MUSTINLINE libcrux_ml_kem_vector_neon_vector_type_SIMD128Vector
-libcrux_ml_kem_vector_neon_ntt_ntt_layer_3_step(
-    libcrux_ml_kem_vector_neon_vector_type_SIMD128Vector v, int16_t zeta) {
-  uint8_t zeta0 = libcrux_intrinsics_arm64_extract__vdupq_n_s16(zeta);
-  uint8_t t =
-      libcrux_ml_kem_vector_neon_arithmetic_montgomery_multiply_int16x8_t(
-          v.high, zeta0);
-  v.high = libcrux_intrinsics_arm64_extract__vsubq_s16(v.low, t);
-  v.low = libcrux_intrinsics_arm64_extract__vaddq_s16(v.low, t);
-  return v;
-}
-
-libcrux_ml_kem_vector_neon_vector_type_SIMD128Vector
-libcrux_ml_kem_vector_neon___libcrux_ml_kem__vector__traits__Operations_for_libcrux_ml_kem__vector__neon__vector_type__SIMD128Vector___ntt_layer_3_step(
-    libcrux_ml_kem_vector_neon_vector_type_SIMD128Vector a, int16_t zeta) {
-  return libcrux_ml_kem_vector_neon_ntt_ntt_layer_3_step(a, zeta);
-}
-
-KRML_MUSTINLINE libcrux_ml_kem_vector_neon_vector_type_SIMD128Vector
-libcrux_ml_kem_vector_neon_ntt_inv_ntt_layer_1_step(
-    libcrux_ml_kem_vector_neon_vector_type_SIMD128Vector v, int16_t zeta1,
-    int16_t zeta2, int16_t zeta3, int16_t zeta4) {
-  int16_t zetas[8U] = {zeta1, zeta1, zeta3, zeta3, zeta2, zeta2, zeta4, zeta4};
-  uint8_t zeta = libcrux_intrinsics_arm64_extract__vld1q_s16(
-      Eurydice_array_to_slice((size_t)8U, zetas, int16_t, Eurydice_slice));
-  uint8_t uu____0 =
-      libcrux_intrinsics_arm64_extract__vreinterpretq_s32_s16(v.low);
-  uint8_t a0 = libcrux_intrinsics_arm64_extract__vreinterpretq_s16_s32(
-      libcrux_intrinsics_arm64_extract__vtrn1q_s32(
-          uu____0,
-          libcrux_intrinsics_arm64_extract__vreinterpretq_s32_s16(v.high)));
-  uint8_t uu____1 =
-      libcrux_intrinsics_arm64_extract__vreinterpretq_s32_s16(v.low);
-  uint8_t b0 = libcrux_intrinsics_arm64_extract__vreinterpretq_s16_s32(
-      libcrux_intrinsics_arm64_extract__vtrn2q_s32(
-          uu____1,
-          libcrux_intrinsics_arm64_extract__vreinterpretq_s32_s16(v.high)));
-  uint8_t b_minus_a = libcrux_intrinsics_arm64_extract__vsubq_s16(b0, a0);
-  uint8_t a = libcrux_intrinsics_arm64_extract__vaddq_s16(a0, b0);
-  uint8_t a1 =
-      libcrux_ml_kem_vector_neon_arithmetic_barrett_reduce_int16x8_t(a);
-  uint8_t b =
-      libcrux_ml_kem_vector_neon_arithmetic_montgomery_multiply_int16x8_t(
-          b_minus_a, zeta);
-  uint8_t uu____2 = libcrux_intrinsics_arm64_extract__vreinterpretq_s32_s16(a1);
-  v.low = libcrux_intrinsics_arm64_extract__vreinterpretq_s16_s32(
-      libcrux_intrinsics_arm64_extract__vtrn1q_s32(
-          uu____2, libcrux_intrinsics_arm64_extract__vreinterpretq_s32_s16(b)));
-  uint8_t uu____3 = libcrux_intrinsics_arm64_extract__vreinterpretq_s32_s16(a1);
-  v.high = libcrux_intrinsics_arm64_extract__vreinterpretq_s16_s32(
-      libcrux_intrinsics_arm64_extract__vtrn2q_s32(
-          uu____3, libcrux_intrinsics_arm64_extract__vreinterpretq_s32_s16(b)));
-  return v;
-}
-
-libcrux_ml_kem_vector_neon_vector_type_SIMD128Vector
-libcrux_ml_kem_vector_neon___libcrux_ml_kem__vector__traits__Operations_for_libcrux_ml_kem__vector__neon__vector_type__SIMD128Vector___inv_ntt_layer_1_step(
-    libcrux_ml_kem_vector_neon_vector_type_SIMD128Vector a, int16_t zeta1,
-    int16_t zeta2, int16_t zeta3, int16_t zeta4) {
-  return libcrux_ml_kem_vector_neon_ntt_inv_ntt_layer_1_step(a, zeta1, zeta2,
-                                                             zeta3, zeta4);
-}
-
-KRML_MUSTINLINE libcrux_ml_kem_vector_neon_vector_type_SIMD128Vector
-libcrux_ml_kem_vector_neon_ntt_inv_ntt_layer_2_step(
-    libcrux_ml_kem_vector_neon_vector_type_SIMD128Vector v, int16_t zeta1,
-    int16_t zeta2) {
-  int16_t zetas[8U] = {zeta1, zeta1, zeta1, zeta1, zeta2, zeta2, zeta2, zeta2};
-  uint8_t zeta = libcrux_intrinsics_arm64_extract__vld1q_s16(
-      Eurydice_array_to_slice((size_t)8U, zetas, int16_t, Eurydice_slice));
-  uint8_t uu____0 =
-      libcrux_intrinsics_arm64_extract__vreinterpretq_s64_s16(v.low);
-  uint8_t a0 = libcrux_intrinsics_arm64_extract__vreinterpretq_s16_s64(
-      libcrux_intrinsics_arm64_extract__vtrn1q_s64(
-          uu____0,
-          libcrux_intrinsics_arm64_extract__vreinterpretq_s64_s16(v.high)));
-  uint8_t uu____1 =
-      libcrux_intrinsics_arm64_extract__vreinterpretq_s64_s16(v.low);
-  uint8_t b0 = libcrux_intrinsics_arm64_extract__vreinterpretq_s16_s64(
-      libcrux_intrinsics_arm64_extract__vtrn2q_s64(
-          uu____1,
-          libcrux_intrinsics_arm64_extract__vreinterpretq_s64_s16(v.high)));
-  uint8_t b_minus_a = libcrux_intrinsics_arm64_extract__vsubq_s16(b0, a0);
-  uint8_t a = libcrux_intrinsics_arm64_extract__vaddq_s16(a0, b0);
-  uint8_t b =
-      libcrux_ml_kem_vector_neon_arithmetic_montgomery_multiply_int16x8_t(
-          b_minus_a, zeta);
-  uint8_t uu____2 = libcrux_intrinsics_arm64_extract__vreinterpretq_s64_s16(a);
-  v.low = libcrux_intrinsics_arm64_extract__vreinterpretq_s16_s64(
-      libcrux_intrinsics_arm64_extract__vtrn1q_s64(
-          uu____2, libcrux_intrinsics_arm64_extract__vreinterpretq_s64_s16(b)));
-  uint8_t uu____3 = libcrux_intrinsics_arm64_extract__vreinterpretq_s64_s16(a);
-  v.high = libcrux_intrinsics_arm64_extract__vreinterpretq_s16_s64(
-      libcrux_intrinsics_arm64_extract__vtrn2q_s64(
-          uu____3, libcrux_intrinsics_arm64_extract__vreinterpretq_s64_s16(b)));
-  return v;
-}
-
-libcrux_ml_kem_vector_neon_vector_type_SIMD128Vector
-libcrux_ml_kem_vector_neon___libcrux_ml_kem__vector__traits__Operations_for_libcrux_ml_kem__vector__neon__vector_type__SIMD128Vector___inv_ntt_layer_2_step(
-    libcrux_ml_kem_vector_neon_vector_type_SIMD128Vector a, int16_t zeta1,
-    int16_t zeta2) {
-  return libcrux_ml_kem_vector_neon_ntt_inv_ntt_layer_2_step(a, zeta1, zeta2);
-}
-
-KRML_MUSTINLINE libcrux_ml_kem_vector_neon_vector_type_SIMD128Vector
-libcrux_ml_kem_vector_neon_ntt_inv_ntt_layer_3_step(
-    libcrux_ml_kem_vector_neon_vector_type_SIMD128Vector v, int16_t zeta) {
-  uint8_t zeta0 = libcrux_intrinsics_arm64_extract__vdupq_n_s16(zeta);
-  uint8_t b_minus_a =
-      libcrux_intrinsics_arm64_extract__vsubq_s16(v.high, v.low);
-  v.low = libcrux_intrinsics_arm64_extract__vaddq_s16(v.low, v.high);
-  v.high = libcrux_ml_kem_vector_neon_arithmetic_montgomery_multiply_int16x8_t(
-      b_minus_a, zeta0);
-  return v;
-}
-
-libcrux_ml_kem_vector_neon_vector_type_SIMD128Vector
-libcrux_ml_kem_vector_neon___libcrux_ml_kem__vector__traits__Operations_for_libcrux_ml_kem__vector__neon__vector_type__SIMD128Vector___inv_ntt_layer_3_step(
-    libcrux_ml_kem_vector_neon_vector_type_SIMD128Vector a, int16_t zeta) {
-  return libcrux_ml_kem_vector_neon_ntt_inv_ntt_layer_3_step(a, zeta);
-}
-
-KRML_MUSTINLINE libcrux_ml_kem_vector_neon_vector_type_SIMD128Vector
-libcrux_ml_kem_vector_neon_ntt_ntt_multiply(
-    libcrux_ml_kem_vector_neon_vector_type_SIMD128Vector *lhs,
-    libcrux_ml_kem_vector_neon_vector_type_SIMD128Vector *rhs, int16_t zeta1,
-    int16_t zeta2, int16_t zeta3, int16_t zeta4) {
-  int16_t zetas[8U] = {zeta1, zeta3, -zeta1, -zeta3,
-                       zeta2, zeta4, -zeta2, -zeta4};
-  uint8_t zeta = libcrux_intrinsics_arm64_extract__vld1q_s16(
-      Eurydice_array_to_slice((size_t)8U, zetas, int16_t, Eurydice_slice));
-  uint8_t a0 =
-      libcrux_intrinsics_arm64_extract__vtrn1q_s16(lhs->low, lhs->high);
-  uint8_t a1 =
-      libcrux_intrinsics_arm64_extract__vtrn2q_s16(lhs->low, lhs->high);
-  uint8_t b0 =
-      libcrux_intrinsics_arm64_extract__vtrn1q_s16(rhs->low, rhs->high);
-  uint8_t b1 =
-      libcrux_intrinsics_arm64_extract__vtrn2q_s16(rhs->low, rhs->high);
-  uint8_t a1b1 =
-      libcrux_ml_kem_vector_neon_arithmetic_montgomery_multiply_int16x8_t(a1,
-                                                                          b1);
-  uint8_t uu____0 = libcrux_intrinsics_arm64_extract__vget_low_s16(a1b1);
-  uint8_t a1b1_low = libcrux_intrinsics_arm64_extract__vmull_s16(
-      uu____0, libcrux_intrinsics_arm64_extract__vget_low_s16(zeta));
-  uint8_t a1b1_high =
-      libcrux_intrinsics_arm64_extract__vmull_high_s16(a1b1, zeta);
-  uint8_t uu____1 = a1b1_low;
-  uint8_t uu____2 = libcrux_intrinsics_arm64_extract__vget_low_s16(a0);
-  uint8_t fst_low = libcrux_intrinsics_arm64_extract__vreinterpretq_s16_s32(
-      libcrux_intrinsics_arm64_extract__vmlal_s16(
-          uu____1, uu____2,
-          libcrux_intrinsics_arm64_extract__vget_low_s16(b0)));
-  uint8_t fst_high = libcrux_intrinsics_arm64_extract__vreinterpretq_s16_s32(
-      libcrux_intrinsics_arm64_extract__vmlal_high_s16(a1b1_high, a0, b0));
-  uint8_t uu____3 = libcrux_intrinsics_arm64_extract__vget_low_s16(a0);
-  uint8_t a0b1_low = libcrux_intrinsics_arm64_extract__vmull_s16(
-      uu____3, libcrux_intrinsics_arm64_extract__vget_low_s16(b1));
-  uint8_t a0b1_high = libcrux_intrinsics_arm64_extract__vmull_high_s16(a0, b1);
-  uint8_t uu____4 = a0b1_low;
-  uint8_t uu____5 = libcrux_intrinsics_arm64_extract__vget_low_s16(a1);
-  uint8_t snd_low = libcrux_intrinsics_arm64_extract__vreinterpretq_s16_s32(
-      libcrux_intrinsics_arm64_extract__vmlal_s16(
-          uu____4, uu____5,
-          libcrux_intrinsics_arm64_extract__vget_low_s16(b0)));
-  uint8_t snd_high = libcrux_intrinsics_arm64_extract__vreinterpretq_s16_s32(
-      libcrux_intrinsics_arm64_extract__vmlal_high_s16(a0b1_high, a1, b0));
-  uint8_t fst_low16 =
-      libcrux_intrinsics_arm64_extract__vtrn1q_s16(fst_low, fst_high);
-  uint8_t fst_high16 =
-      libcrux_intrinsics_arm64_extract__vtrn2q_s16(fst_low, fst_high);
-  uint8_t snd_low16 =
-      libcrux_intrinsics_arm64_extract__vtrn1q_s16(snd_low, snd_high);
-  uint8_t snd_high16 =
-      libcrux_intrinsics_arm64_extract__vtrn2q_s16(snd_low, snd_high);
-  uint8_t fst =
-      libcrux_ml_kem_vector_neon_arithmetic_montgomery_reduce_int16x8_t(
-          fst_low16, fst_high16);
-  uint8_t snd =
-      libcrux_ml_kem_vector_neon_arithmetic_montgomery_reduce_int16x8_t(
-          snd_low16, snd_high16);
-  uint8_t low0 = libcrux_intrinsics_arm64_extract__vreinterpretq_s32_s16(
-      libcrux_intrinsics_arm64_extract__vtrn1q_s16(fst, snd));
-  uint8_t high0 = libcrux_intrinsics_arm64_extract__vreinterpretq_s32_s16(
-      libcrux_intrinsics_arm64_extract__vtrn2q_s16(fst, snd));
-  uint8_t low1 = libcrux_intrinsics_arm64_extract__vreinterpretq_s16_s32(
-      libcrux_intrinsics_arm64_extract__vtrn1q_s32(low0, high0));
-  uint8_t high1 = libcrux_intrinsics_arm64_extract__vreinterpretq_s16_s32(
-      libcrux_intrinsics_arm64_extract__vtrn2q_s32(low0, high0));
-  uint8_t indexes[16U] = {0U, 1U, 2U, 3U, 8U,  9U,  10U, 11U,
-                          4U, 5U, 6U, 7U, 12U, 13U, 14U, 15U};
-  uint8_t index = libcrux_intrinsics_arm64_extract__vld1q_u8(
-      Eurydice_array_to_slice((size_t)16U, indexes, uint8_t, Eurydice_slice));
-  uint8_t low2 = libcrux_intrinsics_arm64_extract__vreinterpretq_s16_u8(
-      libcrux_intrinsics_arm64_extract__vqtbl1q_u8(
-          libcrux_intrinsics_arm64_extract__vreinterpretq_u8_s16(low1), index));
-  uint8_t high2 = libcrux_intrinsics_arm64_extract__vreinterpretq_s16_u8(
-      libcrux_intrinsics_arm64_extract__vqtbl1q_u8(
-          libcrux_intrinsics_arm64_extract__vreinterpretq_u8_s16(high1),
-          index));
-  return (CLITERAL(libcrux_ml_kem_vector_neon_vector_type_SIMD128Vector){
-      .low = low2, .high = high2});
-}
-
-libcrux_ml_kem_vector_neon_vector_type_SIMD128Vector
-libcrux_ml_kem_vector_neon___libcrux_ml_kem__vector__traits__Operations_for_libcrux_ml_kem__vector__neon__vector_type__SIMD128Vector___ntt_multiply(
-    libcrux_ml_kem_vector_neon_vector_type_SIMD128Vector *lhs,
-    libcrux_ml_kem_vector_neon_vector_type_SIMD128Vector *rhs, int16_t zeta1,
-    int16_t zeta2, int16_t zeta3, int16_t zeta4) {
-  return libcrux_ml_kem_vector_neon_ntt_ntt_multiply(lhs, rhs, zeta1, zeta2,
-                                                     zeta3, zeta4);
-}
-
-KRML_MUSTINLINE void libcrux_ml_kem_vector_neon_serialize_serialize_1(
-    libcrux_ml_kem_vector_neon_vector_type_SIMD128Vector v, uint8_t ret[2U]) {
-  int16_t shifter[8U] = {(int16_t)0, (int16_t)1, (int16_t)2, (int16_t)3,
-                         (int16_t)4, (int16_t)5, (int16_t)6, (int16_t)7};
-  uint8_t shift = libcrux_intrinsics_arm64_extract__vld1q_s16(
-      Eurydice_array_to_slice((size_t)8U, shifter, int16_t, Eurydice_slice));
-  uint8_t low0 = libcrux_intrinsics_arm64_extract__vshlq_s16(v.low, shift);
-  uint8_t high0 = libcrux_intrinsics_arm64_extract__vshlq_s16(v.high, shift);
-  int16_t low = libcrux_intrinsics_arm64_extract__vaddvq_s16(low0);
-  int16_t high = libcrux_intrinsics_arm64_extract__vaddvq_s16(high0);
-  ret[0U] = (uint8_t)low;
-  ret[1U] = (uint8_t)high;
-}
-
-void libcrux_ml_kem_vector_neon___libcrux_ml_kem__vector__traits__Operations_for_libcrux_ml_kem__vector__neon__vector_type__SIMD128Vector___serialize_1(
-    libcrux_ml_kem_vector_neon_vector_type_SIMD128Vector a, uint8_t ret[2U]) {
-  uint8_t ret0[2U];
-  libcrux_ml_kem_vector_neon_serialize_serialize_1(a, ret0);
-  memcpy(ret, ret0, (size_t)2U * sizeof(uint8_t));
-}
-
-KRML_MUSTINLINE libcrux_ml_kem_vector_neon_vector_type_SIMD128Vector
-libcrux_ml_kem_vector_neon_serialize_deserialize_1(Eurydice_slice a) {
-  uint8_t one = libcrux_intrinsics_arm64_extract__vdupq_n_s16((int16_t)1);
-  uint8_t low0 = libcrux_intrinsics_arm64_extract__vdupq_n_s16((
-      int16_t)Eurydice_slice_index(a, (size_t)0U, uint8_t, uint8_t *, uint8_t));
-  uint8_t high0 = libcrux_intrinsics_arm64_extract__vdupq_n_s16((
-      int16_t)Eurydice_slice_index(a, (size_t)1U, uint8_t, uint8_t *, uint8_t));
-  int16_t shifter[8U] = {(int16_t)0,  (int16_t)255, (int16_t)-2, (int16_t)-3,
-                         (int16_t)-4, (int16_t)-5,  (int16_t)-6, (int16_t)-7};
-  uint8_t shift = libcrux_intrinsics_arm64_extract__vld1q_s16(
-      Eurydice_array_to_slice((size_t)8U, shifter, int16_t, Eurydice_slice));
-  uint8_t low = libcrux_intrinsics_arm64_extract__vshlq_s16(low0, shift);
-  uint8_t high = libcrux_intrinsics_arm64_extract__vshlq_s16(high0, shift);
-  uint8_t uu____0 = libcrux_intrinsics_arm64_extract__vandq_s16(low, one);
-  return (CLITERAL(libcrux_ml_kem_vector_neon_vector_type_SIMD128Vector){
-      .low = uu____0,
-      .high = libcrux_intrinsics_arm64_extract__vandq_s16(high, one)});
-}
-
-libcrux_ml_kem_vector_neon_vector_type_SIMD128Vector
-libcrux_ml_kem_vector_neon___libcrux_ml_kem__vector__traits__Operations_for_libcrux_ml_kem__vector__neon__vector_type__SIMD128Vector___deserialize_1(
-    Eurydice_slice a) {
-  return libcrux_ml_kem_vector_neon_serialize_deserialize_1(a);
-}
-
-KRML_MUSTINLINE void libcrux_ml_kem_vector_neon_serialize_serialize_4(
-    libcrux_ml_kem_vector_neon_vector_type_SIMD128Vector v, uint8_t ret[8U]) {
-  int16_t shifter[8U] = {(int16_t)0, (int16_t)4, (int16_t)8, (int16_t)12,
-                         (int16_t)0, (int16_t)4, (int16_t)8, (int16_t)12};
-  uint8_t shift = libcrux_intrinsics_arm64_extract__vld1q_s16(
-      Eurydice_array_to_slice((size_t)8U, shifter, int16_t, Eurydice_slice));
-  uint8_t lowt = libcrux_intrinsics_arm64_extract__vshlq_u16(
-      libcrux_intrinsics_arm64_extract__vreinterpretq_u16_s16(v.low), shift);
-  uint8_t hight = libcrux_intrinsics_arm64_extract__vshlq_u16(
-      libcrux_intrinsics_arm64_extract__vreinterpretq_u16_s16(v.high), shift);
-  uint64_t sum0 = (uint64_t)libcrux_intrinsics_arm64_extract__vaddv_u16(
-      libcrux_intrinsics_arm64_extract__vget_low_u16(lowt));
-  uint64_t sum1 = (uint64_t)libcrux_intrinsics_arm64_extract__vaddv_u16(
-      libcrux_intrinsics_arm64_extract__vget_high_u16(lowt));
-  uint64_t sum2 = (uint64_t)libcrux_intrinsics_arm64_extract__vaddv_u16(
-      libcrux_intrinsics_arm64_extract__vget_low_u16(hight));
-  uint64_t sum3 = (uint64_t)libcrux_intrinsics_arm64_extract__vaddv_u16(
-      libcrux_intrinsics_arm64_extract__vget_high_u16(hight));
-  uint64_t sum = ((sum0 | sum1 << 16U) | sum2 << 32U) | sum3 << 48U;
-  uint8_t ret0[8U];
-  core_num__u64_9__to_le_bytes(sum, ret0);
-  memcpy(ret, ret0, (size_t)8U * sizeof(uint8_t));
-}
-
-void libcrux_ml_kem_vector_neon___libcrux_ml_kem__vector__traits__Operations_for_libcrux_ml_kem__vector__neon__vector_type__SIMD128Vector___serialize_4(
-    libcrux_ml_kem_vector_neon_vector_type_SIMD128Vector a, uint8_t ret[8U]) {
-  uint8_t ret0[8U];
-  libcrux_ml_kem_vector_neon_serialize_serialize_4(a, ret0);
-  memcpy(ret, ret0, (size_t)8U * sizeof(uint8_t));
-}
-
-KRML_MUSTINLINE libcrux_ml_kem_vector_neon_vector_type_SIMD128Vector
-libcrux_ml_kem_vector_neon_serialize_deserialize_4(Eurydice_slice v) {
-  libcrux_ml_kem_vector_portable_vector_type_PortableVector input =
-      libcrux_ml_kem_vector_portable___libcrux_ml_kem__vector__traits__Operations_for_libcrux_ml_kem__vector__portable__vector_type__PortableVector___deserialize_4(
-          v);
-  int16_t input_i16s[16U];
-  libcrux_ml_kem_vector_portable___libcrux_ml_kem__vector__traits__Operations_for_libcrux_ml_kem__vector__portable__vector_type__PortableVector___to_i16_array(
-      input, input_i16s);
-  libcrux_ml_kem_vector_neon_vector_type_SIMD128Vector lit;
-  lit.low =
-      libcrux_intrinsics_arm64_extract__vld1q_s16(Eurydice_array_to_subslice(
-          (size_t)16U, input_i16s,
-          (CLITERAL(core_ops_range_Range__size_t){.start = (size_t)0U,
-                                                  .end = (size_t)8U}),
-          int16_t, core_ops_range_Range__size_t, Eurydice_slice));
-  lit.high =
-      libcrux_intrinsics_arm64_extract__vld1q_s16(Eurydice_array_to_subslice(
-          (size_t)16U, input_i16s,
-          (CLITERAL(core_ops_range_Range__size_t){.start = (size_t)8U,
-                                                  .end = (size_t)16U}),
-          int16_t, core_ops_range_Range__size_t, Eurydice_slice));
-  return lit;
-}
-
-libcrux_ml_kem_vector_neon_vector_type_SIMD128Vector
-libcrux_ml_kem_vector_neon___libcrux_ml_kem__vector__traits__Operations_for_libcrux_ml_kem__vector__neon__vector_type__SIMD128Vector___deserialize_4(
-    Eurydice_slice a) {
-  return libcrux_ml_kem_vector_neon_serialize_deserialize_4(a);
-}
-
-KRML_MUSTINLINE void libcrux_ml_kem_vector_neon_serialize_serialize_5(
-    libcrux_ml_kem_vector_neon_vector_type_SIMD128Vector v, uint8_t ret[10U]) {
-  int16_t out_i16s[16U];
-  libcrux_ml_kem_vector_neon_vector_type_to_i16_array(v, out_i16s);
-  libcrux_ml_kem_vector_portable_vector_type_PortableVector out =
-      libcrux_ml_kem_vector_portable___libcrux_ml_kem__vector__traits__Operations_for_libcrux_ml_kem__vector__portable__vector_type__PortableVector___from_i16_array(
-          Eurydice_array_to_slice((size_t)16U, out_i16s, int16_t,
-                                  Eurydice_slice));
-  uint8_t ret0[10U];
-  libcrux_ml_kem_vector_portable___libcrux_ml_kem__vector__traits__Operations_for_libcrux_ml_kem__vector__portable__vector_type__PortableVector___serialize_5(
-      out, ret0);
-  memcpy(ret, ret0, (size_t)10U * sizeof(uint8_t));
-}
-
-void libcrux_ml_kem_vector_neon___libcrux_ml_kem__vector__traits__Operations_for_libcrux_ml_kem__vector__neon__vector_type__SIMD128Vector___serialize_5(
-    libcrux_ml_kem_vector_neon_vector_type_SIMD128Vector a, uint8_t ret[10U]) {
-  uint8_t ret0[10U];
-  libcrux_ml_kem_vector_neon_serialize_serialize_5(a, ret0);
-  memcpy(ret, ret0, (size_t)10U * sizeof(uint8_t));
-}
-
-KRML_MUSTINLINE libcrux_ml_kem_vector_neon_vector_type_SIMD128Vector
-libcrux_ml_kem_vector_neon_serialize_deserialize_5(Eurydice_slice v) {
-  libcrux_ml_kem_vector_portable_vector_type_PortableVector output =
-      libcrux_ml_kem_vector_portable___libcrux_ml_kem__vector__traits__Operations_for_libcrux_ml_kem__vector__portable__vector_type__PortableVector___deserialize_5(
-          v);
-  int16_t array[16U];
-  libcrux_ml_kem_vector_portable___libcrux_ml_kem__vector__traits__Operations_for_libcrux_ml_kem__vector__portable__vector_type__PortableVector___to_i16_array(
-      output, array);
-  libcrux_ml_kem_vector_neon_vector_type_SIMD128Vector lit;
-  lit.low =
-      libcrux_intrinsics_arm64_extract__vld1q_s16(Eurydice_array_to_subslice(
-          (size_t)16U, array,
-          (CLITERAL(core_ops_range_Range__size_t){.start = (size_t)0U,
-                                                  .end = (size_t)8U}),
-          int16_t, core_ops_range_Range__size_t, Eurydice_slice));
-  lit.high =
-      libcrux_intrinsics_arm64_extract__vld1q_s16(Eurydice_array_to_subslice(
-          (size_t)16U, array,
-          (CLITERAL(core_ops_range_Range__size_t){.start = (size_t)8U,
-                                                  .end = (size_t)16U}),
-          int16_t, core_ops_range_Range__size_t, Eurydice_slice));
-  return lit;
-}
-
-libcrux_ml_kem_vector_neon_vector_type_SIMD128Vector
-libcrux_ml_kem_vector_neon___libcrux_ml_kem__vector__traits__Operations_for_libcrux_ml_kem__vector__neon__vector_type__SIMD128Vector___deserialize_5(
-    Eurydice_slice a) {
-  return libcrux_ml_kem_vector_neon_serialize_deserialize_5(a);
-}
-
-KRML_MUSTINLINE void libcrux_ml_kem_vector_neon_serialize_serialize_10(
-    libcrux_ml_kem_vector_neon_vector_type_SIMD128Vector v, uint8_t ret[20U]) {
-  uint8_t low00 = libcrux_intrinsics_arm64_extract__vreinterpretq_s32_s16(
-      libcrux_intrinsics_arm64_extract__vtrn1q_s16(v.low, v.low));
-  uint8_t low10 = libcrux_intrinsics_arm64_extract__vreinterpretq_s32_s16(
-      libcrux_intrinsics_arm64_extract__vtrn2q_s16(v.low, v.low));
-  uint8_t mixt = libcrux_intrinsics_arm64_extract__vsliq_n_s32(
-      (int32_t)10, low00, low10, uint8_t);
-  uint8_t low0 = libcrux_intrinsics_arm64_extract__vreinterpretq_s64_s32(
-      libcrux_intrinsics_arm64_extract__vtrn1q_s32(mixt, mixt));
-  uint8_t low1 = libcrux_intrinsics_arm64_extract__vreinterpretq_s64_s32(
-      libcrux_intrinsics_arm64_extract__vtrn2q_s32(mixt, mixt));
-  uint8_t low_mix = libcrux_intrinsics_arm64_extract__vsliq_n_s64(
-      (int32_t)20, low0, low1, uint8_t);
-  uint8_t high00 = libcrux_intrinsics_arm64_extract__vreinterpretq_s32_s16(
-      libcrux_intrinsics_arm64_extract__vtrn1q_s16(v.high, v.high));
-  uint8_t high10 = libcrux_intrinsics_arm64_extract__vreinterpretq_s32_s16(
-      libcrux_intrinsics_arm64_extract__vtrn2q_s16(v.high, v.high));
-  uint8_t mixt0 = libcrux_intrinsics_arm64_extract__vsliq_n_s32(
-      (int32_t)10, high00, high10, uint8_t);
-  uint8_t high0 = libcrux_intrinsics_arm64_extract__vreinterpretq_s64_s32(
-      libcrux_intrinsics_arm64_extract__vtrn1q_s32(mixt0, mixt0));
-  uint8_t high1 = libcrux_intrinsics_arm64_extract__vreinterpretq_s64_s32(
-      libcrux_intrinsics_arm64_extract__vtrn2q_s32(mixt0, mixt0));
-  uint8_t high_mix = libcrux_intrinsics_arm64_extract__vsliq_n_s64(
-      (int32_t)20, high0, high1, uint8_t);
-  uint8_t result32[32U] = {0U};
-  Eurydice_slice uu____0 = Eurydice_array_to_subslice(
-      (size_t)32U, result32,
-      (CLITERAL(core_ops_range_Range__size_t){.start = (size_t)0U,
-                                              .end = (size_t)16U}),
-      uint8_t, core_ops_range_Range__size_t, Eurydice_slice);
-  libcrux_intrinsics_arm64_extract__vst1q_u8(
-      uu____0, libcrux_intrinsics_arm64_extract__vreinterpretq_u8_s64(low_mix));
-  Eurydice_slice uu____1 = Eurydice_array_to_subslice(
-      (size_t)32U, result32,
-      (CLITERAL(core_ops_range_Range__size_t){.start = (size_t)16U,
-                                              .end = (size_t)32U}),
-      uint8_t, core_ops_range_Range__size_t, Eurydice_slice);
-  libcrux_intrinsics_arm64_extract__vst1q_u8(
-      uu____1,
-      libcrux_intrinsics_arm64_extract__vreinterpretq_u8_s64(high_mix));
-  uint8_t result[20U] = {0U};
-  Eurydice_slice uu____2 = Eurydice_array_to_subslice(
-      (size_t)20U, result,
-      (CLITERAL(core_ops_range_Range__size_t){.start = (size_t)0U,
-                                              .end = (size_t)5U}),
-      uint8_t, core_ops_range_Range__size_t, Eurydice_slice);
-  core_slice___Slice_T___copy_from_slice(
-      uu____2,
-      Eurydice_array_to_subslice((size_t)32U, result32,
-                                 (CLITERAL(core_ops_range_Range__size_t){
-                                     .start = (size_t)0U, .end = (size_t)5U}),
-                                 uint8_t, core_ops_range_Range__size_t,
-                                 Eurydice_slice),
-      uint8_t, void *);
-  Eurydice_slice uu____3 = Eurydice_array_to_subslice(
-      (size_t)20U, result,
-      (CLITERAL(core_ops_range_Range__size_t){.start = (size_t)5U,
-                                              .end = (size_t)10U}),
-      uint8_t, core_ops_range_Range__size_t, Eurydice_slice);
-  core_slice___Slice_T___copy_from_slice(
-      uu____3,
-      Eurydice_array_to_subslice((size_t)32U, result32,
-                                 (CLITERAL(core_ops_range_Range__size_t){
-                                     .start = (size_t)8U, .end = (size_t)13U}),
-                                 uint8_t, core_ops_range_Range__size_t,
-                                 Eurydice_slice),
-      uint8_t, void *);
-  Eurydice_slice uu____4 = Eurydice_array_to_subslice(
-      (size_t)20U, result,
-      (CLITERAL(core_ops_range_Range__size_t){.start = (size_t)10U,
-                                              .end = (size_t)15U}),
-      uint8_t, core_ops_range_Range__size_t, Eurydice_slice);
-  core_slice___Slice_T___copy_from_slice(
-      uu____4,
-      Eurydice_array_to_subslice((size_t)32U, result32,
-                                 (CLITERAL(core_ops_range_Range__size_t){
-                                     .start = (size_t)16U, .end = (size_t)21U}),
-                                 uint8_t, core_ops_range_Range__size_t,
-                                 Eurydice_slice),
-      uint8_t, void *);
-  Eurydice_slice uu____5 = Eurydice_array_to_subslice(
-      (size_t)20U, result,
-      (CLITERAL(core_ops_range_Range__size_t){.start = (size_t)15U,
-                                              .end = (size_t)20U}),
-      uint8_t, core_ops_range_Range__size_t, Eurydice_slice);
-  core_slice___Slice_T___copy_from_slice(
-      uu____5,
-      Eurydice_array_to_subslice((size_t)32U, result32,
-                                 (CLITERAL(core_ops_range_Range__size_t){
-                                     .start = (size_t)24U, .end = (size_t)29U}),
-                                 uint8_t, core_ops_range_Range__size_t,
-                                 Eurydice_slice),
-      uint8_t, void *);
-  memcpy(ret, result, (size_t)20U * sizeof(uint8_t));
-}
-
-void libcrux_ml_kem_vector_neon___libcrux_ml_kem__vector__traits__Operations_for_libcrux_ml_kem__vector__neon__vector_type__SIMD128Vector___serialize_10(
-    libcrux_ml_kem_vector_neon_vector_type_SIMD128Vector a, uint8_t ret[20U]) {
-  uint8_t ret0[20U];
-  libcrux_ml_kem_vector_neon_serialize_serialize_10(a, ret0);
-  memcpy(ret, ret0, (size_t)20U * sizeof(uint8_t));
-}
-
-KRML_MUSTINLINE libcrux_ml_kem_vector_neon_vector_type_SIMD128Vector
-libcrux_ml_kem_vector_neon_serialize_deserialize_10(Eurydice_slice v) {
-  libcrux_ml_kem_vector_portable_vector_type_PortableVector output =
-      libcrux_ml_kem_vector_portable___libcrux_ml_kem__vector__traits__Operations_for_libcrux_ml_kem__vector__portable__vector_type__PortableVector___deserialize_10(
-          v);
-  int16_t array[16U];
-  libcrux_ml_kem_vector_portable___libcrux_ml_kem__vector__traits__Operations_for_libcrux_ml_kem__vector__portable__vector_type__PortableVector___to_i16_array(
-      output, array);
-  libcrux_ml_kem_vector_neon_vector_type_SIMD128Vector lit;
-  lit.low =
-      libcrux_intrinsics_arm64_extract__vld1q_s16(Eurydice_array_to_subslice(
-          (size_t)16U, array,
-          (CLITERAL(core_ops_range_Range__size_t){.start = (size_t)0U,
-                                                  .end = (size_t)8U}),
-          int16_t, core_ops_range_Range__size_t, Eurydice_slice));
-  lit.high =
-      libcrux_intrinsics_arm64_extract__vld1q_s16(Eurydice_array_to_subslice(
-          (size_t)16U, array,
-          (CLITERAL(core_ops_range_Range__size_t){.start = (size_t)8U,
-                                                  .end = (size_t)16U}),
-          int16_t, core_ops_range_Range__size_t, Eurydice_slice));
-  return lit;
-}
-
-libcrux_ml_kem_vector_neon_vector_type_SIMD128Vector
-libcrux_ml_kem_vector_neon___libcrux_ml_kem__vector__traits__Operations_for_libcrux_ml_kem__vector__neon__vector_type__SIMD128Vector___deserialize_10(
-    Eurydice_slice a) {
-  return libcrux_ml_kem_vector_neon_serialize_deserialize_10(a);
-}
-
-KRML_MUSTINLINE void libcrux_ml_kem_vector_neon_serialize_serialize_11(
-    libcrux_ml_kem_vector_neon_vector_type_SIMD128Vector v, uint8_t ret[22U]) {
-  int16_t out_i16s[16U];
-  libcrux_ml_kem_vector_neon_vector_type_to_i16_array(v, out_i16s);
-  libcrux_ml_kem_vector_portable_vector_type_PortableVector out =
-      libcrux_ml_kem_vector_portable___libcrux_ml_kem__vector__traits__Operations_for_libcrux_ml_kem__vector__portable__vector_type__PortableVector___from_i16_array(
-          Eurydice_array_to_slice((size_t)16U, out_i16s, int16_t,
-                                  Eurydice_slice));
-  uint8_t ret0[22U];
-  libcrux_ml_kem_vector_portable___libcrux_ml_kem__vector__traits__Operations_for_libcrux_ml_kem__vector__portable__vector_type__PortableVector___serialize_11(
-      out, ret0);
-  memcpy(ret, ret0, (size_t)22U * sizeof(uint8_t));
-}
-
-void libcrux_ml_kem_vector_neon___libcrux_ml_kem__vector__traits__Operations_for_libcrux_ml_kem__vector__neon__vector_type__SIMD128Vector___serialize_11(
-    libcrux_ml_kem_vector_neon_vector_type_SIMD128Vector a, uint8_t ret[22U]) {
-  uint8_t ret0[22U];
-  libcrux_ml_kem_vector_neon_serialize_serialize_11(a, ret0);
-  memcpy(ret, ret0, (size_t)22U * sizeof(uint8_t));
-}
-
-KRML_MUSTINLINE libcrux_ml_kem_vector_neon_vector_type_SIMD128Vector
-libcrux_ml_kem_vector_neon_serialize_deserialize_11(Eurydice_slice v) {
-  libcrux_ml_kem_vector_portable_vector_type_PortableVector output =
-      libcrux_ml_kem_vector_portable___libcrux_ml_kem__vector__traits__Operations_for_libcrux_ml_kem__vector__portable__vector_type__PortableVector___deserialize_11(
-          v);
-  int16_t array[16U];
-  libcrux_ml_kem_vector_portable___libcrux_ml_kem__vector__traits__Operations_for_libcrux_ml_kem__vector__portable__vector_type__PortableVector___to_i16_array(
-      output, array);
-  libcrux_ml_kem_vector_neon_vector_type_SIMD128Vector lit;
-  lit.low =
-      libcrux_intrinsics_arm64_extract__vld1q_s16(Eurydice_array_to_subslice(
-          (size_t)16U, array,
-          (CLITERAL(core_ops_range_Range__size_t){.start = (size_t)0U,
-                                                  .end = (size_t)8U}),
-          int16_t, core_ops_range_Range__size_t, Eurydice_slice));
-  lit.high =
-      libcrux_intrinsics_arm64_extract__vld1q_s16(Eurydice_array_to_subslice(
-          (size_t)16U, array,
-          (CLITERAL(core_ops_range_Range__size_t){.start = (size_t)8U,
-                                                  .end = (size_t)16U}),
-          int16_t, core_ops_range_Range__size_t, Eurydice_slice));
-  return lit;
-}
-
-libcrux_ml_kem_vector_neon_vector_type_SIMD128Vector
-libcrux_ml_kem_vector_neon___libcrux_ml_kem__vector__traits__Operations_for_libcrux_ml_kem__vector__neon__vector_type__SIMD128Vector___deserialize_11(
-    Eurydice_slice a) {
-  return libcrux_ml_kem_vector_neon_serialize_deserialize_11(a);
-}
-
-KRML_MUSTINLINE void libcrux_ml_kem_vector_neon_serialize_serialize_12(
-    libcrux_ml_kem_vector_neon_vector_type_SIMD128Vector v, uint8_t ret[24U]) {
-  uint8_t low00 = libcrux_intrinsics_arm64_extract__vreinterpretq_s32_s16(
-      libcrux_intrinsics_arm64_extract__vtrn1q_s16(v.low, v.low));
-  uint8_t low10 = libcrux_intrinsics_arm64_extract__vreinterpretq_s32_s16(
-      libcrux_intrinsics_arm64_extract__vtrn2q_s16(v.low, v.low));
-  uint8_t mixt = libcrux_intrinsics_arm64_extract__vsliq_n_s32(
-      (int32_t)12, low00, low10, uint8_t);
-  uint8_t low0 = libcrux_intrinsics_arm64_extract__vreinterpretq_s64_s32(
-      libcrux_intrinsics_arm64_extract__vtrn1q_s32(mixt, mixt));
-  uint8_t low1 = libcrux_intrinsics_arm64_extract__vreinterpretq_s64_s32(
-      libcrux_intrinsics_arm64_extract__vtrn2q_s32(mixt, mixt));
-  uint8_t low_mix = libcrux_intrinsics_arm64_extract__vsliq_n_s64(
-      (int32_t)24, low0, low1, uint8_t);
-  uint8_t high00 = libcrux_intrinsics_arm64_extract__vreinterpretq_s32_s16(
-      libcrux_intrinsics_arm64_extract__vtrn1q_s16(v.high, v.high));
-  uint8_t high10 = libcrux_intrinsics_arm64_extract__vreinterpretq_s32_s16(
-      libcrux_intrinsics_arm64_extract__vtrn2q_s16(v.high, v.high));
-  uint8_t mixt0 = libcrux_intrinsics_arm64_extract__vsliq_n_s32(
-      (int32_t)12, high00, high10, uint8_t);
-  uint8_t high0 = libcrux_intrinsics_arm64_extract__vreinterpretq_s64_s32(
-      libcrux_intrinsics_arm64_extract__vtrn1q_s32(mixt0, mixt0));
-  uint8_t high1 = libcrux_intrinsics_arm64_extract__vreinterpretq_s64_s32(
-      libcrux_intrinsics_arm64_extract__vtrn2q_s32(mixt0, mixt0));
-  uint8_t high_mix = libcrux_intrinsics_arm64_extract__vsliq_n_s64(
-      (int32_t)24, high0, high1, uint8_t);
-  uint8_t result32[32U] = {0U};
-  Eurydice_slice uu____0 = Eurydice_array_to_subslice(
-      (size_t)32U, result32,
-      (CLITERAL(core_ops_range_Range__size_t){.start = (size_t)0U,
-                                              .end = (size_t)16U}),
-      uint8_t, core_ops_range_Range__size_t, Eurydice_slice);
-  libcrux_intrinsics_arm64_extract__vst1q_u8(
-      uu____0, libcrux_intrinsics_arm64_extract__vreinterpretq_u8_s64(low_mix));
-  Eurydice_slice uu____1 = Eurydice_array_to_subslice(
-      (size_t)32U, result32,
-      (CLITERAL(core_ops_range_Range__size_t){.start = (size_t)16U,
-                                              .end = (size_t)32U}),
-      uint8_t, core_ops_range_Range__size_t, Eurydice_slice);
-  libcrux_intrinsics_arm64_extract__vst1q_u8(
-      uu____1,
-      libcrux_intrinsics_arm64_extract__vreinterpretq_u8_s64(high_mix));
-  uint8_t result[24U] = {0U};
-  Eurydice_slice uu____2 = Eurydice_array_to_subslice(
-      (size_t)24U, result,
-      (CLITERAL(core_ops_range_Range__size_t){.start = (size_t)0U,
-                                              .end = (size_t)6U}),
-      uint8_t, core_ops_range_Range__size_t, Eurydice_slice);
-  core_slice___Slice_T___copy_from_slice(
-      uu____2,
-      Eurydice_array_to_subslice((size_t)32U, result32,
-                                 (CLITERAL(core_ops_range_Range__size_t){
-                                     .start = (size_t)0U, .end = (size_t)6U}),
-                                 uint8_t, core_ops_range_Range__size_t,
-                                 Eurydice_slice),
-      uint8_t, void *);
-  Eurydice_slice uu____3 = Eurydice_array_to_subslice(
-      (size_t)24U, result,
-      (CLITERAL(core_ops_range_Range__size_t){.start = (size_t)6U,
-                                              .end = (size_t)12U}),
-      uint8_t, core_ops_range_Range__size_t, Eurydice_slice);
-  core_slice___Slice_T___copy_from_slice(
-      uu____3,
-      Eurydice_array_to_subslice((size_t)32U, result32,
-                                 (CLITERAL(core_ops_range_Range__size_t){
-                                     .start = (size_t)8U, .end = (size_t)14U}),
-                                 uint8_t, core_ops_range_Range__size_t,
-                                 Eurydice_slice),
-      uint8_t, void *);
-  Eurydice_slice uu____4 = Eurydice_array_to_subslice(
-      (size_t)24U, result,
-      (CLITERAL(core_ops_range_Range__size_t){.start = (size_t)12U,
-                                              .end = (size_t)18U}),
-      uint8_t, core_ops_range_Range__size_t, Eurydice_slice);
-  core_slice___Slice_T___copy_from_slice(
-      uu____4,
-      Eurydice_array_to_subslice((size_t)32U, result32,
-                                 (CLITERAL(core_ops_range_Range__size_t){
-                                     .start = (size_t)16U, .end = (size_t)22U}),
-                                 uint8_t, core_ops_range_Range__size_t,
-                                 Eurydice_slice),
-      uint8_t, void *);
-  Eurydice_slice uu____5 = Eurydice_array_to_subslice(
-      (size_t)24U, result,
-      (CLITERAL(core_ops_range_Range__size_t){.start = (size_t)18U,
-                                              .end = (size_t)24U}),
-      uint8_t, core_ops_range_Range__size_t, Eurydice_slice);
-  core_slice___Slice_T___copy_from_slice(
-      uu____5,
-      Eurydice_array_to_subslice((size_t)32U, result32,
-                                 (CLITERAL(core_ops_range_Range__size_t){
-                                     .start = (size_t)24U, .end = (size_t)30U}),
-                                 uint8_t, core_ops_range_Range__size_t,
-                                 Eurydice_slice),
-      uint8_t, void *);
-  memcpy(ret, result, (size_t)24U * sizeof(uint8_t));
-}
-
-void libcrux_ml_kem_vector_neon___libcrux_ml_kem__vector__traits__Operations_for_libcrux_ml_kem__vector__neon__vector_type__SIMD128Vector___serialize_12(
-    libcrux_ml_kem_vector_neon_vector_type_SIMD128Vector a, uint8_t ret[24U]) {
-  uint8_t ret0[24U];
-  libcrux_ml_kem_vector_neon_serialize_serialize_12(a, ret0);
-  memcpy(ret, ret0, (size_t)24U * sizeof(uint8_t));
-}
-
-KRML_MUSTINLINE libcrux_ml_kem_vector_neon_vector_type_SIMD128Vector
-libcrux_ml_kem_vector_neon_serialize_deserialize_12(Eurydice_slice v) {
-  uint8_t indexes[16U] = {0U, 1U, 1U, 2U, 3U, 4U,  4U,  5U,
-                          6U, 7U, 7U, 8U, 9U, 10U, 10U, 11U};
-  uint8_t index_vec = libcrux_intrinsics_arm64_extract__vld1q_u8(
-      Eurydice_array_to_slice((size_t)16U, indexes, uint8_t, Eurydice_slice));
-  int16_t shifts[8U] = {(int16_t)0, (int16_t)-4, (int16_t)0, (int16_t)-4,
-                        (int16_t)0, (int16_t)-4, (int16_t)0, (int16_t)-4};
-  uint8_t shift_vec = libcrux_intrinsics_arm64_extract__vld1q_s16(
-      Eurydice_array_to_slice((size_t)8U, shifts, int16_t, Eurydice_slice));
-  uint8_t mask12 = libcrux_intrinsics_arm64_extract__vdupq_n_u16(4095U);
-  uint8_t input0[16U] = {0U};
-  Eurydice_slice uu____0 = Eurydice_array_to_subslice(
-      (size_t)16U, input0,
-      (CLITERAL(core_ops_range_Range__size_t){.start = (size_t)0U,
-                                              .end = (size_t)12U}),
-      uint8_t, core_ops_range_Range__size_t, Eurydice_slice);
-  core_slice___Slice_T___copy_from_slice(
-      uu____0,
-      Eurydice_slice_subslice(v,
-                              (CLITERAL(core_ops_range_Range__size_t){
-                                  .start = (size_t)0U, .end = (size_t)12U}),
-                              uint8_t, core_ops_range_Range__size_t,
-                              Eurydice_slice),
-      uint8_t, void *);
-  uint8_t input_vec0 = libcrux_intrinsics_arm64_extract__vld1q_u8(
-      Eurydice_array_to_slice((size_t)16U, input0, uint8_t, Eurydice_slice));
-  uint8_t input1[16U] = {0U};
-  Eurydice_slice uu____1 = Eurydice_array_to_subslice(
-      (size_t)16U, input1,
-      (CLITERAL(core_ops_range_Range__size_t){.start = (size_t)0U,
-                                              .end = (size_t)12U}),
-      uint8_t, core_ops_range_Range__size_t, Eurydice_slice);
-  core_slice___Slice_T___copy_from_slice(
-      uu____1,
-      Eurydice_slice_subslice(v,
-                              (CLITERAL(core_ops_range_Range__size_t){
-                                  .start = (size_t)12U, .end = (size_t)24U}),
-                              uint8_t, core_ops_range_Range__size_t,
-                              Eurydice_slice),
-      uint8_t, void *);
-  uint8_t input_vec1 = libcrux_intrinsics_arm64_extract__vld1q_u8(
-      Eurydice_array_to_slice((size_t)16U, input1, uint8_t, Eurydice_slice));
-  uint8_t moved0 = libcrux_intrinsics_arm64_extract__vreinterpretq_u16_u8(
-      libcrux_intrinsics_arm64_extract__vqtbl1q_u8(input_vec0, index_vec));
-  uint8_t shifted0 =
-      libcrux_intrinsics_arm64_extract__vshlq_u16(moved0, shift_vec);
-  uint8_t low = libcrux_intrinsics_arm64_extract__vreinterpretq_s16_u16(
-      libcrux_intrinsics_arm64_extract__vandq_u16(shifted0, mask12));
-  uint8_t moved1 = libcrux_intrinsics_arm64_extract__vreinterpretq_u16_u8(
-      libcrux_intrinsics_arm64_extract__vqtbl1q_u8(input_vec1, index_vec));
-  uint8_t shifted1 =
-      libcrux_intrinsics_arm64_extract__vshlq_u16(moved1, shift_vec);
-  uint8_t high = libcrux_intrinsics_arm64_extract__vreinterpretq_s16_u16(
-      libcrux_intrinsics_arm64_extract__vandq_u16(shifted1, mask12));
-  return (CLITERAL(libcrux_ml_kem_vector_neon_vector_type_SIMD128Vector){
-      .low = low, .high = high});
-}
-
-libcrux_ml_kem_vector_neon_vector_type_SIMD128Vector
-libcrux_ml_kem_vector_neon___libcrux_ml_kem__vector__traits__Operations_for_libcrux_ml_kem__vector__neon__vector_type__SIMD128Vector___deserialize_12(
-    Eurydice_slice a) {
-  return libcrux_ml_kem_vector_neon_serialize_deserialize_12(a);
-}
-
-KRML_MUSTINLINE size_t
-libcrux_ml_kem_vector_neon_rej_sample(Eurydice_slice a, Eurydice_slice result) {
-  size_t sampled = (size_t)0U;
-  core_slice_iter_Chunks iter =
-      core_iter_traits_collect___core__iter__traits__collect__IntoIterator_for_I__1__into_iter(
-          core_slice___Slice_T___chunks(a, (size_t)3U, uint8_t,
-                                        core_slice_iter_Chunks),
-          core_slice_iter_Chunks, core_slice_iter_Chunks);
-  while (true) {
-    core_option_Option__Eurydice_slice_uint8_t uu____0 =
-        core_slice_iter___core__iter__traits__iterator__Iterator_for_core__slice__iter__Chunks__a__T___71__next(
-            &iter, uint8_t, core_option_Option__Eurydice_slice_uint8_t);
-    if (uu____0.tag == core_option_None) {
-      break;
-    } else {
-      Eurydice_slice bytes = uu____0.f0;
-      int16_t b1 = (int16_t)Eurydice_slice_index(bytes, (size_t)0U, uint8_t,
-                                                 uint8_t *, uint8_t);
-      int16_t b2 = (int16_t)Eurydice_slice_index(bytes, (size_t)1U, uint8_t,
-                                                 uint8_t *, uint8_t);
-      int16_t b3 = (int16_t)Eurydice_slice_index(bytes, (size_t)2U, uint8_t,
-                                                 uint8_t *, uint8_t);
-      int16_t d1 = (b2 & (int16_t)15) << 8U | b1;
-      int16_t d2 = b3 << 4U | b2 >> 4U;
-      bool uu____1;
-      int16_t uu____2;
-      bool uu____3;
-      size_t uu____4;
-      int16_t uu____5;
-      size_t uu____6;
-      int16_t uu____7;
-      if (d1 < LIBCRUX_ML_KEM_VECTOR_TRAITS_FIELD_MODULUS) {
-        if (sampled < (size_t)16U) {
-          int16_t uu____8 = d1;
-          Eurydice_slice_index(result, sampled, int16_t, int16_t *, int16_t) =
-              uu____8;
-          sampled++;
-          uu____2 = d2;
-          uu____7 = LIBCRUX_ML_KEM_VECTOR_TRAITS_FIELD_MODULUS;
-          uu____1 = uu____2 < uu____7;
-          if (uu____1) {
-            uu____4 = sampled;
-            uu____3 = uu____4 < (size_t)16U;
-            if (uu____3) {
-              uu____5 = d2;
-              uu____6 = sampled;
-              Eurydice_slice_index(result, uu____6, int16_t, int16_t *,
-                                   int16_t) = uu____5;
-              sampled++;
-              continue;
-            }
-          }
-          continue;
-        }
-      }
-      uu____2 = d2;
-      uu____7 = LIBCRUX_ML_KEM_VECTOR_TRAITS_FIELD_MODULUS;
-      uu____1 = uu____2 < uu____7;
-      if (uu____1) {
-        uu____4 = sampled;
-        uu____3 = uu____4 < (size_t)16U;
-        if (uu____3) {
-          uu____5 = d2;
-          uu____6 = sampled;
-          Eurydice_slice_index(result, uu____6, int16_t, int16_t *, int16_t) =
-              uu____5;
-          sampled++;
-          continue;
-        }
-      }
-    }
-  }
-  return sampled;
-}
-
-size_t
-libcrux_ml_kem_vector_neon___libcrux_ml_kem__vector__traits__Operations_for_libcrux_ml_kem__vector__neon__vector_type__SIMD128Vector___rej_sample(
-    Eurydice_slice a, Eurydice_slice out) {
-  return libcrux_ml_kem_vector_neon_rej_sample(a, out);
-}
-
-inline libcrux_ml_kem_vector_neon_vector_type_SIMD128Vector
-libcrux_ml_kem_vector_neon_vector_type___core__clone__Clone_for_libcrux_ml_kem__vector__neon__vector_type__SIMD128Vector___clone(
-    libcrux_ml_kem_vector_neon_vector_type_SIMD128Vector *self) {
-  return self[0U];
-}
-
-static libcrux_ml_kem_polynomial_PolynomialRingElement__libcrux_ml_kem_vector_neon_vector_type_SIMD128Vector
-ZERO__libcrux_ml_kem_vector_neon_vector_type_SIMD128Vector(void) {
-  libcrux_ml_kem_polynomial_PolynomialRingElement__libcrux_ml_kem_vector_neon_vector_type_SIMD128Vector
-      lit;
-  lit.coefficients[0U] =
-      libcrux_ml_kem_vector_neon___libcrux_ml_kem__vector__traits__Operations_for_libcrux_ml_kem__vector__neon__vector_type__SIMD128Vector___ZERO();
-  lit.coefficients[1U] =
-      libcrux_ml_kem_vector_neon___libcrux_ml_kem__vector__traits__Operations_for_libcrux_ml_kem__vector__neon__vector_type__SIMD128Vector___ZERO();
-  lit.coefficients[2U] =
-      libcrux_ml_kem_vector_neon___libcrux_ml_kem__vector__traits__Operations_for_libcrux_ml_kem__vector__neon__vector_type__SIMD128Vector___ZERO();
-  lit.coefficients[3U] =
-      libcrux_ml_kem_vector_neon___libcrux_ml_kem__vector__traits__Operations_for_libcrux_ml_kem__vector__neon__vector_type__SIMD128Vector___ZERO();
-  lit.coefficients[4U] =
-      libcrux_ml_kem_vector_neon___libcrux_ml_kem__vector__traits__Operations_for_libcrux_ml_kem__vector__neon__vector_type__SIMD128Vector___ZERO();
-  lit.coefficients[5U] =
-      libcrux_ml_kem_vector_neon___libcrux_ml_kem__vector__traits__Operations_for_libcrux_ml_kem__vector__neon__vector_type__SIMD128Vector___ZERO();
-  lit.coefficients[6U] =
-      libcrux_ml_kem_vector_neon___libcrux_ml_kem__vector__traits__Operations_for_libcrux_ml_kem__vector__neon__vector_type__SIMD128Vector___ZERO();
-  lit.coefficients[7U] =
-      libcrux_ml_kem_vector_neon___libcrux_ml_kem__vector__traits__Operations_for_libcrux_ml_kem__vector__neon__vector_type__SIMD128Vector___ZERO();
-  lit.coefficients[8U] =
-      libcrux_ml_kem_vector_neon___libcrux_ml_kem__vector__traits__Operations_for_libcrux_ml_kem__vector__neon__vector_type__SIMD128Vector___ZERO();
-  lit.coefficients[9U] =
-      libcrux_ml_kem_vector_neon___libcrux_ml_kem__vector__traits__Operations_for_libcrux_ml_kem__vector__neon__vector_type__SIMD128Vector___ZERO();
-  lit.coefficients[10U] =
-      libcrux_ml_kem_vector_neon___libcrux_ml_kem__vector__traits__Operations_for_libcrux_ml_kem__vector__neon__vector_type__SIMD128Vector___ZERO();
-  lit.coefficients[11U] =
-      libcrux_ml_kem_vector_neon___libcrux_ml_kem__vector__traits__Operations_for_libcrux_ml_kem__vector__neon__vector_type__SIMD128Vector___ZERO();
-  lit.coefficients[12U] =
-      libcrux_ml_kem_vector_neon___libcrux_ml_kem__vector__traits__Operations_for_libcrux_ml_kem__vector__neon__vector_type__SIMD128Vector___ZERO();
-  lit.coefficients[13U] =
-      libcrux_ml_kem_vector_neon___libcrux_ml_kem__vector__traits__Operations_for_libcrux_ml_kem__vector__neon__vector_type__SIMD128Vector___ZERO();
-  lit.coefficients[14U] =
-      libcrux_ml_kem_vector_neon___libcrux_ml_kem__vector__traits__Operations_for_libcrux_ml_kem__vector__neon__vector_type__SIMD128Vector___ZERO();
-  lit.coefficients[15U] =
-      libcrux_ml_kem_vector_neon___libcrux_ml_kem__vector__traits__Operations_for_libcrux_ml_kem__vector__neon__vector_type__SIMD128Vector___ZERO();
-  return lit;
-}
-
-static KRML_MUSTINLINE
-    libcrux_ml_kem_polynomial_PolynomialRingElement__libcrux_ml_kem_vector_neon_vector_type_SIMD128Vector
-    deserialize_to_reduced_ring_element__libcrux_ml_kem_vector_neon_vector_type_SIMD128Vector(
-        Eurydice_slice serialized) {
-  libcrux_ml_kem_polynomial_PolynomialRingElement__libcrux_ml_kem_vector_neon_vector_type_SIMD128Vector
-      re = ZERO__libcrux_ml_kem_vector_neon_vector_type_SIMD128Vector();
-  for (size_t i = (size_t)0U;
-       i <
-       core_slice___Slice_T___len(serialized, uint8_t, size_t) / (size_t)24U;
-       i++) {
-    size_t i0 = i;
-    Eurydice_slice bytes = Eurydice_slice_subslice(
-        serialized,
-        (CLITERAL(core_ops_range_Range__size_t){
-            .start = i0 * (size_t)24U, .end = i0 * (size_t)24U + (size_t)24U}),
-        uint8_t, core_ops_range_Range__size_t, Eurydice_slice);
-    libcrux_ml_kem_vector_neon_vector_type_SIMD128Vector coefficient =
-        libcrux_ml_kem_vector_neon___libcrux_ml_kem__vector__traits__Operations_for_libcrux_ml_kem__vector__neon__vector_type__SIMD128Vector___deserialize_12(
-            bytes);
-    libcrux_ml_kem_vector_neon_vector_type_SIMD128Vector uu____0 =
-        libcrux_ml_kem_vector_neon___libcrux_ml_kem__vector__traits__Operations_for_libcrux_ml_kem__vector__neon__vector_type__SIMD128Vector___cond_subtract_3329(
-            coefficient);
-    re.coefficients[i0] = uu____0;
-  }
-  return re;
-}
-
-static KRML_MUSTINLINE void
-deserialize_ring_elements_reduced__libcrux_ml_kem_vector_neon_vector_type_SIMD128Vector_800size_t_2size_t(
-    Eurydice_slice public_key,
-    libcrux_ml_kem_polynomial_PolynomialRingElement__libcrux_ml_kem_vector_neon_vector_type_SIMD128Vector
-        ret[2U]) {
-  libcrux_ml_kem_polynomial_PolynomialRingElement__libcrux_ml_kem_vector_neon_vector_type_SIMD128Vector
-      deserialized_pk[2U];
-  KRML_MAYBE_FOR2(
-      i, (size_t)0U, (size_t)2U, (size_t)1U,
-      deserialized_pk[i] =
-          ZERO__libcrux_ml_kem_vector_neon_vector_type_SIMD128Vector(););
-  for (size_t i = (size_t)0U;
-       i < core_slice___Slice_T___len(public_key, uint8_t, size_t) /
-               LIBCRUX_ML_KEM_CONSTANTS_BYTES_PER_RING_ELEMENT;
-       i++) {
-    size_t i0 = i;
-    Eurydice_slice ring_element = Eurydice_slice_subslice(
-        public_key,
-        (CLITERAL(core_ops_range_Range__size_t){
-            .start = i0 * LIBCRUX_ML_KEM_CONSTANTS_BYTES_PER_RING_ELEMENT,
-            .end = i0 * LIBCRUX_ML_KEM_CONSTANTS_BYTES_PER_RING_ELEMENT +
-                   LIBCRUX_ML_KEM_CONSTANTS_BYTES_PER_RING_ELEMENT}),
-        uint8_t, core_ops_range_Range__size_t, Eurydice_slice);
-    libcrux_ml_kem_polynomial_PolynomialRingElement__libcrux_ml_kem_vector_neon_vector_type_SIMD128Vector
-        uu____0 =
-            deserialize_to_reduced_ring_element__libcrux_ml_kem_vector_neon_vector_type_SIMD128Vector(
-                ring_element);
-    deserialized_pk[i0] = uu____0;
-  }
-  memcpy(
-      ret, deserialized_pk,
-      (size_t)2U *
-          sizeof(
-              libcrux_ml_kem_polynomial_PolynomialRingElement__libcrux_ml_kem_vector_neon_vector_type_SIMD128Vector));
-}
-
-static KRML_MUSTINLINE libcrux_ml_kem_vector_neon_vector_type_SIMD128Vector
-shift_right___15int32_t(
-    libcrux_ml_kem_vector_neon_vector_type_SIMD128Vector v) {
-  v.low = libcrux_intrinsics_arm64_extract__vshrq_n_s16((int32_t)15, v.low,
-                                                        uint8_t);
-  v.high = libcrux_intrinsics_arm64_extract__vshrq_n_s16((int32_t)15, v.high,
-                                                         uint8_t);
-  return v;
-}
-
-static libcrux_ml_kem_vector_neon_vector_type_SIMD128Vector
-shift_right___15int32_t0(
-    libcrux_ml_kem_vector_neon_vector_type_SIMD128Vector v) {
-  return shift_right___15int32_t(v);
-}
-
-static libcrux_ml_kem_vector_neon_vector_type_SIMD128Vector
-to_unsigned_representative__libcrux_ml_kem_vector_neon_vector_type_SIMD128Vector(
-    libcrux_ml_kem_vector_neon_vector_type_SIMD128Vector a) {
-  libcrux_ml_kem_vector_neon_vector_type_SIMD128Vector t =
-      shift_right___15int32_t0(a);
-  libcrux_ml_kem_vector_neon_vector_type_SIMD128Vector fm =
-      libcrux_ml_kem_vector_neon___libcrux_ml_kem__vector__traits__Operations_for_libcrux_ml_kem__vector__neon__vector_type__SIMD128Vector___bitwise_and_with_constant(
-          t, LIBCRUX_ML_KEM_VECTOR_TRAITS_FIELD_MODULUS);
-  return libcrux_ml_kem_vector_neon___libcrux_ml_kem__vector__traits__Operations_for_libcrux_ml_kem__vector__neon__vector_type__SIMD128Vector___add(
-      a, &fm);
-}
-
-static KRML_MUSTINLINE void
-serialize_uncompressed_ring_element__libcrux_ml_kem_vector_neon_vector_type_SIMD128Vector(
-    libcrux_ml_kem_polynomial_PolynomialRingElement__libcrux_ml_kem_vector_neon_vector_type_SIMD128Vector
-        *re,
-    uint8_t ret[384U]) {
-  uint8_t serialized[384U] = {0U};
-  for (size_t i = (size_t)0U;
-       i < LIBCRUX_ML_KEM_POLYNOMIAL_VECTORS_IN_RING_ELEMENT; i++) {
-    size_t i0 = i;
-    libcrux_ml_kem_vector_neon_vector_type_SIMD128Vector coefficient =
-        to_unsigned_representative__libcrux_ml_kem_vector_neon_vector_type_SIMD128Vector(
-            re->coefficients[i0]);
-    uint8_t bytes[24U];
-    libcrux_ml_kem_vector_neon___libcrux_ml_kem__vector__traits__Operations_for_libcrux_ml_kem__vector__neon__vector_type__SIMD128Vector___serialize_12(
-        coefficient, bytes);
-    Eurydice_slice uu____0 = Eurydice_array_to_subslice(
-        (size_t)384U, serialized,
-        (CLITERAL(core_ops_range_Range__size_t){
-            .start = (size_t)24U * i0, .end = (size_t)24U * i0 + (size_t)24U}),
-        uint8_t, core_ops_range_Range__size_t, Eurydice_slice);
-    core_slice___Slice_T___copy_from_slice(
-        uu____0,
-        Eurydice_array_to_slice((size_t)24U, bytes, uint8_t, Eurydice_slice),
-        uint8_t, void *);
-  }
-  memcpy(ret, serialized, (size_t)384U * sizeof(uint8_t));
-}
-
-static KRML_MUSTINLINE void
-serialize_secret_key__libcrux_ml_kem_vector_neon_vector_type_SIMD128Vector_2size_t_768size_t(
-    libcrux_ml_kem_polynomial_PolynomialRingElement__libcrux_ml_kem_vector_neon_vector_type_SIMD128Vector
-        *key,
-    uint8_t ret[768U]) {
-  uint8_t out[768U] = {0U};
-  for (
-      size_t i = (size_t)0U;
-      i <
-      core_slice___Slice_T___len(
-          Eurydice_array_to_slice(
-              (size_t)2U, key,
-              libcrux_ml_kem_polynomial_PolynomialRingElement__libcrux_ml_kem_vector_neon_vector_type_SIMD128Vector,
-              Eurydice_slice),
-          libcrux_ml_kem_polynomial_PolynomialRingElement__libcrux_ml_kem_vector_neon_vector_type_SIMD128Vector,
-          size_t);
-      i++) {
-    size_t i0 = i;
-    libcrux_ml_kem_polynomial_PolynomialRingElement__libcrux_ml_kem_vector_neon_vector_type_SIMD128Vector
-        re = key[i0];
-    Eurydice_slice uu____0 = Eurydice_array_to_subslice(
-        (size_t)768U, out,
-        (CLITERAL(core_ops_range_Range__size_t){
-            .start = i0 * LIBCRUX_ML_KEM_CONSTANTS_BYTES_PER_RING_ELEMENT,
-            .end = (i0 + (size_t)1U) *
-                   LIBCRUX_ML_KEM_CONSTANTS_BYTES_PER_RING_ELEMENT}),
-        uint8_t, core_ops_range_Range__size_t, Eurydice_slice);
-    uint8_t ret0[384U];
-    serialize_uncompressed_ring_element__libcrux_ml_kem_vector_neon_vector_type_SIMD128Vector(
-        &re, ret0);
-    core_slice___Slice_T___copy_from_slice(
-        uu____0,
-        Eurydice_array_to_slice((size_t)384U, ret0, uint8_t, Eurydice_slice),
-        uint8_t, void *);
-  }
-  memcpy(ret, out, (size_t)768U * sizeof(uint8_t));
-}
-
-static KRML_MUSTINLINE void
-serialize_public_key__libcrux_ml_kem_vector_neon_vector_type_SIMD128Vector_2size_t_768size_t_800size_t(
-    libcrux_ml_kem_polynomial_PolynomialRingElement__libcrux_ml_kem_vector_neon_vector_type_SIMD128Vector
-        *t_as_ntt,
-    Eurydice_slice seed_for_a, uint8_t ret[800U]) {
-  uint8_t public_key_serialized[800U] = {0U};
-  Eurydice_slice uu____0 = Eurydice_array_to_subslice(
-      (size_t)800U, public_key_serialized,
-      (CLITERAL(core_ops_range_Range__size_t){.start = (size_t)0U,
-                                              .end = (size_t)768U}),
-      uint8_t, core_ops_range_Range__size_t, Eurydice_slice);
-  uint8_t ret0[768U];
-  serialize_secret_key__libcrux_ml_kem_vector_neon_vector_type_SIMD128Vector_2size_t_768size_t(
-      t_as_ntt, ret0);
-  core_slice___Slice_T___copy_from_slice(
-      uu____0,
-      Eurydice_array_to_slice((size_t)768U, ret0, uint8_t, Eurydice_slice),
-      uint8_t, void *);
-  core_slice___Slice_T___copy_from_slice(
-      Eurydice_array_to_subslice_from((size_t)800U, public_key_serialized,
-                                      (size_t)768U, uint8_t, size_t,
-                                      Eurydice_slice),
-      seed_for_a, uint8_t, void *);
-  memcpy(ret, public_key_serialized, (size_t)800U * sizeof(uint8_t));
-}
-
-bool libcrux_ml_kem_ind_cca_validate_public_key__libcrux_ml_kem_vector_neon_vector_type_SIMD128Vector_2size_t_768size_t_800size_t(
-    uint8_t *public_key) {
-  libcrux_ml_kem_polynomial_PolynomialRingElement__libcrux_ml_kem_vector_neon_vector_type_SIMD128Vector
-      deserialized_pk[2U];
-  deserialize_ring_elements_reduced__libcrux_ml_kem_vector_neon_vector_type_SIMD128Vector_800size_t_2size_t(
-      Eurydice_array_to_subslice_to((size_t)800U, public_key, (size_t)768U,
-                                    uint8_t, size_t, Eurydice_slice),
-      deserialized_pk);
-  libcrux_ml_kem_polynomial_PolynomialRingElement__libcrux_ml_kem_vector_neon_vector_type_SIMD128Vector
-      *uu____0 = deserialized_pk;
-  uint8_t public_key_serialized[800U];
-  serialize_public_key__libcrux_ml_kem_vector_neon_vector_type_SIMD128Vector_2size_t_768size_t_800size_t(
-      uu____0,
-      Eurydice_array_to_subslice_from((size_t)800U, public_key, (size_t)768U,
-                                      uint8_t, size_t, Eurydice_slice),
-      public_key_serialized);
-  return core_array_equality___core__cmp__PartialEq__Array_U__N___for__Array_T__N____eq(
-      (size_t)800U, public_key, public_key_serialized, uint8_t, uint8_t, bool);
-}
-
-typedef struct
-    __libcrux_ml_kem_ind_cpa_unpacked_IndCpaPrivateKeyUnpacked_libcrux_ml_kem_vector_neon_vector_type_SIMD128Vector___2size_t___libcrux_ml_kem_ind_cpa_unpacked_IndCpaPublicKeyUnpacked_libcrux_ml_kem_vector_neon_vector_type_SIMD128Vector___2size_t___s {
-  libcrux_ml_kem_ind_cpa_unpacked_IndCpaPrivateKeyUnpacked__libcrux_ml_kem_vector_neon_vector_type_SIMD128Vector__2size_t
-      fst;
-  libcrux_ml_kem_ind_cpa_unpacked_IndCpaPublicKeyUnpacked__libcrux_ml_kem_vector_neon_vector_type_SIMD128Vector__2size_t
-      snd;
-} __libcrux_ml_kem_ind_cpa_unpacked_IndCpaPrivateKeyUnpacked_libcrux_ml_kem_vector_neon_vector_type_SIMD128Vector___2size_t___libcrux_ml_kem_ind_cpa_unpacked_IndCpaPublicKeyUnpacked_libcrux_ml_kem_vector_neon_vector_type_SIMD128Vector___2size_t__;
-
-static KRML_MUSTINLINE void G___2size_t(Eurydice_slice input,
-                                        uint8_t ret[64U]) {
-  uint8_t ret0[64U];
-  libcrux_ml_kem_hash_functions_neon_G(input, ret0);
-  memcpy(ret, ret0, (size_t)64U * sizeof(uint8_t));
-}
-
-static void
-closure__libcrux_ml_kem_vector_neon_vector_type_SIMD128Vector_libcrux_ml_kem_hash_functions_neon_Simd128Hash_2size_t(
-    libcrux_ml_kem_polynomial_PolynomialRingElement__libcrux_ml_kem_vector_neon_vector_type_SIMD128Vector
-        ret[2U]) {
-  libcrux_ml_kem_polynomial_PolynomialRingElement__libcrux_ml_kem_vector_neon_vector_type_SIMD128Vector
-      ret0[2U];
-  KRML_MAYBE_FOR2(
-      i, (size_t)0U, (size_t)2U, (size_t)1U,
-      ret0[i] = ZERO__libcrux_ml_kem_vector_neon_vector_type_SIMD128Vector(););
-  memcpy(
-      ret, ret0,
-      (size_t)2U *
-          sizeof(
-              libcrux_ml_kem_polynomial_PolynomialRingElement__libcrux_ml_kem_vector_neon_vector_type_SIMD128Vector));
-}
-
-typedef struct Simd128Hash_s {
-  libcrux_sha3_generic_keccak_KeccakState__uint8_t__2size_t shake128_state[2U];
-} Simd128Hash;
-
-static KRML_MUSTINLINE Simd128Hash
-shake128_init_absorb___2size_t(uint8_t input[2U][34U]) {
-  libcrux_sha3_generic_keccak_KeccakState__uint8_t__2size_t uu____0 =
-      libcrux_sha3_neon_x2_incremental_shake128_init();
-  libcrux_sha3_generic_keccak_KeccakState__uint8_t__2size_t state[2U] = {
-      uu____0, libcrux_sha3_neon_x2_incremental_shake128_init()};
-  libcrux_sha3_neon_x2_incremental_shake128_absorb_final(
-      state,
-      Eurydice_array_to_slice((size_t)34U, input[0U], uint8_t, Eurydice_slice),
-      Eurydice_array_to_slice((size_t)34U, input[1U], uint8_t, Eurydice_slice));
-  Simd128Hash lit;
-  memcpy(lit.shake128_state, state,
-         (size_t)2U *
-             sizeof(libcrux_sha3_generic_keccak_KeccakState__uint8_t__2size_t));
-  return lit;
-}
-
-static KRML_MUSTINLINE Simd128Hash
-shake128_init_absorb___2size_t0(uint8_t input[2U][34U]) {
-  uint8_t uu____0[2U][34U];
-  memcpy(uu____0, input, (size_t)2U * sizeof(uint8_t[34U]));
-  return shake128_init_absorb___2size_t(uu____0);
-}
-
-static KRML_MUSTINLINE void shake128_squeeze_three_blocks___2size_t(
-    Simd128Hash *st, uint8_t ret[2U][504U]) {
-  uint8_t out[2U][504U] = {{0U}};
-  uint8_t out0[504U] = {0U};
-  uint8_t out1[504U] = {0U};
-  uint8_t out2[504U] = {0U};
-  LowStar_Ignore_ignore(out2, uint8_t[504U], void *);
-  uint8_t out3[504U] = {0U};
-  LowStar_Ignore_ignore(out3, uint8_t[504U], void *);
-  libcrux_sha3_neon_x2_incremental_shake128_squeeze_first_three_blocks(
-      st->shake128_state,
-      Eurydice_array_to_slice((size_t)504U, out0, uint8_t, Eurydice_slice),
-      Eurydice_array_to_slice((size_t)504U, out1, uint8_t, Eurydice_slice));
-  uint8_t uu____0[504U];
-  memcpy(uu____0, out0, (size_t)504U * sizeof(uint8_t));
-  memcpy(out[0U], uu____0, (size_t)504U * sizeof(uint8_t));
-  uint8_t uu____1[504U];
-  memcpy(uu____1, out1, (size_t)504U * sizeof(uint8_t));
-  memcpy(out[1U], uu____1, (size_t)504U * sizeof(uint8_t));
-  memcpy(ret, out, (size_t)2U * sizeof(uint8_t[504U]));
-}
-
-static KRML_MUSTINLINE void shake128_squeeze_three_blocks___2size_t0(
-    Simd128Hash *self, uint8_t ret[2U][504U]) {
-  uint8_t ret0[2U][504U];
-  shake128_squeeze_three_blocks___2size_t(self, ret0);
-  memcpy(ret, ret0, (size_t)2U * sizeof(uint8_t[504U]));
-}
-
-static KRML_MUSTINLINE bool
-sample_from_uniform_distribution_next__libcrux_ml_kem_vector_neon_vector_type_SIMD128Vector_2size_t_504size_t(
-    uint8_t randomness[2U][504U], size_t *sampled_coefficients,
-    int16_t (*out)[272U]) {
-  KRML_MAYBE_FOR2(
-      i0, (size_t)0U, (size_t)2U, (size_t)1U, size_t i1 = i0;
-      for (size_t i = (size_t)0U; i < (size_t)504U / (size_t)24U; i++) {
-        size_t r = i;
-        if (sampled_coefficients[i1] <
-            LIBCRUX_ML_KEM_CONSTANTS_COEFFICIENTS_IN_RING_ELEMENT) {
-          Eurydice_slice uu____0 = Eurydice_array_to_subslice(
-              (size_t)504U, randomness[i1],
-              (CLITERAL(core_ops_range_Range__size_t){
-                  .start = r * (size_t)24U,
-                  .end = r * (size_t)24U + (size_t)24U}),
-              uint8_t, core_ops_range_Range__size_t, Eurydice_slice);
-          size_t sampled =
-              libcrux_ml_kem_vector_neon___libcrux_ml_kem__vector__traits__Operations_for_libcrux_ml_kem__vector__neon__vector_type__SIMD128Vector___rej_sample(
-                  uu____0,
-                  Eurydice_array_to_subslice(
-                      (size_t)272U, out[i1],
-                      (CLITERAL(core_ops_range_Range__size_t){
-                          .start = sampled_coefficients[i1],
-                          .end = sampled_coefficients[i1] + (size_t)16U}),
-                      int16_t, core_ops_range_Range__size_t, Eurydice_slice));
-          size_t uu____1 = i1;
-          sampled_coefficients[uu____1] =
-              sampled_coefficients[uu____1] + sampled;
-        }
-      });
-  bool done = true;
-  KRML_MAYBE_FOR2(
-      i, (size_t)0U, (size_t)2U, (size_t)1U, size_t i0 = i;
-      if (sampled_coefficients[i0] >=
-          LIBCRUX_ML_KEM_CONSTANTS_COEFFICIENTS_IN_RING_ELEMENT) {
-        sampled_coefficients[i0] =
-            LIBCRUX_ML_KEM_CONSTANTS_COEFFICIENTS_IN_RING_ELEMENT;
-      } else { done = false; });
-  return done;
-}
-
-static KRML_MUSTINLINE void shake128_squeeze_block___2size_t(
-    Simd128Hash *st, uint8_t ret[2U][168U]) {
-  uint8_t out[2U][168U] = {{0U}};
-  uint8_t out0[168U] = {0U};
-  uint8_t out1[168U] = {0U};
-  uint8_t out2[168U] = {0U};
-  LowStar_Ignore_ignore(out2, uint8_t[168U], void *);
-  uint8_t out3[168U] = {0U};
-  LowStar_Ignore_ignore(out3, uint8_t[168U], void *);
-  libcrux_sha3_neon_x2_incremental_shake128_squeeze_next_block(
-      st->shake128_state,
-      Eurydice_array_to_slice((size_t)168U, out0, uint8_t, Eurydice_slice),
-      Eurydice_array_to_slice((size_t)168U, out1, uint8_t, Eurydice_slice));
-  uint8_t uu____0[168U];
-  memcpy(uu____0, out0, (size_t)168U * sizeof(uint8_t));
-  memcpy(out[0U], uu____0, (size_t)168U * sizeof(uint8_t));
-  uint8_t uu____1[168U];
-  memcpy(uu____1, out1, (size_t)168U * sizeof(uint8_t));
-  memcpy(out[1U], uu____1, (size_t)168U * sizeof(uint8_t));
-  memcpy(ret, out, (size_t)2U * sizeof(uint8_t[168U]));
-}
-
-static KRML_MUSTINLINE void shake128_squeeze_block___2size_t0(
-    Simd128Hash *self, uint8_t ret[2U][168U]) {
-  uint8_t ret0[2U][168U];
-  shake128_squeeze_block___2size_t(self, ret0);
-  memcpy(ret, ret0, (size_t)2U * sizeof(uint8_t[168U]));
-}
-
-static KRML_MUSTINLINE bool
-sample_from_uniform_distribution_next__libcrux_ml_kem_vector_neon_vector_type_SIMD128Vector_2size_t_168size_t(
-    uint8_t randomness[2U][168U], size_t *sampled_coefficients,
-    int16_t (*out)[272U]) {
-  KRML_MAYBE_FOR2(
-      i0, (size_t)0U, (size_t)2U, (size_t)1U, size_t i1 = i0;
-      for (size_t i = (size_t)0U; i < (size_t)168U / (size_t)24U; i++) {
-        size_t r = i;
-        if (sampled_coefficients[i1] <
-            LIBCRUX_ML_KEM_CONSTANTS_COEFFICIENTS_IN_RING_ELEMENT) {
-          Eurydice_slice uu____0 = Eurydice_array_to_subslice(
-              (size_t)168U, randomness[i1],
-              (CLITERAL(core_ops_range_Range__size_t){
-                  .start = r * (size_t)24U,
-                  .end = r * (size_t)24U + (size_t)24U}),
-              uint8_t, core_ops_range_Range__size_t, Eurydice_slice);
-          size_t sampled =
-              libcrux_ml_kem_vector_neon___libcrux_ml_kem__vector__traits__Operations_for_libcrux_ml_kem__vector__neon__vector_type__SIMD128Vector___rej_sample(
-                  uu____0,
-                  Eurydice_array_to_subslice(
-                      (size_t)272U, out[i1],
-                      (CLITERAL(core_ops_range_Range__size_t){
-                          .start = sampled_coefficients[i1],
-                          .end = sampled_coefficients[i1] + (size_t)16U}),
-                      int16_t, core_ops_range_Range__size_t, Eurydice_slice));
-          size_t uu____1 = i1;
-          sampled_coefficients[uu____1] =
-              sampled_coefficients[uu____1] + sampled;
-        }
-      });
-  bool done = true;
-  KRML_MAYBE_FOR2(
-      i, (size_t)0U, (size_t)2U, (size_t)1U, size_t i0 = i;
-      if (sampled_coefficients[i0] >=
-          LIBCRUX_ML_KEM_CONSTANTS_COEFFICIENTS_IN_RING_ELEMENT) {
-        sampled_coefficients[i0] =
-            LIBCRUX_ML_KEM_CONSTANTS_COEFFICIENTS_IN_RING_ELEMENT;
-      } else { done = false; });
-  return done;
-}
-
-static KRML_MUSTINLINE
-    libcrux_ml_kem_polynomial_PolynomialRingElement__libcrux_ml_kem_vector_neon_vector_type_SIMD128Vector
-    from_i16_array__libcrux_ml_kem_vector_neon_vector_type_SIMD128Vector(
-        Eurydice_slice a) {
-  libcrux_ml_kem_polynomial_PolynomialRingElement__libcrux_ml_kem_vector_neon_vector_type_SIMD128Vector
-      result = ZERO__libcrux_ml_kem_vector_neon_vector_type_SIMD128Vector();
-  for (size_t i = (size_t)0U;
-       i < LIBCRUX_ML_KEM_POLYNOMIAL_VECTORS_IN_RING_ELEMENT; i++) {
-    size_t i0 = i;
-    libcrux_ml_kem_vector_neon_vector_type_SIMD128Vector uu____0 =
-        libcrux_ml_kem_vector_neon___libcrux_ml_kem__vector__traits__Operations_for_libcrux_ml_kem__vector__neon__vector_type__SIMD128Vector___from_i16_array(
-            Eurydice_slice_subslice(
-                a,
-                (CLITERAL(core_ops_range_Range__size_t){
-                    .start = i0 * (size_t)16U,
-                    .end = (i0 + (size_t)1U) * (size_t)16U}),
-                int16_t, core_ops_range_Range__size_t, Eurydice_slice));
-    result.coefficients[i0] = uu____0;
-  }
-  return result;
-}
-
-static libcrux_ml_kem_polynomial_PolynomialRingElement__libcrux_ml_kem_vector_neon_vector_type_SIMD128Vector
-closure__libcrux_ml_kem_vector_neon_vector_type_SIMD128Vector_libcrux_ml_kem_hash_functions_neon_Simd128Hash_2size_t0(
-    int16_t s[272U]) {
-  return from_i16_array__libcrux_ml_kem_vector_neon_vector_type_SIMD128Vector(
-      Eurydice_array_to_subslice((size_t)272U, s,
-                                 (CLITERAL(core_ops_range_Range__size_t){
-                                     .start = (size_t)0U, .end = (size_t)256U}),
-                                 int16_t, core_ops_range_Range__size_t,
-                                 Eurydice_slice));
-}
-
-static KRML_MUSTINLINE void
-sample_from_xof__libcrux_ml_kem_vector_neon_vector_type_SIMD128Vector_libcrux_ml_kem_hash_functions_neon_Simd128Hash_2size_t(
-    uint8_t seeds[2U][34U],
-    libcrux_ml_kem_polynomial_PolynomialRingElement__libcrux_ml_kem_vector_neon_vector_type_SIMD128Vector
-        ret[2U]) {
-  size_t sampled_coefficients[2U] = {0U};
-  int16_t out[2U][272U] = {{0U}};
-  uint8_t uu____0[2U][34U];
-  memcpy(uu____0, seeds, (size_t)2U * sizeof(uint8_t[34U]));
-  Simd128Hash xof_state = shake128_init_absorb___2size_t0(uu____0);
-  uint8_t randomness0[2U][504U];
-  shake128_squeeze_three_blocks___2size_t0(&xof_state, randomness0);
-  uint8_t uu____1[2U][504U];
-  memcpy(uu____1, randomness0, (size_t)2U * sizeof(uint8_t[504U]));
-  bool done =
-      sample_from_uniform_distribution_next__libcrux_ml_kem_vector_neon_vector_type_SIMD128Vector_2size_t_504size_t(
-          uu____1, sampled_coefficients, out);
-  while (true) {
-    if (done) {
-      break;
-    } else {
-      uint8_t randomness[2U][168U];
-      shake128_squeeze_block___2size_t0(&xof_state, randomness);
-      uint8_t uu____2[2U][168U];
-      memcpy(uu____2, randomness, (size_t)2U * sizeof(uint8_t[168U]));
-      done =
-          sample_from_uniform_distribution_next__libcrux_ml_kem_vector_neon_vector_type_SIMD128Vector_2size_t_168size_t(
-              uu____2, sampled_coefficients, out);
-    }
-  }
-  int16_t uu____3[2U][272U];
-  memcpy(uu____3, out, (size_t)2U * sizeof(int16_t[272U]));
-  libcrux_ml_kem_polynomial_PolynomialRingElement__libcrux_ml_kem_vector_neon_vector_type_SIMD128Vector
-      ret0[2U];
-  KRML_MAYBE_FOR2(
-      i, (size_t)0U, (size_t)2U, (size_t)1U,
-      ret0[i] =
-          closure__libcrux_ml_kem_vector_neon_vector_type_SIMD128Vector_libcrux_ml_kem_hash_functions_neon_Simd128Hash_2size_t0(
-              uu____3[i]););
-  memcpy(
-      ret, ret0,
-      (size_t)2U *
-          sizeof(
-              libcrux_ml_kem_polynomial_PolynomialRingElement__libcrux_ml_kem_vector_neon_vector_type_SIMD128Vector));
-}
-
-static KRML_MUSTINLINE void
-sample_matrix_A__libcrux_ml_kem_vector_neon_vector_type_SIMD128Vector_libcrux_ml_kem_hash_functions_neon_Simd128Hash_2size_t(
-    uint8_t seed[34U], bool transpose,
-    libcrux_ml_kem_polynomial_PolynomialRingElement__libcrux_ml_kem_vector_neon_vector_type_SIMD128Vector
-        ret[2U][2U]) {
-  libcrux_ml_kem_polynomial_PolynomialRingElement__libcrux_ml_kem_vector_neon_vector_type_SIMD128Vector
-      A_transpose[2U][2U];
-  KRML_MAYBE_FOR2(
-      i, (size_t)0U, (size_t)2U, (size_t)1U,
-      closure__libcrux_ml_kem_vector_neon_vector_type_SIMD128Vector_libcrux_ml_kem_hash_functions_neon_Simd128Hash_2size_t(
-          A_transpose[i]););
-  KRML_MAYBE_FOR2(
-      i0, (size_t)0U, (size_t)2U, (size_t)1U, size_t i1 = i0;
-      uint8_t uu____0[34U];
-      memcpy(uu____0, seed, (size_t)34U * sizeof(uint8_t));
-      uint8_t seeds[2U][34U]; KRML_MAYBE_FOR2(
-          i, (size_t)0U, (size_t)2U, (size_t)1U,
-          memcpy(seeds[i], uu____0, (size_t)34U * sizeof(uint8_t)););
-      KRML_MAYBE_FOR2(i, (size_t)0U, (size_t)2U, (size_t)1U, size_t j = i;
-                      seeds[j][32U] = (uint8_t)i1; seeds[j][33U] = (uint8_t)j;);
-      uint8_t uu____1[2U][34U];
-      memcpy(uu____1, seeds, (size_t)2U * sizeof(uint8_t[34U]));
-      libcrux_ml_kem_polynomial_PolynomialRingElement__libcrux_ml_kem_vector_neon_vector_type_SIMD128Vector
-          sampled[2U];
-      sample_from_xof__libcrux_ml_kem_vector_neon_vector_type_SIMD128Vector_libcrux_ml_kem_hash_functions_neon_Simd128Hash_2size_t(
-          uu____1, sampled);
-      for (
-          size_t i = (size_t)0U;
-          i <
-          core_slice___Slice_T___len(
-              Eurydice_array_to_slice(
-                  (size_t)2U, sampled,
-                  libcrux_ml_kem_polynomial_PolynomialRingElement__libcrux_ml_kem_vector_neon_vector_type_SIMD128Vector,
-                  Eurydice_slice),
-              libcrux_ml_kem_polynomial_PolynomialRingElement__libcrux_ml_kem_vector_neon_vector_type_SIMD128Vector,
-              size_t);
-          i++) {
-        size_t j = i;
-        libcrux_ml_kem_polynomial_PolynomialRingElement__libcrux_ml_kem_vector_neon_vector_type_SIMD128Vector
-            sample = sampled[j];
-        if (transpose) {
-          A_transpose[j][i1] = sample;
-        } else {
-          A_transpose[i1][j] = sample;
-        }
-      });
-  memcpy(
-      ret, A_transpose,
-      (size_t)2U *
-          sizeof(
-              libcrux_ml_kem_polynomial_PolynomialRingElement__libcrux_ml_kem_vector_neon_vector_type_SIMD128Vector
-                  [2U]));
-}
-
-typedef struct
-    __libcrux_ml_kem_polynomial_PolynomialRingElement__libcrux_ml_kem_vector_neon_vector_type_SIMD128Vector_2size_t__uint8_t_s {
-  libcrux_ml_kem_polynomial_PolynomialRingElement__libcrux_ml_kem_vector_neon_vector_type_SIMD128Vector
-      fst[2U];
-  uint8_t snd;
-} __libcrux_ml_kem_polynomial_PolynomialRingElement__libcrux_ml_kem_vector_neon_vector_type_SIMD128Vector_2size_t__uint8_t;
-
-static KRML_MUSTINLINE void PRFxN___2size_t_192size_t(uint8_t (*input)[33U],
-                                                      uint8_t ret[2U][192U]) {
-  uint8_t out[2U][192U] = {{0U}};
-  uint8_t out0[192U] = {0U};
-  uint8_t out1[192U] = {0U};
-  uint8_t out2[192U] = {0U};
-  LowStar_Ignore_ignore(out2, uint8_t[192U], void *);
-  uint8_t out3[192U] = {0U};
-  LowStar_Ignore_ignore(out3, uint8_t[192U], void *);
-  libcrux_sha3_neon_x2_shake256(
-      Eurydice_array_to_slice((size_t)33U, input[0U], uint8_t, Eurydice_slice),
-      Eurydice_array_to_slice((size_t)33U, input[1U], uint8_t, Eurydice_slice),
-      Eurydice_array_to_slice((size_t)192U, out0, uint8_t, Eurydice_slice),
-      Eurydice_array_to_slice((size_t)192U, out1, uint8_t, Eurydice_slice));
-  uint8_t uu____0[192U];
-  memcpy(uu____0, out0, (size_t)192U * sizeof(uint8_t));
-  memcpy(out[0U], uu____0, (size_t)192U * sizeof(uint8_t));
-  uint8_t uu____1[192U];
-  memcpy(uu____1, out1, (size_t)192U * sizeof(uint8_t));
-  memcpy(out[1U], uu____1, (size_t)192U * sizeof(uint8_t));
-  memcpy(ret, out, (size_t)2U * sizeof(uint8_t[192U]));
-}
-
-static KRML_MUSTINLINE void PRFxN___2size_t_192size_t0(uint8_t (*input)[33U],
-                                                       uint8_t ret[2U][192U]) {
-  uint8_t ret0[2U][192U];
-  PRFxN___2size_t_192size_t(input, ret0);
-  memcpy(ret, ret0, (size_t)2U * sizeof(uint8_t[192U]));
-}
-
-static KRML_MUSTINLINE
-    libcrux_ml_kem_polynomial_PolynomialRingElement__libcrux_ml_kem_vector_neon_vector_type_SIMD128Vector
-    sample_from_binomial_distribution_2__libcrux_ml_kem_vector_neon_vector_type_SIMD128Vector(
-        Eurydice_slice randomness) {
-  int16_t sampled_i16s[256U] = {0U};
-  for (size_t i0 = (size_t)0U;
-       i0 <
-       core_slice___Slice_T___len(randomness, uint8_t, size_t) / (size_t)4U;
-       i0++) {
-    size_t chunk_number = i0;
-    Eurydice_slice byte_chunk = Eurydice_slice_subslice(
-        randomness,
-        (CLITERAL(core_ops_range_Range__size_t){
-            .start = chunk_number * (size_t)4U,
-            .end = chunk_number * (size_t)4U + (size_t)4U}),
-        uint8_t, core_ops_range_Range__size_t, Eurydice_slice);
-    uint32_t uu____0 = (uint32_t)Eurydice_slice_index(
-        byte_chunk, (size_t)0U, uint8_t, uint8_t *, uint8_t);
-    uint32_t uu____1 =
-        uu____0 | (uint32_t)Eurydice_slice_index(byte_chunk, (size_t)1U,
-                                                 uint8_t, uint8_t *, uint8_t)
-                      << 8U;
-    uint32_t uu____2 =
-        uu____1 | (uint32_t)Eurydice_slice_index(byte_chunk, (size_t)2U,
-                                                 uint8_t, uint8_t *, uint8_t)
-                      << 16U;
-    uint32_t random_bits_as_u32 =
-        uu____2 | (uint32_t)Eurydice_slice_index(byte_chunk, (size_t)3U,
-                                                 uint8_t, uint8_t *, uint8_t)
-                      << 24U;
-    uint32_t even_bits = random_bits_as_u32 & 1431655765U;
-    uint32_t odd_bits = random_bits_as_u32 >> 1U & 1431655765U;
-    uint32_t coin_toss_outcomes = even_bits + odd_bits;
-    for (uint32_t i = 0U; i < CORE_NUM__U32_8__BITS / 4U; i++) {
-      uint32_t outcome_set = i;
-      uint32_t outcome_set0 = outcome_set * 4U;
-      int16_t outcome_1 =
-          (int16_t)(coin_toss_outcomes >> (uint32_t)outcome_set0 & 3U);
-      int16_t outcome_2 =
-          (int16_t)(coin_toss_outcomes >> (uint32_t)(outcome_set0 + 2U) & 3U);
-      size_t offset = (size_t)(outcome_set0 >> 2U);
-      sampled_i16s[(size_t)8U * chunk_number + offset] = outcome_1 - outcome_2;
-    }
-  }
-  return from_i16_array__libcrux_ml_kem_vector_neon_vector_type_SIMD128Vector(
-      Eurydice_array_to_slice((size_t)256U, sampled_i16s, int16_t,
-                              Eurydice_slice));
-}
-
-static KRML_MUSTINLINE
-    libcrux_ml_kem_polynomial_PolynomialRingElement__libcrux_ml_kem_vector_neon_vector_type_SIMD128Vector
-    sample_from_binomial_distribution_3__libcrux_ml_kem_vector_neon_vector_type_SIMD128Vector(
-        Eurydice_slice randomness) {
-  int16_t sampled_i16s[256U] = {0U};
-  for (size_t i0 = (size_t)0U;
-       i0 <
-       core_slice___Slice_T___len(randomness, uint8_t, size_t) / (size_t)3U;
-       i0++) {
-    size_t chunk_number = i0;
-    Eurydice_slice byte_chunk = Eurydice_slice_subslice(
-        randomness,
-        (CLITERAL(core_ops_range_Range__size_t){
-            .start = chunk_number * (size_t)3U,
-            .end = chunk_number * (size_t)3U + (size_t)3U}),
-        uint8_t, core_ops_range_Range__size_t, Eurydice_slice);
-    uint32_t uu____0 = (uint32_t)Eurydice_slice_index(
-        byte_chunk, (size_t)0U, uint8_t, uint8_t *, uint8_t);
-    uint32_t uu____1 =
-        uu____0 | (uint32_t)Eurydice_slice_index(byte_chunk, (size_t)1U,
-                                                 uint8_t, uint8_t *, uint8_t)
-                      << 8U;
-    uint32_t random_bits_as_u24 =
-        uu____1 | (uint32_t)Eurydice_slice_index(byte_chunk, (size_t)2U,
-                                                 uint8_t, uint8_t *, uint8_t)
-                      << 16U;
-    uint32_t first_bits = random_bits_as_u24 & 2396745U;
-    uint32_t second_bits = random_bits_as_u24 >> 1U & 2396745U;
-    uint32_t third_bits = random_bits_as_u24 >> 2U & 2396745U;
-    uint32_t coin_toss_outcomes = first_bits + second_bits + third_bits;
-    for (int32_t i = (int32_t)0; i < (int32_t)24 / (int32_t)6; i++) {
-      int32_t outcome_set = i;
-      int32_t outcome_set0 = outcome_set * (int32_t)6;
-      int16_t outcome_1 =
-          (int16_t)(coin_toss_outcomes >> (uint32_t)outcome_set0 & 7U);
-      int16_t outcome_2 = (int16_t)(coin_toss_outcomes >>
-                                        (uint32_t)(outcome_set0 + (int32_t)3) &
-                                    7U);
-      size_t offset = (size_t)(outcome_set0 / (int32_t)6);
-      sampled_i16s[(size_t)4U * chunk_number + offset] = outcome_1 - outcome_2;
-    }
-  }
-  return from_i16_array__libcrux_ml_kem_vector_neon_vector_type_SIMD128Vector(
-      Eurydice_array_to_slice((size_t)256U, sampled_i16s, int16_t,
-                              Eurydice_slice));
-}
-
-static KRML_MUSTINLINE
-    libcrux_ml_kem_polynomial_PolynomialRingElement__libcrux_ml_kem_vector_neon_vector_type_SIMD128Vector
-    sample_from_binomial_distribution__libcrux_ml_kem_vector_neon_vector_type_SIMD128Vector_3size_t(
-        Eurydice_slice randomness) {
-  libcrux_ml_kem_polynomial_PolynomialRingElement__libcrux_ml_kem_vector_neon_vector_type_SIMD128Vector
-      uu____0;
-  uu____0 =
-      sample_from_binomial_distribution_3__libcrux_ml_kem_vector_neon_vector_type_SIMD128Vector(
-          randomness);
-  return uu____0;
-}
-
-static KRML_MUSTINLINE void
-ntt_at_layer_7__libcrux_ml_kem_vector_neon_vector_type_SIMD128Vector(
-    libcrux_ml_kem_polynomial_PolynomialRingElement__libcrux_ml_kem_vector_neon_vector_type_SIMD128Vector
-        *re) {
-  size_t step = LIBCRUX_ML_KEM_POLYNOMIAL_VECTORS_IN_RING_ELEMENT / (size_t)2U;
-  for (size_t i = (size_t)0U; i < step; i++) {
-    size_t j = i;
-    libcrux_ml_kem_vector_neon_vector_type_SIMD128Vector t =
-        libcrux_ml_kem_vector_neon___libcrux_ml_kem__vector__traits__Operations_for_libcrux_ml_kem__vector__neon__vector_type__SIMD128Vector___multiply_by_constant(
-            re->coefficients[j + step], (int16_t)-1600);
-    libcrux_ml_kem_vector_neon_vector_type_SIMD128Vector uu____0 =
-        libcrux_ml_kem_vector_neon___libcrux_ml_kem__vector__traits__Operations_for_libcrux_ml_kem__vector__neon__vector_type__SIMD128Vector___sub(
-            re->coefficients[j], &t);
-    re->coefficients[j + step] = uu____0;
-    libcrux_ml_kem_vector_neon_vector_type_SIMD128Vector uu____1 =
-        libcrux_ml_kem_vector_neon___libcrux_ml_kem__vector__traits__Operations_for_libcrux_ml_kem__vector__neon__vector_type__SIMD128Vector___add(
-            re->coefficients[j], &t);
-    re->coefficients[j] = uu____1;
-  }
-}
-
-typedef struct
-    __libcrux_ml_kem_vector_neon_vector_type_SIMD128Vector_libcrux_ml_kem_vector_neon_vector_type_SIMD128Vector_s {
-  libcrux_ml_kem_vector_neon_vector_type_SIMD128Vector fst;
-  libcrux_ml_kem_vector_neon_vector_type_SIMD128Vector snd;
-} __libcrux_ml_kem_vector_neon_vector_type_SIMD128Vector_libcrux_ml_kem_vector_neon_vector_type_SIMD128Vector;
-
-static libcrux_ml_kem_vector_neon_vector_type_SIMD128Vector
-montgomery_multiply_fe__libcrux_ml_kem_vector_neon_vector_type_SIMD128Vector(
-    libcrux_ml_kem_vector_neon_vector_type_SIMD128Vector v, int16_t fer) {
-  return libcrux_ml_kem_vector_neon___libcrux_ml_kem__vector__traits__Operations_for_libcrux_ml_kem__vector__neon__vector_type__SIMD128Vector___montgomery_multiply_by_constant(
-      v, fer);
-}
-
-static KRML_MUSTINLINE
-    __libcrux_ml_kem_vector_neon_vector_type_SIMD128Vector_libcrux_ml_kem_vector_neon_vector_type_SIMD128Vector
-    ntt_layer_int_vec_step__libcrux_ml_kem_vector_neon_vector_type_SIMD128Vector(
-        libcrux_ml_kem_vector_neon_vector_type_SIMD128Vector a,
-        libcrux_ml_kem_vector_neon_vector_type_SIMD128Vector b,
-        int16_t zeta_r) {
-  libcrux_ml_kem_vector_neon_vector_type_SIMD128Vector t =
-      montgomery_multiply_fe__libcrux_ml_kem_vector_neon_vector_type_SIMD128Vector(
-          b, zeta_r);
-  b = libcrux_ml_kem_vector_neon___libcrux_ml_kem__vector__traits__Operations_for_libcrux_ml_kem__vector__neon__vector_type__SIMD128Vector___sub(
-      a, &t);
-  a = libcrux_ml_kem_vector_neon___libcrux_ml_kem__vector__traits__Operations_for_libcrux_ml_kem__vector__neon__vector_type__SIMD128Vector___add(
-      a, &t);
-  return (CLITERAL(
-      __libcrux_ml_kem_vector_neon_vector_type_SIMD128Vector_libcrux_ml_kem_vector_neon_vector_type_SIMD128Vector){
-      .fst = a, .snd = b});
-}
-
-static KRML_MUSTINLINE void
-ntt_at_layer_4_plus__libcrux_ml_kem_vector_neon_vector_type_SIMD128Vector(
-    size_t *zeta_i,
-    libcrux_ml_kem_polynomial_PolynomialRingElement__libcrux_ml_kem_vector_neon_vector_type_SIMD128Vector
-        *re,
-    size_t layer) {
-  size_t step = (size_t)1U << (uint32_t)layer;
-  for (size_t i0 = (size_t)0U; i0 < (size_t)128U >> (uint32_t)layer; i0++) {
-    size_t round = i0;
-    zeta_i[0U] = zeta_i[0U] + (size_t)1U;
-    size_t offset = round * step * (size_t)2U;
-    size_t offset_vec = offset / (size_t)16U;
-    size_t step_vec = step / (size_t)16U;
-    for (size_t i = offset_vec; i < offset_vec + step_vec; i++) {
-      size_t j = i;
-      __libcrux_ml_kem_vector_neon_vector_type_SIMD128Vector_libcrux_ml_kem_vector_neon_vector_type_SIMD128Vector
-          uu____0 =
-              ntt_layer_int_vec_step__libcrux_ml_kem_vector_neon_vector_type_SIMD128Vector(
-                  re->coefficients[j], re->coefficients[j + step_vec],
-                  libcrux_ml_kem_polynomial_ZETAS_TIMES_MONTGOMERY_R
-                      [zeta_i[0U]]);
-      libcrux_ml_kem_vector_neon_vector_type_SIMD128Vector x = uu____0.fst;
-      libcrux_ml_kem_vector_neon_vector_type_SIMD128Vector y = uu____0.snd;
-      re->coefficients[j] = x;
-      re->coefficients[j + step_vec] = y;
-    }
-  }
-}
-
-static KRML_MUSTINLINE void
-ntt_at_layer_3__libcrux_ml_kem_vector_neon_vector_type_SIMD128Vector(
-    size_t *zeta_i,
-    libcrux_ml_kem_polynomial_PolynomialRingElement__libcrux_ml_kem_vector_neon_vector_type_SIMD128Vector
-        *re) {
-  KRML_MAYBE_FOR16(
-      i, (size_t)0U, (size_t)16U, (size_t)1U, size_t round = i;
-      zeta_i[0U] = zeta_i[0U] + (size_t)1U;
-      libcrux_ml_kem_vector_neon_vector_type_SIMD128Vector uu____0 =
-          libcrux_ml_kem_vector_neon___libcrux_ml_kem__vector__traits__Operations_for_libcrux_ml_kem__vector__neon__vector_type__SIMD128Vector___ntt_layer_3_step(
-              re->coefficients[round],
-              libcrux_ml_kem_polynomial_ZETAS_TIMES_MONTGOMERY_R[zeta_i[0U]]);
-      re->coefficients[round] = uu____0;);
-}
-
-static KRML_MUSTINLINE void
-ntt_at_layer_2__libcrux_ml_kem_vector_neon_vector_type_SIMD128Vector(
-    size_t *zeta_i,
-    libcrux_ml_kem_polynomial_PolynomialRingElement__libcrux_ml_kem_vector_neon_vector_type_SIMD128Vector
-        *re) {
-  KRML_MAYBE_FOR16(
-      i, (size_t)0U, (size_t)16U, (size_t)1U, size_t round = i;
-      zeta_i[0U] = zeta_i[0U] + (size_t)1U;
-      libcrux_ml_kem_vector_neon_vector_type_SIMD128Vector uu____0 =
-          libcrux_ml_kem_vector_neon___libcrux_ml_kem__vector__traits__Operations_for_libcrux_ml_kem__vector__neon__vector_type__SIMD128Vector___ntt_layer_2_step(
-              re->coefficients[round],
-              libcrux_ml_kem_polynomial_ZETAS_TIMES_MONTGOMERY_R[zeta_i[0U]],
-              libcrux_ml_kem_polynomial_ZETAS_TIMES_MONTGOMERY_R[zeta_i[0U] +
-                                                                 (size_t)1U]);
-      re->coefficients[round] = uu____0; zeta_i[0U] = zeta_i[0U] + (size_t)1U;);
-}
-
-static KRML_MUSTINLINE void
-ntt_at_layer_1__libcrux_ml_kem_vector_neon_vector_type_SIMD128Vector(
-    size_t *zeta_i,
-    libcrux_ml_kem_polynomial_PolynomialRingElement__libcrux_ml_kem_vector_neon_vector_type_SIMD128Vector
-        *re) {
-  KRML_MAYBE_FOR16(
-      i, (size_t)0U, (size_t)16U, (size_t)1U, size_t round = i;
-      zeta_i[0U] = zeta_i[0U] + (size_t)1U;
-      libcrux_ml_kem_vector_neon_vector_type_SIMD128Vector uu____0 =
-          libcrux_ml_kem_vector_neon___libcrux_ml_kem__vector__traits__Operations_for_libcrux_ml_kem__vector__neon__vector_type__SIMD128Vector___ntt_layer_1_step(
-              re->coefficients[round],
-              libcrux_ml_kem_polynomial_ZETAS_TIMES_MONTGOMERY_R[zeta_i[0U]],
-              libcrux_ml_kem_polynomial_ZETAS_TIMES_MONTGOMERY_R[zeta_i[0U] +
-                                                                 (size_t)1U],
-              libcrux_ml_kem_polynomial_ZETAS_TIMES_MONTGOMERY_R[zeta_i[0U] +
-                                                                 (size_t)2U],
-              libcrux_ml_kem_polynomial_ZETAS_TIMES_MONTGOMERY_R[zeta_i[0U] +
-                                                                 (size_t)3U]);
-      re->coefficients[round] = uu____0; zeta_i[0U] = zeta_i[0U] + (size_t)3U;);
-}
-
-static KRML_MUSTINLINE void
-poly_barrett_reduce__libcrux_ml_kem_vector_neon_vector_type_SIMD128Vector(
-    libcrux_ml_kem_polynomial_PolynomialRingElement__libcrux_ml_kem_vector_neon_vector_type_SIMD128Vector
-        *self) {
-  for (size_t i = (size_t)0U;
-       i < LIBCRUX_ML_KEM_POLYNOMIAL_VECTORS_IN_RING_ELEMENT; i++) {
-    size_t i0 = i;
-    libcrux_ml_kem_vector_neon_vector_type_SIMD128Vector uu____0 =
-        libcrux_ml_kem_vector_neon___libcrux_ml_kem__vector__traits__Operations_for_libcrux_ml_kem__vector__neon__vector_type__SIMD128Vector___barrett_reduce(
-            self->coefficients[i0]);
-    self->coefficients[i0] = uu____0;
-  }
-}
-
-static KRML_MUSTINLINE void
-ntt_binomially_sampled_ring_element__libcrux_ml_kem_vector_neon_vector_type_SIMD128Vector(
-    libcrux_ml_kem_polynomial_PolynomialRingElement__libcrux_ml_kem_vector_neon_vector_type_SIMD128Vector
-        *re) {
-  ntt_at_layer_7__libcrux_ml_kem_vector_neon_vector_type_SIMD128Vector(re);
-  size_t zeta_i = (size_t)1U;
-  ntt_at_layer_4_plus__libcrux_ml_kem_vector_neon_vector_type_SIMD128Vector(
-      &zeta_i, re, (size_t)6U);
-  ntt_at_layer_4_plus__libcrux_ml_kem_vector_neon_vector_type_SIMD128Vector(
-      &zeta_i, re, (size_t)5U);
-  ntt_at_layer_4_plus__libcrux_ml_kem_vector_neon_vector_type_SIMD128Vector(
-      &zeta_i, re, (size_t)4U);
-  ntt_at_layer_3__libcrux_ml_kem_vector_neon_vector_type_SIMD128Vector(&zeta_i,
-                                                                       re);
-  ntt_at_layer_2__libcrux_ml_kem_vector_neon_vector_type_SIMD128Vector(&zeta_i,
-                                                                       re);
-  ntt_at_layer_1__libcrux_ml_kem_vector_neon_vector_type_SIMD128Vector(&zeta_i,
-                                                                       re);
-  poly_barrett_reduce__libcrux_ml_kem_vector_neon_vector_type_SIMD128Vector(re);
-}
-
-static KRML_MUSTINLINE
-    __libcrux_ml_kem_polynomial_PolynomialRingElement__libcrux_ml_kem_vector_neon_vector_type_SIMD128Vector_2size_t__uint8_t
-    sample_vector_cbd_then_ntt__libcrux_ml_kem_vector_neon_vector_type_SIMD128Vector_libcrux_ml_kem_hash_functions_neon_Simd128Hash_2size_t_3size_t_192size_t(
-        uint8_t prf_input[33U], uint8_t domain_separator) {
-  libcrux_ml_kem_polynomial_PolynomialRingElement__libcrux_ml_kem_vector_neon_vector_type_SIMD128Vector
-      re_as_ntt[2U];
-  KRML_MAYBE_FOR2(
-      i, (size_t)0U, (size_t)2U, (size_t)1U,
-      re_as_ntt[i] =
-          ZERO__libcrux_ml_kem_vector_neon_vector_type_SIMD128Vector(););
-  uint8_t uu____0[33U];
-  memcpy(uu____0, prf_input, (size_t)33U * sizeof(uint8_t));
-  uint8_t prf_inputs[2U][33U];
-  KRML_MAYBE_FOR2(
-      i, (size_t)0U, (size_t)2U, (size_t)1U,
-      memcpy(prf_inputs[i], uu____0, (size_t)33U * sizeof(uint8_t)););
-  KRML_MAYBE_FOR2(i, (size_t)0U, (size_t)2U, (size_t)1U, size_t i0 = i;
-                  prf_inputs[i0][32U] = domain_separator;
-                  domain_separator = (uint32_t)domain_separator + 1U;);
-  uint8_t prf_outputs[2U][192U];
-  PRFxN___2size_t_192size_t0(prf_inputs, prf_outputs);
-  KRML_MAYBE_FOR2(
-      i, (size_t)0U, (size_t)2U, (size_t)1U, size_t i0 = i;
-      libcrux_ml_kem_polynomial_PolynomialRingElement__libcrux_ml_kem_vector_neon_vector_type_SIMD128Vector
-          uu____1 =
-              sample_from_binomial_distribution__libcrux_ml_kem_vector_neon_vector_type_SIMD128Vector_3size_t(
-                  Eurydice_array_to_slice((size_t)192U, prf_outputs[i0],
-                                          uint8_t, Eurydice_slice));
-      re_as_ntt[i0] = uu____1;
-      ntt_binomially_sampled_ring_element__libcrux_ml_kem_vector_neon_vector_type_SIMD128Vector(
-          &re_as_ntt[i0]););
-  libcrux_ml_kem_polynomial_PolynomialRingElement__libcrux_ml_kem_vector_neon_vector_type_SIMD128Vector
-      uu____2[2U];
-  memcpy(
-      uu____2, re_as_ntt,
-      (size_t)2U *
-          sizeof(
-              libcrux_ml_kem_polynomial_PolynomialRingElement__libcrux_ml_kem_vector_neon_vector_type_SIMD128Vector));
-  __libcrux_ml_kem_polynomial_PolynomialRingElement__libcrux_ml_kem_vector_neon_vector_type_SIMD128Vector_2size_t__uint8_t
-      lit;
-  memcpy(
-      lit.fst, uu____2,
-      (size_t)2U *
-          sizeof(
-              libcrux_ml_kem_polynomial_PolynomialRingElement__libcrux_ml_kem_vector_neon_vector_type_SIMD128Vector));
-  lit.snd = domain_separator;
-  return lit;
-}
-
-static KRML_MUSTINLINE
-    libcrux_ml_kem_polynomial_PolynomialRingElement__libcrux_ml_kem_vector_neon_vector_type_SIMD128Vector
-    ntt_multiply__libcrux_ml_kem_vector_neon_vector_type_SIMD128Vector(
-        libcrux_ml_kem_polynomial_PolynomialRingElement__libcrux_ml_kem_vector_neon_vector_type_SIMD128Vector
-            *self,
-        libcrux_ml_kem_polynomial_PolynomialRingElement__libcrux_ml_kem_vector_neon_vector_type_SIMD128Vector
-            *rhs) {
-  libcrux_ml_kem_polynomial_PolynomialRingElement__libcrux_ml_kem_vector_neon_vector_type_SIMD128Vector
-      out = ZERO__libcrux_ml_kem_vector_neon_vector_type_SIMD128Vector();
-  for (size_t i = (size_t)0U;
-       i < LIBCRUX_ML_KEM_POLYNOMIAL_VECTORS_IN_RING_ELEMENT; i++) {
-    size_t i0 = i;
-    libcrux_ml_kem_vector_neon_vector_type_SIMD128Vector uu____0 =
-        libcrux_ml_kem_vector_neon___libcrux_ml_kem__vector__traits__Operations_for_libcrux_ml_kem__vector__neon__vector_type__SIMD128Vector___ntt_multiply(
-            &self->coefficients[i0], &rhs->coefficients[i0],
-            libcrux_ml_kem_polynomial_ZETAS_TIMES_MONTGOMERY_R[(size_t)64U +
-                                                               (size_t)4U * i0],
-            libcrux_ml_kem_polynomial_ZETAS_TIMES_MONTGOMERY_R[(size_t)64U +
-                                                               (size_t)4U * i0 +
-                                                               (size_t)1U],
-            libcrux_ml_kem_polynomial_ZETAS_TIMES_MONTGOMERY_R[(size_t)64U +
-                                                               (size_t)4U * i0 +
-                                                               (size_t)2U],
-            libcrux_ml_kem_polynomial_ZETAS_TIMES_MONTGOMERY_R[(size_t)64U +
-                                                               (size_t)4U * i0 +
-                                                               (size_t)3U]);
-    out.coefficients[i0] = uu____0;
-  }
-  return out;
-}
-
-static KRML_MUSTINLINE void
-add_to_ring_element__libcrux_ml_kem_vector_neon_vector_type_SIMD128Vector_2size_t(
-    libcrux_ml_kem_polynomial_PolynomialRingElement__libcrux_ml_kem_vector_neon_vector_type_SIMD128Vector
-        *self,
-    libcrux_ml_kem_polynomial_PolynomialRingElement__libcrux_ml_kem_vector_neon_vector_type_SIMD128Vector
-        *rhs) {
-  for (size_t i = (size_t)0U;
-       i < core_slice___Slice_T___len(
-               Eurydice_array_to_slice(
-                   (size_t)16U, self->coefficients,
-                   libcrux_ml_kem_vector_neon_vector_type_SIMD128Vector,
-                   Eurydice_slice),
-               libcrux_ml_kem_vector_neon_vector_type_SIMD128Vector, size_t);
-       i++) {
-    size_t i0 = i;
-    libcrux_ml_kem_vector_neon_vector_type_SIMD128Vector uu____0 =
-        libcrux_ml_kem_vector_neon___libcrux_ml_kem__vector__traits__Operations_for_libcrux_ml_kem__vector__neon__vector_type__SIMD128Vector___add(
-            self->coefficients[i0], &rhs->coefficients[i0]);
-    self->coefficients[i0] = uu____0;
-  }
-}
-
-static libcrux_ml_kem_vector_neon_vector_type_SIMD128Vector
-to_standard_domain__libcrux_ml_kem_vector_neon_vector_type_SIMD128Vector(
-    libcrux_ml_kem_vector_neon_vector_type_SIMD128Vector v) {
-  return libcrux_ml_kem_vector_neon___libcrux_ml_kem__vector__traits__Operations_for_libcrux_ml_kem__vector__neon__vector_type__SIMD128Vector___montgomery_multiply_by_constant(
-      v, LIBCRUX_ML_KEM_VECTOR_TRAITS_MONTGOMERY_R_SQUARED_MOD_FIELD_MODULUS);
-}
-
-static KRML_MUSTINLINE void
-add_standard_error_reduce__libcrux_ml_kem_vector_neon_vector_type_SIMD128Vector(
-    libcrux_ml_kem_polynomial_PolynomialRingElement__libcrux_ml_kem_vector_neon_vector_type_SIMD128Vector
-        *self,
-    libcrux_ml_kem_polynomial_PolynomialRingElement__libcrux_ml_kem_vector_neon_vector_type_SIMD128Vector
-        *error) {
-  for (size_t i = (size_t)0U;
-       i < LIBCRUX_ML_KEM_POLYNOMIAL_VECTORS_IN_RING_ELEMENT; i++) {
-    size_t j = i;
-    libcrux_ml_kem_vector_neon_vector_type_SIMD128Vector coefficient_normal_form =
-        to_standard_domain__libcrux_ml_kem_vector_neon_vector_type_SIMD128Vector(
-            self->coefficients[j]);
-    libcrux_ml_kem_vector_neon_vector_type_SIMD128Vector uu____0 =
-        libcrux_ml_kem_vector_neon___libcrux_ml_kem__vector__traits__Operations_for_libcrux_ml_kem__vector__neon__vector_type__SIMD128Vector___barrett_reduce(
-            libcrux_ml_kem_vector_neon___libcrux_ml_kem__vector__traits__Operations_for_libcrux_ml_kem__vector__neon__vector_type__SIMD128Vector___add(
-                coefficient_normal_form, &error->coefficients[j]));
-    self->coefficients[j] = uu____0;
-  }
-}
-
-static KRML_MUSTINLINE void
-compute_As_plus_e__libcrux_ml_kem_vector_neon_vector_type_SIMD128Vector_2size_t(
-    libcrux_ml_kem_polynomial_PolynomialRingElement__libcrux_ml_kem_vector_neon_vector_type_SIMD128Vector (
-        *matrix_A)[2U],
-    libcrux_ml_kem_polynomial_PolynomialRingElement__libcrux_ml_kem_vector_neon_vector_type_SIMD128Vector
-        *s_as_ntt,
-    libcrux_ml_kem_polynomial_PolynomialRingElement__libcrux_ml_kem_vector_neon_vector_type_SIMD128Vector
-        *error_as_ntt,
-    libcrux_ml_kem_polynomial_PolynomialRingElement__libcrux_ml_kem_vector_neon_vector_type_SIMD128Vector
-        ret[2U]) {
-  libcrux_ml_kem_polynomial_PolynomialRingElement__libcrux_ml_kem_vector_neon_vector_type_SIMD128Vector
-      result[2U];
-  KRML_MAYBE_FOR2(
-      i, (size_t)0U, (size_t)2U, (size_t)1U,
-      result[i] =
-          ZERO__libcrux_ml_kem_vector_neon_vector_type_SIMD128Vector(););
-  for (
-      size_t i0 = (size_t)0U;
-      i0 <
-      core_slice___Slice_T___len(
-          Eurydice_array_to_slice(
-              (size_t)2U, matrix_A,
-              libcrux_ml_kem_polynomial_PolynomialRingElement__libcrux_ml_kem_vector_neon_vector_type_SIMD128Vector
-                  [2U],
-              Eurydice_slice),
-          libcrux_ml_kem_polynomial_PolynomialRingElement__libcrux_ml_kem_vector_neon_vector_type_SIMD128Vector
-              [2U],
-          size_t);
-      i0++) {
-    size_t i1 = i0;
-    libcrux_ml_kem_polynomial_PolynomialRingElement__libcrux_ml_kem_vector_neon_vector_type_SIMD128Vector
-        *row = matrix_A[i1];
-    for (
-        size_t i = (size_t)0U;
-        i <
-        core_slice___Slice_T___len(
-            Eurydice_array_to_slice(
-                (size_t)2U, row,
-                libcrux_ml_kem_polynomial_PolynomialRingElement__libcrux_ml_kem_vector_neon_vector_type_SIMD128Vector,
-                Eurydice_slice),
-            libcrux_ml_kem_polynomial_PolynomialRingElement__libcrux_ml_kem_vector_neon_vector_type_SIMD128Vector,
-            size_t);
-        i++) {
-      size_t j = i;
-      libcrux_ml_kem_polynomial_PolynomialRingElement__libcrux_ml_kem_vector_neon_vector_type_SIMD128Vector
-          *matrix_element = &row[j];
-      libcrux_ml_kem_polynomial_PolynomialRingElement__libcrux_ml_kem_vector_neon_vector_type_SIMD128Vector
-          product =
-              ntt_multiply__libcrux_ml_kem_vector_neon_vector_type_SIMD128Vector(
-                  matrix_element, &s_as_ntt[j]);
-      add_to_ring_element__libcrux_ml_kem_vector_neon_vector_type_SIMD128Vector_2size_t(
-          &result[i1], &product);
-    }
-    add_standard_error_reduce__libcrux_ml_kem_vector_neon_vector_type_SIMD128Vector(
-        &result[i1], &error_as_ntt[i1]);
-  }
-  memcpy(
-      ret, result,
-      (size_t)2U *
-          sizeof(
-              libcrux_ml_kem_polynomial_PolynomialRingElement__libcrux_ml_kem_vector_neon_vector_type_SIMD128Vector));
-}
-
-static __libcrux_ml_kem_ind_cpa_unpacked_IndCpaPrivateKeyUnpacked_libcrux_ml_kem_vector_neon_vector_type_SIMD128Vector___2size_t___libcrux_ml_kem_ind_cpa_unpacked_IndCpaPublicKeyUnpacked_libcrux_ml_kem_vector_neon_vector_type_SIMD128Vector___2size_t__
-generate_keypair_unpacked__libcrux_ml_kem_vector_neon_vector_type_SIMD128Vector_libcrux_ml_kem_hash_functions_neon_Simd128Hash_2size_t_3size_t_192size_t(
-    Eurydice_slice key_generation_seed) {
-  uint8_t hashed[64U];
-  G___2size_t(key_generation_seed, hashed);
-  K___Eurydice_slice_uint8_t_Eurydice_slice_uint8_t uu____0 =
-      core_slice___Slice_T___split_at(
-          Eurydice_array_to_slice((size_t)64U, hashed, uint8_t, Eurydice_slice),
-          (size_t)32U, uint8_t,
-          K___Eurydice_slice_uint8_t_Eurydice_slice_uint8_t);
-  Eurydice_slice seed_for_A0 = uu____0.fst;
-  Eurydice_slice seed_for_secret_and_error = uu____0.snd;
-  libcrux_ml_kem_polynomial_PolynomialRingElement__libcrux_ml_kem_vector_neon_vector_type_SIMD128Vector
-      A_transpose[2U][2U];
-  uint8_t ret[34U];
-  libcrux_ml_kem_utils_into_padded_array___34size_t(seed_for_A0, ret);
-  sample_matrix_A__libcrux_ml_kem_vector_neon_vector_type_SIMD128Vector_libcrux_ml_kem_hash_functions_neon_Simd128Hash_2size_t(
-      ret, true, A_transpose);
-  uint8_t prf_input[33U];
-  libcrux_ml_kem_utils_into_padded_array___33size_t(seed_for_secret_and_error,
-                                                    prf_input);
-  uint8_t uu____1[33U];
-  memcpy(uu____1, prf_input, (size_t)33U * sizeof(uint8_t));
-  __libcrux_ml_kem_polynomial_PolynomialRingElement__libcrux_ml_kem_vector_neon_vector_type_SIMD128Vector_2size_t__uint8_t
-      uu____2 =
-          sample_vector_cbd_then_ntt__libcrux_ml_kem_vector_neon_vector_type_SIMD128Vector_libcrux_ml_kem_hash_functions_neon_Simd128Hash_2size_t_3size_t_192size_t(
-              uu____1, 0U);
-  libcrux_ml_kem_polynomial_PolynomialRingElement__libcrux_ml_kem_vector_neon_vector_type_SIMD128Vector
-      secret_as_ntt[2U];
-  memcpy(
-      secret_as_ntt, uu____2.fst,
-      (size_t)2U *
-          sizeof(
-              libcrux_ml_kem_polynomial_PolynomialRingElement__libcrux_ml_kem_vector_neon_vector_type_SIMD128Vector));
-  uint8_t domain_separator = uu____2.snd;
-  uint8_t uu____3[33U];
-  memcpy(uu____3, prf_input, (size_t)33U * sizeof(uint8_t));
-  libcrux_ml_kem_polynomial_PolynomialRingElement__libcrux_ml_kem_vector_neon_vector_type_SIMD128Vector
-      error_as_ntt[2U];
-  memcpy(
-      error_as_ntt,
-      sample_vector_cbd_then_ntt__libcrux_ml_kem_vector_neon_vector_type_SIMD128Vector_libcrux_ml_kem_hash_functions_neon_Simd128Hash_2size_t_3size_t_192size_t(
-          uu____3, domain_separator)
-          .fst,
-      (size_t)2U *
-          sizeof(
-              libcrux_ml_kem_polynomial_PolynomialRingElement__libcrux_ml_kem_vector_neon_vector_type_SIMD128Vector));
-  libcrux_ml_kem_polynomial_PolynomialRingElement__libcrux_ml_kem_vector_neon_vector_type_SIMD128Vector
-      t_as_ntt[2U];
-  compute_As_plus_e__libcrux_ml_kem_vector_neon_vector_type_SIMD128Vector_2size_t(
-      A_transpose, secret_as_ntt, error_as_ntt, t_as_ntt);
-  uint8_t seed_for_A[32U];
-  core_result_Result__uint8_t_32size_t__core_array_TryFromSliceError dst;
-  Eurydice_slice_to_array2(&dst, seed_for_A0, Eurydice_slice, uint8_t[32U],
-                           void *);
-  core_result__core__result__Result_T__E___unwrap__uint8_t_32size_t__core_array_TryFromSliceError(
-      dst, seed_for_A);
-  libcrux_ml_kem_polynomial_PolynomialRingElement__libcrux_ml_kem_vector_neon_vector_type_SIMD128Vector
-      uu____4[2U];
-  memcpy(
-      uu____4, t_as_ntt,
-      (size_t)2U *
-          sizeof(
-              libcrux_ml_kem_polynomial_PolynomialRingElement__libcrux_ml_kem_vector_neon_vector_type_SIMD128Vector));
-  libcrux_ml_kem_polynomial_PolynomialRingElement__libcrux_ml_kem_vector_neon_vector_type_SIMD128Vector
-      uu____5[2U][2U];
-  memcpy(
-      uu____5, A_transpose,
-      (size_t)2U *
-          sizeof(
-              libcrux_ml_kem_polynomial_PolynomialRingElement__libcrux_ml_kem_vector_neon_vector_type_SIMD128Vector
-                  [2U]));
-  uint8_t uu____6[32U];
-  memcpy(uu____6, seed_for_A, (size_t)32U * sizeof(uint8_t));
-  libcrux_ml_kem_ind_cpa_unpacked_IndCpaPublicKeyUnpacked__libcrux_ml_kem_vector_neon_vector_type_SIMD128Vector__2size_t
-      pk;
-  memcpy(
-      pk.t_as_ntt, uu____4,
-      (size_t)2U *
-          sizeof(
-              libcrux_ml_kem_polynomial_PolynomialRingElement__libcrux_ml_kem_vector_neon_vector_type_SIMD128Vector));
-  memcpy(pk.seed_for_A, uu____6, (size_t)32U * sizeof(uint8_t));
-  memcpy(
-      pk.A, uu____5,
-      (size_t)2U *
-          sizeof(
-              libcrux_ml_kem_polynomial_PolynomialRingElement__libcrux_ml_kem_vector_neon_vector_type_SIMD128Vector
-                  [2U]));
-  libcrux_ml_kem_polynomial_PolynomialRingElement__libcrux_ml_kem_vector_neon_vector_type_SIMD128Vector
-      uu____7[2U];
-  memcpy(
-      uu____7, secret_as_ntt,
-      (size_t)2U *
-          sizeof(
-              libcrux_ml_kem_polynomial_PolynomialRingElement__libcrux_ml_kem_vector_neon_vector_type_SIMD128Vector));
-  libcrux_ml_kem_ind_cpa_unpacked_IndCpaPrivateKeyUnpacked__libcrux_ml_kem_vector_neon_vector_type_SIMD128Vector__2size_t
-      sk;
-  memcpy(
-      sk.secret_as_ntt, uu____7,
-      (size_t)2U *
-          sizeof(
-              libcrux_ml_kem_polynomial_PolynomialRingElement__libcrux_ml_kem_vector_neon_vector_type_SIMD128Vector));
-  return (CLITERAL(
-      __libcrux_ml_kem_ind_cpa_unpacked_IndCpaPrivateKeyUnpacked_libcrux_ml_kem_vector_neon_vector_type_SIMD128Vector___2size_t___libcrux_ml_kem_ind_cpa_unpacked_IndCpaPublicKeyUnpacked_libcrux_ml_kem_vector_neon_vector_type_SIMD128Vector___2size_t__){
-      .fst = sk, .snd = pk});
-}
-
-static void
-closure__libcrux_ml_kem_vector_neon_vector_type_SIMD128Vector_libcrux_ml_kem_hash_functions_neon_Simd128Hash_2size_t_768size_t_1632size_t_800size_t_768size_t_3size_t_192size_t(
-    libcrux_ml_kem_polynomial_PolynomialRingElement__libcrux_ml_kem_vector_neon_vector_type_SIMD128Vector
-        ret[2U]) {
-  libcrux_ml_kem_polynomial_PolynomialRingElement__libcrux_ml_kem_vector_neon_vector_type_SIMD128Vector
-      ret0[2U];
-  KRML_MAYBE_FOR2(
-      i, (size_t)0U, (size_t)2U, (size_t)1U,
-      ret0[i] = ZERO__libcrux_ml_kem_vector_neon_vector_type_SIMD128Vector(););
-  memcpy(
-      ret, ret0,
-      (size_t)2U *
-          sizeof(
-              libcrux_ml_kem_polynomial_PolynomialRingElement__libcrux_ml_kem_vector_neon_vector_type_SIMD128Vector));
-}
-
-static inline libcrux_ml_kem_polynomial_PolynomialRingElement__libcrux_ml_kem_vector_neon_vector_type_SIMD128Vector
-clone__libcrux_ml_kem_vector_neon_vector_type_SIMD128Vector(
-    libcrux_ml_kem_polynomial_PolynomialRingElement__libcrux_ml_kem_vector_neon_vector_type_SIMD128Vector
-        *self) {
-  libcrux_ml_kem_polynomial_PolynomialRingElement__libcrux_ml_kem_vector_neon_vector_type_SIMD128Vector
-      lit;
-  libcrux_ml_kem_vector_neon_vector_type_SIMD128Vector ret[16U];
-  core_array___core__clone__Clone_for__Array_T__N___20__clone(
-      (size_t)16U, self->coefficients, ret,
-      libcrux_ml_kem_vector_neon_vector_type_SIMD128Vector, void *);
-  memcpy(lit.coefficients, ret,
-         (size_t)16U *
-             sizeof(libcrux_ml_kem_vector_neon_vector_type_SIMD128Vector));
-  return lit;
-}
-
-static KRML_MUSTINLINE void H___2size_t(Eurydice_slice input,
-                                        uint8_t ret[32U]) {
-  uint8_t ret0[32U];
-  libcrux_ml_kem_hash_functions_neon_H(input, ret0);
-  memcpy(ret, ret0, (size_t)32U * sizeof(uint8_t));
-}
-
-libcrux_ml_kem_ind_cca_unpacked_MlKemKeyPairUnpacked__libcrux_ml_kem_vector_neon_vector_type_SIMD128Vector__2size_t
-libcrux_ml_kem_ind_cca_generate_keypair_unpacked__libcrux_ml_kem_vector_neon_vector_type_SIMD128Vector_libcrux_ml_kem_hash_functions_neon_Simd128Hash_2size_t_768size_t_1632size_t_800size_t_768size_t_3size_t_192size_t(
-    uint8_t randomness[64U]) {
-  Eurydice_slice ind_cpa_keypair_randomness = Eurydice_array_to_subslice(
-      (size_t)64U, randomness,
-      (CLITERAL(core_ops_range_Range__size_t){
-          .start = (size_t)0U,
-          .end = LIBCRUX_ML_KEM_CONSTANTS_CPA_PKE_KEY_GENERATION_SEED_SIZE}),
-      uint8_t, core_ops_range_Range__size_t, Eurydice_slice);
-  Eurydice_slice implicit_rejection_value0 = Eurydice_array_to_subslice_from(
-      (size_t)64U, randomness,
-      LIBCRUX_ML_KEM_CONSTANTS_CPA_PKE_KEY_GENERATION_SEED_SIZE, uint8_t,
-      size_t, Eurydice_slice);
-  __libcrux_ml_kem_ind_cpa_unpacked_IndCpaPrivateKeyUnpacked_libcrux_ml_kem_vector_neon_vector_type_SIMD128Vector___2size_t___libcrux_ml_kem_ind_cpa_unpacked_IndCpaPublicKeyUnpacked_libcrux_ml_kem_vector_neon_vector_type_SIMD128Vector___2size_t__
-      uu____0 =
-          generate_keypair_unpacked__libcrux_ml_kem_vector_neon_vector_type_SIMD128Vector_libcrux_ml_kem_hash_functions_neon_Simd128Hash_2size_t_3size_t_192size_t(
-              ind_cpa_keypair_randomness);
-  libcrux_ml_kem_ind_cpa_unpacked_IndCpaPrivateKeyUnpacked__libcrux_ml_kem_vector_neon_vector_type_SIMD128Vector__2size_t
-      ind_cpa_private_key = uu____0.fst;
-  libcrux_ml_kem_ind_cpa_unpacked_IndCpaPublicKeyUnpacked__libcrux_ml_kem_vector_neon_vector_type_SIMD128Vector__2size_t
-      ind_cpa_public_key = uu____0.snd;
-  libcrux_ml_kem_polynomial_PolynomialRingElement__libcrux_ml_kem_vector_neon_vector_type_SIMD128Vector
-      A[2U][2U];
-  KRML_MAYBE_FOR2(
-      i, (size_t)0U, (size_t)2U, (size_t)1U,
-      closure__libcrux_ml_kem_vector_neon_vector_type_SIMD128Vector_libcrux_ml_kem_hash_functions_neon_Simd128Hash_2size_t_768size_t_1632size_t_800size_t_768size_t_3size_t_192size_t(
-          A[i]););
-  KRML_MAYBE_FOR2(
-      i0, (size_t)0U, (size_t)2U, (size_t)1U, size_t i1 = i0; KRML_MAYBE_FOR2(
-          i, (size_t)0U, (size_t)2U, (size_t)1U, size_t j = i;
-          libcrux_ml_kem_polynomial_PolynomialRingElement__libcrux_ml_kem_vector_neon_vector_type_SIMD128Vector
-              uu____1 =
-                  clone__libcrux_ml_kem_vector_neon_vector_type_SIMD128Vector(
-                      &ind_cpa_public_key.A[j][i1]);
-          A[i1][j] = uu____1;););
-  libcrux_ml_kem_polynomial_PolynomialRingElement__libcrux_ml_kem_vector_neon_vector_type_SIMD128Vector
-      uu____2[2U][2U];
-  memcpy(
-      uu____2, A,
-      (size_t)2U *
-          sizeof(
-              libcrux_ml_kem_polynomial_PolynomialRingElement__libcrux_ml_kem_vector_neon_vector_type_SIMD128Vector
-                  [2U]));
-  memcpy(
-      ind_cpa_public_key.A, uu____2,
-      (size_t)2U *
-          sizeof(
-              libcrux_ml_kem_polynomial_PolynomialRingElement__libcrux_ml_kem_vector_neon_vector_type_SIMD128Vector
-                  [2U]));
-  uint8_t pk_serialized[800U];
-  serialize_public_key__libcrux_ml_kem_vector_neon_vector_type_SIMD128Vector_2size_t_768size_t_800size_t(
-      ind_cpa_public_key.t_as_ntt,
-      Eurydice_array_to_slice((size_t)32U, ind_cpa_public_key.seed_for_A,
-                              uint8_t, Eurydice_slice),
-      pk_serialized);
-  uint8_t public_key_hash[32U];
-  H___2size_t(Eurydice_array_to_slice((size_t)800U, pk_serialized, uint8_t,
-                                      Eurydice_slice),
-              public_key_hash);
-  uint8_t implicit_rejection_value[32U];
-  core_result_Result__uint8_t_32size_t__core_array_TryFromSliceError dst;
-  Eurydice_slice_to_array2(&dst, implicit_rejection_value0, Eurydice_slice,
-                           uint8_t[32U], void *);
-  core_result__core__result__Result_T__E___unwrap__uint8_t_32size_t__core_array_TryFromSliceError(
-      dst, implicit_rejection_value);
-  libcrux_ml_kem_ind_cpa_unpacked_IndCpaPrivateKeyUnpacked__libcrux_ml_kem_vector_neon_vector_type_SIMD128Vector__2size_t
-      uu____3 = ind_cpa_private_key;
-  uint8_t uu____4[32U];
-  memcpy(uu____4, implicit_rejection_value, (size_t)32U * sizeof(uint8_t));
-  libcrux_ml_kem_ind_cca_unpacked_MlKemPrivateKeyUnpacked__libcrux_ml_kem_vector_neon_vector_type_SIMD128Vector__2size_t
-      uu____5;
-  uu____5.ind_cpa_private_key = uu____3;
-  memcpy(uu____5.implicit_rejection_value, uu____4,
-         (size_t)32U * sizeof(uint8_t));
-  libcrux_ml_kem_ind_cpa_unpacked_IndCpaPublicKeyUnpacked__libcrux_ml_kem_vector_neon_vector_type_SIMD128Vector__2size_t
-      uu____6 = ind_cpa_public_key;
-  uint8_t uu____7[32U];
-  memcpy(uu____7, public_key_hash, (size_t)32U * sizeof(uint8_t));
-  libcrux_ml_kem_ind_cca_unpacked_MlKemKeyPairUnpacked__libcrux_ml_kem_vector_neon_vector_type_SIMD128Vector__2size_t
-      lit;
-  lit.private_key = uu____5;
-  lit.public_key.ind_cpa_public_key = uu____6;
-  memcpy(lit.public_key.public_key_hash, uu____7,
-         (size_t)32U * sizeof(uint8_t));
-  return lit;
-}
-
-static libcrux_ml_kem_utils_extraction_helper_Keypair512
-generate_keypair__libcrux_ml_kem_vector_neon_vector_type_SIMD128Vector_libcrux_ml_kem_hash_functions_neon_Simd128Hash_2size_t_768size_t_800size_t_768size_t_3size_t_192size_t(
-    Eurydice_slice key_generation_seed) {
-  __libcrux_ml_kem_ind_cpa_unpacked_IndCpaPrivateKeyUnpacked_libcrux_ml_kem_vector_neon_vector_type_SIMD128Vector___2size_t___libcrux_ml_kem_ind_cpa_unpacked_IndCpaPublicKeyUnpacked_libcrux_ml_kem_vector_neon_vector_type_SIMD128Vector___2size_t__
-      uu____0 =
-          generate_keypair_unpacked__libcrux_ml_kem_vector_neon_vector_type_SIMD128Vector_libcrux_ml_kem_hash_functions_neon_Simd128Hash_2size_t_3size_t_192size_t(
-              key_generation_seed);
-  libcrux_ml_kem_ind_cpa_unpacked_IndCpaPrivateKeyUnpacked__libcrux_ml_kem_vector_neon_vector_type_SIMD128Vector__2size_t
-      sk = uu____0.fst;
-  libcrux_ml_kem_ind_cpa_unpacked_IndCpaPublicKeyUnpacked__libcrux_ml_kem_vector_neon_vector_type_SIMD128Vector__2size_t
-      pk = uu____0.snd;
-  uint8_t public_key_serialized[800U];
-  serialize_public_key__libcrux_ml_kem_vector_neon_vector_type_SIMD128Vector_2size_t_768size_t_800size_t(
-      pk.t_as_ntt,
-      Eurydice_array_to_slice((size_t)32U, pk.seed_for_A, uint8_t,
-                              Eurydice_slice),
-      public_key_serialized);
-  uint8_t secret_key_serialized[768U];
-  serialize_secret_key__libcrux_ml_kem_vector_neon_vector_type_SIMD128Vector_2size_t_768size_t(
-      sk.secret_as_ntt, secret_key_serialized);
-  uint8_t uu____1[768U];
-  memcpy(uu____1, secret_key_serialized, (size_t)768U * sizeof(uint8_t));
-  uint8_t uu____2[800U];
-  memcpy(uu____2, public_key_serialized, (size_t)800U * sizeof(uint8_t));
-  libcrux_ml_kem_utils_extraction_helper_Keypair512 lit;
-  memcpy(lit.fst, uu____1, (size_t)768U * sizeof(uint8_t));
-  memcpy(lit.snd, uu____2, (size_t)800U * sizeof(uint8_t));
-  return lit;
-}
-
-static KRML_MUSTINLINE void
-serialize_kem_secret_key__libcrux_ml_kem_hash_functions_neon_Simd128Hash_2size_t_1632size_t(
-    Eurydice_slice private_key, Eurydice_slice public_key,
-    Eurydice_slice implicit_rejection_value, uint8_t ret[1632U]) {
-  uint8_t out[1632U] = {0U};
-  size_t pointer = (size_t)0U;
-  uint8_t *uu____0 = out;
-  size_t uu____1 = pointer;
-  size_t uu____2 = pointer;
-  core_slice___Slice_T___copy_from_slice(
-      Eurydice_array_to_subslice(
-          (size_t)1632U, uu____0,
-          (CLITERAL(core_ops_range_Range__size_t){
-              .start = uu____1,
-              .end = uu____2 +
-                     core_slice___Slice_T___len(private_key, uint8_t, size_t)}),
-          uint8_t, core_ops_range_Range__size_t, Eurydice_slice),
-      private_key, uint8_t, void *);
-  pointer = pointer + core_slice___Slice_T___len(private_key, uint8_t, size_t);
-  uint8_t *uu____3 = out;
-  size_t uu____4 = pointer;
-  size_t uu____5 = pointer;
-  core_slice___Slice_T___copy_from_slice(
-      Eurydice_array_to_subslice(
-          (size_t)1632U, uu____3,
-          (CLITERAL(core_ops_range_Range__size_t){
-              .start = uu____4,
-              .end = uu____5 +
-                     core_slice___Slice_T___len(public_key, uint8_t, size_t)}),
-          uint8_t, core_ops_range_Range__size_t, Eurydice_slice),
-      public_key, uint8_t, void *);
-  pointer = pointer + core_slice___Slice_T___len(public_key, uint8_t, size_t);
-  Eurydice_slice uu____6 = Eurydice_array_to_subslice(
-      (size_t)1632U, out,
-      (CLITERAL(core_ops_range_Range__size_t){
-          .start = pointer,
-          .end = pointer + LIBCRUX_ML_KEM_CONSTANTS_H_DIGEST_SIZE}),
-      uint8_t, core_ops_range_Range__size_t, Eurydice_slice);
-  uint8_t ret0[32U];
-  H___2size_t(public_key, ret0);
-  core_slice___Slice_T___copy_from_slice(
-      uu____6,
-      Eurydice_array_to_slice((size_t)32U, ret0, uint8_t, Eurydice_slice),
-      uint8_t, void *);
-  pointer = pointer + LIBCRUX_ML_KEM_CONSTANTS_H_DIGEST_SIZE;
-  uint8_t *uu____7 = out;
-  size_t uu____8 = pointer;
-  size_t uu____9 = pointer;
-  core_slice___Slice_T___copy_from_slice(
-      Eurydice_array_to_subslice(
-          (size_t)1632U, uu____7,
-          (CLITERAL(core_ops_range_Range__size_t){
-              .start = uu____8,
-              .end = uu____9 + core_slice___Slice_T___len(
-                                   implicit_rejection_value, uint8_t, size_t)}),
-          uint8_t, core_ops_range_Range__size_t, Eurydice_slice),
-      implicit_rejection_value, uint8_t, void *);
-  memcpy(ret, out, (size_t)1632U * sizeof(uint8_t));
-}
-
-libcrux_ml_kem_types_MlKemKeyPair____1632size_t__800size_t
-libcrux_ml_kem_ind_cca_generate_keypair__libcrux_ml_kem_vector_neon_vector_type_SIMD128Vector_libcrux_ml_kem_hash_functions_neon_Simd128Hash_2size_t_768size_t_1632size_t_800size_t_768size_t_3size_t_192size_t(
-    uint8_t randomness[64U]) {
-  Eurydice_slice ind_cpa_keypair_randomness = Eurydice_array_to_subslice(
-      (size_t)64U, randomness,
-      (CLITERAL(core_ops_range_Range__size_t){
-          .start = (size_t)0U,
-          .end = LIBCRUX_ML_KEM_CONSTANTS_CPA_PKE_KEY_GENERATION_SEED_SIZE}),
-      uint8_t, core_ops_range_Range__size_t, Eurydice_slice);
-  Eurydice_slice implicit_rejection_value = Eurydice_array_to_subslice_from(
-      (size_t)64U, randomness,
-      LIBCRUX_ML_KEM_CONSTANTS_CPA_PKE_KEY_GENERATION_SEED_SIZE, uint8_t,
-      size_t, Eurydice_slice);
-  libcrux_ml_kem_utils_extraction_helper_Keypair512 uu____0 =
-      generate_keypair__libcrux_ml_kem_vector_neon_vector_type_SIMD128Vector_libcrux_ml_kem_hash_functions_neon_Simd128Hash_2size_t_768size_t_800size_t_768size_t_3size_t_192size_t(
-          ind_cpa_keypair_randomness);
-  uint8_t ind_cpa_private_key[768U];
-  memcpy(ind_cpa_private_key, uu____0.fst, (size_t)768U * sizeof(uint8_t));
-  uint8_t public_key[800U];
-  memcpy(public_key, uu____0.snd, (size_t)800U * sizeof(uint8_t));
-  uint8_t secret_key_serialized[1632U];
-  serialize_kem_secret_key__libcrux_ml_kem_hash_functions_neon_Simd128Hash_2size_t_1632size_t(
-      Eurydice_array_to_slice((size_t)768U, ind_cpa_private_key, uint8_t,
-                              Eurydice_slice),
-      Eurydice_array_to_slice((size_t)800U, public_key, uint8_t,
-                              Eurydice_slice),
-      implicit_rejection_value, secret_key_serialized);
-  uint8_t uu____1[1632U];
-  memcpy(uu____1, secret_key_serialized, (size_t)1632U * sizeof(uint8_t));
-  libcrux_ml_kem_types_MlKemPrivateKey____1632size_t private_key =
-      libcrux_ml_kem_types___core__convert__From__Array_u8__SIZE___for_libcrux_ml_kem__types__MlKemPrivateKey_SIZE___8__from___1632size_t(
-          uu____1);
-  libcrux_ml_kem_types_MlKemPrivateKey____1632size_t uu____2 = private_key;
-  uint8_t uu____3[800U];
-  memcpy(uu____3, public_key, (size_t)800U * sizeof(uint8_t));
-  return libcrux_ml_kem_types__libcrux_ml_kem__types__MlKemKeyPair_PRIVATE_KEY_SIZE__PUBLIC_KEY_SIZE___from___1632size_t_800size_t(
-      uu____2,
-      libcrux_ml_kem_types___core__convert__From__Array_u8__SIZE___for_libcrux_ml_kem__types__MlKemPublicKey_SIZE___14__from___800size_t(
-          uu____3));
-}
-
-static KRML_MUSTINLINE void PRFxN___2size_t_128size_t(uint8_t (*input)[33U],
-                                                      uint8_t ret[2U][128U]) {
-  uint8_t out[2U][128U] = {{0U}};
-  uint8_t out0[128U] = {0U};
-  uint8_t out1[128U] = {0U};
-  uint8_t out2[128U] = {0U};
-  LowStar_Ignore_ignore(out2, uint8_t[128U], void *);
-  uint8_t out3[128U] = {0U};
-  LowStar_Ignore_ignore(out3, uint8_t[128U], void *);
-  libcrux_sha3_neon_x2_shake256(
-      Eurydice_array_to_slice((size_t)33U, input[0U], uint8_t, Eurydice_slice),
-      Eurydice_array_to_slice((size_t)33U, input[1U], uint8_t, Eurydice_slice),
-      Eurydice_array_to_slice((size_t)128U, out0, uint8_t, Eurydice_slice),
-      Eurydice_array_to_slice((size_t)128U, out1, uint8_t, Eurydice_slice));
-  uint8_t uu____0[128U];
-  memcpy(uu____0, out0, (size_t)128U * sizeof(uint8_t));
-  memcpy(out[0U], uu____0, (size_t)128U * sizeof(uint8_t));
-  uint8_t uu____1[128U];
-  memcpy(uu____1, out1, (size_t)128U * sizeof(uint8_t));
-  memcpy(out[1U], uu____1, (size_t)128U * sizeof(uint8_t));
-  memcpy(ret, out, (size_t)2U * sizeof(uint8_t[128U]));
-}
-
-static KRML_MUSTINLINE void PRFxN___2size_t_128size_t0(uint8_t (*input)[33U],
-                                                       uint8_t ret[2U][128U]) {
-  uint8_t ret0[2U][128U];
-  PRFxN___2size_t_128size_t(input, ret0);
-  memcpy(ret, ret0, (size_t)2U * sizeof(uint8_t[128U]));
-}
-
-static KRML_MUSTINLINE
-    libcrux_ml_kem_polynomial_PolynomialRingElement__libcrux_ml_kem_vector_neon_vector_type_SIMD128Vector
-    sample_from_binomial_distribution__libcrux_ml_kem_vector_neon_vector_type_SIMD128Vector_2size_t(
-        Eurydice_slice randomness) {
-  libcrux_ml_kem_polynomial_PolynomialRingElement__libcrux_ml_kem_vector_neon_vector_type_SIMD128Vector
-      uu____0;
-  uu____0 =
-      sample_from_binomial_distribution_2__libcrux_ml_kem_vector_neon_vector_type_SIMD128Vector(
-          randomness);
-  return uu____0;
-}
-
-static KRML_MUSTINLINE
-    __libcrux_ml_kem_polynomial_PolynomialRingElement__libcrux_ml_kem_vector_neon_vector_type_SIMD128Vector_2size_t__uint8_t
-    sample_ring_element_cbd__libcrux_ml_kem_vector_neon_vector_type_SIMD128Vector_libcrux_ml_kem_hash_functions_neon_Simd128Hash_2size_t_128size_t_2size_t(
-        uint8_t prf_input[33U], uint8_t domain_separator) {
-  libcrux_ml_kem_polynomial_PolynomialRingElement__libcrux_ml_kem_vector_neon_vector_type_SIMD128Vector
-      error_1[2U];
-  KRML_MAYBE_FOR2(
-      i, (size_t)0U, (size_t)2U, (size_t)1U,
-      error_1[i] =
-          ZERO__libcrux_ml_kem_vector_neon_vector_type_SIMD128Vector(););
-  uint8_t uu____0[33U];
-  memcpy(uu____0, prf_input, (size_t)33U * sizeof(uint8_t));
-  uint8_t prf_inputs[2U][33U];
-  KRML_MAYBE_FOR2(
-      i, (size_t)0U, (size_t)2U, (size_t)1U,
-      memcpy(prf_inputs[i], uu____0, (size_t)33U * sizeof(uint8_t)););
-  KRML_MAYBE_FOR2(i, (size_t)0U, (size_t)2U, (size_t)1U, size_t i0 = i;
-                  prf_inputs[i0][32U] = domain_separator;
-                  domain_separator = (uint32_t)domain_separator + 1U;);
-  uint8_t prf_outputs[2U][128U];
-  PRFxN___2size_t_128size_t0(prf_inputs, prf_outputs);
-  KRML_MAYBE_FOR2(
-      i, (size_t)0U, (size_t)2U, (size_t)1U, size_t i0 = i;
-      libcrux_ml_kem_polynomial_PolynomialRingElement__libcrux_ml_kem_vector_neon_vector_type_SIMD128Vector
-          uu____1 =
-              sample_from_binomial_distribution__libcrux_ml_kem_vector_neon_vector_type_SIMD128Vector_2size_t(
-                  Eurydice_array_to_slice((size_t)128U, prf_outputs[i0],
-                                          uint8_t, Eurydice_slice));
-      error_1[i0] = uu____1;);
-  libcrux_ml_kem_polynomial_PolynomialRingElement__libcrux_ml_kem_vector_neon_vector_type_SIMD128Vector
-      uu____2[2U];
-  memcpy(
-      uu____2, error_1,
-      (size_t)2U *
-          sizeof(
-              libcrux_ml_kem_polynomial_PolynomialRingElement__libcrux_ml_kem_vector_neon_vector_type_SIMD128Vector));
-  __libcrux_ml_kem_polynomial_PolynomialRingElement__libcrux_ml_kem_vector_neon_vector_type_SIMD128Vector_2size_t__uint8_t
-      lit;
-  memcpy(
-      lit.fst, uu____2,
-      (size_t)2U *
-          sizeof(
-              libcrux_ml_kem_polynomial_PolynomialRingElement__libcrux_ml_kem_vector_neon_vector_type_SIMD128Vector));
-  lit.snd = domain_separator;
-  return lit;
-}
-
-static KRML_MUSTINLINE void PRF___128size_t(Eurydice_slice input,
-                                            uint8_t ret[128U]) {
-  uint8_t digest[128U] = {0U};
-  uint8_t dummy[128U] = {0U};
-  libcrux_sha3_neon_x2_shake256(
-      input, input,
-      Eurydice_array_to_slice((size_t)128U, digest, uint8_t, Eurydice_slice),
-      Eurydice_array_to_slice((size_t)128U, dummy, uint8_t, Eurydice_slice));
-  memcpy(ret, digest, (size_t)128U * sizeof(uint8_t));
-}
-
-static KRML_MUSTINLINE void PRF___2size_t_128size_t(Eurydice_slice input,
-                                                    uint8_t ret[128U]) {
-  uint8_t ret0[128U];
-  PRF___128size_t(input, ret0);
-  memcpy(ret, ret0, (size_t)128U * sizeof(uint8_t));
-}
-
-static KRML_MUSTINLINE void
-invert_ntt_at_layer_1__libcrux_ml_kem_vector_neon_vector_type_SIMD128Vector(
-    size_t *zeta_i,
-    libcrux_ml_kem_polynomial_PolynomialRingElement__libcrux_ml_kem_vector_neon_vector_type_SIMD128Vector
-        *re) {
-  KRML_MAYBE_FOR16(
-      i, (size_t)0U, (size_t)16U, (size_t)1U, size_t round = i;
-      zeta_i[0U] = zeta_i[0U] - (size_t)1U;
-      libcrux_ml_kem_vector_neon_vector_type_SIMD128Vector uu____0 =
-          libcrux_ml_kem_vector_neon___libcrux_ml_kem__vector__traits__Operations_for_libcrux_ml_kem__vector__neon__vector_type__SIMD128Vector___inv_ntt_layer_1_step(
-              re->coefficients[round],
-              libcrux_ml_kem_polynomial_ZETAS_TIMES_MONTGOMERY_R[zeta_i[0U]],
-              libcrux_ml_kem_polynomial_ZETAS_TIMES_MONTGOMERY_R[zeta_i[0U] -
-                                                                 (size_t)1U],
-              libcrux_ml_kem_polynomial_ZETAS_TIMES_MONTGOMERY_R[zeta_i[0U] -
-                                                                 (size_t)2U],
-              libcrux_ml_kem_polynomial_ZETAS_TIMES_MONTGOMERY_R[zeta_i[0U] -
-                                                                 (size_t)3U]);
-      re->coefficients[round] = uu____0; zeta_i[0U] = zeta_i[0U] - (size_t)3U;);
-}
-
-static KRML_MUSTINLINE void
-invert_ntt_at_layer_2__libcrux_ml_kem_vector_neon_vector_type_SIMD128Vector(
-    size_t *zeta_i,
-    libcrux_ml_kem_polynomial_PolynomialRingElement__libcrux_ml_kem_vector_neon_vector_type_SIMD128Vector
-        *re) {
-  KRML_MAYBE_FOR16(
-      i, (size_t)0U, (size_t)16U, (size_t)1U, size_t round = i;
-      zeta_i[0U] = zeta_i[0U] - (size_t)1U;
-      libcrux_ml_kem_vector_neon_vector_type_SIMD128Vector uu____0 =
-          libcrux_ml_kem_vector_neon___libcrux_ml_kem__vector__traits__Operations_for_libcrux_ml_kem__vector__neon__vector_type__SIMD128Vector___inv_ntt_layer_2_step(
-              re->coefficients[round],
-              libcrux_ml_kem_polynomial_ZETAS_TIMES_MONTGOMERY_R[zeta_i[0U]],
-              libcrux_ml_kem_polynomial_ZETAS_TIMES_MONTGOMERY_R[zeta_i[0U] -
-                                                                 (size_t)1U]);
-      re->coefficients[round] = uu____0; zeta_i[0U] = zeta_i[0U] - (size_t)1U;);
-}
-
-static KRML_MUSTINLINE void
-invert_ntt_at_layer_3__libcrux_ml_kem_vector_neon_vector_type_SIMD128Vector(
-    size_t *zeta_i,
-    libcrux_ml_kem_polynomial_PolynomialRingElement__libcrux_ml_kem_vector_neon_vector_type_SIMD128Vector
-        *re) {
-  KRML_MAYBE_FOR16(
-      i, (size_t)0U, (size_t)16U, (size_t)1U, size_t round = i;
-      zeta_i[0U] = zeta_i[0U] - (size_t)1U;
-      libcrux_ml_kem_vector_neon_vector_type_SIMD128Vector uu____0 =
-          libcrux_ml_kem_vector_neon___libcrux_ml_kem__vector__traits__Operations_for_libcrux_ml_kem__vector__neon__vector_type__SIMD128Vector___inv_ntt_layer_3_step(
-              re->coefficients[round],
-              libcrux_ml_kem_polynomial_ZETAS_TIMES_MONTGOMERY_R[zeta_i[0U]]);
-      re->coefficients[round] = uu____0;);
-}
-
-static KRML_MUSTINLINE
-    __libcrux_ml_kem_vector_neon_vector_type_SIMD128Vector_libcrux_ml_kem_vector_neon_vector_type_SIMD128Vector
-    inv_ntt_layer_int_vec_step_reduce__libcrux_ml_kem_vector_neon_vector_type_SIMD128Vector(
-        libcrux_ml_kem_vector_neon_vector_type_SIMD128Vector a,
-        libcrux_ml_kem_vector_neon_vector_type_SIMD128Vector b,
-        int16_t zeta_r) {
-  libcrux_ml_kem_vector_neon_vector_type_SIMD128Vector a_minus_b =
-      libcrux_ml_kem_vector_neon___libcrux_ml_kem__vector__traits__Operations_for_libcrux_ml_kem__vector__neon__vector_type__SIMD128Vector___sub(
-          b, &a);
-  a = libcrux_ml_kem_vector_neon___libcrux_ml_kem__vector__traits__Operations_for_libcrux_ml_kem__vector__neon__vector_type__SIMD128Vector___barrett_reduce(
-      libcrux_ml_kem_vector_neon___libcrux_ml_kem__vector__traits__Operations_for_libcrux_ml_kem__vector__neon__vector_type__SIMD128Vector___add(
-          a, &b));
-  b = montgomery_multiply_fe__libcrux_ml_kem_vector_neon_vector_type_SIMD128Vector(
-      a_minus_b, zeta_r);
-  return (CLITERAL(
-      __libcrux_ml_kem_vector_neon_vector_type_SIMD128Vector_libcrux_ml_kem_vector_neon_vector_type_SIMD128Vector){
-      .fst = a, .snd = b});
-}
-
-static KRML_MUSTINLINE void
-invert_ntt_at_layer_4_plus__libcrux_ml_kem_vector_neon_vector_type_SIMD128Vector(
-    size_t *zeta_i,
-    libcrux_ml_kem_polynomial_PolynomialRingElement__libcrux_ml_kem_vector_neon_vector_type_SIMD128Vector
-        *re,
-    size_t layer) {
-  size_t step = (size_t)1U << (uint32_t)layer;
-  for (size_t i0 = (size_t)0U; i0 < (size_t)128U >> (uint32_t)layer; i0++) {
-    size_t round = i0;
-    zeta_i[0U] = zeta_i[0U] - (size_t)1U;
-    size_t offset = round * step * (size_t)2U;
-    size_t offset_vec =
-        offset / LIBCRUX_ML_KEM_VECTOR_TRAITS_FIELD_ELEMENTS_IN_VECTOR;
-    size_t step_vec =
-        step / LIBCRUX_ML_KEM_VECTOR_TRAITS_FIELD_ELEMENTS_IN_VECTOR;
-    for (size_t i = offset_vec; i < offset_vec + step_vec; i++) {
-      size_t j = i;
-      __libcrux_ml_kem_vector_neon_vector_type_SIMD128Vector_libcrux_ml_kem_vector_neon_vector_type_SIMD128Vector
-          uu____0 =
-              inv_ntt_layer_int_vec_step_reduce__libcrux_ml_kem_vector_neon_vector_type_SIMD128Vector(
-                  re->coefficients[j], re->coefficients[j + step_vec],
-                  libcrux_ml_kem_polynomial_ZETAS_TIMES_MONTGOMERY_R
-                      [zeta_i[0U]]);
-      libcrux_ml_kem_vector_neon_vector_type_SIMD128Vector x = uu____0.fst;
-      libcrux_ml_kem_vector_neon_vector_type_SIMD128Vector y = uu____0.snd;
-      re->coefficients[j] = x;
-      re->coefficients[j + step_vec] = y;
-    }
-  }
-}
-
-static KRML_MUSTINLINE void
-invert_ntt_montgomery__libcrux_ml_kem_vector_neon_vector_type_SIMD128Vector_2size_t(
-    libcrux_ml_kem_polynomial_PolynomialRingElement__libcrux_ml_kem_vector_neon_vector_type_SIMD128Vector
-        *re) {
-  size_t zeta_i =
-      LIBCRUX_ML_KEM_CONSTANTS_COEFFICIENTS_IN_RING_ELEMENT / (size_t)2U;
-  invert_ntt_at_layer_1__libcrux_ml_kem_vector_neon_vector_type_SIMD128Vector(
-      &zeta_i, re);
-  invert_ntt_at_layer_2__libcrux_ml_kem_vector_neon_vector_type_SIMD128Vector(
-      &zeta_i, re);
-  invert_ntt_at_layer_3__libcrux_ml_kem_vector_neon_vector_type_SIMD128Vector(
-      &zeta_i, re);
-  invert_ntt_at_layer_4_plus__libcrux_ml_kem_vector_neon_vector_type_SIMD128Vector(
-      &zeta_i, re, (size_t)4U);
-  invert_ntt_at_layer_4_plus__libcrux_ml_kem_vector_neon_vector_type_SIMD128Vector(
-      &zeta_i, re, (size_t)5U);
-  invert_ntt_at_layer_4_plus__libcrux_ml_kem_vector_neon_vector_type_SIMD128Vector(
-      &zeta_i, re, (size_t)6U);
-  invert_ntt_at_layer_4_plus__libcrux_ml_kem_vector_neon_vector_type_SIMD128Vector(
-      &zeta_i, re, (size_t)7U);
-  poly_barrett_reduce__libcrux_ml_kem_vector_neon_vector_type_SIMD128Vector(re);
-}
-
-static KRML_MUSTINLINE void
-add_error_reduce__libcrux_ml_kem_vector_neon_vector_type_SIMD128Vector(
-    libcrux_ml_kem_polynomial_PolynomialRingElement__libcrux_ml_kem_vector_neon_vector_type_SIMD128Vector
-        *self,
-    libcrux_ml_kem_polynomial_PolynomialRingElement__libcrux_ml_kem_vector_neon_vector_type_SIMD128Vector
-        *error) {
-  for (size_t i = (size_t)0U;
-       i < LIBCRUX_ML_KEM_POLYNOMIAL_VECTORS_IN_RING_ELEMENT; i++) {
-    size_t j = i;
-    libcrux_ml_kem_vector_neon_vector_type_SIMD128Vector coefficient_normal_form =
-        libcrux_ml_kem_vector_neon___libcrux_ml_kem__vector__traits__Operations_for_libcrux_ml_kem__vector__neon__vector_type__SIMD128Vector___montgomery_multiply_by_constant(
-            self->coefficients[j], (int16_t)1441);
-    libcrux_ml_kem_vector_neon_vector_type_SIMD128Vector uu____0 =
-        libcrux_ml_kem_vector_neon___libcrux_ml_kem__vector__traits__Operations_for_libcrux_ml_kem__vector__neon__vector_type__SIMD128Vector___barrett_reduce(
-            libcrux_ml_kem_vector_neon___libcrux_ml_kem__vector__traits__Operations_for_libcrux_ml_kem__vector__neon__vector_type__SIMD128Vector___add(
-                coefficient_normal_form, &error->coefficients[j]));
-    self->coefficients[j] = uu____0;
-  }
-}
-
-static KRML_MUSTINLINE void
-compute_vector_u__libcrux_ml_kem_vector_neon_vector_type_SIMD128Vector_2size_t(
-    libcrux_ml_kem_polynomial_PolynomialRingElement__libcrux_ml_kem_vector_neon_vector_type_SIMD128Vector (
-        *a_as_ntt)[2U],
-    libcrux_ml_kem_polynomial_PolynomialRingElement__libcrux_ml_kem_vector_neon_vector_type_SIMD128Vector
-        *r_as_ntt,
-    libcrux_ml_kem_polynomial_PolynomialRingElement__libcrux_ml_kem_vector_neon_vector_type_SIMD128Vector
-        *error_1,
-    libcrux_ml_kem_polynomial_PolynomialRingElement__libcrux_ml_kem_vector_neon_vector_type_SIMD128Vector
-        ret[2U]) {
-  libcrux_ml_kem_polynomial_PolynomialRingElement__libcrux_ml_kem_vector_neon_vector_type_SIMD128Vector
-      result[2U];
-  KRML_MAYBE_FOR2(
-      i, (size_t)0U, (size_t)2U, (size_t)1U,
-      result[i] =
-          ZERO__libcrux_ml_kem_vector_neon_vector_type_SIMD128Vector(););
-  for (
-      size_t i0 = (size_t)0U;
-      i0 <
-      core_slice___Slice_T___len(
-          Eurydice_array_to_slice(
-              (size_t)2U, a_as_ntt,
-              libcrux_ml_kem_polynomial_PolynomialRingElement__libcrux_ml_kem_vector_neon_vector_type_SIMD128Vector
-                  [2U],
-              Eurydice_slice),
-          libcrux_ml_kem_polynomial_PolynomialRingElement__libcrux_ml_kem_vector_neon_vector_type_SIMD128Vector
-              [2U],
-          size_t);
-      i0++) {
-    size_t i1 = i0;
-    libcrux_ml_kem_polynomial_PolynomialRingElement__libcrux_ml_kem_vector_neon_vector_type_SIMD128Vector
-        *row = a_as_ntt[i1];
-    for (
-        size_t i = (size_t)0U;
-        i <
-        core_slice___Slice_T___len(
-            Eurydice_array_to_slice(
-                (size_t)2U, row,
-                libcrux_ml_kem_polynomial_PolynomialRingElement__libcrux_ml_kem_vector_neon_vector_type_SIMD128Vector,
-                Eurydice_slice),
-            libcrux_ml_kem_polynomial_PolynomialRingElement__libcrux_ml_kem_vector_neon_vector_type_SIMD128Vector,
-            size_t);
-        i++) {
-      size_t j = i;
-      libcrux_ml_kem_polynomial_PolynomialRingElement__libcrux_ml_kem_vector_neon_vector_type_SIMD128Vector
-          *a_element = &row[j];
-      libcrux_ml_kem_polynomial_PolynomialRingElement__libcrux_ml_kem_vector_neon_vector_type_SIMD128Vector
-          product =
-              ntt_multiply__libcrux_ml_kem_vector_neon_vector_type_SIMD128Vector(
-                  a_element, &r_as_ntt[j]);
-      add_to_ring_element__libcrux_ml_kem_vector_neon_vector_type_SIMD128Vector_2size_t(
-          &result[i1], &product);
-    }
-    invert_ntt_montgomery__libcrux_ml_kem_vector_neon_vector_type_SIMD128Vector_2size_t(
-        &result[i1]);
-    add_error_reduce__libcrux_ml_kem_vector_neon_vector_type_SIMD128Vector(
-        &result[i1], &error_1[i1]);
-  }
-  memcpy(
-      ret, result,
-      (size_t)2U *
-          sizeof(
-              libcrux_ml_kem_polynomial_PolynomialRingElement__libcrux_ml_kem_vector_neon_vector_type_SIMD128Vector));
-}
-
-static libcrux_ml_kem_vector_neon_vector_type_SIMD128Vector
-decompress_1__libcrux_ml_kem_vector_neon_vector_type_SIMD128Vector(
-    libcrux_ml_kem_vector_neon_vector_type_SIMD128Vector v) {
-  libcrux_ml_kem_vector_neon_vector_type_SIMD128Vector uu____0 =
-      libcrux_ml_kem_vector_neon___libcrux_ml_kem__vector__traits__Operations_for_libcrux_ml_kem__vector__neon__vector_type__SIMD128Vector___ZERO();
-  return libcrux_ml_kem_vector_neon___libcrux_ml_kem__vector__traits__Operations_for_libcrux_ml_kem__vector__neon__vector_type__SIMD128Vector___bitwise_and_with_constant(
-      libcrux_ml_kem_vector_neon___libcrux_ml_kem__vector__traits__Operations_for_libcrux_ml_kem__vector__neon__vector_type__SIMD128Vector___sub(
-          uu____0, &v),
-      (int16_t)1665);
-}
-
-static KRML_MUSTINLINE
-    libcrux_ml_kem_polynomial_PolynomialRingElement__libcrux_ml_kem_vector_neon_vector_type_SIMD128Vector
-    deserialize_then_decompress_message__libcrux_ml_kem_vector_neon_vector_type_SIMD128Vector(
-        uint8_t serialized[32U]) {
-  libcrux_ml_kem_polynomial_PolynomialRingElement__libcrux_ml_kem_vector_neon_vector_type_SIMD128Vector
-      re = ZERO__libcrux_ml_kem_vector_neon_vector_type_SIMD128Vector();
-  KRML_MAYBE_FOR16(
-      i, (size_t)0U, (size_t)16U, (size_t)1U, size_t i0 = i;
-      libcrux_ml_kem_vector_neon_vector_type_SIMD128Vector coefficient_compressed =
-          libcrux_ml_kem_vector_neon___libcrux_ml_kem__vector__traits__Operations_for_libcrux_ml_kem__vector__neon__vector_type__SIMD128Vector___deserialize_1(
-              Eurydice_array_to_subslice(
-                  (size_t)32U, serialized,
-                  (CLITERAL(core_ops_range_Range__size_t){
-                      .start = (size_t)2U * i0,
-                      .end = (size_t)2U * i0 + (size_t)2U}),
-                  uint8_t, core_ops_range_Range__size_t, Eurydice_slice));
-      libcrux_ml_kem_vector_neon_vector_type_SIMD128Vector uu____0 =
-          decompress_1__libcrux_ml_kem_vector_neon_vector_type_SIMD128Vector(
-              coefficient_compressed);
-      re.coefficients[i0] = uu____0;);
-  return re;
-}
-
-static KRML_MUSTINLINE
-    libcrux_ml_kem_polynomial_PolynomialRingElement__libcrux_ml_kem_vector_neon_vector_type_SIMD128Vector
-    add_message_error_reduce__libcrux_ml_kem_vector_neon_vector_type_SIMD128Vector(
-        libcrux_ml_kem_polynomial_PolynomialRingElement__libcrux_ml_kem_vector_neon_vector_type_SIMD128Vector
-            *self,
-        libcrux_ml_kem_polynomial_PolynomialRingElement__libcrux_ml_kem_vector_neon_vector_type_SIMD128Vector
-            *message,
-        libcrux_ml_kem_polynomial_PolynomialRingElement__libcrux_ml_kem_vector_neon_vector_type_SIMD128Vector
-            result) {
-  for (size_t i = (size_t)0U;
-       i < LIBCRUX_ML_KEM_POLYNOMIAL_VECTORS_IN_RING_ELEMENT; i++) {
-    size_t i0 = i;
-    libcrux_ml_kem_vector_neon_vector_type_SIMD128Vector coefficient_normal_form =
-        libcrux_ml_kem_vector_neon___libcrux_ml_kem__vector__traits__Operations_for_libcrux_ml_kem__vector__neon__vector_type__SIMD128Vector___montgomery_multiply_by_constant(
-            result.coefficients[i0], (int16_t)1441);
-    libcrux_ml_kem_vector_neon_vector_type_SIMD128Vector tmp =
-        libcrux_ml_kem_vector_neon___libcrux_ml_kem__vector__traits__Operations_for_libcrux_ml_kem__vector__neon__vector_type__SIMD128Vector___add(
-            self->coefficients[i0], &message->coefficients[i0]);
-    libcrux_ml_kem_vector_neon_vector_type_SIMD128Vector tmp0 =
-        libcrux_ml_kem_vector_neon___libcrux_ml_kem__vector__traits__Operations_for_libcrux_ml_kem__vector__neon__vector_type__SIMD128Vector___add(
-            coefficient_normal_form, &tmp);
-    libcrux_ml_kem_vector_neon_vector_type_SIMD128Vector uu____0 =
-        libcrux_ml_kem_vector_neon___libcrux_ml_kem__vector__traits__Operations_for_libcrux_ml_kem__vector__neon__vector_type__SIMD128Vector___barrett_reduce(
-            tmp0);
-    result.coefficients[i0] = uu____0;
-  }
-  return result;
-}
-
-static KRML_MUSTINLINE libcrux_ml_kem_polynomial_PolynomialRingElement__libcrux_ml_kem_vector_neon_vector_type_SIMD128Vector
-compute_ring_element_v__libcrux_ml_kem_vector_neon_vector_type_SIMD128Vector_2size_t(
-    libcrux_ml_kem_polynomial_PolynomialRingElement__libcrux_ml_kem_vector_neon_vector_type_SIMD128Vector
-        *t_as_ntt,
-    libcrux_ml_kem_polynomial_PolynomialRingElement__libcrux_ml_kem_vector_neon_vector_type_SIMD128Vector
-        *r_as_ntt,
-    libcrux_ml_kem_polynomial_PolynomialRingElement__libcrux_ml_kem_vector_neon_vector_type_SIMD128Vector
-        *error_2,
-    libcrux_ml_kem_polynomial_PolynomialRingElement__libcrux_ml_kem_vector_neon_vector_type_SIMD128Vector
-        *message) {
-  libcrux_ml_kem_polynomial_PolynomialRingElement__libcrux_ml_kem_vector_neon_vector_type_SIMD128Vector
-      result = ZERO__libcrux_ml_kem_vector_neon_vector_type_SIMD128Vector();
-  KRML_MAYBE_FOR2(
-      i, (size_t)0U, (size_t)2U, (size_t)1U, size_t i0 = i;
-      libcrux_ml_kem_polynomial_PolynomialRingElement__libcrux_ml_kem_vector_neon_vector_type_SIMD128Vector
-          product =
-              ntt_multiply__libcrux_ml_kem_vector_neon_vector_type_SIMD128Vector(
-                  &t_as_ntt[i0], &r_as_ntt[i0]);
-      add_to_ring_element__libcrux_ml_kem_vector_neon_vector_type_SIMD128Vector_2size_t(
-          &result, &product););
-  invert_ntt_montgomery__libcrux_ml_kem_vector_neon_vector_type_SIMD128Vector_2size_t(
-      &result);
-  result =
-      add_message_error_reduce__libcrux_ml_kem_vector_neon_vector_type_SIMD128Vector(
-          error_2, message, result);
-  return result;
-}
-
-static KRML_MUSTINLINE uint8_t compress_int32x4_t___10int32_t(uint8_t v) {
-  uint8_t half = libcrux_intrinsics_arm64_extract__vdupq_n_u32(1664U);
-  uint8_t compressed =
-      libcrux_intrinsics_arm64_extract__vshlq_n_u32((int32_t)10, v, uint8_t);
-  uint8_t compressed0 =
-      libcrux_intrinsics_arm64_extract__vaddq_u32(compressed, half);
-  uint8_t compressed1 = libcrux_intrinsics_arm64_extract__vreinterpretq_u32_s32(
-      libcrux_intrinsics_arm64_extract__vqdmulhq_n_s32(
-          libcrux_intrinsics_arm64_extract__vreinterpretq_s32_u32(compressed0),
-          (int32_t)10321340));
-  uint8_t compressed2 = libcrux_intrinsics_arm64_extract__vshrq_n_u32(
-      (int32_t)4, compressed1, uint8_t);
-  return compressed2;
-}
-
-static KRML_MUSTINLINE libcrux_ml_kem_vector_neon_vector_type_SIMD128Vector
-compress___10int32_t(libcrux_ml_kem_vector_neon_vector_type_SIMD128Vector v) {
-  uint8_t mask = libcrux_intrinsics_arm64_extract__vdupq_n_s16(
-      libcrux_ml_kem_vector_neon_compress_mask_n_least_significant_bits(
-          (int16_t)(int32_t)10));
-  uint8_t mask16 = libcrux_intrinsics_arm64_extract__vdupq_n_u32(65535U);
-  uint8_t low00 = libcrux_intrinsics_arm64_extract__vandq_u32(
-      libcrux_intrinsics_arm64_extract__vreinterpretq_u32_s16(v.low), mask16);
-  uint8_t low10 = libcrux_intrinsics_arm64_extract__vshrq_n_u32(
-      (int32_t)16,
-      libcrux_intrinsics_arm64_extract__vreinterpretq_u32_s16(v.low), uint8_t);
-  uint8_t high00 = libcrux_intrinsics_arm64_extract__vandq_u32(
-      libcrux_intrinsics_arm64_extract__vreinterpretq_u32_s16(v.high), mask16);
-  uint8_t high10 = libcrux_intrinsics_arm64_extract__vshrq_n_u32(
-      (int32_t)16,
-      libcrux_intrinsics_arm64_extract__vreinterpretq_u32_s16(v.high), uint8_t);
-  uint8_t low0 = compress_int32x4_t___10int32_t(low00);
-  uint8_t low1 = compress_int32x4_t___10int32_t(low10);
-  uint8_t high0 = compress_int32x4_t___10int32_t(high00);
-  uint8_t high1 = compress_int32x4_t___10int32_t(high10);
-  uint8_t uu____0 =
-      libcrux_intrinsics_arm64_extract__vreinterpretq_s16_u32(low0);
-  uint8_t low = libcrux_intrinsics_arm64_extract__vtrn1q_s16(
-      uu____0, libcrux_intrinsics_arm64_extract__vreinterpretq_s16_u32(low1));
-  uint8_t uu____1 =
-      libcrux_intrinsics_arm64_extract__vreinterpretq_s16_u32(high0);
-  uint8_t high = libcrux_intrinsics_arm64_extract__vtrn1q_s16(
-      uu____1, libcrux_intrinsics_arm64_extract__vreinterpretq_s16_u32(high1));
-  v.low = libcrux_intrinsics_arm64_extract__vandq_s16(low, mask);
-  v.high = libcrux_intrinsics_arm64_extract__vandq_s16(high, mask);
-  return v;
-}
-
-static libcrux_ml_kem_vector_neon_vector_type_SIMD128Vector
-compress___10int32_t0(libcrux_ml_kem_vector_neon_vector_type_SIMD128Vector v) {
-  return compress___10int32_t(v);
-}
-
-static KRML_MUSTINLINE void
-compress_then_serialize_10__libcrux_ml_kem_vector_neon_vector_type_SIMD128Vector_320size_t(
-    libcrux_ml_kem_polynomial_PolynomialRingElement__libcrux_ml_kem_vector_neon_vector_type_SIMD128Vector
-        *re,
-    uint8_t ret[320U]) {
-  uint8_t serialized[320U] = {0U};
-  for (size_t i = (size_t)0U;
-       i < LIBCRUX_ML_KEM_POLYNOMIAL_VECTORS_IN_RING_ELEMENT; i++) {
-    size_t i0 = i;
-    libcrux_ml_kem_vector_neon_vector_type_SIMD128Vector coefficient =
-        compress___10int32_t0(
-            to_unsigned_representative__libcrux_ml_kem_vector_neon_vector_type_SIMD128Vector(
-                re->coefficients[i0]));
-    uint8_t bytes[20U];
-    libcrux_ml_kem_vector_neon___libcrux_ml_kem__vector__traits__Operations_for_libcrux_ml_kem__vector__neon__vector_type__SIMD128Vector___serialize_10(
-        coefficient, bytes);
-    Eurydice_slice uu____0 = Eurydice_array_to_subslice(
-        (size_t)320U, serialized,
-        (CLITERAL(core_ops_range_Range__size_t){
-            .start = (size_t)20U * i0, .end = (size_t)20U * i0 + (size_t)20U}),
-        uint8_t, core_ops_range_Range__size_t, Eurydice_slice);
-    core_slice___Slice_T___copy_from_slice(
-        uu____0,
-        Eurydice_array_to_slice((size_t)20U, bytes, uint8_t, Eurydice_slice),
-        uint8_t, void *);
-  }
-  memcpy(ret, serialized, (size_t)320U * sizeof(uint8_t));
-}
-
-static KRML_MUSTINLINE uint8_t compress_int32x4_t___11int32_t(uint8_t v) {
-  uint8_t half = libcrux_intrinsics_arm64_extract__vdupq_n_u32(1664U);
-  uint8_t compressed =
-      libcrux_intrinsics_arm64_extract__vshlq_n_u32((int32_t)11, v, uint8_t);
-  uint8_t compressed0 =
-      libcrux_intrinsics_arm64_extract__vaddq_u32(compressed, half);
-  uint8_t compressed1 = libcrux_intrinsics_arm64_extract__vreinterpretq_u32_s32(
-      libcrux_intrinsics_arm64_extract__vqdmulhq_n_s32(
-          libcrux_intrinsics_arm64_extract__vreinterpretq_s32_u32(compressed0),
-          (int32_t)10321340));
-  uint8_t compressed2 = libcrux_intrinsics_arm64_extract__vshrq_n_u32(
-      (int32_t)4, compressed1, uint8_t);
-  return compressed2;
-}
-
-static KRML_MUSTINLINE libcrux_ml_kem_vector_neon_vector_type_SIMD128Vector
-compress___11int32_t(libcrux_ml_kem_vector_neon_vector_type_SIMD128Vector v) {
-  uint8_t mask = libcrux_intrinsics_arm64_extract__vdupq_n_s16(
-      libcrux_ml_kem_vector_neon_compress_mask_n_least_significant_bits(
-          (int16_t)(int32_t)11));
-  uint8_t mask16 = libcrux_intrinsics_arm64_extract__vdupq_n_u32(65535U);
-  uint8_t low00 = libcrux_intrinsics_arm64_extract__vandq_u32(
-      libcrux_intrinsics_arm64_extract__vreinterpretq_u32_s16(v.low), mask16);
-  uint8_t low10 = libcrux_intrinsics_arm64_extract__vshrq_n_u32(
-      (int32_t)16,
-      libcrux_intrinsics_arm64_extract__vreinterpretq_u32_s16(v.low), uint8_t);
-  uint8_t high00 = libcrux_intrinsics_arm64_extract__vandq_u32(
-      libcrux_intrinsics_arm64_extract__vreinterpretq_u32_s16(v.high), mask16);
-  uint8_t high10 = libcrux_intrinsics_arm64_extract__vshrq_n_u32(
-      (int32_t)16,
-      libcrux_intrinsics_arm64_extract__vreinterpretq_u32_s16(v.high), uint8_t);
-  uint8_t low0 = compress_int32x4_t___11int32_t(low00);
-  uint8_t low1 = compress_int32x4_t___11int32_t(low10);
-  uint8_t high0 = compress_int32x4_t___11int32_t(high00);
-  uint8_t high1 = compress_int32x4_t___11int32_t(high10);
-  uint8_t uu____0 =
-      libcrux_intrinsics_arm64_extract__vreinterpretq_s16_u32(low0);
-  uint8_t low = libcrux_intrinsics_arm64_extract__vtrn1q_s16(
-      uu____0, libcrux_intrinsics_arm64_extract__vreinterpretq_s16_u32(low1));
-  uint8_t uu____1 =
-      libcrux_intrinsics_arm64_extract__vreinterpretq_s16_u32(high0);
-  uint8_t high = libcrux_intrinsics_arm64_extract__vtrn1q_s16(
-      uu____1, libcrux_intrinsics_arm64_extract__vreinterpretq_s16_u32(high1));
-  v.low = libcrux_intrinsics_arm64_extract__vandq_s16(low, mask);
-  v.high = libcrux_intrinsics_arm64_extract__vandq_s16(high, mask);
-  return v;
-}
-
-static libcrux_ml_kem_vector_neon_vector_type_SIMD128Vector
-compress___11int32_t0(libcrux_ml_kem_vector_neon_vector_type_SIMD128Vector v) {
-  return compress___11int32_t(v);
-}
-
-static KRML_MUSTINLINE void
-compress_then_serialize_ring_element_u__libcrux_ml_kem_vector_neon_vector_type_SIMD128Vector_10size_t_320size_t(
-    libcrux_ml_kem_polynomial_PolynomialRingElement__libcrux_ml_kem_vector_neon_vector_type_SIMD128Vector
-        *re,
-    uint8_t ret[320U]) {
-  uint8_t uu____0[320U];
-  compress_then_serialize_10__libcrux_ml_kem_vector_neon_vector_type_SIMD128Vector_320size_t(
-      re, uu____0);
-  memcpy(ret, uu____0, (size_t)320U * sizeof(uint8_t));
-}
-
-static void
-compress_then_serialize_u__libcrux_ml_kem_vector_neon_vector_type_SIMD128Vector_2size_t_640size_t_10size_t_320size_t(
-    libcrux_ml_kem_polynomial_PolynomialRingElement__libcrux_ml_kem_vector_neon_vector_type_SIMD128Vector
-        input[2U],
-    Eurydice_slice out) {
-  for (
-      size_t i = (size_t)0U;
-      i <
-      core_slice___Slice_T___len(
-          Eurydice_array_to_slice(
-              (size_t)2U, input,
-              libcrux_ml_kem_polynomial_PolynomialRingElement__libcrux_ml_kem_vector_neon_vector_type_SIMD128Vector,
-              Eurydice_slice),
-          libcrux_ml_kem_polynomial_PolynomialRingElement__libcrux_ml_kem_vector_neon_vector_type_SIMD128Vector,
-          size_t);
-      i++) {
-    size_t i0 = i;
-    libcrux_ml_kem_polynomial_PolynomialRingElement__libcrux_ml_kem_vector_neon_vector_type_SIMD128Vector
-        re = input[i0];
-    Eurydice_slice uu____0 = Eurydice_slice_subslice(
-        out,
-        (CLITERAL(core_ops_range_Range__size_t){
-            .start = i0 * ((size_t)640U / (size_t)2U),
-            .end = (i0 + (size_t)1U) * ((size_t)640U / (size_t)2U)}),
-        uint8_t, core_ops_range_Range__size_t, Eurydice_slice);
-    uint8_t ret[320U];
-    compress_then_serialize_ring_element_u__libcrux_ml_kem_vector_neon_vector_type_SIMD128Vector_10size_t_320size_t(
-        &re, ret);
-    core_slice___Slice_T___copy_from_slice(
-        uu____0,
-        Eurydice_array_to_slice((size_t)320U, ret, uint8_t, Eurydice_slice),
-        uint8_t, void *);
-  }
-}
-
-static KRML_MUSTINLINE uint8_t compress_int32x4_t___4int32_t(uint8_t v) {
-  uint8_t half = libcrux_intrinsics_arm64_extract__vdupq_n_u32(1664U);
-  uint8_t compressed =
-      libcrux_intrinsics_arm64_extract__vshlq_n_u32((int32_t)4, v, uint8_t);
-  uint8_t compressed0 =
-      libcrux_intrinsics_arm64_extract__vaddq_u32(compressed, half);
-  uint8_t compressed1 = libcrux_intrinsics_arm64_extract__vreinterpretq_u32_s32(
-      libcrux_intrinsics_arm64_extract__vqdmulhq_n_s32(
-          libcrux_intrinsics_arm64_extract__vreinterpretq_s32_u32(compressed0),
-          (int32_t)10321340));
-  uint8_t compressed2 = libcrux_intrinsics_arm64_extract__vshrq_n_u32(
-      (int32_t)4, compressed1, uint8_t);
-  return compressed2;
-}
-
-static KRML_MUSTINLINE libcrux_ml_kem_vector_neon_vector_type_SIMD128Vector
-compress___4int32_t(libcrux_ml_kem_vector_neon_vector_type_SIMD128Vector v) {
-  uint8_t mask = libcrux_intrinsics_arm64_extract__vdupq_n_s16(
-      libcrux_ml_kem_vector_neon_compress_mask_n_least_significant_bits(
-          (int16_t)(int32_t)4));
-  uint8_t mask16 = libcrux_intrinsics_arm64_extract__vdupq_n_u32(65535U);
-  uint8_t low00 = libcrux_intrinsics_arm64_extract__vandq_u32(
-      libcrux_intrinsics_arm64_extract__vreinterpretq_u32_s16(v.low), mask16);
-  uint8_t low10 = libcrux_intrinsics_arm64_extract__vshrq_n_u32(
-      (int32_t)16,
-      libcrux_intrinsics_arm64_extract__vreinterpretq_u32_s16(v.low), uint8_t);
-  uint8_t high00 = libcrux_intrinsics_arm64_extract__vandq_u32(
-      libcrux_intrinsics_arm64_extract__vreinterpretq_u32_s16(v.high), mask16);
-  uint8_t high10 = libcrux_intrinsics_arm64_extract__vshrq_n_u32(
-      (int32_t)16,
-      libcrux_intrinsics_arm64_extract__vreinterpretq_u32_s16(v.high), uint8_t);
-  uint8_t low0 = compress_int32x4_t___4int32_t(low00);
-  uint8_t low1 = compress_int32x4_t___4int32_t(low10);
-  uint8_t high0 = compress_int32x4_t___4int32_t(high00);
-  uint8_t high1 = compress_int32x4_t___4int32_t(high10);
-  uint8_t uu____0 =
-      libcrux_intrinsics_arm64_extract__vreinterpretq_s16_u32(low0);
-  uint8_t low = libcrux_intrinsics_arm64_extract__vtrn1q_s16(
-      uu____0, libcrux_intrinsics_arm64_extract__vreinterpretq_s16_u32(low1));
-  uint8_t uu____1 =
-      libcrux_intrinsics_arm64_extract__vreinterpretq_s16_u32(high0);
-  uint8_t high = libcrux_intrinsics_arm64_extract__vtrn1q_s16(
-      uu____1, libcrux_intrinsics_arm64_extract__vreinterpretq_s16_u32(high1));
-  v.low = libcrux_intrinsics_arm64_extract__vandq_s16(low, mask);
-  v.high = libcrux_intrinsics_arm64_extract__vandq_s16(high, mask);
-  return v;
-}
-
-static libcrux_ml_kem_vector_neon_vector_type_SIMD128Vector
-compress___4int32_t0(libcrux_ml_kem_vector_neon_vector_type_SIMD128Vector v) {
-  return compress___4int32_t(v);
-}
-
-static KRML_MUSTINLINE void
-compress_then_serialize_4__libcrux_ml_kem_vector_neon_vector_type_SIMD128Vector(
-    libcrux_ml_kem_polynomial_PolynomialRingElement__libcrux_ml_kem_vector_neon_vector_type_SIMD128Vector
-        re,
-    Eurydice_slice serialized) {
-  for (size_t i = (size_t)0U;
-       i < LIBCRUX_ML_KEM_POLYNOMIAL_VECTORS_IN_RING_ELEMENT; i++) {
-    size_t i0 = i;
-    libcrux_ml_kem_vector_neon_vector_type_SIMD128Vector coefficient =
-        compress___4int32_t0(
-            to_unsigned_representative__libcrux_ml_kem_vector_neon_vector_type_SIMD128Vector(
-                re.coefficients[i0]));
-    uint8_t bytes[8U];
-    libcrux_ml_kem_vector_neon___libcrux_ml_kem__vector__traits__Operations_for_libcrux_ml_kem__vector__neon__vector_type__SIMD128Vector___serialize_4(
-        coefficient, bytes);
-    Eurydice_slice uu____0 = Eurydice_slice_subslice(
-        serialized,
-        (CLITERAL(core_ops_range_Range__size_t){
-            .start = (size_t)8U * i0, .end = (size_t)8U * i0 + (size_t)8U}),
-        uint8_t, core_ops_range_Range__size_t, Eurydice_slice);
-    core_slice___Slice_T___copy_from_slice(
-        uu____0,
-        Eurydice_array_to_slice((size_t)8U, bytes, uint8_t, Eurydice_slice),
-        uint8_t, void *);
-  }
-}
-
-static KRML_MUSTINLINE uint8_t compress_int32x4_t___5int32_t(uint8_t v) {
-  uint8_t half = libcrux_intrinsics_arm64_extract__vdupq_n_u32(1664U);
-  uint8_t compressed =
-      libcrux_intrinsics_arm64_extract__vshlq_n_u32((int32_t)5, v, uint8_t);
-  uint8_t compressed0 =
-      libcrux_intrinsics_arm64_extract__vaddq_u32(compressed, half);
-  uint8_t compressed1 = libcrux_intrinsics_arm64_extract__vreinterpretq_u32_s32(
-      libcrux_intrinsics_arm64_extract__vqdmulhq_n_s32(
-          libcrux_intrinsics_arm64_extract__vreinterpretq_s32_u32(compressed0),
-          (int32_t)10321340));
-  uint8_t compressed2 = libcrux_intrinsics_arm64_extract__vshrq_n_u32(
-      (int32_t)4, compressed1, uint8_t);
-  return compressed2;
-}
-
-static KRML_MUSTINLINE libcrux_ml_kem_vector_neon_vector_type_SIMD128Vector
-compress___5int32_t(libcrux_ml_kem_vector_neon_vector_type_SIMD128Vector v) {
-  uint8_t mask = libcrux_intrinsics_arm64_extract__vdupq_n_s16(
-      libcrux_ml_kem_vector_neon_compress_mask_n_least_significant_bits(
-          (int16_t)(int32_t)5));
-  uint8_t mask16 = libcrux_intrinsics_arm64_extract__vdupq_n_u32(65535U);
-  uint8_t low00 = libcrux_intrinsics_arm64_extract__vandq_u32(
-      libcrux_intrinsics_arm64_extract__vreinterpretq_u32_s16(v.low), mask16);
-  uint8_t low10 = libcrux_intrinsics_arm64_extract__vshrq_n_u32(
-      (int32_t)16,
-      libcrux_intrinsics_arm64_extract__vreinterpretq_u32_s16(v.low), uint8_t);
-  uint8_t high00 = libcrux_intrinsics_arm64_extract__vandq_u32(
-      libcrux_intrinsics_arm64_extract__vreinterpretq_u32_s16(v.high), mask16);
-  uint8_t high10 = libcrux_intrinsics_arm64_extract__vshrq_n_u32(
-      (int32_t)16,
-      libcrux_intrinsics_arm64_extract__vreinterpretq_u32_s16(v.high), uint8_t);
-  uint8_t low0 = compress_int32x4_t___5int32_t(low00);
-  uint8_t low1 = compress_int32x4_t___5int32_t(low10);
-  uint8_t high0 = compress_int32x4_t___5int32_t(high00);
-  uint8_t high1 = compress_int32x4_t___5int32_t(high10);
-  uint8_t uu____0 =
-      libcrux_intrinsics_arm64_extract__vreinterpretq_s16_u32(low0);
-  uint8_t low = libcrux_intrinsics_arm64_extract__vtrn1q_s16(
-      uu____0, libcrux_intrinsics_arm64_extract__vreinterpretq_s16_u32(low1));
-  uint8_t uu____1 =
-      libcrux_intrinsics_arm64_extract__vreinterpretq_s16_u32(high0);
-  uint8_t high = libcrux_intrinsics_arm64_extract__vtrn1q_s16(
-      uu____1, libcrux_intrinsics_arm64_extract__vreinterpretq_s16_u32(high1));
-  v.low = libcrux_intrinsics_arm64_extract__vandq_s16(low, mask);
-  v.high = libcrux_intrinsics_arm64_extract__vandq_s16(high, mask);
-  return v;
-}
-
-static libcrux_ml_kem_vector_neon_vector_type_SIMD128Vector
-compress___5int32_t0(libcrux_ml_kem_vector_neon_vector_type_SIMD128Vector v) {
-  return compress___5int32_t(v);
-}
-
-static KRML_MUSTINLINE void
-compress_then_serialize_5__libcrux_ml_kem_vector_neon_vector_type_SIMD128Vector(
-    libcrux_ml_kem_polynomial_PolynomialRingElement__libcrux_ml_kem_vector_neon_vector_type_SIMD128Vector
-        re,
-    Eurydice_slice serialized) {
-  for (size_t i = (size_t)0U;
-       i < LIBCRUX_ML_KEM_POLYNOMIAL_VECTORS_IN_RING_ELEMENT; i++) {
-    size_t i0 = i;
-    libcrux_ml_kem_vector_neon_vector_type_SIMD128Vector coefficients =
-        compress___5int32_t0(
-            to_unsigned_representative__libcrux_ml_kem_vector_neon_vector_type_SIMD128Vector(
-                re.coefficients[i0]));
-    uint8_t bytes[10U];
-    libcrux_ml_kem_vector_neon___libcrux_ml_kem__vector__traits__Operations_for_libcrux_ml_kem__vector__neon__vector_type__SIMD128Vector___serialize_5(
-        coefficients, bytes);
-    Eurydice_slice uu____0 = Eurydice_slice_subslice(
-        serialized,
-        (CLITERAL(core_ops_range_Range__size_t){
-            .start = (size_t)10U * i0, .end = (size_t)10U * i0 + (size_t)10U}),
-        uint8_t, core_ops_range_Range__size_t, Eurydice_slice);
-    core_slice___Slice_T___copy_from_slice(
-        uu____0,
-        Eurydice_array_to_slice((size_t)10U, bytes, uint8_t, Eurydice_slice),
-        uint8_t, void *);
-  }
-}
-
-static KRML_MUSTINLINE void
-compress_then_serialize_ring_element_v__libcrux_ml_kem_vector_neon_vector_type_SIMD128Vector_4size_t_128size_t(
-    libcrux_ml_kem_polynomial_PolynomialRingElement__libcrux_ml_kem_vector_neon_vector_type_SIMD128Vector
-        re,
-    Eurydice_slice out) {
-  compress_then_serialize_4__libcrux_ml_kem_vector_neon_vector_type_SIMD128Vector(
-      re, out);
-}
-
-static void
-encrypt_unpacked__libcrux_ml_kem_vector_neon_vector_type_SIMD128Vector_libcrux_ml_kem_hash_functions_neon_Simd128Hash_2size_t_768size_t_768size_t_640size_t_128size_t_10size_t_4size_t_320size_t_3size_t_192size_t_2size_t_128size_t(
-    libcrux_ml_kem_ind_cpa_unpacked_IndCpaPublicKeyUnpacked__libcrux_ml_kem_vector_neon_vector_type_SIMD128Vector__2size_t
-        *public_key,
-    uint8_t message[32U], Eurydice_slice randomness, uint8_t ret[768U]) {
-  uint8_t prf_input[33U];
-  libcrux_ml_kem_utils_into_padded_array___33size_t(randomness, prf_input);
-  uint8_t uu____0[33U];
-  memcpy(uu____0, prf_input, (size_t)33U * sizeof(uint8_t));
-  __libcrux_ml_kem_polynomial_PolynomialRingElement__libcrux_ml_kem_vector_neon_vector_type_SIMD128Vector_2size_t__uint8_t
-      uu____1 =
-          sample_vector_cbd_then_ntt__libcrux_ml_kem_vector_neon_vector_type_SIMD128Vector_libcrux_ml_kem_hash_functions_neon_Simd128Hash_2size_t_3size_t_192size_t(
-              uu____0, 0U);
-  libcrux_ml_kem_polynomial_PolynomialRingElement__libcrux_ml_kem_vector_neon_vector_type_SIMD128Vector
-      r_as_ntt[2U];
-  memcpy(
-      r_as_ntt, uu____1.fst,
-      (size_t)2U *
-          sizeof(
-              libcrux_ml_kem_polynomial_PolynomialRingElement__libcrux_ml_kem_vector_neon_vector_type_SIMD128Vector));
-  uint8_t domain_separator0 = uu____1.snd;
-  uint8_t uu____2[33U];
-  memcpy(uu____2, prf_input, (size_t)33U * sizeof(uint8_t));
-  __libcrux_ml_kem_polynomial_PolynomialRingElement__libcrux_ml_kem_vector_neon_vector_type_SIMD128Vector_2size_t__uint8_t
-      uu____3 =
-          sample_ring_element_cbd__libcrux_ml_kem_vector_neon_vector_type_SIMD128Vector_libcrux_ml_kem_hash_functions_neon_Simd128Hash_2size_t_128size_t_2size_t(
-              uu____2, domain_separator0);
-  libcrux_ml_kem_polynomial_PolynomialRingElement__libcrux_ml_kem_vector_neon_vector_type_SIMD128Vector
-      error_1[2U];
-  memcpy(
-      error_1, uu____3.fst,
-      (size_t)2U *
-          sizeof(
-              libcrux_ml_kem_polynomial_PolynomialRingElement__libcrux_ml_kem_vector_neon_vector_type_SIMD128Vector));
-  uint8_t domain_separator = uu____3.snd;
-  prf_input[32U] = domain_separator;
-  uint8_t prf_output[128U];
-  PRF___2size_t_128size_t(
-      Eurydice_array_to_slice((size_t)33U, prf_input, uint8_t, Eurydice_slice),
-      prf_output);
-  libcrux_ml_kem_polynomial_PolynomialRingElement__libcrux_ml_kem_vector_neon_vector_type_SIMD128Vector
-      error_2 =
-          sample_from_binomial_distribution__libcrux_ml_kem_vector_neon_vector_type_SIMD128Vector_2size_t(
-              Eurydice_array_to_slice((size_t)128U, prf_output, uint8_t,
-                                      Eurydice_slice));
-  libcrux_ml_kem_polynomial_PolynomialRingElement__libcrux_ml_kem_vector_neon_vector_type_SIMD128Vector
-      u[2U];
-  compute_vector_u__libcrux_ml_kem_vector_neon_vector_type_SIMD128Vector_2size_t(
-      public_key->A, r_as_ntt, error_1, u);
-  uint8_t uu____4[32U];
-  memcpy(uu____4, message, (size_t)32U * sizeof(uint8_t));
-  libcrux_ml_kem_polynomial_PolynomialRingElement__libcrux_ml_kem_vector_neon_vector_type_SIMD128Vector
-      message_as_ring_element =
-          deserialize_then_decompress_message__libcrux_ml_kem_vector_neon_vector_type_SIMD128Vector(
-              uu____4);
-  libcrux_ml_kem_polynomial_PolynomialRingElement__libcrux_ml_kem_vector_neon_vector_type_SIMD128Vector
-      v = compute_ring_element_v__libcrux_ml_kem_vector_neon_vector_type_SIMD128Vector_2size_t(
-          public_key->t_as_ntt, r_as_ntt, &error_2, &message_as_ring_element);
-  uint8_t ciphertext[768U] = {0U};
-  libcrux_ml_kem_polynomial_PolynomialRingElement__libcrux_ml_kem_vector_neon_vector_type_SIMD128Vector
-      uu____5[2U];
-  memcpy(
-      uu____5, u,
-      (size_t)2U *
-          sizeof(
-              libcrux_ml_kem_polynomial_PolynomialRingElement__libcrux_ml_kem_vector_neon_vector_type_SIMD128Vector));
-  compress_then_serialize_u__libcrux_ml_kem_vector_neon_vector_type_SIMD128Vector_2size_t_640size_t_10size_t_320size_t(
-      uu____5, Eurydice_array_to_subslice(
-                   (size_t)768U, ciphertext,
-                   (CLITERAL(core_ops_range_Range__size_t){
-                       .start = (size_t)0U, .end = (size_t)640U}),
-                   uint8_t, core_ops_range_Range__size_t, Eurydice_slice));
-  libcrux_ml_kem_polynomial_PolynomialRingElement__libcrux_ml_kem_vector_neon_vector_type_SIMD128Vector
-      uu____6 = v;
-  compress_then_serialize_ring_element_v__libcrux_ml_kem_vector_neon_vector_type_SIMD128Vector_4size_t_128size_t(
-      uu____6,
-      Eurydice_array_to_subslice_from((size_t)768U, ciphertext, (size_t)640U,
-                                      uint8_t, size_t, Eurydice_slice));
-  memcpy(ret, ciphertext, (size_t)768U * sizeof(uint8_t));
-}
-
-K___libcrux_ml_kem_types_MlKemCiphertext___768size_t___uint8_t_32size_t_
-libcrux_ml_kem_ind_cca_encapsulate_unpacked__libcrux_ml_kem_vector_neon_vector_type_SIMD128Vector_libcrux_ml_kem_hash_functions_neon_Simd128Hash_2size_t_768size_t_800size_t_768size_t_640size_t_128size_t_10size_t_4size_t_320size_t_3size_t_192size_t_2size_t_128size_t(
-    libcrux_ml_kem_ind_cca_unpacked_MlKemPublicKeyUnpacked__libcrux_ml_kem_vector_neon_vector_type_SIMD128Vector__2size_t
-        *public_key,
-    uint8_t randomness[32U]) {
-  uint8_t to_hash[64U];
-  libcrux_ml_kem_utils_into_padded_array___64size_t(
-      Eurydice_array_to_slice((size_t)32U, randomness, uint8_t, Eurydice_slice),
-      to_hash);
-  Eurydice_slice uu____0 = Eurydice_array_to_subslice_from(
-      (size_t)64U, to_hash, LIBCRUX_ML_KEM_CONSTANTS_H_DIGEST_SIZE, uint8_t,
-      size_t, Eurydice_slice);
-  core_slice___Slice_T___copy_from_slice(
-      uu____0,
-      Eurydice_array_to_slice((size_t)32U, public_key->public_key_hash, uint8_t,
-                              Eurydice_slice),
-      uint8_t, void *);
-  uint8_t hashed[64U];
-  G___2size_t(
-      Eurydice_array_to_slice((size_t)64U, to_hash, uint8_t, Eurydice_slice),
-      hashed);
-  K___Eurydice_slice_uint8_t_Eurydice_slice_uint8_t uu____1 =
-      core_slice___Slice_T___split_at(
-          Eurydice_array_to_slice((size_t)64U, hashed, uint8_t, Eurydice_slice),
-          LIBCRUX_ML_KEM_CONSTANTS_SHARED_SECRET_SIZE, uint8_t,
-          K___Eurydice_slice_uint8_t_Eurydice_slice_uint8_t);
-  Eurydice_slice shared_secret = uu____1.fst;
-  Eurydice_slice pseudorandomness = uu____1.snd;
-  libcrux_ml_kem_ind_cpa_unpacked_IndCpaPublicKeyUnpacked__libcrux_ml_kem_vector_neon_vector_type_SIMD128Vector__2size_t
-      *uu____2 = &public_key->ind_cpa_public_key;
-  uint8_t uu____3[32U];
-  memcpy(uu____3, randomness, (size_t)32U * sizeof(uint8_t));
-  uint8_t ciphertext[768U];
-  encrypt_unpacked__libcrux_ml_kem_vector_neon_vector_type_SIMD128Vector_libcrux_ml_kem_hash_functions_neon_Simd128Hash_2size_t_768size_t_768size_t_640size_t_128size_t_10size_t_4size_t_320size_t_3size_t_192size_t_2size_t_128size_t(
-      uu____2, uu____3, pseudorandomness, ciphertext);
-  uint8_t shared_secret_array[32U] = {0U};
-  core_slice___Slice_T___copy_from_slice(
-      Eurydice_array_to_slice((size_t)32U, shared_secret_array, uint8_t,
-                              Eurydice_slice),
-      shared_secret, uint8_t, void *);
-  uint8_t uu____4[768U];
-  memcpy(uu____4, ciphertext, (size_t)768U * sizeof(uint8_t));
-  libcrux_ml_kem_types_MlKemCiphertext____768size_t uu____5 =
-      libcrux_ml_kem_types___core__convert__From__Array_u8__SIZE___for_libcrux_ml_kem__types__MlKemCiphertext_SIZE___2__from___768size_t(
-          uu____4);
-  uint8_t uu____6[32U];
-  memcpy(uu____6, shared_secret_array, (size_t)32U * sizeof(uint8_t));
-  K___libcrux_ml_kem_types_MlKemCiphertext___768size_t___uint8_t_32size_t_ lit;
-  lit.fst = uu____5;
-  memcpy(lit.snd, uu____6, (size_t)32U * sizeof(uint8_t));
-  return lit;
-}
-
-static KRML_MUSTINLINE void
-entropy_preprocess__libcrux_ml_kem_hash_functions_neon_Simd128Hash_2size_t(
-    Eurydice_slice randomness, uint8_t ret[32U]) {
-  uint8_t out[32U] = {0U};
-  core_slice___Slice_T___copy_from_slice(
-      Eurydice_array_to_slice((size_t)32U, out, uint8_t, Eurydice_slice),
-      randomness, uint8_t, void *);
-  memcpy(ret, out, (size_t)32U * sizeof(uint8_t));
-}
-
-static KRML_MUSTINLINE void
-deserialize_ring_elements_reduced__libcrux_ml_kem_vector_neon_vector_type_SIMD128Vector_768size_t_2size_t(
-    Eurydice_slice public_key,
-    libcrux_ml_kem_polynomial_PolynomialRingElement__libcrux_ml_kem_vector_neon_vector_type_SIMD128Vector
-        ret[2U]) {
-  libcrux_ml_kem_polynomial_PolynomialRingElement__libcrux_ml_kem_vector_neon_vector_type_SIMD128Vector
-      deserialized_pk[2U];
-  KRML_MAYBE_FOR2(
-      i, (size_t)0U, (size_t)2U, (size_t)1U,
-      deserialized_pk[i] =
-          ZERO__libcrux_ml_kem_vector_neon_vector_type_SIMD128Vector(););
-  for (size_t i = (size_t)0U;
-       i < core_slice___Slice_T___len(public_key, uint8_t, size_t) /
-               LIBCRUX_ML_KEM_CONSTANTS_BYTES_PER_RING_ELEMENT;
-       i++) {
-    size_t i0 = i;
-    Eurydice_slice ring_element = Eurydice_slice_subslice(
-        public_key,
-        (CLITERAL(core_ops_range_Range__size_t){
-            .start = i0 * LIBCRUX_ML_KEM_CONSTANTS_BYTES_PER_RING_ELEMENT,
-            .end = i0 * LIBCRUX_ML_KEM_CONSTANTS_BYTES_PER_RING_ELEMENT +
-                   LIBCRUX_ML_KEM_CONSTANTS_BYTES_PER_RING_ELEMENT}),
-        uint8_t, core_ops_range_Range__size_t, Eurydice_slice);
-    libcrux_ml_kem_polynomial_PolynomialRingElement__libcrux_ml_kem_vector_neon_vector_type_SIMD128Vector
-        uu____0 =
-            deserialize_to_reduced_ring_element__libcrux_ml_kem_vector_neon_vector_type_SIMD128Vector(
-                ring_element);
-    deserialized_pk[i0] = uu____0;
-  }
-  memcpy(
-      ret, deserialized_pk,
-      (size_t)2U *
-          sizeof(
-              libcrux_ml_kem_polynomial_PolynomialRingElement__libcrux_ml_kem_vector_neon_vector_type_SIMD128Vector));
-}
-
-static void
-encrypt__libcrux_ml_kem_vector_neon_vector_type_SIMD128Vector_libcrux_ml_kem_hash_functions_neon_Simd128Hash_2size_t_768size_t_768size_t_640size_t_128size_t_10size_t_4size_t_320size_t_3size_t_192size_t_2size_t_128size_t(
-    Eurydice_slice public_key, uint8_t message[32U], Eurydice_slice randomness,
-    uint8_t ret[768U]) {
-  libcrux_ml_kem_polynomial_PolynomialRingElement__libcrux_ml_kem_vector_neon_vector_type_SIMD128Vector
-      t_as_ntt[2U];
-  deserialize_ring_elements_reduced__libcrux_ml_kem_vector_neon_vector_type_SIMD128Vector_768size_t_2size_t(
-      Eurydice_slice_subslice_to(public_key, (size_t)768U, uint8_t, size_t,
-                                 Eurydice_slice),
-      t_as_ntt);
-  Eurydice_slice seed = Eurydice_slice_subslice_from(
-      public_key, (size_t)768U, uint8_t, size_t, Eurydice_slice);
-  libcrux_ml_kem_polynomial_PolynomialRingElement__libcrux_ml_kem_vector_neon_vector_type_SIMD128Vector
-      A[2U][2U];
-  uint8_t ret0[34U];
-  libcrux_ml_kem_utils_into_padded_array___34size_t(seed, ret0);
-  sample_matrix_A__libcrux_ml_kem_vector_neon_vector_type_SIMD128Vector_libcrux_ml_kem_hash_functions_neon_Simd128Hash_2size_t(
-      ret0, false, A);
-  uint8_t seed_for_A[32U];
-  core_result_Result__uint8_t_32size_t__core_array_TryFromSliceError dst;
-  Eurydice_slice_to_array2(&dst, seed, Eurydice_slice, uint8_t[32U], void *);
-  core_result__core__result__Result_T__E___unwrap__uint8_t_32size_t__core_array_TryFromSliceError(
-      dst, seed_for_A);
-  libcrux_ml_kem_polynomial_PolynomialRingElement__libcrux_ml_kem_vector_neon_vector_type_SIMD128Vector
-      uu____0[2U];
-  memcpy(
-      uu____0, t_as_ntt,
-      (size_t)2U *
-          sizeof(
-              libcrux_ml_kem_polynomial_PolynomialRingElement__libcrux_ml_kem_vector_neon_vector_type_SIMD128Vector));
-  libcrux_ml_kem_polynomial_PolynomialRingElement__libcrux_ml_kem_vector_neon_vector_type_SIMD128Vector
-      uu____1[2U][2U];
-  memcpy(
-      uu____1, A,
-      (size_t)2U *
-          sizeof(
-              libcrux_ml_kem_polynomial_PolynomialRingElement__libcrux_ml_kem_vector_neon_vector_type_SIMD128Vector
-                  [2U]));
-  uint8_t uu____2[32U];
-  memcpy(uu____2, seed_for_A, (size_t)32U * sizeof(uint8_t));
-  libcrux_ml_kem_ind_cpa_unpacked_IndCpaPublicKeyUnpacked__libcrux_ml_kem_vector_neon_vector_type_SIMD128Vector__2size_t
-      public_key_unpacked;
-  memcpy(
-      public_key_unpacked.t_as_ntt, uu____0,
-      (size_t)2U *
-          sizeof(
-              libcrux_ml_kem_polynomial_PolynomialRingElement__libcrux_ml_kem_vector_neon_vector_type_SIMD128Vector));
-  memcpy(public_key_unpacked.seed_for_A, uu____2,
-         (size_t)32U * sizeof(uint8_t));
-  memcpy(
-      public_key_unpacked.A, uu____1,
-      (size_t)2U *
-          sizeof(
-              libcrux_ml_kem_polynomial_PolynomialRingElement__libcrux_ml_kem_vector_neon_vector_type_SIMD128Vector
-                  [2U]));
-  libcrux_ml_kem_ind_cpa_unpacked_IndCpaPublicKeyUnpacked__libcrux_ml_kem_vector_neon_vector_type_SIMD128Vector__2size_t
-      *uu____3 = &public_key_unpacked;
-  uint8_t uu____4[32U];
-  memcpy(uu____4, message, (size_t)32U * sizeof(uint8_t));
-  uint8_t ret1[768U];
-  encrypt_unpacked__libcrux_ml_kem_vector_neon_vector_type_SIMD128Vector_libcrux_ml_kem_hash_functions_neon_Simd128Hash_2size_t_768size_t_768size_t_640size_t_128size_t_10size_t_4size_t_320size_t_3size_t_192size_t_2size_t_128size_t(
-      uu____3, uu____4, randomness, ret1);
-  memcpy(ret, ret1, (size_t)768U * sizeof(uint8_t));
-}
-
-static KRML_MUSTINLINE void
-kdf__libcrux_ml_kem_hash_functions_neon_Simd128Hash_2size_t_768size_t(
-    Eurydice_slice shared_secret, uint8_t ret[32U]) {
-  uint8_t out[32U] = {0U};
-  core_slice___Slice_T___copy_from_slice(
-      Eurydice_array_to_slice((size_t)32U, out, uint8_t, Eurydice_slice),
-      shared_secret, uint8_t, void *);
-  memcpy(ret, out, (size_t)32U * sizeof(uint8_t));
-}
-
-K___libcrux_ml_kem_types_MlKemCiphertext___768size_t___uint8_t_32size_t_
-libcrux_ml_kem_ind_cca_encapsulate__libcrux_ml_kem_vector_neon_vector_type_SIMD128Vector_libcrux_ml_kem_hash_functions_neon_Simd128Hash_libcrux_ml_kem_ind_cca_MlKem_2size_t_768size_t_800size_t_768size_t_640size_t_128size_t_10size_t_4size_t_320size_t_3size_t_192size_t_2size_t_128size_t(
-    libcrux_ml_kem_types_MlKemPublicKey____800size_t *public_key,
-    uint8_t randomness[32U]) {
-  uint8_t randomness0[32U];
-  entropy_preprocess__libcrux_ml_kem_hash_functions_neon_Simd128Hash_2size_t(
-      Eurydice_array_to_slice((size_t)32U, randomness, uint8_t, Eurydice_slice),
-      randomness0);
-  uint8_t to_hash[64U];
-  libcrux_ml_kem_utils_into_padded_array___64size_t(
-      Eurydice_array_to_slice((size_t)32U, randomness0, uint8_t,
-                              Eurydice_slice),
-      to_hash);
-  Eurydice_slice uu____0 = Eurydice_array_to_subslice_from(
-      (size_t)64U, to_hash, LIBCRUX_ML_KEM_CONSTANTS_H_DIGEST_SIZE, uint8_t,
-      size_t, Eurydice_slice);
-  uint8_t ret[32U];
-  H___2size_t(
-      Eurydice_array_to_slice(
-          (size_t)800U,
-          libcrux_ml_kem_types__libcrux_ml_kem__types__MlKemPublicKey_SIZE__18__as_slice___800size_t(
-              public_key),
-          uint8_t, Eurydice_slice),
-      ret);
-  core_slice___Slice_T___copy_from_slice(
-      uu____0,
-      Eurydice_array_to_slice((size_t)32U, ret, uint8_t, Eurydice_slice),
-      uint8_t, void *);
-  uint8_t hashed[64U];
-  G___2size_t(
-      Eurydice_array_to_slice((size_t)64U, to_hash, uint8_t, Eurydice_slice),
-      hashed);
-  K___Eurydice_slice_uint8_t_Eurydice_slice_uint8_t uu____1 =
-      core_slice___Slice_T___split_at(
-          Eurydice_array_to_slice((size_t)64U, hashed, uint8_t, Eurydice_slice),
-          LIBCRUX_ML_KEM_CONSTANTS_SHARED_SECRET_SIZE, uint8_t,
-          K___Eurydice_slice_uint8_t_Eurydice_slice_uint8_t);
-  Eurydice_slice shared_secret = uu____1.fst;
-  Eurydice_slice pseudorandomness = uu____1.snd;
-  Eurydice_slice uu____2 = Eurydice_array_to_slice(
-      (size_t)800U,
-      libcrux_ml_kem_types__libcrux_ml_kem__types__MlKemPublicKey_SIZE__18__as_slice___800size_t(
-          public_key),
-      uint8_t, Eurydice_slice);
-  uint8_t uu____3[32U];
-  memcpy(uu____3, randomness0, (size_t)32U * sizeof(uint8_t));
-  uint8_t ciphertext[768U];
-  encrypt__libcrux_ml_kem_vector_neon_vector_type_SIMD128Vector_libcrux_ml_kem_hash_functions_neon_Simd128Hash_2size_t_768size_t_768size_t_640size_t_128size_t_10size_t_4size_t_320size_t_3size_t_192size_t_2size_t_128size_t(
-      uu____2, uu____3, pseudorandomness, ciphertext);
-  uint8_t uu____4[768U];
-  memcpy(uu____4, ciphertext, (size_t)768U * sizeof(uint8_t));
-  libcrux_ml_kem_types_MlKemCiphertext____768size_t ciphertext0 =
-      libcrux_ml_kem_types___core__convert__From__Array_u8__SIZE___for_libcrux_ml_kem__types__MlKemCiphertext_SIZE___2__from___768size_t(
-          uu____4);
-  uint8_t shared_secret_array[32U];
-  kdf__libcrux_ml_kem_hash_functions_neon_Simd128Hash_2size_t_768size_t(
-      shared_secret, shared_secret_array);
-  libcrux_ml_kem_types_MlKemCiphertext____768size_t uu____5 = ciphertext0;
-  uint8_t uu____6[32U];
-  memcpy(uu____6, shared_secret_array, (size_t)32U * sizeof(uint8_t));
-  K___libcrux_ml_kem_types_MlKemCiphertext___768size_t___uint8_t_32size_t_ lit;
-  lit.fst = uu____5;
-  memcpy(lit.snd, uu____6, (size_t)32U * sizeof(uint8_t));
-  return lit;
-}
-
-static KRML_MUSTINLINE uint8_t decompress_uint32x4_t___10int32_t(uint8_t v) {
-  uint8_t coeff = libcrux_intrinsics_arm64_extract__vdupq_n_u32(
-      1U << (uint32_t)((int32_t)10 - (int32_t)1));
-  uint8_t decompressed = libcrux_intrinsics_arm64_extract__vmulq_n_u32(
-      v, (uint32_t)LIBCRUX_ML_KEM_VECTOR_TRAITS_FIELD_MODULUS);
-  uint8_t decompressed0 =
-      libcrux_intrinsics_arm64_extract__vaddq_u32(decompressed, coeff);
-  uint8_t decompressed1 = libcrux_intrinsics_arm64_extract__vshrq_n_u32(
-      (int32_t)10, decompressed0, uint8_t);
-  return decompressed1;
-}
-
-static KRML_MUSTINLINE libcrux_ml_kem_vector_neon_vector_type_SIMD128Vector
-decompress_ciphertext_coefficient___10int32_t(
-    libcrux_ml_kem_vector_neon_vector_type_SIMD128Vector v) {
-  uint8_t mask16 = libcrux_intrinsics_arm64_extract__vdupq_n_u32(65535U);
-  uint8_t low00 = libcrux_intrinsics_arm64_extract__vandq_u32(
-      libcrux_intrinsics_arm64_extract__vreinterpretq_u32_s16(v.low), mask16);
-  uint8_t low10 = libcrux_intrinsics_arm64_extract__vshrq_n_u32(
-      (int32_t)16,
-      libcrux_intrinsics_arm64_extract__vreinterpretq_u32_s16(v.low), uint8_t);
-  uint8_t high00 = libcrux_intrinsics_arm64_extract__vandq_u32(
-      libcrux_intrinsics_arm64_extract__vreinterpretq_u32_s16(v.high), mask16);
-  uint8_t high10 = libcrux_intrinsics_arm64_extract__vshrq_n_u32(
-      (int32_t)16,
-      libcrux_intrinsics_arm64_extract__vreinterpretq_u32_s16(v.high), uint8_t);
-  uint8_t low0 = decompress_uint32x4_t___10int32_t(low00);
-  uint8_t low1 = decompress_uint32x4_t___10int32_t(low10);
-  uint8_t high0 = decompress_uint32x4_t___10int32_t(high00);
-  uint8_t high1 = decompress_uint32x4_t___10int32_t(high10);
-  uint8_t uu____0 =
-      libcrux_intrinsics_arm64_extract__vreinterpretq_s16_u32(low0);
-  v.low = libcrux_intrinsics_arm64_extract__vtrn1q_s16(
-      uu____0, libcrux_intrinsics_arm64_extract__vreinterpretq_s16_u32(low1));
-  uint8_t uu____1 =
-      libcrux_intrinsics_arm64_extract__vreinterpretq_s16_u32(high0);
-  v.high = libcrux_intrinsics_arm64_extract__vtrn1q_s16(
-      uu____1, libcrux_intrinsics_arm64_extract__vreinterpretq_s16_u32(high1));
-  return v;
-}
-
-static libcrux_ml_kem_vector_neon_vector_type_SIMD128Vector
-decompress_ciphertext_coefficient___10int32_t0(
-    libcrux_ml_kem_vector_neon_vector_type_SIMD128Vector v) {
-  return decompress_ciphertext_coefficient___10int32_t(v);
-}
-
-static KRML_MUSTINLINE
-    libcrux_ml_kem_polynomial_PolynomialRingElement__libcrux_ml_kem_vector_neon_vector_type_SIMD128Vector
-    deserialize_then_decompress_10__libcrux_ml_kem_vector_neon_vector_type_SIMD128Vector(
-        Eurydice_slice serialized) {
-  libcrux_ml_kem_polynomial_PolynomialRingElement__libcrux_ml_kem_vector_neon_vector_type_SIMD128Vector
-      re = ZERO__libcrux_ml_kem_vector_neon_vector_type_SIMD128Vector();
-  for (size_t i = (size_t)0U;
-       i <
-       core_slice___Slice_T___len(serialized, uint8_t, size_t) / (size_t)20U;
-       i++) {
-    size_t i0 = i;
-    Eurydice_slice bytes = Eurydice_slice_subslice(
-        serialized,
-        (CLITERAL(core_ops_range_Range__size_t){
-            .start = i0 * (size_t)20U, .end = i0 * (size_t)20U + (size_t)20U}),
-        uint8_t, core_ops_range_Range__size_t, Eurydice_slice);
-    libcrux_ml_kem_vector_neon_vector_type_SIMD128Vector coefficient =
-        libcrux_ml_kem_vector_neon___libcrux_ml_kem__vector__traits__Operations_for_libcrux_ml_kem__vector__neon__vector_type__SIMD128Vector___deserialize_10(
-            bytes);
-    libcrux_ml_kem_vector_neon_vector_type_SIMD128Vector uu____0 =
-        decompress_ciphertext_coefficient___10int32_t0(coefficient);
-    re.coefficients[i0] = uu____0;
-  }
-  return re;
-}
-
-static KRML_MUSTINLINE uint8_t decompress_uint32x4_t___11int32_t(uint8_t v) {
-  uint8_t coeff = libcrux_intrinsics_arm64_extract__vdupq_n_u32(
-      1U << (uint32_t)((int32_t)11 - (int32_t)1));
-  uint8_t decompressed = libcrux_intrinsics_arm64_extract__vmulq_n_u32(
-      v, (uint32_t)LIBCRUX_ML_KEM_VECTOR_TRAITS_FIELD_MODULUS);
-  uint8_t decompressed0 =
-      libcrux_intrinsics_arm64_extract__vaddq_u32(decompressed, coeff);
-  uint8_t decompressed1 = libcrux_intrinsics_arm64_extract__vshrq_n_u32(
-      (int32_t)11, decompressed0, uint8_t);
-  return decompressed1;
-}
-
-static KRML_MUSTINLINE libcrux_ml_kem_vector_neon_vector_type_SIMD128Vector
-decompress_ciphertext_coefficient___11int32_t(
-    libcrux_ml_kem_vector_neon_vector_type_SIMD128Vector v) {
-  uint8_t mask16 = libcrux_intrinsics_arm64_extract__vdupq_n_u32(65535U);
-  uint8_t low00 = libcrux_intrinsics_arm64_extract__vandq_u32(
-      libcrux_intrinsics_arm64_extract__vreinterpretq_u32_s16(v.low), mask16);
-  uint8_t low10 = libcrux_intrinsics_arm64_extract__vshrq_n_u32(
-      (int32_t)16,
-      libcrux_intrinsics_arm64_extract__vreinterpretq_u32_s16(v.low), uint8_t);
-  uint8_t high00 = libcrux_intrinsics_arm64_extract__vandq_u32(
-      libcrux_intrinsics_arm64_extract__vreinterpretq_u32_s16(v.high), mask16);
-  uint8_t high10 = libcrux_intrinsics_arm64_extract__vshrq_n_u32(
-      (int32_t)16,
-      libcrux_intrinsics_arm64_extract__vreinterpretq_u32_s16(v.high), uint8_t);
-  uint8_t low0 = decompress_uint32x4_t___11int32_t(low00);
-  uint8_t low1 = decompress_uint32x4_t___11int32_t(low10);
-  uint8_t high0 = decompress_uint32x4_t___11int32_t(high00);
-  uint8_t high1 = decompress_uint32x4_t___11int32_t(high10);
-  uint8_t uu____0 =
-      libcrux_intrinsics_arm64_extract__vreinterpretq_s16_u32(low0);
-  v.low = libcrux_intrinsics_arm64_extract__vtrn1q_s16(
-      uu____0, libcrux_intrinsics_arm64_extract__vreinterpretq_s16_u32(low1));
-  uint8_t uu____1 =
-      libcrux_intrinsics_arm64_extract__vreinterpretq_s16_u32(high0);
-  v.high = libcrux_intrinsics_arm64_extract__vtrn1q_s16(
-      uu____1, libcrux_intrinsics_arm64_extract__vreinterpretq_s16_u32(high1));
-  return v;
-}
-
-static libcrux_ml_kem_vector_neon_vector_type_SIMD128Vector
-decompress_ciphertext_coefficient___11int32_t0(
-    libcrux_ml_kem_vector_neon_vector_type_SIMD128Vector v) {
-  return decompress_ciphertext_coefficient___11int32_t(v);
-}
-
-static KRML_MUSTINLINE
-    libcrux_ml_kem_polynomial_PolynomialRingElement__libcrux_ml_kem_vector_neon_vector_type_SIMD128Vector
-    deserialize_then_decompress_11__libcrux_ml_kem_vector_neon_vector_type_SIMD128Vector(
-        Eurydice_slice serialized) {
-  libcrux_ml_kem_polynomial_PolynomialRingElement__libcrux_ml_kem_vector_neon_vector_type_SIMD128Vector
-      re = ZERO__libcrux_ml_kem_vector_neon_vector_type_SIMD128Vector();
-  for (size_t i = (size_t)0U;
-       i <
-       core_slice___Slice_T___len(serialized, uint8_t, size_t) / (size_t)22U;
-       i++) {
-    size_t i0 = i;
-    Eurydice_slice bytes = Eurydice_slice_subslice(
-        serialized,
-        (CLITERAL(core_ops_range_Range__size_t){
-            .start = i0 * (size_t)22U, .end = i0 * (size_t)22U + (size_t)22U}),
-        uint8_t, core_ops_range_Range__size_t, Eurydice_slice);
-    libcrux_ml_kem_vector_neon_vector_type_SIMD128Vector coefficient =
-        libcrux_ml_kem_vector_neon___libcrux_ml_kem__vector__traits__Operations_for_libcrux_ml_kem__vector__neon__vector_type__SIMD128Vector___deserialize_11(
-            bytes);
-    libcrux_ml_kem_vector_neon_vector_type_SIMD128Vector uu____0 =
-        decompress_ciphertext_coefficient___11int32_t0(coefficient);
-    re.coefficients[i0] = uu____0;
-  }
-  return re;
-}
-
-static KRML_MUSTINLINE
-    libcrux_ml_kem_polynomial_PolynomialRingElement__libcrux_ml_kem_vector_neon_vector_type_SIMD128Vector
-    deserialize_then_decompress_ring_element_u__libcrux_ml_kem_vector_neon_vector_type_SIMD128Vector_10size_t(
-        Eurydice_slice serialized) {
-  libcrux_ml_kem_polynomial_PolynomialRingElement__libcrux_ml_kem_vector_neon_vector_type_SIMD128Vector
-      uu____0;
-  uu____0 =
-      deserialize_then_decompress_10__libcrux_ml_kem_vector_neon_vector_type_SIMD128Vector(
-          serialized);
-  return uu____0;
-}
-
-static KRML_MUSTINLINE void
-ntt_vector_u__libcrux_ml_kem_vector_neon_vector_type_SIMD128Vector_10size_t(
-    libcrux_ml_kem_polynomial_PolynomialRingElement__libcrux_ml_kem_vector_neon_vector_type_SIMD128Vector
-        *re) {
-  size_t zeta_i = (size_t)0U;
-  ntt_at_layer_4_plus__libcrux_ml_kem_vector_neon_vector_type_SIMD128Vector(
-      &zeta_i, re, (size_t)7U);
-  ntt_at_layer_4_plus__libcrux_ml_kem_vector_neon_vector_type_SIMD128Vector(
-      &zeta_i, re, (size_t)6U);
-  ntt_at_layer_4_plus__libcrux_ml_kem_vector_neon_vector_type_SIMD128Vector(
-      &zeta_i, re, (size_t)5U);
-  ntt_at_layer_4_plus__libcrux_ml_kem_vector_neon_vector_type_SIMD128Vector(
-      &zeta_i, re, (size_t)4U);
-  ntt_at_layer_3__libcrux_ml_kem_vector_neon_vector_type_SIMD128Vector(&zeta_i,
-                                                                       re);
-  ntt_at_layer_2__libcrux_ml_kem_vector_neon_vector_type_SIMD128Vector(&zeta_i,
-                                                                       re);
-  ntt_at_layer_1__libcrux_ml_kem_vector_neon_vector_type_SIMD128Vector(&zeta_i,
-                                                                       re);
-  poly_barrett_reduce__libcrux_ml_kem_vector_neon_vector_type_SIMD128Vector(re);
-}
-
-static KRML_MUSTINLINE void
-deserialize_then_decompress_u__libcrux_ml_kem_vector_neon_vector_type_SIMD128Vector_2size_t_768size_t_10size_t(
-    uint8_t *ciphertext,
-    libcrux_ml_kem_polynomial_PolynomialRingElement__libcrux_ml_kem_vector_neon_vector_type_SIMD128Vector
-        ret[2U]) {
-  libcrux_ml_kem_polynomial_PolynomialRingElement__libcrux_ml_kem_vector_neon_vector_type_SIMD128Vector
-      u_as_ntt[2U];
-  KRML_MAYBE_FOR2(
-      i, (size_t)0U, (size_t)2U, (size_t)1U,
-      u_as_ntt[i] =
-          ZERO__libcrux_ml_kem_vector_neon_vector_type_SIMD128Vector(););
-  for (size_t i = (size_t)0U;
-       i < core_slice___Slice_T___len(
-               Eurydice_array_to_slice((size_t)768U, ciphertext, uint8_t,
-                                       Eurydice_slice),
-               uint8_t, size_t) /
-               (LIBCRUX_ML_KEM_CONSTANTS_COEFFICIENTS_IN_RING_ELEMENT *
-                (size_t)10U / (size_t)8U);
-       i++) {
-    size_t i0 = i;
-    Eurydice_slice u_bytes = Eurydice_array_to_subslice(
-        (size_t)768U, ciphertext,
-        (CLITERAL(core_ops_range_Range__size_t){
-            .start =
-                i0 * (LIBCRUX_ML_KEM_CONSTANTS_COEFFICIENTS_IN_RING_ELEMENT *
-                      (size_t)10U / (size_t)8U),
-            .end = i0 * (LIBCRUX_ML_KEM_CONSTANTS_COEFFICIENTS_IN_RING_ELEMENT *
-                         (size_t)10U / (size_t)8U) +
-                   LIBCRUX_ML_KEM_CONSTANTS_COEFFICIENTS_IN_RING_ELEMENT *
-                       (size_t)10U / (size_t)8U}),
-        uint8_t, core_ops_range_Range__size_t, Eurydice_slice);
-    libcrux_ml_kem_polynomial_PolynomialRingElement__libcrux_ml_kem_vector_neon_vector_type_SIMD128Vector
-        uu____0 =
-            deserialize_then_decompress_ring_element_u__libcrux_ml_kem_vector_neon_vector_type_SIMD128Vector_10size_t(
-                u_bytes);
-    u_as_ntt[i0] = uu____0;
-    ntt_vector_u__libcrux_ml_kem_vector_neon_vector_type_SIMD128Vector_10size_t(
-        &u_as_ntt[i0]);
-  }
-  memcpy(
-      ret, u_as_ntt,
-      (size_t)2U *
-          sizeof(
-              libcrux_ml_kem_polynomial_PolynomialRingElement__libcrux_ml_kem_vector_neon_vector_type_SIMD128Vector));
-}
-
-static KRML_MUSTINLINE uint8_t decompress_uint32x4_t___4int32_t(uint8_t v) {
-  uint8_t coeff = libcrux_intrinsics_arm64_extract__vdupq_n_u32(
-      1U << (uint32_t)((int32_t)4 - (int32_t)1));
-  uint8_t decompressed = libcrux_intrinsics_arm64_extract__vmulq_n_u32(
-      v, (uint32_t)LIBCRUX_ML_KEM_VECTOR_TRAITS_FIELD_MODULUS);
-  uint8_t decompressed0 =
-      libcrux_intrinsics_arm64_extract__vaddq_u32(decompressed, coeff);
-  uint8_t decompressed1 = libcrux_intrinsics_arm64_extract__vshrq_n_u32(
-      (int32_t)4, decompressed0, uint8_t);
-  return decompressed1;
-}
-
-static KRML_MUSTINLINE libcrux_ml_kem_vector_neon_vector_type_SIMD128Vector
-decompress_ciphertext_coefficient___4int32_t(
-    libcrux_ml_kem_vector_neon_vector_type_SIMD128Vector v) {
-  uint8_t mask16 = libcrux_intrinsics_arm64_extract__vdupq_n_u32(65535U);
-  uint8_t low00 = libcrux_intrinsics_arm64_extract__vandq_u32(
-      libcrux_intrinsics_arm64_extract__vreinterpretq_u32_s16(v.low), mask16);
-  uint8_t low10 = libcrux_intrinsics_arm64_extract__vshrq_n_u32(
-      (int32_t)16,
-      libcrux_intrinsics_arm64_extract__vreinterpretq_u32_s16(v.low), uint8_t);
-  uint8_t high00 = libcrux_intrinsics_arm64_extract__vandq_u32(
-      libcrux_intrinsics_arm64_extract__vreinterpretq_u32_s16(v.high), mask16);
-  uint8_t high10 = libcrux_intrinsics_arm64_extract__vshrq_n_u32(
-      (int32_t)16,
-      libcrux_intrinsics_arm64_extract__vreinterpretq_u32_s16(v.high), uint8_t);
-  uint8_t low0 = decompress_uint32x4_t___4int32_t(low00);
-  uint8_t low1 = decompress_uint32x4_t___4int32_t(low10);
-  uint8_t high0 = decompress_uint32x4_t___4int32_t(high00);
-  uint8_t high1 = decompress_uint32x4_t___4int32_t(high10);
-  uint8_t uu____0 =
-      libcrux_intrinsics_arm64_extract__vreinterpretq_s16_u32(low0);
-  v.low = libcrux_intrinsics_arm64_extract__vtrn1q_s16(
-      uu____0, libcrux_intrinsics_arm64_extract__vreinterpretq_s16_u32(low1));
-  uint8_t uu____1 =
-      libcrux_intrinsics_arm64_extract__vreinterpretq_s16_u32(high0);
-  v.high = libcrux_intrinsics_arm64_extract__vtrn1q_s16(
-      uu____1, libcrux_intrinsics_arm64_extract__vreinterpretq_s16_u32(high1));
-  return v;
-}
-
-static libcrux_ml_kem_vector_neon_vector_type_SIMD128Vector
-decompress_ciphertext_coefficient___4int32_t0(
-    libcrux_ml_kem_vector_neon_vector_type_SIMD128Vector v) {
-  return decompress_ciphertext_coefficient___4int32_t(v);
-}
-
-static KRML_MUSTINLINE
-    libcrux_ml_kem_polynomial_PolynomialRingElement__libcrux_ml_kem_vector_neon_vector_type_SIMD128Vector
-    deserialize_then_decompress_4__libcrux_ml_kem_vector_neon_vector_type_SIMD128Vector(
-        Eurydice_slice serialized) {
-  libcrux_ml_kem_polynomial_PolynomialRingElement__libcrux_ml_kem_vector_neon_vector_type_SIMD128Vector
-      re = ZERO__libcrux_ml_kem_vector_neon_vector_type_SIMD128Vector();
-  for (size_t i = (size_t)0U;
-       i < core_slice___Slice_T___len(serialized, uint8_t, size_t) / (size_t)8U;
-       i++) {
-    size_t i0 = i;
-    Eurydice_slice bytes = Eurydice_slice_subslice(
-        serialized,
-        (CLITERAL(core_ops_range_Range__size_t){
-            .start = i0 * (size_t)8U, .end = i0 * (size_t)8U + (size_t)8U}),
-        uint8_t, core_ops_range_Range__size_t, Eurydice_slice);
-    libcrux_ml_kem_vector_neon_vector_type_SIMD128Vector coefficient =
-        libcrux_ml_kem_vector_neon___libcrux_ml_kem__vector__traits__Operations_for_libcrux_ml_kem__vector__neon__vector_type__SIMD128Vector___deserialize_4(
-            bytes);
-    libcrux_ml_kem_vector_neon_vector_type_SIMD128Vector uu____0 =
-        decompress_ciphertext_coefficient___4int32_t0(coefficient);
-    re.coefficients[i0] = uu____0;
-  }
-  return re;
-}
-
-static KRML_MUSTINLINE uint8_t decompress_uint32x4_t___5int32_t(uint8_t v) {
-  uint8_t coeff = libcrux_intrinsics_arm64_extract__vdupq_n_u32(
-      1U << (uint32_t)((int32_t)5 - (int32_t)1));
-  uint8_t decompressed = libcrux_intrinsics_arm64_extract__vmulq_n_u32(
-      v, (uint32_t)LIBCRUX_ML_KEM_VECTOR_TRAITS_FIELD_MODULUS);
-  uint8_t decompressed0 =
-      libcrux_intrinsics_arm64_extract__vaddq_u32(decompressed, coeff);
-  uint8_t decompressed1 = libcrux_intrinsics_arm64_extract__vshrq_n_u32(
-      (int32_t)5, decompressed0, uint8_t);
-  return decompressed1;
-}
-
-static KRML_MUSTINLINE libcrux_ml_kem_vector_neon_vector_type_SIMD128Vector
-decompress_ciphertext_coefficient___5int32_t(
-    libcrux_ml_kem_vector_neon_vector_type_SIMD128Vector v) {
-  uint8_t mask16 = libcrux_intrinsics_arm64_extract__vdupq_n_u32(65535U);
-  uint8_t low00 = libcrux_intrinsics_arm64_extract__vandq_u32(
-      libcrux_intrinsics_arm64_extract__vreinterpretq_u32_s16(v.low), mask16);
-  uint8_t low10 = libcrux_intrinsics_arm64_extract__vshrq_n_u32(
-      (int32_t)16,
-      libcrux_intrinsics_arm64_extract__vreinterpretq_u32_s16(v.low), uint8_t);
-  uint8_t high00 = libcrux_intrinsics_arm64_extract__vandq_u32(
-      libcrux_intrinsics_arm64_extract__vreinterpretq_u32_s16(v.high), mask16);
-  uint8_t high10 = libcrux_intrinsics_arm64_extract__vshrq_n_u32(
-      (int32_t)16,
-      libcrux_intrinsics_arm64_extract__vreinterpretq_u32_s16(v.high), uint8_t);
-  uint8_t low0 = decompress_uint32x4_t___5int32_t(low00);
-  uint8_t low1 = decompress_uint32x4_t___5int32_t(low10);
-  uint8_t high0 = decompress_uint32x4_t___5int32_t(high00);
-  uint8_t high1 = decompress_uint32x4_t___5int32_t(high10);
-  uint8_t uu____0 =
-      libcrux_intrinsics_arm64_extract__vreinterpretq_s16_u32(low0);
-  v.low = libcrux_intrinsics_arm64_extract__vtrn1q_s16(
-      uu____0, libcrux_intrinsics_arm64_extract__vreinterpretq_s16_u32(low1));
-  uint8_t uu____1 =
-      libcrux_intrinsics_arm64_extract__vreinterpretq_s16_u32(high0);
-  v.high = libcrux_intrinsics_arm64_extract__vtrn1q_s16(
-      uu____1, libcrux_intrinsics_arm64_extract__vreinterpretq_s16_u32(high1));
-  return v;
-}
-
-static libcrux_ml_kem_vector_neon_vector_type_SIMD128Vector
-decompress_ciphertext_coefficient___5int32_t0(
-    libcrux_ml_kem_vector_neon_vector_type_SIMD128Vector v) {
-  return decompress_ciphertext_coefficient___5int32_t(v);
-}
-
-static KRML_MUSTINLINE
-    libcrux_ml_kem_polynomial_PolynomialRingElement__libcrux_ml_kem_vector_neon_vector_type_SIMD128Vector
-    deserialize_then_decompress_5__libcrux_ml_kem_vector_neon_vector_type_SIMD128Vector(
-        Eurydice_slice serialized) {
-  libcrux_ml_kem_polynomial_PolynomialRingElement__libcrux_ml_kem_vector_neon_vector_type_SIMD128Vector
-      re = ZERO__libcrux_ml_kem_vector_neon_vector_type_SIMD128Vector();
-  for (size_t i = (size_t)0U;
-       i <
-       core_slice___Slice_T___len(serialized, uint8_t, size_t) / (size_t)10U;
-       i++) {
-    size_t i0 = i;
-    Eurydice_slice bytes = Eurydice_slice_subslice(
-        serialized,
-        (CLITERAL(core_ops_range_Range__size_t){
-            .start = i0 * (size_t)10U, .end = i0 * (size_t)10U + (size_t)10U}),
-        uint8_t, core_ops_range_Range__size_t, Eurydice_slice);
-    libcrux_ml_kem_vector_neon_vector_type_SIMD128Vector uu____0 =
-        libcrux_ml_kem_vector_neon___libcrux_ml_kem__vector__traits__Operations_for_libcrux_ml_kem__vector__neon__vector_type__SIMD128Vector___deserialize_5(
-            bytes);
-    re.coefficients[i0] = uu____0;
-    libcrux_ml_kem_vector_neon_vector_type_SIMD128Vector uu____1 =
-        decompress_ciphertext_coefficient___5int32_t0(re.coefficients[i0]);
-    re.coefficients[i0] = uu____1;
-  }
-  return re;
-}
-
-static KRML_MUSTINLINE
-    libcrux_ml_kem_polynomial_PolynomialRingElement__libcrux_ml_kem_vector_neon_vector_type_SIMD128Vector
-    deserialize_then_decompress_ring_element_v__libcrux_ml_kem_vector_neon_vector_type_SIMD128Vector_4size_t(
-        Eurydice_slice serialized) {
-  libcrux_ml_kem_polynomial_PolynomialRingElement__libcrux_ml_kem_vector_neon_vector_type_SIMD128Vector
-      uu____0;
-  uu____0 =
-      deserialize_then_decompress_4__libcrux_ml_kem_vector_neon_vector_type_SIMD128Vector(
-          serialized);
-  return uu____0;
-}
-
-static KRML_MUSTINLINE
-    libcrux_ml_kem_polynomial_PolynomialRingElement__libcrux_ml_kem_vector_neon_vector_type_SIMD128Vector
-    subtract_reduce__libcrux_ml_kem_vector_neon_vector_type_SIMD128Vector(
-        libcrux_ml_kem_polynomial_PolynomialRingElement__libcrux_ml_kem_vector_neon_vector_type_SIMD128Vector
-            *self,
-        libcrux_ml_kem_polynomial_PolynomialRingElement__libcrux_ml_kem_vector_neon_vector_type_SIMD128Vector
-            b) {
-  for (size_t i = (size_t)0U;
-       i < LIBCRUX_ML_KEM_POLYNOMIAL_VECTORS_IN_RING_ELEMENT; i++) {
-    size_t i0 = i;
-    libcrux_ml_kem_vector_neon_vector_type_SIMD128Vector coefficient_normal_form =
-        libcrux_ml_kem_vector_neon___libcrux_ml_kem__vector__traits__Operations_for_libcrux_ml_kem__vector__neon__vector_type__SIMD128Vector___montgomery_multiply_by_constant(
-            b.coefficients[i0], (int16_t)1441);
-    libcrux_ml_kem_vector_neon_vector_type_SIMD128Vector uu____0 =
-        libcrux_ml_kem_vector_neon___libcrux_ml_kem__vector__traits__Operations_for_libcrux_ml_kem__vector__neon__vector_type__SIMD128Vector___barrett_reduce(
-            libcrux_ml_kem_vector_neon___libcrux_ml_kem__vector__traits__Operations_for_libcrux_ml_kem__vector__neon__vector_type__SIMD128Vector___sub(
-                self->coefficients[i0], &coefficient_normal_form));
-    b.coefficients[i0] = uu____0;
-  }
-  return b;
-}
-
-static KRML_MUSTINLINE
-    libcrux_ml_kem_polynomial_PolynomialRingElement__libcrux_ml_kem_vector_neon_vector_type_SIMD128Vector
-    compute_message__libcrux_ml_kem_vector_neon_vector_type_SIMD128Vector_2size_t(
-        libcrux_ml_kem_polynomial_PolynomialRingElement__libcrux_ml_kem_vector_neon_vector_type_SIMD128Vector
-            *v,
-        libcrux_ml_kem_polynomial_PolynomialRingElement__libcrux_ml_kem_vector_neon_vector_type_SIMD128Vector
-            *secret_as_ntt,
-        libcrux_ml_kem_polynomial_PolynomialRingElement__libcrux_ml_kem_vector_neon_vector_type_SIMD128Vector
-            *u_as_ntt) {
-  libcrux_ml_kem_polynomial_PolynomialRingElement__libcrux_ml_kem_vector_neon_vector_type_SIMD128Vector
-      result = ZERO__libcrux_ml_kem_vector_neon_vector_type_SIMD128Vector();
-  KRML_MAYBE_FOR2(
-      i, (size_t)0U, (size_t)2U, (size_t)1U, size_t i0 = i;
-      libcrux_ml_kem_polynomial_PolynomialRingElement__libcrux_ml_kem_vector_neon_vector_type_SIMD128Vector
-          product =
-              ntt_multiply__libcrux_ml_kem_vector_neon_vector_type_SIMD128Vector(
-                  &secret_as_ntt[i0], &u_as_ntt[i0]);
-      add_to_ring_element__libcrux_ml_kem_vector_neon_vector_type_SIMD128Vector_2size_t(
-          &result, &product););
-  invert_ntt_montgomery__libcrux_ml_kem_vector_neon_vector_type_SIMD128Vector_2size_t(
-      &result);
-  result =
-      subtract_reduce__libcrux_ml_kem_vector_neon_vector_type_SIMD128Vector(
-          v, result);
-  return result;
-}
-
-static KRML_MUSTINLINE void
-compress_then_serialize_message__libcrux_ml_kem_vector_neon_vector_type_SIMD128Vector(
-    libcrux_ml_kem_polynomial_PolynomialRingElement__libcrux_ml_kem_vector_neon_vector_type_SIMD128Vector
-        re,
-    uint8_t ret[32U]) {
-  uint8_t serialized[32U] = {0U};
-  KRML_MAYBE_FOR16(
-      i, (size_t)0U, (size_t)16U, (size_t)1U, size_t i0 = i;
-      libcrux_ml_kem_vector_neon_vector_type_SIMD128Vector coefficient =
-          to_unsigned_representative__libcrux_ml_kem_vector_neon_vector_type_SIMD128Vector(
-              re.coefficients[i0]);
-      libcrux_ml_kem_vector_neon_vector_type_SIMD128Vector coefficient_compressed =
-          libcrux_ml_kem_vector_neon___libcrux_ml_kem__vector__traits__Operations_for_libcrux_ml_kem__vector__neon__vector_type__SIMD128Vector___compress_1(
-              coefficient);
-      uint8_t bytes[2U];
-      libcrux_ml_kem_vector_neon___libcrux_ml_kem__vector__traits__Operations_for_libcrux_ml_kem__vector__neon__vector_type__SIMD128Vector___serialize_1(
-          coefficient_compressed, bytes);
-      Eurydice_slice uu____0 = Eurydice_array_to_subslice(
-          (size_t)32U, serialized,
-          (CLITERAL(core_ops_range_Range__size_t){
-              .start = (size_t)2U * i0, .end = (size_t)2U * i0 + (size_t)2U}),
-          uint8_t, core_ops_range_Range__size_t, Eurydice_slice);
-      core_slice___Slice_T___copy_from_slice(
-          uu____0,
-          Eurydice_array_to_slice((size_t)2U, bytes, uint8_t, Eurydice_slice),
-          uint8_t, void *););
-  memcpy(ret, serialized, (size_t)32U * sizeof(uint8_t));
-}
-
-static void
-decrypt_unpacked__libcrux_ml_kem_vector_neon_vector_type_SIMD128Vector_2size_t_768size_t_640size_t_10size_t_4size_t(
-    libcrux_ml_kem_ind_cpa_unpacked_IndCpaPrivateKeyUnpacked__libcrux_ml_kem_vector_neon_vector_type_SIMD128Vector__2size_t
-        *secret_key,
-    uint8_t *ciphertext, uint8_t ret[32U]) {
-  libcrux_ml_kem_polynomial_PolynomialRingElement__libcrux_ml_kem_vector_neon_vector_type_SIMD128Vector
-      u_as_ntt[2U];
-  deserialize_then_decompress_u__libcrux_ml_kem_vector_neon_vector_type_SIMD128Vector_2size_t_768size_t_10size_t(
-      ciphertext, u_as_ntt);
-  libcrux_ml_kem_polynomial_PolynomialRingElement__libcrux_ml_kem_vector_neon_vector_type_SIMD128Vector
-      v = deserialize_then_decompress_ring_element_v__libcrux_ml_kem_vector_neon_vector_type_SIMD128Vector_4size_t(
-          Eurydice_array_to_subslice_from((size_t)768U, ciphertext,
-                                          (size_t)640U, uint8_t, size_t,
-                                          Eurydice_slice));
-  libcrux_ml_kem_polynomial_PolynomialRingElement__libcrux_ml_kem_vector_neon_vector_type_SIMD128Vector
-      message =
-          compute_message__libcrux_ml_kem_vector_neon_vector_type_SIMD128Vector_2size_t(
-              &v, secret_key->secret_as_ntt, u_as_ntt);
-  uint8_t ret0[32U];
-  compress_then_serialize_message__libcrux_ml_kem_vector_neon_vector_type_SIMD128Vector(
-      message, ret0);
-  memcpy(ret, ret0, (size_t)32U * sizeof(uint8_t));
-}
-
-static KRML_MUSTINLINE void PRF___32size_t(Eurydice_slice input,
-                                           uint8_t ret[32U]) {
-  uint8_t digest[32U] = {0U};
-  uint8_t dummy[32U] = {0U};
-  libcrux_sha3_neon_x2_shake256(
-      input, input,
-      Eurydice_array_to_slice((size_t)32U, digest, uint8_t, Eurydice_slice),
-      Eurydice_array_to_slice((size_t)32U, dummy, uint8_t, Eurydice_slice));
-  memcpy(ret, digest, (size_t)32U * sizeof(uint8_t));
-}
-
-static KRML_MUSTINLINE void PRF___2size_t_32size_t(Eurydice_slice input,
-                                                   uint8_t ret[32U]) {
-  uint8_t ret0[32U];
-  PRF___32size_t(input, ret0);
-  memcpy(ret, ret0, (size_t)32U * sizeof(uint8_t));
-}
-
-void libcrux_ml_kem_ind_cca_decapsulate_unpacked__libcrux_ml_kem_vector_neon_vector_type_SIMD128Vector_libcrux_ml_kem_hash_functions_neon_Simd128Hash_2size_t_1632size_t_768size_t_800size_t_768size_t_768size_t_640size_t_128size_t_10size_t_4size_t_320size_t_3size_t_192size_t_2size_t_128size_t_800size_t(
-    libcrux_ml_kem_ind_cca_unpacked_MlKemKeyPairUnpacked__libcrux_ml_kem_vector_neon_vector_type_SIMD128Vector__2size_t
-        *key_pair,
-    libcrux_ml_kem_types_MlKemCiphertext____768size_t *ciphertext,
-    uint8_t ret[32U]) {
-  uint8_t decrypted[32U];
-  decrypt_unpacked__libcrux_ml_kem_vector_neon_vector_type_SIMD128Vector_2size_t_768size_t_640size_t_10size_t_4size_t(
-      &key_pair->private_key.ind_cpa_private_key, ciphertext->value, decrypted);
-  uint8_t to_hash0[64U];
-  libcrux_ml_kem_utils_into_padded_array___64size_t(
-      Eurydice_array_to_slice((size_t)32U, decrypted, uint8_t, Eurydice_slice),
-      to_hash0);
-  Eurydice_slice uu____0 = Eurydice_array_to_subslice_from(
-      (size_t)64U, to_hash0, LIBCRUX_ML_KEM_CONSTANTS_SHARED_SECRET_SIZE,
-      uint8_t, size_t, Eurydice_slice);
-  core_slice___Slice_T___copy_from_slice(
-      uu____0,
-      Eurydice_array_to_slice((size_t)32U, key_pair->public_key.public_key_hash,
-                              uint8_t, Eurydice_slice),
-      uint8_t, void *);
-  uint8_t hashed[64U];
-  G___2size_t(
-      Eurydice_array_to_slice((size_t)64U, to_hash0, uint8_t, Eurydice_slice),
-      hashed);
-  K___Eurydice_slice_uint8_t_Eurydice_slice_uint8_t uu____1 =
-      core_slice___Slice_T___split_at(
-          Eurydice_array_to_slice((size_t)64U, hashed, uint8_t, Eurydice_slice),
-          LIBCRUX_ML_KEM_CONSTANTS_SHARED_SECRET_SIZE, uint8_t,
-          K___Eurydice_slice_uint8_t_Eurydice_slice_uint8_t);
-  Eurydice_slice shared_secret = uu____1.fst;
-  Eurydice_slice pseudorandomness = uu____1.snd;
-  uint8_t to_hash[800U];
-  libcrux_ml_kem_utils_into_padded_array___800size_t(
-      Eurydice_array_to_slice((size_t)32U,
-                              key_pair->private_key.implicit_rejection_value,
-                              uint8_t, Eurydice_slice),
-      to_hash);
-  Eurydice_slice uu____2 = Eurydice_array_to_subslice_from(
-      (size_t)800U, to_hash, LIBCRUX_ML_KEM_CONSTANTS_SHARED_SECRET_SIZE,
-      uint8_t, size_t, Eurydice_slice);
-  core_slice___Slice_T___copy_from_slice(
-      uu____2,
-      libcrux_ml_kem_types___core__convert__AsRef__Slice_u8___for_libcrux_ml_kem__types__MlKemCiphertext_SIZE___1__as_ref___768size_t(
-          ciphertext),
-      uint8_t, void *);
-  uint8_t implicit_rejection_shared_secret[32U];
-  PRF___2size_t_32size_t(
-      Eurydice_array_to_slice((size_t)800U, to_hash, uint8_t, Eurydice_slice),
-      implicit_rejection_shared_secret);
-  libcrux_ml_kem_ind_cpa_unpacked_IndCpaPublicKeyUnpacked__libcrux_ml_kem_vector_neon_vector_type_SIMD128Vector__2size_t
-      *uu____3 = &key_pair->public_key.ind_cpa_public_key;
-  uint8_t uu____4[32U];
-  memcpy(uu____4, decrypted, (size_t)32U * sizeof(uint8_t));
-  uint8_t expected_ciphertext[768U];
-  encrypt_unpacked__libcrux_ml_kem_vector_neon_vector_type_SIMD128Vector_libcrux_ml_kem_hash_functions_neon_Simd128Hash_2size_t_768size_t_768size_t_640size_t_128size_t_10size_t_4size_t_320size_t_3size_t_192size_t_2size_t_128size_t(
-      uu____3, uu____4, pseudorandomness, expected_ciphertext);
-  Eurydice_slice uu____5 =
-      libcrux_ml_kem_types___core__convert__AsRef__Slice_u8___for_libcrux_ml_kem__types__MlKemCiphertext_SIZE___1__as_ref___768size_t(
-          ciphertext);
-  uint8_t selector =
-      libcrux_ml_kem_constant_time_ops_compare_ciphertexts_in_constant_time(
-          uu____5, Eurydice_array_to_slice((size_t)768U, expected_ciphertext,
-                                           uint8_t, Eurydice_slice));
-  uint8_t ret0[32U];
-  libcrux_ml_kem_constant_time_ops_select_shared_secret_in_constant_time(
-      shared_secret,
-      Eurydice_array_to_slice((size_t)32U, implicit_rejection_shared_secret,
-                              uint8_t, Eurydice_slice),
-      selector, ret0);
-  memcpy(ret, ret0, (size_t)32U * sizeof(uint8_t));
-}
-
-static KRML_MUSTINLINE
-    libcrux_ml_kem_polynomial_PolynomialRingElement__libcrux_ml_kem_vector_neon_vector_type_SIMD128Vector
-    deserialize_to_uncompressed_ring_element__libcrux_ml_kem_vector_neon_vector_type_SIMD128Vector(
-        Eurydice_slice serialized) {
-  libcrux_ml_kem_polynomial_PolynomialRingElement__libcrux_ml_kem_vector_neon_vector_type_SIMD128Vector
-      re = ZERO__libcrux_ml_kem_vector_neon_vector_type_SIMD128Vector();
-  for (size_t i = (size_t)0U;
-       i <
-       core_slice___Slice_T___len(serialized, uint8_t, size_t) / (size_t)24U;
-       i++) {
-    size_t i0 = i;
-    Eurydice_slice bytes = Eurydice_slice_subslice(
-        serialized,
-        (CLITERAL(core_ops_range_Range__size_t){
-            .start = i0 * (size_t)24U, .end = i0 * (size_t)24U + (size_t)24U}),
-        uint8_t, core_ops_range_Range__size_t, Eurydice_slice);
-    libcrux_ml_kem_vector_neon_vector_type_SIMD128Vector uu____0 =
-        libcrux_ml_kem_vector_neon___libcrux_ml_kem__vector__traits__Operations_for_libcrux_ml_kem__vector__neon__vector_type__SIMD128Vector___deserialize_12(
-            bytes);
-    re.coefficients[i0] = uu____0;
-  }
-  return re;
-}
-
-static KRML_MUSTINLINE void
-deserialize_secret_key__libcrux_ml_kem_vector_neon_vector_type_SIMD128Vector_2size_t(
-    Eurydice_slice secret_key,
-    libcrux_ml_kem_polynomial_PolynomialRingElement__libcrux_ml_kem_vector_neon_vector_type_SIMD128Vector
-        ret[2U]) {
-  libcrux_ml_kem_polynomial_PolynomialRingElement__libcrux_ml_kem_vector_neon_vector_type_SIMD128Vector
-      secret_as_ntt[2U];
-  KRML_MAYBE_FOR2(
-      i, (size_t)0U, (size_t)2U, (size_t)1U,
-      secret_as_ntt[i] =
-          ZERO__libcrux_ml_kem_vector_neon_vector_type_SIMD128Vector(););
-  for (size_t i = (size_t)0U;
-       i < core_slice___Slice_T___len(secret_key, uint8_t, size_t) /
-               LIBCRUX_ML_KEM_CONSTANTS_BYTES_PER_RING_ELEMENT;
-       i++) {
-    size_t i0 = i;
-    Eurydice_slice secret_bytes = Eurydice_slice_subslice(
-        secret_key,
-        (CLITERAL(core_ops_range_Range__size_t){
-            .start = i0 * LIBCRUX_ML_KEM_CONSTANTS_BYTES_PER_RING_ELEMENT,
-            .end = i0 * LIBCRUX_ML_KEM_CONSTANTS_BYTES_PER_RING_ELEMENT +
-                   LIBCRUX_ML_KEM_CONSTANTS_BYTES_PER_RING_ELEMENT}),
-        uint8_t, core_ops_range_Range__size_t, Eurydice_slice);
-    libcrux_ml_kem_polynomial_PolynomialRingElement__libcrux_ml_kem_vector_neon_vector_type_SIMD128Vector
-        uu____0 =
-            deserialize_to_uncompressed_ring_element__libcrux_ml_kem_vector_neon_vector_type_SIMD128Vector(
-                secret_bytes);
-    secret_as_ntt[i0] = uu____0;
-  }
-  memcpy(
-      ret, secret_as_ntt,
-      (size_t)2U *
-          sizeof(
-              libcrux_ml_kem_polynomial_PolynomialRingElement__libcrux_ml_kem_vector_neon_vector_type_SIMD128Vector));
-}
-
-static void
-decrypt__libcrux_ml_kem_vector_neon_vector_type_SIMD128Vector_2size_t_768size_t_640size_t_10size_t_4size_t(
-    Eurydice_slice secret_key, uint8_t *ciphertext, uint8_t ret[32U]) {
-  libcrux_ml_kem_polynomial_PolynomialRingElement__libcrux_ml_kem_vector_neon_vector_type_SIMD128Vector
-      secret_as_ntt[2U];
-  deserialize_secret_key__libcrux_ml_kem_vector_neon_vector_type_SIMD128Vector_2size_t(
-      secret_key, secret_as_ntt);
-  libcrux_ml_kem_polynomial_PolynomialRingElement__libcrux_ml_kem_vector_neon_vector_type_SIMD128Vector
-      uu____0[2U];
-  memcpy(
-      uu____0, secret_as_ntt,
-      (size_t)2U *
-          sizeof(
-              libcrux_ml_kem_polynomial_PolynomialRingElement__libcrux_ml_kem_vector_neon_vector_type_SIMD128Vector));
-  libcrux_ml_kem_ind_cpa_unpacked_IndCpaPrivateKeyUnpacked__libcrux_ml_kem_vector_neon_vector_type_SIMD128Vector__2size_t
-      secret_key_unpacked;
-  memcpy(
-      secret_key_unpacked.secret_as_ntt, uu____0,
-      (size_t)2U *
-          sizeof(
-              libcrux_ml_kem_polynomial_PolynomialRingElement__libcrux_ml_kem_vector_neon_vector_type_SIMD128Vector));
-  uint8_t ret0[32U];
-  decrypt_unpacked__libcrux_ml_kem_vector_neon_vector_type_SIMD128Vector_2size_t_768size_t_640size_t_10size_t_4size_t(
-      &secret_key_unpacked, ciphertext, ret0);
-  memcpy(ret, ret0, (size_t)32U * sizeof(uint8_t));
-}
-
-void libcrux_ml_kem_ind_cca_decapsulate__libcrux_ml_kem_vector_neon_vector_type_SIMD128Vector_libcrux_ml_kem_hash_functions_neon_Simd128Hash_libcrux_ml_kem_ind_cca_MlKem_2size_t_1632size_t_768size_t_800size_t_768size_t_768size_t_640size_t_128size_t_10size_t_4size_t_320size_t_3size_t_192size_t_2size_t_128size_t_800size_t(
-    libcrux_ml_kem_types_MlKemPrivateKey____1632size_t *private_key,
-    libcrux_ml_kem_types_MlKemCiphertext____768size_t *ciphertext,
-    uint8_t ret[32U]) {
-  K___Eurydice_slice_uint8_t_Eurydice_slice_uint8_t uu____0 =
-      core_slice___Slice_T___split_at(
-          Eurydice_array_to_slice((size_t)1632U, private_key->value, uint8_t,
-                                  Eurydice_slice),
-          (size_t)768U, uint8_t,
-          K___Eurydice_slice_uint8_t_Eurydice_slice_uint8_t);
-  Eurydice_slice ind_cpa_secret_key = uu____0.fst;
-  Eurydice_slice secret_key0 = uu____0.snd;
-  K___Eurydice_slice_uint8_t_Eurydice_slice_uint8_t uu____1 =
-      core_slice___Slice_T___split_at(
-          secret_key0, (size_t)800U, uint8_t,
-          K___Eurydice_slice_uint8_t_Eurydice_slice_uint8_t);
-  Eurydice_slice ind_cpa_public_key = uu____1.fst;
-  Eurydice_slice secret_key = uu____1.snd;
-  K___Eurydice_slice_uint8_t_Eurydice_slice_uint8_t uu____2 =
-      core_slice___Slice_T___split_at(
-          secret_key, LIBCRUX_ML_KEM_CONSTANTS_H_DIGEST_SIZE, uint8_t,
-          K___Eurydice_slice_uint8_t_Eurydice_slice_uint8_t);
-  Eurydice_slice ind_cpa_public_key_hash = uu____2.fst;
-  Eurydice_slice implicit_rejection_value = uu____2.snd;
-  uint8_t decrypted[32U];
-  decrypt__libcrux_ml_kem_vector_neon_vector_type_SIMD128Vector_2size_t_768size_t_640size_t_10size_t_4size_t(
-      ind_cpa_secret_key, ciphertext->value, decrypted);
-  uint8_t to_hash0[64U];
-  libcrux_ml_kem_utils_into_padded_array___64size_t(
-      Eurydice_array_to_slice((size_t)32U, decrypted, uint8_t, Eurydice_slice),
-      to_hash0);
-  core_slice___Slice_T___copy_from_slice(
-      Eurydice_array_to_subslice_from(
-          (size_t)64U, to_hash0, LIBCRUX_ML_KEM_CONSTANTS_SHARED_SECRET_SIZE,
-          uint8_t, size_t, Eurydice_slice),
-      ind_cpa_public_key_hash, uint8_t, void *);
-  uint8_t hashed[64U];
-  G___2size_t(
-      Eurydice_array_to_slice((size_t)64U, to_hash0, uint8_t, Eurydice_slice),
-      hashed);
-  K___Eurydice_slice_uint8_t_Eurydice_slice_uint8_t uu____3 =
-      core_slice___Slice_T___split_at(
-          Eurydice_array_to_slice((size_t)64U, hashed, uint8_t, Eurydice_slice),
-          LIBCRUX_ML_KEM_CONSTANTS_SHARED_SECRET_SIZE, uint8_t,
-          K___Eurydice_slice_uint8_t_Eurydice_slice_uint8_t);
-  Eurydice_slice shared_secret0 = uu____3.fst;
-  Eurydice_slice pseudorandomness = uu____3.snd;
-  uint8_t to_hash[800U];
-  libcrux_ml_kem_utils_into_padded_array___800size_t(implicit_rejection_value,
-                                                     to_hash);
-  Eurydice_slice uu____4 = Eurydice_array_to_subslice_from(
-      (size_t)800U, to_hash, LIBCRUX_ML_KEM_CONSTANTS_SHARED_SECRET_SIZE,
-      uint8_t, size_t, Eurydice_slice);
-  core_slice___Slice_T___copy_from_slice(
-      uu____4,
-      libcrux_ml_kem_types___core__convert__AsRef__Slice_u8___for_libcrux_ml_kem__types__MlKemCiphertext_SIZE___1__as_ref___768size_t(
-          ciphertext),
-      uint8_t, void *);
-  uint8_t implicit_rejection_shared_secret0[32U];
-  PRF___2size_t_32size_t(
-      Eurydice_array_to_slice((size_t)800U, to_hash, uint8_t, Eurydice_slice),
-      implicit_rejection_shared_secret0);
-  Eurydice_slice uu____5 = ind_cpa_public_key;
-  uint8_t uu____6[32U];
-  memcpy(uu____6, decrypted, (size_t)32U * sizeof(uint8_t));
-  uint8_t expected_ciphertext[768U];
-  encrypt__libcrux_ml_kem_vector_neon_vector_type_SIMD128Vector_libcrux_ml_kem_hash_functions_neon_Simd128Hash_2size_t_768size_t_768size_t_640size_t_128size_t_10size_t_4size_t_320size_t_3size_t_192size_t_2size_t_128size_t(
-      uu____5, uu____6, pseudorandomness, expected_ciphertext);
-  uint8_t implicit_rejection_shared_secret[32U];
-  kdf__libcrux_ml_kem_hash_functions_neon_Simd128Hash_2size_t_768size_t(
-      Eurydice_array_to_slice((size_t)32U, implicit_rejection_shared_secret0,
-                              uint8_t, Eurydice_slice),
-      implicit_rejection_shared_secret);
-  uint8_t shared_secret[32U];
-  kdf__libcrux_ml_kem_hash_functions_neon_Simd128Hash_2size_t_768size_t(
-      shared_secret0, shared_secret);
-  Eurydice_slice uu____7 =
-      libcrux_ml_kem_types___core__convert__AsRef__Slice_u8___for_libcrux_ml_kem__types__MlKemCiphertext_SIZE___1__as_ref___768size_t(
-          ciphertext);
-  uint8_t ret0[32U];
-  libcrux_ml_kem_constant_time_ops_compare_ciphertexts_select_shared_secret_in_constant_time(
-      uu____7,
-      Eurydice_array_to_slice((size_t)768U, expected_ciphertext, uint8_t,
-                              Eurydice_slice),
-      Eurydice_array_to_slice((size_t)32U, shared_secret, uint8_t,
-                              Eurydice_slice),
-      Eurydice_array_to_slice((size_t)32U, implicit_rejection_shared_secret,
-                              uint8_t, Eurydice_slice),
-      ret0);
-  memcpy(ret, ret0, (size_t)32U * sizeof(uint8_t));
-}
-
-static KRML_MUSTINLINE void
-deserialize_ring_elements_reduced__libcrux_ml_kem_vector_neon_vector_type_SIMD128Vector_1184size_t_3size_t(
-    Eurydice_slice public_key,
-    libcrux_ml_kem_polynomial_PolynomialRingElement__libcrux_ml_kem_vector_neon_vector_type_SIMD128Vector
-        ret[3U]) {
-  libcrux_ml_kem_polynomial_PolynomialRingElement__libcrux_ml_kem_vector_neon_vector_type_SIMD128Vector
-      deserialized_pk[3U];
-  KRML_MAYBE_FOR3(
-      i, (size_t)0U, (size_t)3U, (size_t)1U,
-      deserialized_pk[i] =
-          ZERO__libcrux_ml_kem_vector_neon_vector_type_SIMD128Vector(););
-  for (size_t i = (size_t)0U;
-       i < core_slice___Slice_T___len(public_key, uint8_t, size_t) /
-               LIBCRUX_ML_KEM_CONSTANTS_BYTES_PER_RING_ELEMENT;
-       i++) {
-    size_t i0 = i;
-    Eurydice_slice ring_element = Eurydice_slice_subslice(
-        public_key,
-        (CLITERAL(core_ops_range_Range__size_t){
-            .start = i0 * LIBCRUX_ML_KEM_CONSTANTS_BYTES_PER_RING_ELEMENT,
-            .end = i0 * LIBCRUX_ML_KEM_CONSTANTS_BYTES_PER_RING_ELEMENT +
-                   LIBCRUX_ML_KEM_CONSTANTS_BYTES_PER_RING_ELEMENT}),
-        uint8_t, core_ops_range_Range__size_t, Eurydice_slice);
-    libcrux_ml_kem_polynomial_PolynomialRingElement__libcrux_ml_kem_vector_neon_vector_type_SIMD128Vector
-        uu____0 =
-            deserialize_to_reduced_ring_element__libcrux_ml_kem_vector_neon_vector_type_SIMD128Vector(
-                ring_element);
-    deserialized_pk[i0] = uu____0;
-  }
-  memcpy(
-      ret, deserialized_pk,
-      (size_t)3U *
-          sizeof(
-              libcrux_ml_kem_polynomial_PolynomialRingElement__libcrux_ml_kem_vector_neon_vector_type_SIMD128Vector));
-}
-
-static KRML_MUSTINLINE void
-serialize_secret_key__libcrux_ml_kem_vector_neon_vector_type_SIMD128Vector_3size_t_1152size_t(
-    libcrux_ml_kem_polynomial_PolynomialRingElement__libcrux_ml_kem_vector_neon_vector_type_SIMD128Vector
-        *key,
-    uint8_t ret[1152U]) {
-  uint8_t out[1152U] = {0U};
-  for (
-      size_t i = (size_t)0U;
-      i <
-      core_slice___Slice_T___len(
-          Eurydice_array_to_slice(
-              (size_t)3U, key,
-              libcrux_ml_kem_polynomial_PolynomialRingElement__libcrux_ml_kem_vector_neon_vector_type_SIMD128Vector,
-              Eurydice_slice),
-          libcrux_ml_kem_polynomial_PolynomialRingElement__libcrux_ml_kem_vector_neon_vector_type_SIMD128Vector,
-          size_t);
-      i++) {
-    size_t i0 = i;
-    libcrux_ml_kem_polynomial_PolynomialRingElement__libcrux_ml_kem_vector_neon_vector_type_SIMD128Vector
-        re = key[i0];
-    Eurydice_slice uu____0 = Eurydice_array_to_subslice(
-        (size_t)1152U, out,
-        (CLITERAL(core_ops_range_Range__size_t){
-            .start = i0 * LIBCRUX_ML_KEM_CONSTANTS_BYTES_PER_RING_ELEMENT,
-            .end = (i0 + (size_t)1U) *
-                   LIBCRUX_ML_KEM_CONSTANTS_BYTES_PER_RING_ELEMENT}),
-        uint8_t, core_ops_range_Range__size_t, Eurydice_slice);
-    uint8_t ret0[384U];
-    serialize_uncompressed_ring_element__libcrux_ml_kem_vector_neon_vector_type_SIMD128Vector(
-        &re, ret0);
-    core_slice___Slice_T___copy_from_slice(
-        uu____0,
-        Eurydice_array_to_slice((size_t)384U, ret0, uint8_t, Eurydice_slice),
-        uint8_t, void *);
-  }
-  memcpy(ret, out, (size_t)1152U * sizeof(uint8_t));
-}
-
-static KRML_MUSTINLINE void
-serialize_public_key__libcrux_ml_kem_vector_neon_vector_type_SIMD128Vector_3size_t_1152size_t_1184size_t(
-    libcrux_ml_kem_polynomial_PolynomialRingElement__libcrux_ml_kem_vector_neon_vector_type_SIMD128Vector
-        *t_as_ntt,
-    Eurydice_slice seed_for_a, uint8_t ret[1184U]) {
-  uint8_t public_key_serialized[1184U] = {0U};
-  Eurydice_slice uu____0 = Eurydice_array_to_subslice(
-      (size_t)1184U, public_key_serialized,
-      (CLITERAL(core_ops_range_Range__size_t){.start = (size_t)0U,
-                                              .end = (size_t)1152U}),
-      uint8_t, core_ops_range_Range__size_t, Eurydice_slice);
-  uint8_t ret0[1152U];
-  serialize_secret_key__libcrux_ml_kem_vector_neon_vector_type_SIMD128Vector_3size_t_1152size_t(
-      t_as_ntt, ret0);
-  core_slice___Slice_T___copy_from_slice(
-      uu____0,
-      Eurydice_array_to_slice((size_t)1152U, ret0, uint8_t, Eurydice_slice),
-      uint8_t, void *);
-  core_slice___Slice_T___copy_from_slice(
-      Eurydice_array_to_subslice_from((size_t)1184U, public_key_serialized,
-                                      (size_t)1152U, uint8_t, size_t,
-                                      Eurydice_slice),
-      seed_for_a, uint8_t, void *);
-  memcpy(ret, public_key_serialized, (size_t)1184U * sizeof(uint8_t));
-}
-
-bool libcrux_ml_kem_ind_cca_validate_public_key__libcrux_ml_kem_vector_neon_vector_type_SIMD128Vector_3size_t_1152size_t_1184size_t(
-    uint8_t *public_key) {
-  libcrux_ml_kem_polynomial_PolynomialRingElement__libcrux_ml_kem_vector_neon_vector_type_SIMD128Vector
-      deserialized_pk[3U];
-  deserialize_ring_elements_reduced__libcrux_ml_kem_vector_neon_vector_type_SIMD128Vector_1184size_t_3size_t(
-      Eurydice_array_to_subslice_to((size_t)1184U, public_key, (size_t)1152U,
-                                    uint8_t, size_t, Eurydice_slice),
-      deserialized_pk);
-  libcrux_ml_kem_polynomial_PolynomialRingElement__libcrux_ml_kem_vector_neon_vector_type_SIMD128Vector
-      *uu____0 = deserialized_pk;
-  uint8_t public_key_serialized[1184U];
-  serialize_public_key__libcrux_ml_kem_vector_neon_vector_type_SIMD128Vector_3size_t_1152size_t_1184size_t(
-      uu____0,
-      Eurydice_array_to_subslice_from((size_t)1184U, public_key, (size_t)1152U,
-                                      uint8_t, size_t, Eurydice_slice),
-      public_key_serialized);
-  return core_array_equality___core__cmp__PartialEq__Array_U__N___for__Array_T__N____eq(
-      (size_t)1184U, public_key, public_key_serialized, uint8_t, uint8_t, bool);
-}
-
-typedef struct
-    __libcrux_ml_kem_ind_cpa_unpacked_IndCpaPrivateKeyUnpacked_libcrux_ml_kem_vector_neon_vector_type_SIMD128Vector___3size_t___libcrux_ml_kem_ind_cpa_unpacked_IndCpaPublicKeyUnpacked_libcrux_ml_kem_vector_neon_vector_type_SIMD128Vector___3size_t___s {
-  libcrux_ml_kem_ind_cpa_unpacked_IndCpaPrivateKeyUnpacked__libcrux_ml_kem_vector_neon_vector_type_SIMD128Vector__3size_t
-      fst;
-  libcrux_ml_kem_ind_cpa_unpacked_IndCpaPublicKeyUnpacked__libcrux_ml_kem_vector_neon_vector_type_SIMD128Vector__3size_t
-      snd;
-} __libcrux_ml_kem_ind_cpa_unpacked_IndCpaPrivateKeyUnpacked_libcrux_ml_kem_vector_neon_vector_type_SIMD128Vector___3size_t___libcrux_ml_kem_ind_cpa_unpacked_IndCpaPublicKeyUnpacked_libcrux_ml_kem_vector_neon_vector_type_SIMD128Vector___3size_t__;
-
-static KRML_MUSTINLINE void G___3size_t(Eurydice_slice input,
-                                        uint8_t ret[64U]) {
-  uint8_t ret0[64U];
-  libcrux_ml_kem_hash_functions_neon_G(input, ret0);
-  memcpy(ret, ret0, (size_t)64U * sizeof(uint8_t));
-}
-
-static void
-closure__libcrux_ml_kem_vector_neon_vector_type_SIMD128Vector_libcrux_ml_kem_hash_functions_neon_Simd128Hash_3size_t(
-    libcrux_ml_kem_polynomial_PolynomialRingElement__libcrux_ml_kem_vector_neon_vector_type_SIMD128Vector
-        ret[3U]) {
-  libcrux_ml_kem_polynomial_PolynomialRingElement__libcrux_ml_kem_vector_neon_vector_type_SIMD128Vector
-      ret0[3U];
-  KRML_MAYBE_FOR3(
-      i, (size_t)0U, (size_t)3U, (size_t)1U,
-      ret0[i] = ZERO__libcrux_ml_kem_vector_neon_vector_type_SIMD128Vector(););
-  memcpy(
-      ret, ret0,
-      (size_t)3U *
-          sizeof(
-              libcrux_ml_kem_polynomial_PolynomialRingElement__libcrux_ml_kem_vector_neon_vector_type_SIMD128Vector));
-}
-
-static KRML_MUSTINLINE Simd128Hash
-shake128_init_absorb___3size_t(uint8_t input[3U][34U]) {
-  libcrux_sha3_generic_keccak_KeccakState__uint8_t__2size_t uu____0 =
-      libcrux_sha3_neon_x2_incremental_shake128_init();
-  libcrux_sha3_generic_keccak_KeccakState__uint8_t__2size_t state[2U] = {
-      uu____0, libcrux_sha3_neon_x2_incremental_shake128_init()};
-  libcrux_sha3_neon_x2_incremental_shake128_absorb_final(
-      state,
-      Eurydice_array_to_slice((size_t)34U, input[0U], uint8_t, Eurydice_slice),
-      Eurydice_array_to_slice((size_t)34U, input[1U], uint8_t, Eurydice_slice));
-  libcrux_sha3_neon_x2_incremental_shake128_absorb_final(
-      &state[1U],
-      Eurydice_array_to_slice((size_t)34U, input[2U], uint8_t, Eurydice_slice),
-      Eurydice_array_to_slice((size_t)34U, input[2U], uint8_t, Eurydice_slice));
-  Simd128Hash lit;
-  memcpy(lit.shake128_state, state,
-         (size_t)2U *
-             sizeof(libcrux_sha3_generic_keccak_KeccakState__uint8_t__2size_t));
-  return lit;
-}
-
-static KRML_MUSTINLINE Simd128Hash
-shake128_init_absorb___3size_t0(uint8_t input[3U][34U]) {
-  uint8_t uu____0[3U][34U];
-  memcpy(uu____0, input, (size_t)3U * sizeof(uint8_t[34U]));
-  return shake128_init_absorb___3size_t(uu____0);
-}
-
-static KRML_MUSTINLINE void shake128_squeeze_three_blocks___3size_t(
-    Simd128Hash *st, uint8_t ret[3U][504U]) {
-  uint8_t out[3U][504U] = {{0U}};
-  uint8_t out0[504U] = {0U};
-  uint8_t out1[504U] = {0U};
-  uint8_t out2[504U] = {0U};
-  uint8_t out3[504U] = {0U};
-  libcrux_sha3_neon_x2_incremental_shake128_squeeze_first_three_blocks(
-      st->shake128_state,
-      Eurydice_array_to_slice((size_t)504U, out0, uint8_t, Eurydice_slice),
-      Eurydice_array_to_slice((size_t)504U, out1, uint8_t, Eurydice_slice));
-  libcrux_sha3_neon_x2_incremental_shake128_squeeze_first_three_blocks(
-      &st->shake128_state[1U],
-      Eurydice_array_to_slice((size_t)504U, out2, uint8_t, Eurydice_slice),
-      Eurydice_array_to_slice((size_t)504U, out3, uint8_t, Eurydice_slice));
-  uint8_t uu____0[504U];
-  memcpy(uu____0, out0, (size_t)504U * sizeof(uint8_t));
-  memcpy(out[0U], uu____0, (size_t)504U * sizeof(uint8_t));
-  uint8_t uu____1[504U];
-  memcpy(uu____1, out1, (size_t)504U * sizeof(uint8_t));
-  memcpy(out[1U], uu____1, (size_t)504U * sizeof(uint8_t));
-  uint8_t uu____2[504U];
-  memcpy(uu____2, out2, (size_t)504U * sizeof(uint8_t));
-  memcpy(out[2U], uu____2, (size_t)504U * sizeof(uint8_t));
-  memcpy(ret, out, (size_t)3U * sizeof(uint8_t[504U]));
-}
-
-static KRML_MUSTINLINE void shake128_squeeze_three_blocks___3size_t0(
-    Simd128Hash *self, uint8_t ret[3U][504U]) {
-  uint8_t ret0[3U][504U];
-  shake128_squeeze_three_blocks___3size_t(self, ret0);
-  memcpy(ret, ret0, (size_t)3U * sizeof(uint8_t[504U]));
-}
-
-static KRML_MUSTINLINE bool
-sample_from_uniform_distribution_next__libcrux_ml_kem_vector_neon_vector_type_SIMD128Vector_3size_t_504size_t(
-    uint8_t randomness[3U][504U], size_t *sampled_coefficients,
-    int16_t (*out)[272U]) {
-  KRML_MAYBE_FOR3(
-      i0, (size_t)0U, (size_t)3U, (size_t)1U, size_t i1 = i0;
-      for (size_t i = (size_t)0U; i < (size_t)504U / (size_t)24U; i++) {
-        size_t r = i;
-        if (sampled_coefficients[i1] <
-            LIBCRUX_ML_KEM_CONSTANTS_COEFFICIENTS_IN_RING_ELEMENT) {
-          Eurydice_slice uu____0 = Eurydice_array_to_subslice(
-              (size_t)504U, randomness[i1],
-              (CLITERAL(core_ops_range_Range__size_t){
-                  .start = r * (size_t)24U,
-                  .end = r * (size_t)24U + (size_t)24U}),
-              uint8_t, core_ops_range_Range__size_t, Eurydice_slice);
-          size_t sampled =
-              libcrux_ml_kem_vector_neon___libcrux_ml_kem__vector__traits__Operations_for_libcrux_ml_kem__vector__neon__vector_type__SIMD128Vector___rej_sample(
-                  uu____0,
-                  Eurydice_array_to_subslice(
-                      (size_t)272U, out[i1],
-                      (CLITERAL(core_ops_range_Range__size_t){
-                          .start = sampled_coefficients[i1],
-                          .end = sampled_coefficients[i1] + (size_t)16U}),
-                      int16_t, core_ops_range_Range__size_t, Eurydice_slice));
-          size_t uu____1 = i1;
-          sampled_coefficients[uu____1] =
-              sampled_coefficients[uu____1] + sampled;
-        }
-      });
-  bool done = true;
-  KRML_MAYBE_FOR3(
-      i, (size_t)0U, (size_t)3U, (size_t)1U, size_t i0 = i;
-      if (sampled_coefficients[i0] >=
-          LIBCRUX_ML_KEM_CONSTANTS_COEFFICIENTS_IN_RING_ELEMENT) {
-        sampled_coefficients[i0] =
-            LIBCRUX_ML_KEM_CONSTANTS_COEFFICIENTS_IN_RING_ELEMENT;
-      } else { done = false; });
-  return done;
-}
-
-static KRML_MUSTINLINE void shake128_squeeze_block___3size_t(
-    Simd128Hash *st, uint8_t ret[3U][168U]) {
-  uint8_t out[3U][168U] = {{0U}};
-  uint8_t out0[168U] = {0U};
-  uint8_t out1[168U] = {0U};
-  uint8_t out2[168U] = {0U};
-  uint8_t out3[168U] = {0U};
-  libcrux_sha3_neon_x2_incremental_shake128_squeeze_next_block(
-      st->shake128_state,
-      Eurydice_array_to_slice((size_t)168U, out0, uint8_t, Eurydice_slice),
-      Eurydice_array_to_slice((size_t)168U, out1, uint8_t, Eurydice_slice));
-  libcrux_sha3_neon_x2_incremental_shake128_squeeze_next_block(
-      &st->shake128_state[1U],
-      Eurydice_array_to_slice((size_t)168U, out2, uint8_t, Eurydice_slice),
-      Eurydice_array_to_slice((size_t)168U, out3, uint8_t, Eurydice_slice));
-  uint8_t uu____0[168U];
-  memcpy(uu____0, out0, (size_t)168U * sizeof(uint8_t));
-  memcpy(out[0U], uu____0, (size_t)168U * sizeof(uint8_t));
-  uint8_t uu____1[168U];
-  memcpy(uu____1, out1, (size_t)168U * sizeof(uint8_t));
-  memcpy(out[1U], uu____1, (size_t)168U * sizeof(uint8_t));
-  uint8_t uu____2[168U];
-  memcpy(uu____2, out2, (size_t)168U * sizeof(uint8_t));
-  memcpy(out[2U], uu____2, (size_t)168U * sizeof(uint8_t));
-  memcpy(ret, out, (size_t)3U * sizeof(uint8_t[168U]));
-}
-
-static KRML_MUSTINLINE void shake128_squeeze_block___3size_t0(
-    Simd128Hash *self, uint8_t ret[3U][168U]) {
-  uint8_t ret0[3U][168U];
-  shake128_squeeze_block___3size_t(self, ret0);
-  memcpy(ret, ret0, (size_t)3U * sizeof(uint8_t[168U]));
-}
-
-static KRML_MUSTINLINE bool
-sample_from_uniform_distribution_next__libcrux_ml_kem_vector_neon_vector_type_SIMD128Vector_3size_t_168size_t(
-    uint8_t randomness[3U][168U], size_t *sampled_coefficients,
-    int16_t (*out)[272U]) {
-  KRML_MAYBE_FOR3(
-      i0, (size_t)0U, (size_t)3U, (size_t)1U, size_t i1 = i0;
-      for (size_t i = (size_t)0U; i < (size_t)168U / (size_t)24U; i++) {
-        size_t r = i;
-        if (sampled_coefficients[i1] <
-            LIBCRUX_ML_KEM_CONSTANTS_COEFFICIENTS_IN_RING_ELEMENT) {
-          Eurydice_slice uu____0 = Eurydice_array_to_subslice(
-              (size_t)168U, randomness[i1],
-              (CLITERAL(core_ops_range_Range__size_t){
-                  .start = r * (size_t)24U,
-                  .end = r * (size_t)24U + (size_t)24U}),
-              uint8_t, core_ops_range_Range__size_t, Eurydice_slice);
-          size_t sampled =
-              libcrux_ml_kem_vector_neon___libcrux_ml_kem__vector__traits__Operations_for_libcrux_ml_kem__vector__neon__vector_type__SIMD128Vector___rej_sample(
-                  uu____0,
-                  Eurydice_array_to_subslice(
-                      (size_t)272U, out[i1],
-                      (CLITERAL(core_ops_range_Range__size_t){
-                          .start = sampled_coefficients[i1],
-                          .end = sampled_coefficients[i1] + (size_t)16U}),
-                      int16_t, core_ops_range_Range__size_t, Eurydice_slice));
-          size_t uu____1 = i1;
-          sampled_coefficients[uu____1] =
-              sampled_coefficients[uu____1] + sampled;
-        }
-      });
-  bool done = true;
-  KRML_MAYBE_FOR3(
-      i, (size_t)0U, (size_t)3U, (size_t)1U, size_t i0 = i;
-      if (sampled_coefficients[i0] >=
-          LIBCRUX_ML_KEM_CONSTANTS_COEFFICIENTS_IN_RING_ELEMENT) {
-        sampled_coefficients[i0] =
-            LIBCRUX_ML_KEM_CONSTANTS_COEFFICIENTS_IN_RING_ELEMENT;
-      } else { done = false; });
-  return done;
-}
-
-static libcrux_ml_kem_polynomial_PolynomialRingElement__libcrux_ml_kem_vector_neon_vector_type_SIMD128Vector
-closure__libcrux_ml_kem_vector_neon_vector_type_SIMD128Vector_libcrux_ml_kem_hash_functions_neon_Simd128Hash_3size_t0(
-    int16_t s[272U]) {
-  return from_i16_array__libcrux_ml_kem_vector_neon_vector_type_SIMD128Vector(
-      Eurydice_array_to_subslice((size_t)272U, s,
-                                 (CLITERAL(core_ops_range_Range__size_t){
-                                     .start = (size_t)0U, .end = (size_t)256U}),
-                                 int16_t, core_ops_range_Range__size_t,
-                                 Eurydice_slice));
-}
-
-static KRML_MUSTINLINE void
-sample_from_xof__libcrux_ml_kem_vector_neon_vector_type_SIMD128Vector_libcrux_ml_kem_hash_functions_neon_Simd128Hash_3size_t(
-    uint8_t seeds[3U][34U],
-    libcrux_ml_kem_polynomial_PolynomialRingElement__libcrux_ml_kem_vector_neon_vector_type_SIMD128Vector
-        ret[3U]) {
-  size_t sampled_coefficients[3U] = {0U};
-  int16_t out[3U][272U] = {{0U}};
-  uint8_t uu____0[3U][34U];
-  memcpy(uu____0, seeds, (size_t)3U * sizeof(uint8_t[34U]));
-  Simd128Hash xof_state = shake128_init_absorb___3size_t0(uu____0);
-  uint8_t randomness0[3U][504U];
-  shake128_squeeze_three_blocks___3size_t0(&xof_state, randomness0);
-  uint8_t uu____1[3U][504U];
-  memcpy(uu____1, randomness0, (size_t)3U * sizeof(uint8_t[504U]));
-  bool done =
-      sample_from_uniform_distribution_next__libcrux_ml_kem_vector_neon_vector_type_SIMD128Vector_3size_t_504size_t(
-          uu____1, sampled_coefficients, out);
-  while (true) {
-    if (done) {
-      break;
-    } else {
-      uint8_t randomness[3U][168U];
-      shake128_squeeze_block___3size_t0(&xof_state, randomness);
-      uint8_t uu____2[3U][168U];
-      memcpy(uu____2, randomness, (size_t)3U * sizeof(uint8_t[168U]));
-      done =
-          sample_from_uniform_distribution_next__libcrux_ml_kem_vector_neon_vector_type_SIMD128Vector_3size_t_168size_t(
-              uu____2, sampled_coefficients, out);
-    }
-  }
-  int16_t uu____3[3U][272U];
-  memcpy(uu____3, out, (size_t)3U * sizeof(int16_t[272U]));
-  libcrux_ml_kem_polynomial_PolynomialRingElement__libcrux_ml_kem_vector_neon_vector_type_SIMD128Vector
-      ret0[3U];
-  KRML_MAYBE_FOR3(
-      i, (size_t)0U, (size_t)3U, (size_t)1U,
-      ret0[i] =
-          closure__libcrux_ml_kem_vector_neon_vector_type_SIMD128Vector_libcrux_ml_kem_hash_functions_neon_Simd128Hash_3size_t0(
-              uu____3[i]););
-  memcpy(
-      ret, ret0,
-      (size_t)3U *
-          sizeof(
-              libcrux_ml_kem_polynomial_PolynomialRingElement__libcrux_ml_kem_vector_neon_vector_type_SIMD128Vector));
-}
-
-static KRML_MUSTINLINE void
-sample_matrix_A__libcrux_ml_kem_vector_neon_vector_type_SIMD128Vector_libcrux_ml_kem_hash_functions_neon_Simd128Hash_3size_t(
-    uint8_t seed[34U], bool transpose,
-    libcrux_ml_kem_polynomial_PolynomialRingElement__libcrux_ml_kem_vector_neon_vector_type_SIMD128Vector
-        ret[3U][3U]) {
-  libcrux_ml_kem_polynomial_PolynomialRingElement__libcrux_ml_kem_vector_neon_vector_type_SIMD128Vector
-      A_transpose[3U][3U];
-  KRML_MAYBE_FOR3(
-      i, (size_t)0U, (size_t)3U, (size_t)1U,
-      closure__libcrux_ml_kem_vector_neon_vector_type_SIMD128Vector_libcrux_ml_kem_hash_functions_neon_Simd128Hash_3size_t(
-          A_transpose[i]););
-  KRML_MAYBE_FOR3(
-      i0, (size_t)0U, (size_t)3U, (size_t)1U, size_t i1 = i0;
-      uint8_t uu____0[34U];
-      memcpy(uu____0, seed, (size_t)34U * sizeof(uint8_t));
-      uint8_t seeds[3U][34U]; KRML_MAYBE_FOR3(
-          i, (size_t)0U, (size_t)3U, (size_t)1U,
-          memcpy(seeds[i], uu____0, (size_t)34U * sizeof(uint8_t)););
-      KRML_MAYBE_FOR3(i, (size_t)0U, (size_t)3U, (size_t)1U, size_t j = i;
-                      seeds[j][32U] = (uint8_t)i1; seeds[j][33U] = (uint8_t)j;);
-      uint8_t uu____1[3U][34U];
-      memcpy(uu____1, seeds, (size_t)3U * sizeof(uint8_t[34U]));
-      libcrux_ml_kem_polynomial_PolynomialRingElement__libcrux_ml_kem_vector_neon_vector_type_SIMD128Vector
-          sampled[3U];
-      sample_from_xof__libcrux_ml_kem_vector_neon_vector_type_SIMD128Vector_libcrux_ml_kem_hash_functions_neon_Simd128Hash_3size_t(
-          uu____1, sampled);
-      for (
-          size_t i = (size_t)0U;
-          i <
-          core_slice___Slice_T___len(
-              Eurydice_array_to_slice(
-                  (size_t)3U, sampled,
-                  libcrux_ml_kem_polynomial_PolynomialRingElement__libcrux_ml_kem_vector_neon_vector_type_SIMD128Vector,
-                  Eurydice_slice),
-              libcrux_ml_kem_polynomial_PolynomialRingElement__libcrux_ml_kem_vector_neon_vector_type_SIMD128Vector,
-              size_t);
-          i++) {
-        size_t j = i;
-        libcrux_ml_kem_polynomial_PolynomialRingElement__libcrux_ml_kem_vector_neon_vector_type_SIMD128Vector
-            sample = sampled[j];
-        if (transpose) {
-          A_transpose[j][i1] = sample;
-        } else {
-          A_transpose[i1][j] = sample;
-        }
-      });
-  memcpy(
-      ret, A_transpose,
-      (size_t)3U *
-          sizeof(
-              libcrux_ml_kem_polynomial_PolynomialRingElement__libcrux_ml_kem_vector_neon_vector_type_SIMD128Vector
-                  [3U]));
-}
-
-typedef struct
-    __libcrux_ml_kem_polynomial_PolynomialRingElement__libcrux_ml_kem_vector_neon_vector_type_SIMD128Vector_3size_t__uint8_t_s {
-  libcrux_ml_kem_polynomial_PolynomialRingElement__libcrux_ml_kem_vector_neon_vector_type_SIMD128Vector
-      fst[3U];
-  uint8_t snd;
-} __libcrux_ml_kem_polynomial_PolynomialRingElement__libcrux_ml_kem_vector_neon_vector_type_SIMD128Vector_3size_t__uint8_t;
-
-static KRML_MUSTINLINE void PRFxN___3size_t_128size_t(uint8_t (*input)[33U],
-                                                      uint8_t ret[3U][128U]) {
-  uint8_t out[3U][128U] = {{0U}};
-  uint8_t out0[128U] = {0U};
-  uint8_t out1[128U] = {0U};
-  uint8_t out2[128U] = {0U};
-  uint8_t out3[128U] = {0U};
-  libcrux_sha3_neon_x2_shake256(
-      Eurydice_array_to_slice((size_t)33U, input[0U], uint8_t, Eurydice_slice),
-      Eurydice_array_to_slice((size_t)33U, input[1U], uint8_t, Eurydice_slice),
-      Eurydice_array_to_slice((size_t)128U, out0, uint8_t, Eurydice_slice),
-      Eurydice_array_to_slice((size_t)128U, out1, uint8_t, Eurydice_slice));
-  libcrux_sha3_neon_x2_shake256(
-      Eurydice_array_to_slice((size_t)33U, input[2U], uint8_t, Eurydice_slice),
-      Eurydice_array_to_slice((size_t)33U, input[2U], uint8_t, Eurydice_slice),
-      Eurydice_array_to_slice((size_t)128U, out2, uint8_t, Eurydice_slice),
-      Eurydice_array_to_slice((size_t)128U, out3, uint8_t, Eurydice_slice));
-  uint8_t uu____0[128U];
-  memcpy(uu____0, out0, (size_t)128U * sizeof(uint8_t));
-  memcpy(out[0U], uu____0, (size_t)128U * sizeof(uint8_t));
-  uint8_t uu____1[128U];
-  memcpy(uu____1, out1, (size_t)128U * sizeof(uint8_t));
-  memcpy(out[1U], uu____1, (size_t)128U * sizeof(uint8_t));
-  uint8_t uu____2[128U];
-  memcpy(uu____2, out2, (size_t)128U * sizeof(uint8_t));
-  memcpy(out[2U], uu____2, (size_t)128U * sizeof(uint8_t));
-  memcpy(ret, out, (size_t)3U * sizeof(uint8_t[128U]));
-}
-
-static KRML_MUSTINLINE void PRFxN___3size_t_128size_t0(uint8_t (*input)[33U],
-                                                       uint8_t ret[3U][128U]) {
-  uint8_t ret0[3U][128U];
-  PRFxN___3size_t_128size_t(input, ret0);
-  memcpy(ret, ret0, (size_t)3U * sizeof(uint8_t[128U]));
-}
-
-static KRML_MUSTINLINE
-    __libcrux_ml_kem_polynomial_PolynomialRingElement__libcrux_ml_kem_vector_neon_vector_type_SIMD128Vector_3size_t__uint8_t
-    sample_vector_cbd_then_ntt__libcrux_ml_kem_vector_neon_vector_type_SIMD128Vector_libcrux_ml_kem_hash_functions_neon_Simd128Hash_3size_t_2size_t_128size_t(
-        uint8_t prf_input[33U], uint8_t domain_separator) {
-  libcrux_ml_kem_polynomial_PolynomialRingElement__libcrux_ml_kem_vector_neon_vector_type_SIMD128Vector
-      re_as_ntt[3U];
-  KRML_MAYBE_FOR3(
-      i, (size_t)0U, (size_t)3U, (size_t)1U,
-      re_as_ntt[i] =
-          ZERO__libcrux_ml_kem_vector_neon_vector_type_SIMD128Vector(););
-  uint8_t uu____0[33U];
-  memcpy(uu____0, prf_input, (size_t)33U * sizeof(uint8_t));
-  uint8_t prf_inputs[3U][33U];
-  KRML_MAYBE_FOR3(
-      i, (size_t)0U, (size_t)3U, (size_t)1U,
-      memcpy(prf_inputs[i], uu____0, (size_t)33U * sizeof(uint8_t)););
-  KRML_MAYBE_FOR3(i, (size_t)0U, (size_t)3U, (size_t)1U, size_t i0 = i;
-                  prf_inputs[i0][32U] = domain_separator;
-                  domain_separator = (uint32_t)domain_separator + 1U;);
-  uint8_t prf_outputs[3U][128U];
-  PRFxN___3size_t_128size_t0(prf_inputs, prf_outputs);
-  KRML_MAYBE_FOR3(
-      i, (size_t)0U, (size_t)3U, (size_t)1U, size_t i0 = i;
-      libcrux_ml_kem_polynomial_PolynomialRingElement__libcrux_ml_kem_vector_neon_vector_type_SIMD128Vector
-          uu____1 =
-              sample_from_binomial_distribution__libcrux_ml_kem_vector_neon_vector_type_SIMD128Vector_2size_t(
-                  Eurydice_array_to_slice((size_t)128U, prf_outputs[i0],
-                                          uint8_t, Eurydice_slice));
-      re_as_ntt[i0] = uu____1;
-      ntt_binomially_sampled_ring_element__libcrux_ml_kem_vector_neon_vector_type_SIMD128Vector(
-          &re_as_ntt[i0]););
-  libcrux_ml_kem_polynomial_PolynomialRingElement__libcrux_ml_kem_vector_neon_vector_type_SIMD128Vector
-      uu____2[3U];
-  memcpy(
-      uu____2, re_as_ntt,
-      (size_t)3U *
-          sizeof(
-              libcrux_ml_kem_polynomial_PolynomialRingElement__libcrux_ml_kem_vector_neon_vector_type_SIMD128Vector));
-  __libcrux_ml_kem_polynomial_PolynomialRingElement__libcrux_ml_kem_vector_neon_vector_type_SIMD128Vector_3size_t__uint8_t
-      lit;
-  memcpy(
-      lit.fst, uu____2,
-      (size_t)3U *
-          sizeof(
-              libcrux_ml_kem_polynomial_PolynomialRingElement__libcrux_ml_kem_vector_neon_vector_type_SIMD128Vector));
-  lit.snd = domain_separator;
-  return lit;
-}
-
-static KRML_MUSTINLINE void
-add_to_ring_element__libcrux_ml_kem_vector_neon_vector_type_SIMD128Vector_3size_t(
-    libcrux_ml_kem_polynomial_PolynomialRingElement__libcrux_ml_kem_vector_neon_vector_type_SIMD128Vector
-        *self,
-    libcrux_ml_kem_polynomial_PolynomialRingElement__libcrux_ml_kem_vector_neon_vector_type_SIMD128Vector
-        *rhs) {
-  for (size_t i = (size_t)0U;
-       i < core_slice___Slice_T___len(
-               Eurydice_array_to_slice(
-                   (size_t)16U, self->coefficients,
-                   libcrux_ml_kem_vector_neon_vector_type_SIMD128Vector,
-                   Eurydice_slice),
-               libcrux_ml_kem_vector_neon_vector_type_SIMD128Vector, size_t);
-       i++) {
-    size_t i0 = i;
-    libcrux_ml_kem_vector_neon_vector_type_SIMD128Vector uu____0 =
-        libcrux_ml_kem_vector_neon___libcrux_ml_kem__vector__traits__Operations_for_libcrux_ml_kem__vector__neon__vector_type__SIMD128Vector___add(
-            self->coefficients[i0], &rhs->coefficients[i0]);
-    self->coefficients[i0] = uu____0;
-  }
-}
-
-static KRML_MUSTINLINE void
-compute_As_plus_e__libcrux_ml_kem_vector_neon_vector_type_SIMD128Vector_3size_t(
-    libcrux_ml_kem_polynomial_PolynomialRingElement__libcrux_ml_kem_vector_neon_vector_type_SIMD128Vector (
-        *matrix_A)[3U],
-    libcrux_ml_kem_polynomial_PolynomialRingElement__libcrux_ml_kem_vector_neon_vector_type_SIMD128Vector
-        *s_as_ntt,
-    libcrux_ml_kem_polynomial_PolynomialRingElement__libcrux_ml_kem_vector_neon_vector_type_SIMD128Vector
-        *error_as_ntt,
-    libcrux_ml_kem_polynomial_PolynomialRingElement__libcrux_ml_kem_vector_neon_vector_type_SIMD128Vector
-        ret[3U]) {
-  libcrux_ml_kem_polynomial_PolynomialRingElement__libcrux_ml_kem_vector_neon_vector_type_SIMD128Vector
-      result[3U];
-  KRML_MAYBE_FOR3(
-      i, (size_t)0U, (size_t)3U, (size_t)1U,
-      result[i] =
-          ZERO__libcrux_ml_kem_vector_neon_vector_type_SIMD128Vector(););
-  for (
-      size_t i0 = (size_t)0U;
-      i0 <
-      core_slice___Slice_T___len(
-          Eurydice_array_to_slice(
-              (size_t)3U, matrix_A,
-              libcrux_ml_kem_polynomial_PolynomialRingElement__libcrux_ml_kem_vector_neon_vector_type_SIMD128Vector
-                  [3U],
-              Eurydice_slice),
-          libcrux_ml_kem_polynomial_PolynomialRingElement__libcrux_ml_kem_vector_neon_vector_type_SIMD128Vector
-              [3U],
-          size_t);
-      i0++) {
-    size_t i1 = i0;
-    libcrux_ml_kem_polynomial_PolynomialRingElement__libcrux_ml_kem_vector_neon_vector_type_SIMD128Vector
-        *row = matrix_A[i1];
-    for (
-        size_t i = (size_t)0U;
-        i <
-        core_slice___Slice_T___len(
-            Eurydice_array_to_slice(
-                (size_t)3U, row,
-                libcrux_ml_kem_polynomial_PolynomialRingElement__libcrux_ml_kem_vector_neon_vector_type_SIMD128Vector,
-                Eurydice_slice),
-            libcrux_ml_kem_polynomial_PolynomialRingElement__libcrux_ml_kem_vector_neon_vector_type_SIMD128Vector,
-            size_t);
-        i++) {
-      size_t j = i;
-      libcrux_ml_kem_polynomial_PolynomialRingElement__libcrux_ml_kem_vector_neon_vector_type_SIMD128Vector
-          *matrix_element = &row[j];
-      libcrux_ml_kem_polynomial_PolynomialRingElement__libcrux_ml_kem_vector_neon_vector_type_SIMD128Vector
-          product =
-              ntt_multiply__libcrux_ml_kem_vector_neon_vector_type_SIMD128Vector(
-                  matrix_element, &s_as_ntt[j]);
-      add_to_ring_element__libcrux_ml_kem_vector_neon_vector_type_SIMD128Vector_3size_t(
-          &result[i1], &product);
-    }
-    add_standard_error_reduce__libcrux_ml_kem_vector_neon_vector_type_SIMD128Vector(
-        &result[i1], &error_as_ntt[i1]);
-  }
-  memcpy(
-      ret, result,
-      (size_t)3U *
-          sizeof(
-              libcrux_ml_kem_polynomial_PolynomialRingElement__libcrux_ml_kem_vector_neon_vector_type_SIMD128Vector));
-}
-
-static __libcrux_ml_kem_ind_cpa_unpacked_IndCpaPrivateKeyUnpacked_libcrux_ml_kem_vector_neon_vector_type_SIMD128Vector___3size_t___libcrux_ml_kem_ind_cpa_unpacked_IndCpaPublicKeyUnpacked_libcrux_ml_kem_vector_neon_vector_type_SIMD128Vector___3size_t__
-generate_keypair_unpacked__libcrux_ml_kem_vector_neon_vector_type_SIMD128Vector_libcrux_ml_kem_hash_functions_neon_Simd128Hash_3size_t_2size_t_128size_t(
-    Eurydice_slice key_generation_seed) {
-  uint8_t hashed[64U];
-  G___3size_t(key_generation_seed, hashed);
-  K___Eurydice_slice_uint8_t_Eurydice_slice_uint8_t uu____0 =
-      core_slice___Slice_T___split_at(
-          Eurydice_array_to_slice((size_t)64U, hashed, uint8_t, Eurydice_slice),
-          (size_t)32U, uint8_t,
-          K___Eurydice_slice_uint8_t_Eurydice_slice_uint8_t);
-  Eurydice_slice seed_for_A0 = uu____0.fst;
-  Eurydice_slice seed_for_secret_and_error = uu____0.snd;
-  libcrux_ml_kem_polynomial_PolynomialRingElement__libcrux_ml_kem_vector_neon_vector_type_SIMD128Vector
-      A_transpose[3U][3U];
-  uint8_t ret[34U];
-  libcrux_ml_kem_utils_into_padded_array___34size_t(seed_for_A0, ret);
-  sample_matrix_A__libcrux_ml_kem_vector_neon_vector_type_SIMD128Vector_libcrux_ml_kem_hash_functions_neon_Simd128Hash_3size_t(
-      ret, true, A_transpose);
-  uint8_t prf_input[33U];
-  libcrux_ml_kem_utils_into_padded_array___33size_t(seed_for_secret_and_error,
-                                                    prf_input);
-  uint8_t uu____1[33U];
-  memcpy(uu____1, prf_input, (size_t)33U * sizeof(uint8_t));
-  __libcrux_ml_kem_polynomial_PolynomialRingElement__libcrux_ml_kem_vector_neon_vector_type_SIMD128Vector_3size_t__uint8_t
-      uu____2 =
-          sample_vector_cbd_then_ntt__libcrux_ml_kem_vector_neon_vector_type_SIMD128Vector_libcrux_ml_kem_hash_functions_neon_Simd128Hash_3size_t_2size_t_128size_t(
-              uu____1, 0U);
-  libcrux_ml_kem_polynomial_PolynomialRingElement__libcrux_ml_kem_vector_neon_vector_type_SIMD128Vector
-      secret_as_ntt[3U];
-  memcpy(
-      secret_as_ntt, uu____2.fst,
-      (size_t)3U *
-          sizeof(
-              libcrux_ml_kem_polynomial_PolynomialRingElement__libcrux_ml_kem_vector_neon_vector_type_SIMD128Vector));
-  uint8_t domain_separator = uu____2.snd;
-  uint8_t uu____3[33U];
-  memcpy(uu____3, prf_input, (size_t)33U * sizeof(uint8_t));
-  libcrux_ml_kem_polynomial_PolynomialRingElement__libcrux_ml_kem_vector_neon_vector_type_SIMD128Vector
-      error_as_ntt[3U];
-  memcpy(
-      error_as_ntt,
-      sample_vector_cbd_then_ntt__libcrux_ml_kem_vector_neon_vector_type_SIMD128Vector_libcrux_ml_kem_hash_functions_neon_Simd128Hash_3size_t_2size_t_128size_t(
-          uu____3, domain_separator)
-          .fst,
-      (size_t)3U *
-          sizeof(
-              libcrux_ml_kem_polynomial_PolynomialRingElement__libcrux_ml_kem_vector_neon_vector_type_SIMD128Vector));
-  libcrux_ml_kem_polynomial_PolynomialRingElement__libcrux_ml_kem_vector_neon_vector_type_SIMD128Vector
-      t_as_ntt[3U];
-  compute_As_plus_e__libcrux_ml_kem_vector_neon_vector_type_SIMD128Vector_3size_t(
-      A_transpose, secret_as_ntt, error_as_ntt, t_as_ntt);
-  uint8_t seed_for_A[32U];
-  core_result_Result__uint8_t_32size_t__core_array_TryFromSliceError dst;
-  Eurydice_slice_to_array2(&dst, seed_for_A0, Eurydice_slice, uint8_t[32U],
-                           void *);
-  core_result__core__result__Result_T__E___unwrap__uint8_t_32size_t__core_array_TryFromSliceError(
-      dst, seed_for_A);
-  libcrux_ml_kem_polynomial_PolynomialRingElement__libcrux_ml_kem_vector_neon_vector_type_SIMD128Vector
-      uu____4[3U];
-  memcpy(
-      uu____4, t_as_ntt,
-      (size_t)3U *
-          sizeof(
-              libcrux_ml_kem_polynomial_PolynomialRingElement__libcrux_ml_kem_vector_neon_vector_type_SIMD128Vector));
-  libcrux_ml_kem_polynomial_PolynomialRingElement__libcrux_ml_kem_vector_neon_vector_type_SIMD128Vector
-      uu____5[3U][3U];
-  memcpy(
-      uu____5, A_transpose,
-      (size_t)3U *
-          sizeof(
-              libcrux_ml_kem_polynomial_PolynomialRingElement__libcrux_ml_kem_vector_neon_vector_type_SIMD128Vector
-                  [3U]));
-  uint8_t uu____6[32U];
-  memcpy(uu____6, seed_for_A, (size_t)32U * sizeof(uint8_t));
-  libcrux_ml_kem_ind_cpa_unpacked_IndCpaPublicKeyUnpacked__libcrux_ml_kem_vector_neon_vector_type_SIMD128Vector__3size_t
-      pk;
-  memcpy(
-      pk.t_as_ntt, uu____4,
-      (size_t)3U *
-          sizeof(
-              libcrux_ml_kem_polynomial_PolynomialRingElement__libcrux_ml_kem_vector_neon_vector_type_SIMD128Vector));
-  memcpy(pk.seed_for_A, uu____6, (size_t)32U * sizeof(uint8_t));
-  memcpy(
-      pk.A, uu____5,
-      (size_t)3U *
-          sizeof(
-              libcrux_ml_kem_polynomial_PolynomialRingElement__libcrux_ml_kem_vector_neon_vector_type_SIMD128Vector
-                  [3U]));
-  libcrux_ml_kem_polynomial_PolynomialRingElement__libcrux_ml_kem_vector_neon_vector_type_SIMD128Vector
-      uu____7[3U];
-  memcpy(
-      uu____7, secret_as_ntt,
-      (size_t)3U *
-          sizeof(
-              libcrux_ml_kem_polynomial_PolynomialRingElement__libcrux_ml_kem_vector_neon_vector_type_SIMD128Vector));
-  libcrux_ml_kem_ind_cpa_unpacked_IndCpaPrivateKeyUnpacked__libcrux_ml_kem_vector_neon_vector_type_SIMD128Vector__3size_t
-      sk;
-  memcpy(
-      sk.secret_as_ntt, uu____7,
-      (size_t)3U *
-          sizeof(
-              libcrux_ml_kem_polynomial_PolynomialRingElement__libcrux_ml_kem_vector_neon_vector_type_SIMD128Vector));
-  return (CLITERAL(
-      __libcrux_ml_kem_ind_cpa_unpacked_IndCpaPrivateKeyUnpacked_libcrux_ml_kem_vector_neon_vector_type_SIMD128Vector___3size_t___libcrux_ml_kem_ind_cpa_unpacked_IndCpaPublicKeyUnpacked_libcrux_ml_kem_vector_neon_vector_type_SIMD128Vector___3size_t__){
-      .fst = sk, .snd = pk});
-}
-
-static void
-closure__libcrux_ml_kem_vector_neon_vector_type_SIMD128Vector_libcrux_ml_kem_hash_functions_neon_Simd128Hash_3size_t_1152size_t_2400size_t_1184size_t_1152size_t_2size_t_128size_t(
-    libcrux_ml_kem_polynomial_PolynomialRingElement__libcrux_ml_kem_vector_neon_vector_type_SIMD128Vector
-        ret[3U]) {
-  libcrux_ml_kem_polynomial_PolynomialRingElement__libcrux_ml_kem_vector_neon_vector_type_SIMD128Vector
-      ret0[3U];
-  KRML_MAYBE_FOR3(
-      i, (size_t)0U, (size_t)3U, (size_t)1U,
-      ret0[i] = ZERO__libcrux_ml_kem_vector_neon_vector_type_SIMD128Vector(););
-  memcpy(
-      ret, ret0,
-      (size_t)3U *
-          sizeof(
-              libcrux_ml_kem_polynomial_PolynomialRingElement__libcrux_ml_kem_vector_neon_vector_type_SIMD128Vector));
-}
-
-static KRML_MUSTINLINE void H___3size_t(Eurydice_slice input,
-                                        uint8_t ret[32U]) {
-  uint8_t ret0[32U];
-  libcrux_ml_kem_hash_functions_neon_H(input, ret0);
-  memcpy(ret, ret0, (size_t)32U * sizeof(uint8_t));
-}
-
-libcrux_ml_kem_ind_cca_unpacked_MlKemKeyPairUnpacked__libcrux_ml_kem_vector_neon_vector_type_SIMD128Vector__3size_t
-libcrux_ml_kem_ind_cca_generate_keypair_unpacked__libcrux_ml_kem_vector_neon_vector_type_SIMD128Vector_libcrux_ml_kem_hash_functions_neon_Simd128Hash_3size_t_1152size_t_2400size_t_1184size_t_1152size_t_2size_t_128size_t(
-    uint8_t randomness[64U]) {
-  Eurydice_slice ind_cpa_keypair_randomness = Eurydice_array_to_subslice(
-      (size_t)64U, randomness,
-      (CLITERAL(core_ops_range_Range__size_t){
-          .start = (size_t)0U,
-          .end = LIBCRUX_ML_KEM_CONSTANTS_CPA_PKE_KEY_GENERATION_SEED_SIZE}),
-      uint8_t, core_ops_range_Range__size_t, Eurydice_slice);
-  Eurydice_slice implicit_rejection_value0 = Eurydice_array_to_subslice_from(
-      (size_t)64U, randomness,
-      LIBCRUX_ML_KEM_CONSTANTS_CPA_PKE_KEY_GENERATION_SEED_SIZE, uint8_t,
-      size_t, Eurydice_slice);
-  __libcrux_ml_kem_ind_cpa_unpacked_IndCpaPrivateKeyUnpacked_libcrux_ml_kem_vector_neon_vector_type_SIMD128Vector___3size_t___libcrux_ml_kem_ind_cpa_unpacked_IndCpaPublicKeyUnpacked_libcrux_ml_kem_vector_neon_vector_type_SIMD128Vector___3size_t__
-      uu____0 =
-          generate_keypair_unpacked__libcrux_ml_kem_vector_neon_vector_type_SIMD128Vector_libcrux_ml_kem_hash_functions_neon_Simd128Hash_3size_t_2size_t_128size_t(
-              ind_cpa_keypair_randomness);
-  libcrux_ml_kem_ind_cpa_unpacked_IndCpaPrivateKeyUnpacked__libcrux_ml_kem_vector_neon_vector_type_SIMD128Vector__3size_t
-      ind_cpa_private_key = uu____0.fst;
-  libcrux_ml_kem_ind_cpa_unpacked_IndCpaPublicKeyUnpacked__libcrux_ml_kem_vector_neon_vector_type_SIMD128Vector__3size_t
-      ind_cpa_public_key = uu____0.snd;
-  libcrux_ml_kem_polynomial_PolynomialRingElement__libcrux_ml_kem_vector_neon_vector_type_SIMD128Vector
-      A[3U][3U];
-  KRML_MAYBE_FOR3(
-      i, (size_t)0U, (size_t)3U, (size_t)1U,
-      closure__libcrux_ml_kem_vector_neon_vector_type_SIMD128Vector_libcrux_ml_kem_hash_functions_neon_Simd128Hash_3size_t_1152size_t_2400size_t_1184size_t_1152size_t_2size_t_128size_t(
-          A[i]););
-  KRML_MAYBE_FOR3(
-      i0, (size_t)0U, (size_t)3U, (size_t)1U, size_t i1 = i0; KRML_MAYBE_FOR3(
-          i, (size_t)0U, (size_t)3U, (size_t)1U, size_t j = i;
-          libcrux_ml_kem_polynomial_PolynomialRingElement__libcrux_ml_kem_vector_neon_vector_type_SIMD128Vector
-              uu____1 =
-                  clone__libcrux_ml_kem_vector_neon_vector_type_SIMD128Vector(
-                      &ind_cpa_public_key.A[j][i1]);
-          A[i1][j] = uu____1;););
-  libcrux_ml_kem_polynomial_PolynomialRingElement__libcrux_ml_kem_vector_neon_vector_type_SIMD128Vector
-      uu____2[3U][3U];
-  memcpy(
-      uu____2, A,
-      (size_t)3U *
-          sizeof(
-              libcrux_ml_kem_polynomial_PolynomialRingElement__libcrux_ml_kem_vector_neon_vector_type_SIMD128Vector
-                  [3U]));
-  memcpy(
-      ind_cpa_public_key.A, uu____2,
-      (size_t)3U *
-          sizeof(
-              libcrux_ml_kem_polynomial_PolynomialRingElement__libcrux_ml_kem_vector_neon_vector_type_SIMD128Vector
-                  [3U]));
-  uint8_t pk_serialized[1184U];
-  serialize_public_key__libcrux_ml_kem_vector_neon_vector_type_SIMD128Vector_3size_t_1152size_t_1184size_t(
-      ind_cpa_public_key.t_as_ntt,
-      Eurydice_array_to_slice((size_t)32U, ind_cpa_public_key.seed_for_A,
-                              uint8_t, Eurydice_slice),
-      pk_serialized);
-  uint8_t public_key_hash[32U];
-  H___3size_t(Eurydice_array_to_slice((size_t)1184U, pk_serialized, uint8_t,
-                                      Eurydice_slice),
-              public_key_hash);
-  uint8_t implicit_rejection_value[32U];
-  core_result_Result__uint8_t_32size_t__core_array_TryFromSliceError dst;
-  Eurydice_slice_to_array2(&dst, implicit_rejection_value0, Eurydice_slice,
-                           uint8_t[32U], void *);
-  core_result__core__result__Result_T__E___unwrap__uint8_t_32size_t__core_array_TryFromSliceError(
-      dst, implicit_rejection_value);
-  libcrux_ml_kem_ind_cpa_unpacked_IndCpaPrivateKeyUnpacked__libcrux_ml_kem_vector_neon_vector_type_SIMD128Vector__3size_t
-      uu____3 = ind_cpa_private_key;
-  uint8_t uu____4[32U];
-  memcpy(uu____4, implicit_rejection_value, (size_t)32U * sizeof(uint8_t));
-  libcrux_ml_kem_ind_cca_unpacked_MlKemPrivateKeyUnpacked__libcrux_ml_kem_vector_neon_vector_type_SIMD128Vector__3size_t
-      uu____5;
-  uu____5.ind_cpa_private_key = uu____3;
-  memcpy(uu____5.implicit_rejection_value, uu____4,
-         (size_t)32U * sizeof(uint8_t));
-  libcrux_ml_kem_ind_cpa_unpacked_IndCpaPublicKeyUnpacked__libcrux_ml_kem_vector_neon_vector_type_SIMD128Vector__3size_t
-      uu____6 = ind_cpa_public_key;
-  uint8_t uu____7[32U];
-  memcpy(uu____7, public_key_hash, (size_t)32U * sizeof(uint8_t));
-  libcrux_ml_kem_ind_cca_unpacked_MlKemKeyPairUnpacked__libcrux_ml_kem_vector_neon_vector_type_SIMD128Vector__3size_t
-      lit;
-  lit.private_key = uu____5;
-  lit.public_key.ind_cpa_public_key = uu____6;
-  memcpy(lit.public_key.public_key_hash, uu____7,
-         (size_t)32U * sizeof(uint8_t));
-  return lit;
-}
-
-static libcrux_ml_kem_utils_extraction_helper_Keypair768
-generate_keypair__libcrux_ml_kem_vector_neon_vector_type_SIMD128Vector_libcrux_ml_kem_hash_functions_neon_Simd128Hash_3size_t_1152size_t_1184size_t_1152size_t_2size_t_128size_t(
-    Eurydice_slice key_generation_seed) {
-  __libcrux_ml_kem_ind_cpa_unpacked_IndCpaPrivateKeyUnpacked_libcrux_ml_kem_vector_neon_vector_type_SIMD128Vector___3size_t___libcrux_ml_kem_ind_cpa_unpacked_IndCpaPublicKeyUnpacked_libcrux_ml_kem_vector_neon_vector_type_SIMD128Vector___3size_t__
-      uu____0 =
-          generate_keypair_unpacked__libcrux_ml_kem_vector_neon_vector_type_SIMD128Vector_libcrux_ml_kem_hash_functions_neon_Simd128Hash_3size_t_2size_t_128size_t(
-              key_generation_seed);
-  libcrux_ml_kem_ind_cpa_unpacked_IndCpaPrivateKeyUnpacked__libcrux_ml_kem_vector_neon_vector_type_SIMD128Vector__3size_t
-      sk = uu____0.fst;
-  libcrux_ml_kem_ind_cpa_unpacked_IndCpaPublicKeyUnpacked__libcrux_ml_kem_vector_neon_vector_type_SIMD128Vector__3size_t
-      pk = uu____0.snd;
-  uint8_t public_key_serialized[1184U];
-  serialize_public_key__libcrux_ml_kem_vector_neon_vector_type_SIMD128Vector_3size_t_1152size_t_1184size_t(
-      pk.t_as_ntt,
-      Eurydice_array_to_slice((size_t)32U, pk.seed_for_A, uint8_t,
-                              Eurydice_slice),
-      public_key_serialized);
-  uint8_t secret_key_serialized[1152U];
-  serialize_secret_key__libcrux_ml_kem_vector_neon_vector_type_SIMD128Vector_3size_t_1152size_t(
-      sk.secret_as_ntt, secret_key_serialized);
-  uint8_t uu____1[1152U];
-  memcpy(uu____1, secret_key_serialized, (size_t)1152U * sizeof(uint8_t));
-  uint8_t uu____2[1184U];
-  memcpy(uu____2, public_key_serialized, (size_t)1184U * sizeof(uint8_t));
-  libcrux_ml_kem_utils_extraction_helper_Keypair768 lit;
-  memcpy(lit.fst, uu____1, (size_t)1152U * sizeof(uint8_t));
-  memcpy(lit.snd, uu____2, (size_t)1184U * sizeof(uint8_t));
-  return lit;
-}
-
-static KRML_MUSTINLINE void
-serialize_kem_secret_key__libcrux_ml_kem_hash_functions_neon_Simd128Hash_3size_t_2400size_t(
-    Eurydice_slice private_key, Eurydice_slice public_key,
-    Eurydice_slice implicit_rejection_value, uint8_t ret[2400U]) {
-  uint8_t out[2400U] = {0U};
-  size_t pointer = (size_t)0U;
-  uint8_t *uu____0 = out;
-  size_t uu____1 = pointer;
-  size_t uu____2 = pointer;
-  core_slice___Slice_T___copy_from_slice(
-      Eurydice_array_to_subslice(
-          (size_t)2400U, uu____0,
-          (CLITERAL(core_ops_range_Range__size_t){
-              .start = uu____1,
-              .end = uu____2 +
-                     core_slice___Slice_T___len(private_key, uint8_t, size_t)}),
-          uint8_t, core_ops_range_Range__size_t, Eurydice_slice),
-      private_key, uint8_t, void *);
-  pointer = pointer + core_slice___Slice_T___len(private_key, uint8_t, size_t);
-  uint8_t *uu____3 = out;
-  size_t uu____4 = pointer;
-  size_t uu____5 = pointer;
-  core_slice___Slice_T___copy_from_slice(
-      Eurydice_array_to_subslice(
-          (size_t)2400U, uu____3,
-          (CLITERAL(core_ops_range_Range__size_t){
-              .start = uu____4,
-              .end = uu____5 +
-                     core_slice___Slice_T___len(public_key, uint8_t, size_t)}),
-          uint8_t, core_ops_range_Range__size_t, Eurydice_slice),
-      public_key, uint8_t, void *);
-  pointer = pointer + core_slice___Slice_T___len(public_key, uint8_t, size_t);
-  Eurydice_slice uu____6 = Eurydice_array_to_subslice(
-      (size_t)2400U, out,
-      (CLITERAL(core_ops_range_Range__size_t){
-          .start = pointer,
-          .end = pointer + LIBCRUX_ML_KEM_CONSTANTS_H_DIGEST_SIZE}),
-      uint8_t, core_ops_range_Range__size_t, Eurydice_slice);
-  uint8_t ret0[32U];
-  H___3size_t(public_key, ret0);
-  core_slice___Slice_T___copy_from_slice(
-      uu____6,
-      Eurydice_array_to_slice((size_t)32U, ret0, uint8_t, Eurydice_slice),
-      uint8_t, void *);
-  pointer = pointer + LIBCRUX_ML_KEM_CONSTANTS_H_DIGEST_SIZE;
-  uint8_t *uu____7 = out;
-  size_t uu____8 = pointer;
-  size_t uu____9 = pointer;
-  core_slice___Slice_T___copy_from_slice(
-      Eurydice_array_to_subslice(
-          (size_t)2400U, uu____7,
-          (CLITERAL(core_ops_range_Range__size_t){
-              .start = uu____8,
-              .end = uu____9 + core_slice___Slice_T___len(
-                                   implicit_rejection_value, uint8_t, size_t)}),
-          uint8_t, core_ops_range_Range__size_t, Eurydice_slice),
-      implicit_rejection_value, uint8_t, void *);
-  memcpy(ret, out, (size_t)2400U * sizeof(uint8_t));
-}
-
-libcrux_ml_kem_mlkem768_MlKem768KeyPair
-libcrux_ml_kem_ind_cca_generate_keypair__libcrux_ml_kem_vector_neon_vector_type_SIMD128Vector_libcrux_ml_kem_hash_functions_neon_Simd128Hash_3size_t_1152size_t_2400size_t_1184size_t_1152size_t_2size_t_128size_t(
-    uint8_t randomness[64U]) {
-  Eurydice_slice ind_cpa_keypair_randomness = Eurydice_array_to_subslice(
-      (size_t)64U, randomness,
-      (CLITERAL(core_ops_range_Range__size_t){
-          .start = (size_t)0U,
-          .end = LIBCRUX_ML_KEM_CONSTANTS_CPA_PKE_KEY_GENERATION_SEED_SIZE}),
-      uint8_t, core_ops_range_Range__size_t, Eurydice_slice);
-  Eurydice_slice implicit_rejection_value = Eurydice_array_to_subslice_from(
-      (size_t)64U, randomness,
-      LIBCRUX_ML_KEM_CONSTANTS_CPA_PKE_KEY_GENERATION_SEED_SIZE, uint8_t,
-      size_t, Eurydice_slice);
-  libcrux_ml_kem_utils_extraction_helper_Keypair768 uu____0 =
-      generate_keypair__libcrux_ml_kem_vector_neon_vector_type_SIMD128Vector_libcrux_ml_kem_hash_functions_neon_Simd128Hash_3size_t_1152size_t_1184size_t_1152size_t_2size_t_128size_t(
-          ind_cpa_keypair_randomness);
-  uint8_t ind_cpa_private_key[1152U];
-  memcpy(ind_cpa_private_key, uu____0.fst, (size_t)1152U * sizeof(uint8_t));
-  uint8_t public_key[1184U];
-  memcpy(public_key, uu____0.snd, (size_t)1184U * sizeof(uint8_t));
-  uint8_t secret_key_serialized[2400U];
-  serialize_kem_secret_key__libcrux_ml_kem_hash_functions_neon_Simd128Hash_3size_t_2400size_t(
-      Eurydice_array_to_slice((size_t)1152U, ind_cpa_private_key, uint8_t,
-                              Eurydice_slice),
-      Eurydice_array_to_slice((size_t)1184U, public_key, uint8_t,
-                              Eurydice_slice),
-      implicit_rejection_value, secret_key_serialized);
-  uint8_t uu____1[2400U];
-  memcpy(uu____1, secret_key_serialized, (size_t)2400U * sizeof(uint8_t));
-  libcrux_ml_kem_types_MlKemPrivateKey____2400size_t private_key =
-      libcrux_ml_kem_types___core__convert__From__Array_u8__SIZE___for_libcrux_ml_kem__types__MlKemPrivateKey_SIZE___8__from___2400size_t(
-          uu____1);
-  libcrux_ml_kem_types_MlKemPrivateKey____2400size_t uu____2 = private_key;
-  uint8_t uu____3[1184U];
-  memcpy(uu____3, public_key, (size_t)1184U * sizeof(uint8_t));
-  return libcrux_ml_kem_types__libcrux_ml_kem__types__MlKemKeyPair_PRIVATE_KEY_SIZE__PUBLIC_KEY_SIZE___from___2400size_t_1184size_t(
-      uu____2,
-      libcrux_ml_kem_types___core__convert__From__Array_u8__SIZE___for_libcrux_ml_kem__types__MlKemPublicKey_SIZE___14__from___1184size_t(
-          uu____3));
-}
-
-static KRML_MUSTINLINE
-    __libcrux_ml_kem_polynomial_PolynomialRingElement__libcrux_ml_kem_vector_neon_vector_type_SIMD128Vector_3size_t__uint8_t
-    sample_ring_element_cbd__libcrux_ml_kem_vector_neon_vector_type_SIMD128Vector_libcrux_ml_kem_hash_functions_neon_Simd128Hash_3size_t_128size_t_2size_t(
-        uint8_t prf_input[33U], uint8_t domain_separator) {
-  libcrux_ml_kem_polynomial_PolynomialRingElement__libcrux_ml_kem_vector_neon_vector_type_SIMD128Vector
-      error_1[3U];
-  KRML_MAYBE_FOR3(
-      i, (size_t)0U, (size_t)3U, (size_t)1U,
-      error_1[i] =
-          ZERO__libcrux_ml_kem_vector_neon_vector_type_SIMD128Vector(););
-  uint8_t uu____0[33U];
-  memcpy(uu____0, prf_input, (size_t)33U * sizeof(uint8_t));
-  uint8_t prf_inputs[3U][33U];
-  KRML_MAYBE_FOR3(
-      i, (size_t)0U, (size_t)3U, (size_t)1U,
-      memcpy(prf_inputs[i], uu____0, (size_t)33U * sizeof(uint8_t)););
-  KRML_MAYBE_FOR3(i, (size_t)0U, (size_t)3U, (size_t)1U, size_t i0 = i;
-                  prf_inputs[i0][32U] = domain_separator;
-                  domain_separator = (uint32_t)domain_separator + 1U;);
-  uint8_t prf_outputs[3U][128U];
-  PRFxN___3size_t_128size_t0(prf_inputs, prf_outputs);
-  KRML_MAYBE_FOR3(
-      i, (size_t)0U, (size_t)3U, (size_t)1U, size_t i0 = i;
-      libcrux_ml_kem_polynomial_PolynomialRingElement__libcrux_ml_kem_vector_neon_vector_type_SIMD128Vector
-          uu____1 =
-              sample_from_binomial_distribution__libcrux_ml_kem_vector_neon_vector_type_SIMD128Vector_2size_t(
-                  Eurydice_array_to_slice((size_t)128U, prf_outputs[i0],
-                                          uint8_t, Eurydice_slice));
-      error_1[i0] = uu____1;);
-  libcrux_ml_kem_polynomial_PolynomialRingElement__libcrux_ml_kem_vector_neon_vector_type_SIMD128Vector
-      uu____2[3U];
-  memcpy(
-      uu____2, error_1,
-      (size_t)3U *
-          sizeof(
-              libcrux_ml_kem_polynomial_PolynomialRingElement__libcrux_ml_kem_vector_neon_vector_type_SIMD128Vector));
-  __libcrux_ml_kem_polynomial_PolynomialRingElement__libcrux_ml_kem_vector_neon_vector_type_SIMD128Vector_3size_t__uint8_t
-      lit;
-  memcpy(
-      lit.fst, uu____2,
-      (size_t)3U *
-          sizeof(
-              libcrux_ml_kem_polynomial_PolynomialRingElement__libcrux_ml_kem_vector_neon_vector_type_SIMD128Vector));
-  lit.snd = domain_separator;
-  return lit;
-}
-
-static KRML_MUSTINLINE void PRF___3size_t_128size_t(Eurydice_slice input,
-                                                    uint8_t ret[128U]) {
-  uint8_t ret0[128U];
-  PRF___128size_t(input, ret0);
-  memcpy(ret, ret0, (size_t)128U * sizeof(uint8_t));
-}
-
-static KRML_MUSTINLINE void
-invert_ntt_montgomery__libcrux_ml_kem_vector_neon_vector_type_SIMD128Vector_3size_t(
-    libcrux_ml_kem_polynomial_PolynomialRingElement__libcrux_ml_kem_vector_neon_vector_type_SIMD128Vector
-        *re) {
-  size_t zeta_i =
-      LIBCRUX_ML_KEM_CONSTANTS_COEFFICIENTS_IN_RING_ELEMENT / (size_t)2U;
-  invert_ntt_at_layer_1__libcrux_ml_kem_vector_neon_vector_type_SIMD128Vector(
-      &zeta_i, re);
-  invert_ntt_at_layer_2__libcrux_ml_kem_vector_neon_vector_type_SIMD128Vector(
-      &zeta_i, re);
-  invert_ntt_at_layer_3__libcrux_ml_kem_vector_neon_vector_type_SIMD128Vector(
-      &zeta_i, re);
-  invert_ntt_at_layer_4_plus__libcrux_ml_kem_vector_neon_vector_type_SIMD128Vector(
-      &zeta_i, re, (size_t)4U);
-  invert_ntt_at_layer_4_plus__libcrux_ml_kem_vector_neon_vector_type_SIMD128Vector(
-      &zeta_i, re, (size_t)5U);
-  invert_ntt_at_layer_4_plus__libcrux_ml_kem_vector_neon_vector_type_SIMD128Vector(
-      &zeta_i, re, (size_t)6U);
-  invert_ntt_at_layer_4_plus__libcrux_ml_kem_vector_neon_vector_type_SIMD128Vector(
-      &zeta_i, re, (size_t)7U);
-  poly_barrett_reduce__libcrux_ml_kem_vector_neon_vector_type_SIMD128Vector(re);
-}
-
-static KRML_MUSTINLINE void
-compute_vector_u__libcrux_ml_kem_vector_neon_vector_type_SIMD128Vector_3size_t(
-    libcrux_ml_kem_polynomial_PolynomialRingElement__libcrux_ml_kem_vector_neon_vector_type_SIMD128Vector (
-        *a_as_ntt)[3U],
-    libcrux_ml_kem_polynomial_PolynomialRingElement__libcrux_ml_kem_vector_neon_vector_type_SIMD128Vector
-        *r_as_ntt,
-    libcrux_ml_kem_polynomial_PolynomialRingElement__libcrux_ml_kem_vector_neon_vector_type_SIMD128Vector
-        *error_1,
-    libcrux_ml_kem_polynomial_PolynomialRingElement__libcrux_ml_kem_vector_neon_vector_type_SIMD128Vector
-        ret[3U]) {
-  libcrux_ml_kem_polynomial_PolynomialRingElement__libcrux_ml_kem_vector_neon_vector_type_SIMD128Vector
-      result[3U];
-  KRML_MAYBE_FOR3(
-      i, (size_t)0U, (size_t)3U, (size_t)1U,
-      result[i] =
-          ZERO__libcrux_ml_kem_vector_neon_vector_type_SIMD128Vector(););
-  for (
-      size_t i0 = (size_t)0U;
-      i0 <
-      core_slice___Slice_T___len(
-          Eurydice_array_to_slice(
-              (size_t)3U, a_as_ntt,
-              libcrux_ml_kem_polynomial_PolynomialRingElement__libcrux_ml_kem_vector_neon_vector_type_SIMD128Vector
-                  [3U],
-              Eurydice_slice),
-          libcrux_ml_kem_polynomial_PolynomialRingElement__libcrux_ml_kem_vector_neon_vector_type_SIMD128Vector
-              [3U],
-          size_t);
-      i0++) {
-    size_t i1 = i0;
-    libcrux_ml_kem_polynomial_PolynomialRingElement__libcrux_ml_kem_vector_neon_vector_type_SIMD128Vector
-        *row = a_as_ntt[i1];
-    for (
-        size_t i = (size_t)0U;
-        i <
-        core_slice___Slice_T___len(
-            Eurydice_array_to_slice(
-                (size_t)3U, row,
-                libcrux_ml_kem_polynomial_PolynomialRingElement__libcrux_ml_kem_vector_neon_vector_type_SIMD128Vector,
-                Eurydice_slice),
-            libcrux_ml_kem_polynomial_PolynomialRingElement__libcrux_ml_kem_vector_neon_vector_type_SIMD128Vector,
-            size_t);
-        i++) {
-      size_t j = i;
-      libcrux_ml_kem_polynomial_PolynomialRingElement__libcrux_ml_kem_vector_neon_vector_type_SIMD128Vector
-          *a_element = &row[j];
-      libcrux_ml_kem_polynomial_PolynomialRingElement__libcrux_ml_kem_vector_neon_vector_type_SIMD128Vector
-          product =
-              ntt_multiply__libcrux_ml_kem_vector_neon_vector_type_SIMD128Vector(
-                  a_element, &r_as_ntt[j]);
-      add_to_ring_element__libcrux_ml_kem_vector_neon_vector_type_SIMD128Vector_3size_t(
-          &result[i1], &product);
-    }
-    invert_ntt_montgomery__libcrux_ml_kem_vector_neon_vector_type_SIMD128Vector_3size_t(
-        &result[i1]);
-    add_error_reduce__libcrux_ml_kem_vector_neon_vector_type_SIMD128Vector(
-        &result[i1], &error_1[i1]);
-  }
-  memcpy(
-      ret, result,
-      (size_t)3U *
-          sizeof(
-              libcrux_ml_kem_polynomial_PolynomialRingElement__libcrux_ml_kem_vector_neon_vector_type_SIMD128Vector));
-}
-
-static KRML_MUSTINLINE libcrux_ml_kem_polynomial_PolynomialRingElement__libcrux_ml_kem_vector_neon_vector_type_SIMD128Vector
-compute_ring_element_v__libcrux_ml_kem_vector_neon_vector_type_SIMD128Vector_3size_t(
-    libcrux_ml_kem_polynomial_PolynomialRingElement__libcrux_ml_kem_vector_neon_vector_type_SIMD128Vector
-        *t_as_ntt,
-    libcrux_ml_kem_polynomial_PolynomialRingElement__libcrux_ml_kem_vector_neon_vector_type_SIMD128Vector
-        *r_as_ntt,
-    libcrux_ml_kem_polynomial_PolynomialRingElement__libcrux_ml_kem_vector_neon_vector_type_SIMD128Vector
-        *error_2,
-    libcrux_ml_kem_polynomial_PolynomialRingElement__libcrux_ml_kem_vector_neon_vector_type_SIMD128Vector
-        *message) {
-  libcrux_ml_kem_polynomial_PolynomialRingElement__libcrux_ml_kem_vector_neon_vector_type_SIMD128Vector
-      result = ZERO__libcrux_ml_kem_vector_neon_vector_type_SIMD128Vector();
-  KRML_MAYBE_FOR3(
-      i, (size_t)0U, (size_t)3U, (size_t)1U, size_t i0 = i;
-      libcrux_ml_kem_polynomial_PolynomialRingElement__libcrux_ml_kem_vector_neon_vector_type_SIMD128Vector
-          product =
-              ntt_multiply__libcrux_ml_kem_vector_neon_vector_type_SIMD128Vector(
-                  &t_as_ntt[i0], &r_as_ntt[i0]);
-      add_to_ring_element__libcrux_ml_kem_vector_neon_vector_type_SIMD128Vector_3size_t(
-          &result, &product););
-  invert_ntt_montgomery__libcrux_ml_kem_vector_neon_vector_type_SIMD128Vector_3size_t(
-      &result);
-  result =
-      add_message_error_reduce__libcrux_ml_kem_vector_neon_vector_type_SIMD128Vector(
-          error_2, message, result);
-  return result;
-}
-
-static void
-compress_then_serialize_u__libcrux_ml_kem_vector_neon_vector_type_SIMD128Vector_3size_t_960size_t_10size_t_320size_t(
-    libcrux_ml_kem_polynomial_PolynomialRingElement__libcrux_ml_kem_vector_neon_vector_type_SIMD128Vector
-        input[3U],
-    Eurydice_slice out) {
-  for (
-      size_t i = (size_t)0U;
-      i <
-      core_slice___Slice_T___len(
-          Eurydice_array_to_slice(
-              (size_t)3U, input,
-              libcrux_ml_kem_polynomial_PolynomialRingElement__libcrux_ml_kem_vector_neon_vector_type_SIMD128Vector,
-              Eurydice_slice),
-          libcrux_ml_kem_polynomial_PolynomialRingElement__libcrux_ml_kem_vector_neon_vector_type_SIMD128Vector,
-          size_t);
-      i++) {
-    size_t i0 = i;
-    libcrux_ml_kem_polynomial_PolynomialRingElement__libcrux_ml_kem_vector_neon_vector_type_SIMD128Vector
-        re = input[i0];
-    Eurydice_slice uu____0 = Eurydice_slice_subslice(
-        out,
-        (CLITERAL(core_ops_range_Range__size_t){
-            .start = i0 * ((size_t)960U / (size_t)3U),
-            .end = (i0 + (size_t)1U) * ((size_t)960U / (size_t)3U)}),
-        uint8_t, core_ops_range_Range__size_t, Eurydice_slice);
-    uint8_t ret[320U];
-    compress_then_serialize_ring_element_u__libcrux_ml_kem_vector_neon_vector_type_SIMD128Vector_10size_t_320size_t(
-        &re, ret);
-    core_slice___Slice_T___copy_from_slice(
-        uu____0,
-        Eurydice_array_to_slice((size_t)320U, ret, uint8_t, Eurydice_slice),
-        uint8_t, void *);
-  }
-}
-
-static void
-encrypt_unpacked__libcrux_ml_kem_vector_neon_vector_type_SIMD128Vector_libcrux_ml_kem_hash_functions_neon_Simd128Hash_3size_t_1088size_t_1152size_t_960size_t_128size_t_10size_t_4size_t_320size_t_2size_t_128size_t_2size_t_128size_t(
-    libcrux_ml_kem_ind_cpa_unpacked_IndCpaPublicKeyUnpacked__libcrux_ml_kem_vector_neon_vector_type_SIMD128Vector__3size_t
-        *public_key,
-    uint8_t message[32U], Eurydice_slice randomness, uint8_t ret[1088U]) {
-  uint8_t prf_input[33U];
-  libcrux_ml_kem_utils_into_padded_array___33size_t(randomness, prf_input);
-  uint8_t uu____0[33U];
-  memcpy(uu____0, prf_input, (size_t)33U * sizeof(uint8_t));
-  __libcrux_ml_kem_polynomial_PolynomialRingElement__libcrux_ml_kem_vector_neon_vector_type_SIMD128Vector_3size_t__uint8_t
-      uu____1 =
-          sample_vector_cbd_then_ntt__libcrux_ml_kem_vector_neon_vector_type_SIMD128Vector_libcrux_ml_kem_hash_functions_neon_Simd128Hash_3size_t_2size_t_128size_t(
-              uu____0, 0U);
-  libcrux_ml_kem_polynomial_PolynomialRingElement__libcrux_ml_kem_vector_neon_vector_type_SIMD128Vector
-      r_as_ntt[3U];
-  memcpy(
-      r_as_ntt, uu____1.fst,
-      (size_t)3U *
-          sizeof(
-              libcrux_ml_kem_polynomial_PolynomialRingElement__libcrux_ml_kem_vector_neon_vector_type_SIMD128Vector));
-  uint8_t domain_separator0 = uu____1.snd;
-  uint8_t uu____2[33U];
-  memcpy(uu____2, prf_input, (size_t)33U * sizeof(uint8_t));
-  __libcrux_ml_kem_polynomial_PolynomialRingElement__libcrux_ml_kem_vector_neon_vector_type_SIMD128Vector_3size_t__uint8_t
-      uu____3 =
-          sample_ring_element_cbd__libcrux_ml_kem_vector_neon_vector_type_SIMD128Vector_libcrux_ml_kem_hash_functions_neon_Simd128Hash_3size_t_128size_t_2size_t(
-              uu____2, domain_separator0);
-  libcrux_ml_kem_polynomial_PolynomialRingElement__libcrux_ml_kem_vector_neon_vector_type_SIMD128Vector
-      error_1[3U];
-  memcpy(
-      error_1, uu____3.fst,
-      (size_t)3U *
-          sizeof(
-              libcrux_ml_kem_polynomial_PolynomialRingElement__libcrux_ml_kem_vector_neon_vector_type_SIMD128Vector));
-  uint8_t domain_separator = uu____3.snd;
-  prf_input[32U] = domain_separator;
-  uint8_t prf_output[128U];
-  PRF___3size_t_128size_t(
-      Eurydice_array_to_slice((size_t)33U, prf_input, uint8_t, Eurydice_slice),
-      prf_output);
-  libcrux_ml_kem_polynomial_PolynomialRingElement__libcrux_ml_kem_vector_neon_vector_type_SIMD128Vector
-      error_2 =
-          sample_from_binomial_distribution__libcrux_ml_kem_vector_neon_vector_type_SIMD128Vector_2size_t(
-              Eurydice_array_to_slice((size_t)128U, prf_output, uint8_t,
-                                      Eurydice_slice));
-  libcrux_ml_kem_polynomial_PolynomialRingElement__libcrux_ml_kem_vector_neon_vector_type_SIMD128Vector
-      u[3U];
-  compute_vector_u__libcrux_ml_kem_vector_neon_vector_type_SIMD128Vector_3size_t(
-      public_key->A, r_as_ntt, error_1, u);
-  uint8_t uu____4[32U];
-  memcpy(uu____4, message, (size_t)32U * sizeof(uint8_t));
-  libcrux_ml_kem_polynomial_PolynomialRingElement__libcrux_ml_kem_vector_neon_vector_type_SIMD128Vector
-      message_as_ring_element =
-          deserialize_then_decompress_message__libcrux_ml_kem_vector_neon_vector_type_SIMD128Vector(
-              uu____4);
-  libcrux_ml_kem_polynomial_PolynomialRingElement__libcrux_ml_kem_vector_neon_vector_type_SIMD128Vector
-      v = compute_ring_element_v__libcrux_ml_kem_vector_neon_vector_type_SIMD128Vector_3size_t(
-          public_key->t_as_ntt, r_as_ntt, &error_2, &message_as_ring_element);
-  uint8_t ciphertext[1088U] = {0U};
-  libcrux_ml_kem_polynomial_PolynomialRingElement__libcrux_ml_kem_vector_neon_vector_type_SIMD128Vector
-      uu____5[3U];
-  memcpy(
-      uu____5, u,
-      (size_t)3U *
-          sizeof(
-              libcrux_ml_kem_polynomial_PolynomialRingElement__libcrux_ml_kem_vector_neon_vector_type_SIMD128Vector));
-  compress_then_serialize_u__libcrux_ml_kem_vector_neon_vector_type_SIMD128Vector_3size_t_960size_t_10size_t_320size_t(
-      uu____5, Eurydice_array_to_subslice(
-                   (size_t)1088U, ciphertext,
-                   (CLITERAL(core_ops_range_Range__size_t){
-                       .start = (size_t)0U, .end = (size_t)960U}),
-                   uint8_t, core_ops_range_Range__size_t, Eurydice_slice));
-  libcrux_ml_kem_polynomial_PolynomialRingElement__libcrux_ml_kem_vector_neon_vector_type_SIMD128Vector
-      uu____6 = v;
-  compress_then_serialize_ring_element_v__libcrux_ml_kem_vector_neon_vector_type_SIMD128Vector_4size_t_128size_t(
-      uu____6,
-      Eurydice_array_to_subslice_from((size_t)1088U, ciphertext, (size_t)960U,
-                                      uint8_t, size_t, Eurydice_slice));
-  memcpy(ret, ciphertext, (size_t)1088U * sizeof(uint8_t));
-}
-
-K___libcrux_ml_kem_types_MlKemCiphertext___1088size_t___uint8_t_32size_t_
-libcrux_ml_kem_ind_cca_encapsulate_unpacked__libcrux_ml_kem_vector_neon_vector_type_SIMD128Vector_libcrux_ml_kem_hash_functions_neon_Simd128Hash_3size_t_1088size_t_1184size_t_1152size_t_960size_t_128size_t_10size_t_4size_t_320size_t_2size_t_128size_t_2size_t_128size_t(
-    libcrux_ml_kem_ind_cca_unpacked_MlKemPublicKeyUnpacked__libcrux_ml_kem_vector_neon_vector_type_SIMD128Vector__3size_t
-        *public_key,
-    uint8_t randomness[32U]) {
-  uint8_t to_hash[64U];
-  libcrux_ml_kem_utils_into_padded_array___64size_t(
-      Eurydice_array_to_slice((size_t)32U, randomness, uint8_t, Eurydice_slice),
-      to_hash);
-  Eurydice_slice uu____0 = Eurydice_array_to_subslice_from(
-      (size_t)64U, to_hash, LIBCRUX_ML_KEM_CONSTANTS_H_DIGEST_SIZE, uint8_t,
-      size_t, Eurydice_slice);
-  core_slice___Slice_T___copy_from_slice(
-      uu____0,
-      Eurydice_array_to_slice((size_t)32U, public_key->public_key_hash, uint8_t,
-                              Eurydice_slice),
-      uint8_t, void *);
-  uint8_t hashed[64U];
-  G___3size_t(
-      Eurydice_array_to_slice((size_t)64U, to_hash, uint8_t, Eurydice_slice),
-      hashed);
-  K___Eurydice_slice_uint8_t_Eurydice_slice_uint8_t uu____1 =
-      core_slice___Slice_T___split_at(
-          Eurydice_array_to_slice((size_t)64U, hashed, uint8_t, Eurydice_slice),
-          LIBCRUX_ML_KEM_CONSTANTS_SHARED_SECRET_SIZE, uint8_t,
-          K___Eurydice_slice_uint8_t_Eurydice_slice_uint8_t);
-  Eurydice_slice shared_secret = uu____1.fst;
-  Eurydice_slice pseudorandomness = uu____1.snd;
-  libcrux_ml_kem_ind_cpa_unpacked_IndCpaPublicKeyUnpacked__libcrux_ml_kem_vector_neon_vector_type_SIMD128Vector__3size_t
-      *uu____2 = &public_key->ind_cpa_public_key;
-  uint8_t uu____3[32U];
-  memcpy(uu____3, randomness, (size_t)32U * sizeof(uint8_t));
-  uint8_t ciphertext[1088U];
-  encrypt_unpacked__libcrux_ml_kem_vector_neon_vector_type_SIMD128Vector_libcrux_ml_kem_hash_functions_neon_Simd128Hash_3size_t_1088size_t_1152size_t_960size_t_128size_t_10size_t_4size_t_320size_t_2size_t_128size_t_2size_t_128size_t(
-      uu____2, uu____3, pseudorandomness, ciphertext);
-  uint8_t shared_secret_array[32U] = {0U};
-  core_slice___Slice_T___copy_from_slice(
-      Eurydice_array_to_slice((size_t)32U, shared_secret_array, uint8_t,
-                              Eurydice_slice),
-      shared_secret, uint8_t, void *);
-  uint8_t uu____4[1088U];
-  memcpy(uu____4, ciphertext, (size_t)1088U * sizeof(uint8_t));
-  libcrux_ml_kem_mlkem768_MlKem768Ciphertext uu____5 =
-      libcrux_ml_kem_types___core__convert__From__Array_u8__SIZE___for_libcrux_ml_kem__types__MlKemCiphertext_SIZE___2__from___1088size_t(
-          uu____4);
-  uint8_t uu____6[32U];
-  memcpy(uu____6, shared_secret_array, (size_t)32U * sizeof(uint8_t));
-  K___libcrux_ml_kem_types_MlKemCiphertext___1088size_t___uint8_t_32size_t_ lit;
-  lit.fst = uu____5;
-  memcpy(lit.snd, uu____6, (size_t)32U * sizeof(uint8_t));
-  return lit;
-}
-
-static KRML_MUSTINLINE void
-entropy_preprocess__libcrux_ml_kem_hash_functions_neon_Simd128Hash_3size_t(
-    Eurydice_slice randomness, uint8_t ret[32U]) {
-  uint8_t out[32U] = {0U};
-  core_slice___Slice_T___copy_from_slice(
-      Eurydice_array_to_slice((size_t)32U, out, uint8_t, Eurydice_slice),
-      randomness, uint8_t, void *);
-  memcpy(ret, out, (size_t)32U * sizeof(uint8_t));
-}
-
-static KRML_MUSTINLINE void
-deserialize_ring_elements_reduced__libcrux_ml_kem_vector_neon_vector_type_SIMD128Vector_1152size_t_3size_t(
-    Eurydice_slice public_key,
-    libcrux_ml_kem_polynomial_PolynomialRingElement__libcrux_ml_kem_vector_neon_vector_type_SIMD128Vector
-        ret[3U]) {
-  libcrux_ml_kem_polynomial_PolynomialRingElement__libcrux_ml_kem_vector_neon_vector_type_SIMD128Vector
-      deserialized_pk[3U];
-  KRML_MAYBE_FOR3(
-      i, (size_t)0U, (size_t)3U, (size_t)1U,
-      deserialized_pk[i] =
-          ZERO__libcrux_ml_kem_vector_neon_vector_type_SIMD128Vector(););
-  for (size_t i = (size_t)0U;
-       i < core_slice___Slice_T___len(public_key, uint8_t, size_t) /
-               LIBCRUX_ML_KEM_CONSTANTS_BYTES_PER_RING_ELEMENT;
-       i++) {
-    size_t i0 = i;
-    Eurydice_slice ring_element = Eurydice_slice_subslice(
-        public_key,
-        (CLITERAL(core_ops_range_Range__size_t){
-            .start = i0 * LIBCRUX_ML_KEM_CONSTANTS_BYTES_PER_RING_ELEMENT,
-            .end = i0 * LIBCRUX_ML_KEM_CONSTANTS_BYTES_PER_RING_ELEMENT +
-                   LIBCRUX_ML_KEM_CONSTANTS_BYTES_PER_RING_ELEMENT}),
-        uint8_t, core_ops_range_Range__size_t, Eurydice_slice);
-    libcrux_ml_kem_polynomial_PolynomialRingElement__libcrux_ml_kem_vector_neon_vector_type_SIMD128Vector
-        uu____0 =
-            deserialize_to_reduced_ring_element__libcrux_ml_kem_vector_neon_vector_type_SIMD128Vector(
-                ring_element);
-    deserialized_pk[i0] = uu____0;
-  }
-  memcpy(
-      ret, deserialized_pk,
-      (size_t)3U *
-          sizeof(
-              libcrux_ml_kem_polynomial_PolynomialRingElement__libcrux_ml_kem_vector_neon_vector_type_SIMD128Vector));
-}
-
-static void
-encrypt__libcrux_ml_kem_vector_neon_vector_type_SIMD128Vector_libcrux_ml_kem_hash_functions_neon_Simd128Hash_3size_t_1088size_t_1152size_t_960size_t_128size_t_10size_t_4size_t_320size_t_2size_t_128size_t_2size_t_128size_t(
-    Eurydice_slice public_key, uint8_t message[32U], Eurydice_slice randomness,
-    uint8_t ret[1088U]) {
-  libcrux_ml_kem_polynomial_PolynomialRingElement__libcrux_ml_kem_vector_neon_vector_type_SIMD128Vector
-      t_as_ntt[3U];
-  deserialize_ring_elements_reduced__libcrux_ml_kem_vector_neon_vector_type_SIMD128Vector_1152size_t_3size_t(
-      Eurydice_slice_subslice_to(public_key, (size_t)1152U, uint8_t, size_t,
-                                 Eurydice_slice),
-      t_as_ntt);
-  Eurydice_slice seed = Eurydice_slice_subslice_from(
-      public_key, (size_t)1152U, uint8_t, size_t, Eurydice_slice);
-  libcrux_ml_kem_polynomial_PolynomialRingElement__libcrux_ml_kem_vector_neon_vector_type_SIMD128Vector
-      A[3U][3U];
-  uint8_t ret0[34U];
-  libcrux_ml_kem_utils_into_padded_array___34size_t(seed, ret0);
-  sample_matrix_A__libcrux_ml_kem_vector_neon_vector_type_SIMD128Vector_libcrux_ml_kem_hash_functions_neon_Simd128Hash_3size_t(
-      ret0, false, A);
-  uint8_t seed_for_A[32U];
-  core_result_Result__uint8_t_32size_t__core_array_TryFromSliceError dst;
-  Eurydice_slice_to_array2(&dst, seed, Eurydice_slice, uint8_t[32U], void *);
-  core_result__core__result__Result_T__E___unwrap__uint8_t_32size_t__core_array_TryFromSliceError(
-      dst, seed_for_A);
-  libcrux_ml_kem_polynomial_PolynomialRingElement__libcrux_ml_kem_vector_neon_vector_type_SIMD128Vector
-      uu____0[3U];
-  memcpy(
-      uu____0, t_as_ntt,
-      (size_t)3U *
-          sizeof(
-              libcrux_ml_kem_polynomial_PolynomialRingElement__libcrux_ml_kem_vector_neon_vector_type_SIMD128Vector));
-  libcrux_ml_kem_polynomial_PolynomialRingElement__libcrux_ml_kem_vector_neon_vector_type_SIMD128Vector
-      uu____1[3U][3U];
-  memcpy(
-      uu____1, A,
-      (size_t)3U *
-          sizeof(
-              libcrux_ml_kem_polynomial_PolynomialRingElement__libcrux_ml_kem_vector_neon_vector_type_SIMD128Vector
-                  [3U]));
-  uint8_t uu____2[32U];
-  memcpy(uu____2, seed_for_A, (size_t)32U * sizeof(uint8_t));
-  libcrux_ml_kem_ind_cpa_unpacked_IndCpaPublicKeyUnpacked__libcrux_ml_kem_vector_neon_vector_type_SIMD128Vector__3size_t
-      public_key_unpacked;
-  memcpy(
-      public_key_unpacked.t_as_ntt, uu____0,
-      (size_t)3U *
-          sizeof(
-              libcrux_ml_kem_polynomial_PolynomialRingElement__libcrux_ml_kem_vector_neon_vector_type_SIMD128Vector));
-  memcpy(public_key_unpacked.seed_for_A, uu____2,
-         (size_t)32U * sizeof(uint8_t));
-  memcpy(
-      public_key_unpacked.A, uu____1,
-      (size_t)3U *
-          sizeof(
-              libcrux_ml_kem_polynomial_PolynomialRingElement__libcrux_ml_kem_vector_neon_vector_type_SIMD128Vector
-                  [3U]));
-  libcrux_ml_kem_ind_cpa_unpacked_IndCpaPublicKeyUnpacked__libcrux_ml_kem_vector_neon_vector_type_SIMD128Vector__3size_t
-      *uu____3 = &public_key_unpacked;
-  uint8_t uu____4[32U];
-  memcpy(uu____4, message, (size_t)32U * sizeof(uint8_t));
-  uint8_t ret1[1088U];
-  encrypt_unpacked__libcrux_ml_kem_vector_neon_vector_type_SIMD128Vector_libcrux_ml_kem_hash_functions_neon_Simd128Hash_3size_t_1088size_t_1152size_t_960size_t_128size_t_10size_t_4size_t_320size_t_2size_t_128size_t_2size_t_128size_t(
-      uu____3, uu____4, randomness, ret1);
-  memcpy(ret, ret1, (size_t)1088U * sizeof(uint8_t));
-}
-
-static KRML_MUSTINLINE void
-kdf__libcrux_ml_kem_hash_functions_neon_Simd128Hash_3size_t_1088size_t(
-    Eurydice_slice shared_secret, uint8_t ret[32U]) {
-  uint8_t out[32U] = {0U};
-  core_slice___Slice_T___copy_from_slice(
-      Eurydice_array_to_slice((size_t)32U, out, uint8_t, Eurydice_slice),
-      shared_secret, uint8_t, void *);
-  memcpy(ret, out, (size_t)32U * sizeof(uint8_t));
-}
-
-K___libcrux_ml_kem_types_MlKemCiphertext___1088size_t___uint8_t_32size_t_
-libcrux_ml_kem_ind_cca_encapsulate__libcrux_ml_kem_vector_neon_vector_type_SIMD128Vector_libcrux_ml_kem_hash_functions_neon_Simd128Hash_libcrux_ml_kem_ind_cca_MlKem_3size_t_1088size_t_1184size_t_1152size_t_960size_t_128size_t_10size_t_4size_t_320size_t_2size_t_128size_t_2size_t_128size_t(
-    libcrux_ml_kem_types_MlKemPublicKey____1184size_t *public_key,
-    uint8_t randomness[32U]) {
-  uint8_t randomness0[32U];
-  entropy_preprocess__libcrux_ml_kem_hash_functions_neon_Simd128Hash_3size_t(
-      Eurydice_array_to_slice((size_t)32U, randomness, uint8_t, Eurydice_slice),
-      randomness0);
-  uint8_t to_hash[64U];
-  libcrux_ml_kem_utils_into_padded_array___64size_t(
-      Eurydice_array_to_slice((size_t)32U, randomness0, uint8_t,
-                              Eurydice_slice),
-      to_hash);
-  Eurydice_slice uu____0 = Eurydice_array_to_subslice_from(
-      (size_t)64U, to_hash, LIBCRUX_ML_KEM_CONSTANTS_H_DIGEST_SIZE, uint8_t,
-      size_t, Eurydice_slice);
-  uint8_t ret[32U];
-  H___3size_t(
-      Eurydice_array_to_slice(
-          (size_t)1184U,
-          libcrux_ml_kem_types__libcrux_ml_kem__types__MlKemPublicKey_SIZE__18__as_slice___1184size_t(
-              public_key),
-          uint8_t, Eurydice_slice),
-      ret);
-  core_slice___Slice_T___copy_from_slice(
-      uu____0,
-      Eurydice_array_to_slice((size_t)32U, ret, uint8_t, Eurydice_slice),
-      uint8_t, void *);
-  uint8_t hashed[64U];
-  G___3size_t(
-      Eurydice_array_to_slice((size_t)64U, to_hash, uint8_t, Eurydice_slice),
-      hashed);
-  K___Eurydice_slice_uint8_t_Eurydice_slice_uint8_t uu____1 =
-      core_slice___Slice_T___split_at(
-          Eurydice_array_to_slice((size_t)64U, hashed, uint8_t, Eurydice_slice),
-          LIBCRUX_ML_KEM_CONSTANTS_SHARED_SECRET_SIZE, uint8_t,
-          K___Eurydice_slice_uint8_t_Eurydice_slice_uint8_t);
-  Eurydice_slice shared_secret = uu____1.fst;
-  Eurydice_slice pseudorandomness = uu____1.snd;
-  Eurydice_slice uu____2 = Eurydice_array_to_slice(
-      (size_t)1184U,
-      libcrux_ml_kem_types__libcrux_ml_kem__types__MlKemPublicKey_SIZE__18__as_slice___1184size_t(
-          public_key),
-      uint8_t, Eurydice_slice);
-  uint8_t uu____3[32U];
-  memcpy(uu____3, randomness0, (size_t)32U * sizeof(uint8_t));
-  uint8_t ciphertext[1088U];
-  encrypt__libcrux_ml_kem_vector_neon_vector_type_SIMD128Vector_libcrux_ml_kem_hash_functions_neon_Simd128Hash_3size_t_1088size_t_1152size_t_960size_t_128size_t_10size_t_4size_t_320size_t_2size_t_128size_t_2size_t_128size_t(
-      uu____2, uu____3, pseudorandomness, ciphertext);
-  uint8_t uu____4[1088U];
-  memcpy(uu____4, ciphertext, (size_t)1088U * sizeof(uint8_t));
-  libcrux_ml_kem_mlkem768_MlKem768Ciphertext ciphertext0 =
-      libcrux_ml_kem_types___core__convert__From__Array_u8__SIZE___for_libcrux_ml_kem__types__MlKemCiphertext_SIZE___2__from___1088size_t(
-          uu____4);
-  uint8_t shared_secret_array[32U];
-  kdf__libcrux_ml_kem_hash_functions_neon_Simd128Hash_3size_t_1088size_t(
-      shared_secret, shared_secret_array);
-  libcrux_ml_kem_mlkem768_MlKem768Ciphertext uu____5 = ciphertext0;
-  uint8_t uu____6[32U];
-  memcpy(uu____6, shared_secret_array, (size_t)32U * sizeof(uint8_t));
-  K___libcrux_ml_kem_types_MlKemCiphertext___1088size_t___uint8_t_32size_t_ lit;
-  lit.fst = uu____5;
-  memcpy(lit.snd, uu____6, (size_t)32U * sizeof(uint8_t));
-  return lit;
-}
-
-static KRML_MUSTINLINE void
-deserialize_then_decompress_u__libcrux_ml_kem_vector_neon_vector_type_SIMD128Vector_3size_t_1088size_t_10size_t(
-    uint8_t *ciphertext,
-    libcrux_ml_kem_polynomial_PolynomialRingElement__libcrux_ml_kem_vector_neon_vector_type_SIMD128Vector
-        ret[3U]) {
-  libcrux_ml_kem_polynomial_PolynomialRingElement__libcrux_ml_kem_vector_neon_vector_type_SIMD128Vector
-      u_as_ntt[3U];
-  KRML_MAYBE_FOR3(
-      i, (size_t)0U, (size_t)3U, (size_t)1U,
-      u_as_ntt[i] =
-          ZERO__libcrux_ml_kem_vector_neon_vector_type_SIMD128Vector(););
-  for (size_t i = (size_t)0U;
-       i < core_slice___Slice_T___len(
-               Eurydice_array_to_slice((size_t)1088U, ciphertext, uint8_t,
-                                       Eurydice_slice),
-               uint8_t, size_t) /
-               (LIBCRUX_ML_KEM_CONSTANTS_COEFFICIENTS_IN_RING_ELEMENT *
-                (size_t)10U / (size_t)8U);
-       i++) {
-    size_t i0 = i;
-    Eurydice_slice u_bytes = Eurydice_array_to_subslice(
-        (size_t)1088U, ciphertext,
-        (CLITERAL(core_ops_range_Range__size_t){
-            .start =
-                i0 * (LIBCRUX_ML_KEM_CONSTANTS_COEFFICIENTS_IN_RING_ELEMENT *
-                      (size_t)10U / (size_t)8U),
-            .end = i0 * (LIBCRUX_ML_KEM_CONSTANTS_COEFFICIENTS_IN_RING_ELEMENT *
-                         (size_t)10U / (size_t)8U) +
-                   LIBCRUX_ML_KEM_CONSTANTS_COEFFICIENTS_IN_RING_ELEMENT *
-                       (size_t)10U / (size_t)8U}),
-        uint8_t, core_ops_range_Range__size_t, Eurydice_slice);
-    libcrux_ml_kem_polynomial_PolynomialRingElement__libcrux_ml_kem_vector_neon_vector_type_SIMD128Vector
-        uu____0 =
-            deserialize_then_decompress_ring_element_u__libcrux_ml_kem_vector_neon_vector_type_SIMD128Vector_10size_t(
-                u_bytes);
-    u_as_ntt[i0] = uu____0;
-    ntt_vector_u__libcrux_ml_kem_vector_neon_vector_type_SIMD128Vector_10size_t(
-        &u_as_ntt[i0]);
-  }
-  memcpy(
-      ret, u_as_ntt,
-      (size_t)3U *
-          sizeof(
-              libcrux_ml_kem_polynomial_PolynomialRingElement__libcrux_ml_kem_vector_neon_vector_type_SIMD128Vector));
-}
-
-static KRML_MUSTINLINE
-    libcrux_ml_kem_polynomial_PolynomialRingElement__libcrux_ml_kem_vector_neon_vector_type_SIMD128Vector
-    compute_message__libcrux_ml_kem_vector_neon_vector_type_SIMD128Vector_3size_t(
-        libcrux_ml_kem_polynomial_PolynomialRingElement__libcrux_ml_kem_vector_neon_vector_type_SIMD128Vector
-            *v,
-        libcrux_ml_kem_polynomial_PolynomialRingElement__libcrux_ml_kem_vector_neon_vector_type_SIMD128Vector
-            *secret_as_ntt,
-        libcrux_ml_kem_polynomial_PolynomialRingElement__libcrux_ml_kem_vector_neon_vector_type_SIMD128Vector
-            *u_as_ntt) {
-  libcrux_ml_kem_polynomial_PolynomialRingElement__libcrux_ml_kem_vector_neon_vector_type_SIMD128Vector
-      result = ZERO__libcrux_ml_kem_vector_neon_vector_type_SIMD128Vector();
-  KRML_MAYBE_FOR3(
-      i, (size_t)0U, (size_t)3U, (size_t)1U, size_t i0 = i;
-      libcrux_ml_kem_polynomial_PolynomialRingElement__libcrux_ml_kem_vector_neon_vector_type_SIMD128Vector
-          product =
-              ntt_multiply__libcrux_ml_kem_vector_neon_vector_type_SIMD128Vector(
-                  &secret_as_ntt[i0], &u_as_ntt[i0]);
-      add_to_ring_element__libcrux_ml_kem_vector_neon_vector_type_SIMD128Vector_3size_t(
-          &result, &product););
-  invert_ntt_montgomery__libcrux_ml_kem_vector_neon_vector_type_SIMD128Vector_3size_t(
-      &result);
-  result =
-      subtract_reduce__libcrux_ml_kem_vector_neon_vector_type_SIMD128Vector(
-          v, result);
-  return result;
-}
-
-static void
-decrypt_unpacked__libcrux_ml_kem_vector_neon_vector_type_SIMD128Vector_3size_t_1088size_t_960size_t_10size_t_4size_t(
-    libcrux_ml_kem_ind_cpa_unpacked_IndCpaPrivateKeyUnpacked__libcrux_ml_kem_vector_neon_vector_type_SIMD128Vector__3size_t
-        *secret_key,
-    uint8_t *ciphertext, uint8_t ret[32U]) {
-  libcrux_ml_kem_polynomial_PolynomialRingElement__libcrux_ml_kem_vector_neon_vector_type_SIMD128Vector
-      u_as_ntt[3U];
-  deserialize_then_decompress_u__libcrux_ml_kem_vector_neon_vector_type_SIMD128Vector_3size_t_1088size_t_10size_t(
-      ciphertext, u_as_ntt);
-  libcrux_ml_kem_polynomial_PolynomialRingElement__libcrux_ml_kem_vector_neon_vector_type_SIMD128Vector
-      v = deserialize_then_decompress_ring_element_v__libcrux_ml_kem_vector_neon_vector_type_SIMD128Vector_4size_t(
-          Eurydice_array_to_subslice_from((size_t)1088U, ciphertext,
-                                          (size_t)960U, uint8_t, size_t,
-                                          Eurydice_slice));
-  libcrux_ml_kem_polynomial_PolynomialRingElement__libcrux_ml_kem_vector_neon_vector_type_SIMD128Vector
-      message =
-          compute_message__libcrux_ml_kem_vector_neon_vector_type_SIMD128Vector_3size_t(
-              &v, secret_key->secret_as_ntt, u_as_ntt);
-  uint8_t ret0[32U];
-  compress_then_serialize_message__libcrux_ml_kem_vector_neon_vector_type_SIMD128Vector(
-      message, ret0);
-  memcpy(ret, ret0, (size_t)32U * sizeof(uint8_t));
-}
-
-static KRML_MUSTINLINE void PRF___3size_t_32size_t(Eurydice_slice input,
-                                                   uint8_t ret[32U]) {
-  uint8_t ret0[32U];
-  PRF___32size_t(input, ret0);
-  memcpy(ret, ret0, (size_t)32U * sizeof(uint8_t));
-}
-
-void libcrux_ml_kem_ind_cca_decapsulate_unpacked__libcrux_ml_kem_vector_neon_vector_type_SIMD128Vector_libcrux_ml_kem_hash_functions_neon_Simd128Hash_3size_t_2400size_t_1152size_t_1184size_t_1088size_t_1152size_t_960size_t_128size_t_10size_t_4size_t_320size_t_2size_t_128size_t_2size_t_128size_t_1120size_t(
-    libcrux_ml_kem_ind_cca_unpacked_MlKemKeyPairUnpacked__libcrux_ml_kem_vector_neon_vector_type_SIMD128Vector__3size_t
-        *key_pair,
-    libcrux_ml_kem_mlkem768_MlKem768Ciphertext *ciphertext, uint8_t ret[32U]) {
-  uint8_t decrypted[32U];
-  decrypt_unpacked__libcrux_ml_kem_vector_neon_vector_type_SIMD128Vector_3size_t_1088size_t_960size_t_10size_t_4size_t(
-      &key_pair->private_key.ind_cpa_private_key, ciphertext->value, decrypted);
-  uint8_t to_hash0[64U];
-  libcrux_ml_kem_utils_into_padded_array___64size_t(
-      Eurydice_array_to_slice((size_t)32U, decrypted, uint8_t, Eurydice_slice),
-      to_hash0);
-  Eurydice_slice uu____0 = Eurydice_array_to_subslice_from(
-      (size_t)64U, to_hash0, LIBCRUX_ML_KEM_CONSTANTS_SHARED_SECRET_SIZE,
-      uint8_t, size_t, Eurydice_slice);
-  core_slice___Slice_T___copy_from_slice(
-      uu____0,
-      Eurydice_array_to_slice((size_t)32U, key_pair->public_key.public_key_hash,
-                              uint8_t, Eurydice_slice),
-      uint8_t, void *);
-  uint8_t hashed[64U];
-  G___3size_t(
-      Eurydice_array_to_slice((size_t)64U, to_hash0, uint8_t, Eurydice_slice),
-      hashed);
-  K___Eurydice_slice_uint8_t_Eurydice_slice_uint8_t uu____1 =
-      core_slice___Slice_T___split_at(
-          Eurydice_array_to_slice((size_t)64U, hashed, uint8_t, Eurydice_slice),
-          LIBCRUX_ML_KEM_CONSTANTS_SHARED_SECRET_SIZE, uint8_t,
-          K___Eurydice_slice_uint8_t_Eurydice_slice_uint8_t);
-  Eurydice_slice shared_secret = uu____1.fst;
-  Eurydice_slice pseudorandomness = uu____1.snd;
-  uint8_t to_hash[1120U];
-  libcrux_ml_kem_utils_into_padded_array___1120size_t(
-      Eurydice_array_to_slice((size_t)32U,
-                              key_pair->private_key.implicit_rejection_value,
-                              uint8_t, Eurydice_slice),
-      to_hash);
-  Eurydice_slice uu____2 = Eurydice_array_to_subslice_from(
-      (size_t)1120U, to_hash, LIBCRUX_ML_KEM_CONSTANTS_SHARED_SECRET_SIZE,
-      uint8_t, size_t, Eurydice_slice);
-  core_slice___Slice_T___copy_from_slice(
-      uu____2,
-      libcrux_ml_kem_types___core__convert__AsRef__Slice_u8___for_libcrux_ml_kem__types__MlKemCiphertext_SIZE___1__as_ref___1088size_t(
-          ciphertext),
-      uint8_t, void *);
-  uint8_t implicit_rejection_shared_secret[32U];
-  PRF___3size_t_32size_t(
-      Eurydice_array_to_slice((size_t)1120U, to_hash, uint8_t, Eurydice_slice),
-      implicit_rejection_shared_secret);
-  libcrux_ml_kem_ind_cpa_unpacked_IndCpaPublicKeyUnpacked__libcrux_ml_kem_vector_neon_vector_type_SIMD128Vector__3size_t
-      *uu____3 = &key_pair->public_key.ind_cpa_public_key;
-  uint8_t uu____4[32U];
-  memcpy(uu____4, decrypted, (size_t)32U * sizeof(uint8_t));
-  uint8_t expected_ciphertext[1088U];
-  encrypt_unpacked__libcrux_ml_kem_vector_neon_vector_type_SIMD128Vector_libcrux_ml_kem_hash_functions_neon_Simd128Hash_3size_t_1088size_t_1152size_t_960size_t_128size_t_10size_t_4size_t_320size_t_2size_t_128size_t_2size_t_128size_t(
-      uu____3, uu____4, pseudorandomness, expected_ciphertext);
-  Eurydice_slice uu____5 =
-      libcrux_ml_kem_types___core__convert__AsRef__Slice_u8___for_libcrux_ml_kem__types__MlKemCiphertext_SIZE___1__as_ref___1088size_t(
-          ciphertext);
-  uint8_t selector =
-      libcrux_ml_kem_constant_time_ops_compare_ciphertexts_in_constant_time(
-          uu____5, Eurydice_array_to_slice((size_t)1088U, expected_ciphertext,
-                                           uint8_t, Eurydice_slice));
-  uint8_t ret0[32U];
-  libcrux_ml_kem_constant_time_ops_select_shared_secret_in_constant_time(
-      shared_secret,
-      Eurydice_array_to_slice((size_t)32U, implicit_rejection_shared_secret,
-                              uint8_t, Eurydice_slice),
-      selector, ret0);
-  memcpy(ret, ret0, (size_t)32U * sizeof(uint8_t));
-}
-
-static KRML_MUSTINLINE void
-deserialize_secret_key__libcrux_ml_kem_vector_neon_vector_type_SIMD128Vector_3size_t(
-    Eurydice_slice secret_key,
-    libcrux_ml_kem_polynomial_PolynomialRingElement__libcrux_ml_kem_vector_neon_vector_type_SIMD128Vector
-        ret[3U]) {
-  libcrux_ml_kem_polynomial_PolynomialRingElement__libcrux_ml_kem_vector_neon_vector_type_SIMD128Vector
-      secret_as_ntt[3U];
-  KRML_MAYBE_FOR3(
-      i, (size_t)0U, (size_t)3U, (size_t)1U,
-      secret_as_ntt[i] =
-          ZERO__libcrux_ml_kem_vector_neon_vector_type_SIMD128Vector(););
-  for (size_t i = (size_t)0U;
-       i < core_slice___Slice_T___len(secret_key, uint8_t, size_t) /
-               LIBCRUX_ML_KEM_CONSTANTS_BYTES_PER_RING_ELEMENT;
-       i++) {
-    size_t i0 = i;
-    Eurydice_slice secret_bytes = Eurydice_slice_subslice(
-        secret_key,
-        (CLITERAL(core_ops_range_Range__size_t){
-            .start = i0 * LIBCRUX_ML_KEM_CONSTANTS_BYTES_PER_RING_ELEMENT,
-            .end = i0 * LIBCRUX_ML_KEM_CONSTANTS_BYTES_PER_RING_ELEMENT +
-                   LIBCRUX_ML_KEM_CONSTANTS_BYTES_PER_RING_ELEMENT}),
-        uint8_t, core_ops_range_Range__size_t, Eurydice_slice);
-    libcrux_ml_kem_polynomial_PolynomialRingElement__libcrux_ml_kem_vector_neon_vector_type_SIMD128Vector
-        uu____0 =
-            deserialize_to_uncompressed_ring_element__libcrux_ml_kem_vector_neon_vector_type_SIMD128Vector(
-                secret_bytes);
-    secret_as_ntt[i0] = uu____0;
-  }
-  memcpy(
-      ret, secret_as_ntt,
-      (size_t)3U *
-          sizeof(
-              libcrux_ml_kem_polynomial_PolynomialRingElement__libcrux_ml_kem_vector_neon_vector_type_SIMD128Vector));
-}
-
-static void
-decrypt__libcrux_ml_kem_vector_neon_vector_type_SIMD128Vector_3size_t_1088size_t_960size_t_10size_t_4size_t(
-    Eurydice_slice secret_key, uint8_t *ciphertext, uint8_t ret[32U]) {
-  libcrux_ml_kem_polynomial_PolynomialRingElement__libcrux_ml_kem_vector_neon_vector_type_SIMD128Vector
-      secret_as_ntt[3U];
-  deserialize_secret_key__libcrux_ml_kem_vector_neon_vector_type_SIMD128Vector_3size_t(
-      secret_key, secret_as_ntt);
-  libcrux_ml_kem_polynomial_PolynomialRingElement__libcrux_ml_kem_vector_neon_vector_type_SIMD128Vector
-      uu____0[3U];
-  memcpy(
-      uu____0, secret_as_ntt,
-      (size_t)3U *
-          sizeof(
-              libcrux_ml_kem_polynomial_PolynomialRingElement__libcrux_ml_kem_vector_neon_vector_type_SIMD128Vector));
-  libcrux_ml_kem_ind_cpa_unpacked_IndCpaPrivateKeyUnpacked__libcrux_ml_kem_vector_neon_vector_type_SIMD128Vector__3size_t
-      secret_key_unpacked;
-  memcpy(
-      secret_key_unpacked.secret_as_ntt, uu____0,
-      (size_t)3U *
-          sizeof(
-              libcrux_ml_kem_polynomial_PolynomialRingElement__libcrux_ml_kem_vector_neon_vector_type_SIMD128Vector));
-  uint8_t ret0[32U];
-  decrypt_unpacked__libcrux_ml_kem_vector_neon_vector_type_SIMD128Vector_3size_t_1088size_t_960size_t_10size_t_4size_t(
-      &secret_key_unpacked, ciphertext, ret0);
-  memcpy(ret, ret0, (size_t)32U * sizeof(uint8_t));
-}
-
-void libcrux_ml_kem_ind_cca_decapsulate__libcrux_ml_kem_vector_neon_vector_type_SIMD128Vector_libcrux_ml_kem_hash_functions_neon_Simd128Hash_libcrux_ml_kem_ind_cca_MlKem_3size_t_2400size_t_1152size_t_1184size_t_1088size_t_1152size_t_960size_t_128size_t_10size_t_4size_t_320size_t_2size_t_128size_t_2size_t_128size_t_1120size_t(
-    libcrux_ml_kem_types_MlKemPrivateKey____2400size_t *private_key,
-    libcrux_ml_kem_mlkem768_MlKem768Ciphertext *ciphertext, uint8_t ret[32U]) {
-  K___Eurydice_slice_uint8_t_Eurydice_slice_uint8_t uu____0 =
-      core_slice___Slice_T___split_at(
-          Eurydice_array_to_slice((size_t)2400U, private_key->value, uint8_t,
-                                  Eurydice_slice),
-          (size_t)1152U, uint8_t,
-          K___Eurydice_slice_uint8_t_Eurydice_slice_uint8_t);
-  Eurydice_slice ind_cpa_secret_key = uu____0.fst;
-  Eurydice_slice secret_key0 = uu____0.snd;
-  K___Eurydice_slice_uint8_t_Eurydice_slice_uint8_t uu____1 =
-      core_slice___Slice_T___split_at(
-          secret_key0, (size_t)1184U, uint8_t,
-          K___Eurydice_slice_uint8_t_Eurydice_slice_uint8_t);
-  Eurydice_slice ind_cpa_public_key = uu____1.fst;
-  Eurydice_slice secret_key = uu____1.snd;
-  K___Eurydice_slice_uint8_t_Eurydice_slice_uint8_t uu____2 =
-      core_slice___Slice_T___split_at(
-          secret_key, LIBCRUX_ML_KEM_CONSTANTS_H_DIGEST_SIZE, uint8_t,
-          K___Eurydice_slice_uint8_t_Eurydice_slice_uint8_t);
-  Eurydice_slice ind_cpa_public_key_hash = uu____2.fst;
-  Eurydice_slice implicit_rejection_value = uu____2.snd;
-  uint8_t decrypted[32U];
-  decrypt__libcrux_ml_kem_vector_neon_vector_type_SIMD128Vector_3size_t_1088size_t_960size_t_10size_t_4size_t(
-      ind_cpa_secret_key, ciphertext->value, decrypted);
-  uint8_t to_hash0[64U];
-  libcrux_ml_kem_utils_into_padded_array___64size_t(
-      Eurydice_array_to_slice((size_t)32U, decrypted, uint8_t, Eurydice_slice),
-      to_hash0);
-  core_slice___Slice_T___copy_from_slice(
-      Eurydice_array_to_subslice_from(
-          (size_t)64U, to_hash0, LIBCRUX_ML_KEM_CONSTANTS_SHARED_SECRET_SIZE,
-          uint8_t, size_t, Eurydice_slice),
-      ind_cpa_public_key_hash, uint8_t, void *);
-  uint8_t hashed[64U];
-  G___3size_t(
-      Eurydice_array_to_slice((size_t)64U, to_hash0, uint8_t, Eurydice_slice),
-      hashed);
-  K___Eurydice_slice_uint8_t_Eurydice_slice_uint8_t uu____3 =
-      core_slice___Slice_T___split_at(
-          Eurydice_array_to_slice((size_t)64U, hashed, uint8_t, Eurydice_slice),
-          LIBCRUX_ML_KEM_CONSTANTS_SHARED_SECRET_SIZE, uint8_t,
-          K___Eurydice_slice_uint8_t_Eurydice_slice_uint8_t);
-  Eurydice_slice shared_secret0 = uu____3.fst;
-  Eurydice_slice pseudorandomness = uu____3.snd;
-  uint8_t to_hash[1120U];
-  libcrux_ml_kem_utils_into_padded_array___1120size_t(implicit_rejection_value,
-                                                      to_hash);
-  Eurydice_slice uu____4 = Eurydice_array_to_subslice_from(
-      (size_t)1120U, to_hash, LIBCRUX_ML_KEM_CONSTANTS_SHARED_SECRET_SIZE,
-      uint8_t, size_t, Eurydice_slice);
-  core_slice___Slice_T___copy_from_slice(
-      uu____4,
-      libcrux_ml_kem_types___core__convert__AsRef__Slice_u8___for_libcrux_ml_kem__types__MlKemCiphertext_SIZE___1__as_ref___1088size_t(
-          ciphertext),
-      uint8_t, void *);
-  uint8_t implicit_rejection_shared_secret0[32U];
-  PRF___3size_t_32size_t(
-      Eurydice_array_to_slice((size_t)1120U, to_hash, uint8_t, Eurydice_slice),
-      implicit_rejection_shared_secret0);
-  Eurydice_slice uu____5 = ind_cpa_public_key;
-  uint8_t uu____6[32U];
-  memcpy(uu____6, decrypted, (size_t)32U * sizeof(uint8_t));
-  uint8_t expected_ciphertext[1088U];
-  encrypt__libcrux_ml_kem_vector_neon_vector_type_SIMD128Vector_libcrux_ml_kem_hash_functions_neon_Simd128Hash_3size_t_1088size_t_1152size_t_960size_t_128size_t_10size_t_4size_t_320size_t_2size_t_128size_t_2size_t_128size_t(
-      uu____5, uu____6, pseudorandomness, expected_ciphertext);
-  uint8_t implicit_rejection_shared_secret[32U];
-  kdf__libcrux_ml_kem_hash_functions_neon_Simd128Hash_3size_t_1088size_t(
-      Eurydice_array_to_slice((size_t)32U, implicit_rejection_shared_secret0,
-                              uint8_t, Eurydice_slice),
-      implicit_rejection_shared_secret);
-  uint8_t shared_secret[32U];
-  kdf__libcrux_ml_kem_hash_functions_neon_Simd128Hash_3size_t_1088size_t(
-      shared_secret0, shared_secret);
-  Eurydice_slice uu____7 =
-      libcrux_ml_kem_types___core__convert__AsRef__Slice_u8___for_libcrux_ml_kem__types__MlKemCiphertext_SIZE___1__as_ref___1088size_t(
-          ciphertext);
-  uint8_t ret0[32U];
-  libcrux_ml_kem_constant_time_ops_compare_ciphertexts_select_shared_secret_in_constant_time(
-      uu____7,
-      Eurydice_array_to_slice((size_t)1088U, expected_ciphertext, uint8_t,
-                              Eurydice_slice),
-      Eurydice_array_to_slice((size_t)32U, shared_secret, uint8_t,
-                              Eurydice_slice),
-      Eurydice_array_to_slice((size_t)32U, implicit_rejection_shared_secret,
-                              uint8_t, Eurydice_slice),
-      ret0);
-  memcpy(ret, ret0, (size_t)32U * sizeof(uint8_t));
-}
-
-static KRML_MUSTINLINE void
-deserialize_ring_elements_reduced__libcrux_ml_kem_vector_neon_vector_type_SIMD128Vector_1568size_t_4size_t(
-    Eurydice_slice public_key,
-    libcrux_ml_kem_polynomial_PolynomialRingElement__libcrux_ml_kem_vector_neon_vector_type_SIMD128Vector
-        ret[4U]) {
-  libcrux_ml_kem_polynomial_PolynomialRingElement__libcrux_ml_kem_vector_neon_vector_type_SIMD128Vector
-      deserialized_pk[4U];
-  KRML_MAYBE_FOR4(
-      i, (size_t)0U, (size_t)4U, (size_t)1U,
-      deserialized_pk[i] =
-          ZERO__libcrux_ml_kem_vector_neon_vector_type_SIMD128Vector(););
-  for (size_t i = (size_t)0U;
-       i < core_slice___Slice_T___len(public_key, uint8_t, size_t) /
-               LIBCRUX_ML_KEM_CONSTANTS_BYTES_PER_RING_ELEMENT;
-       i++) {
-    size_t i0 = i;
-    Eurydice_slice ring_element = Eurydice_slice_subslice(
-        public_key,
-        (CLITERAL(core_ops_range_Range__size_t){
-            .start = i0 * LIBCRUX_ML_KEM_CONSTANTS_BYTES_PER_RING_ELEMENT,
-            .end = i0 * LIBCRUX_ML_KEM_CONSTANTS_BYTES_PER_RING_ELEMENT +
-                   LIBCRUX_ML_KEM_CONSTANTS_BYTES_PER_RING_ELEMENT}),
-        uint8_t, core_ops_range_Range__size_t, Eurydice_slice);
-    libcrux_ml_kem_polynomial_PolynomialRingElement__libcrux_ml_kem_vector_neon_vector_type_SIMD128Vector
-        uu____0 =
-            deserialize_to_reduced_ring_element__libcrux_ml_kem_vector_neon_vector_type_SIMD128Vector(
-                ring_element);
-    deserialized_pk[i0] = uu____0;
-  }
-  memcpy(
-      ret, deserialized_pk,
-      (size_t)4U *
-          sizeof(
-              libcrux_ml_kem_polynomial_PolynomialRingElement__libcrux_ml_kem_vector_neon_vector_type_SIMD128Vector));
-}
-
-static KRML_MUSTINLINE void
-serialize_secret_key__libcrux_ml_kem_vector_neon_vector_type_SIMD128Vector_4size_t_1536size_t(
-    libcrux_ml_kem_polynomial_PolynomialRingElement__libcrux_ml_kem_vector_neon_vector_type_SIMD128Vector
-        *key,
-    uint8_t ret[1536U]) {
-  uint8_t out[1536U] = {0U};
-  for (
-      size_t i = (size_t)0U;
-      i <
-      core_slice___Slice_T___len(
-          Eurydice_array_to_slice(
-              (size_t)4U, key,
-              libcrux_ml_kem_polynomial_PolynomialRingElement__libcrux_ml_kem_vector_neon_vector_type_SIMD128Vector,
-              Eurydice_slice),
-          libcrux_ml_kem_polynomial_PolynomialRingElement__libcrux_ml_kem_vector_neon_vector_type_SIMD128Vector,
-          size_t);
-      i++) {
-    size_t i0 = i;
-    libcrux_ml_kem_polynomial_PolynomialRingElement__libcrux_ml_kem_vector_neon_vector_type_SIMD128Vector
-        re = key[i0];
-    Eurydice_slice uu____0 = Eurydice_array_to_subslice(
-        (size_t)1536U, out,
-        (CLITERAL(core_ops_range_Range__size_t){
-            .start = i0 * LIBCRUX_ML_KEM_CONSTANTS_BYTES_PER_RING_ELEMENT,
-            .end = (i0 + (size_t)1U) *
-                   LIBCRUX_ML_KEM_CONSTANTS_BYTES_PER_RING_ELEMENT}),
-        uint8_t, core_ops_range_Range__size_t, Eurydice_slice);
-    uint8_t ret0[384U];
-    serialize_uncompressed_ring_element__libcrux_ml_kem_vector_neon_vector_type_SIMD128Vector(
-        &re, ret0);
-    core_slice___Slice_T___copy_from_slice(
-        uu____0,
-        Eurydice_array_to_slice((size_t)384U, ret0, uint8_t, Eurydice_slice),
-        uint8_t, void *);
-  }
-  memcpy(ret, out, (size_t)1536U * sizeof(uint8_t));
-}
-
-static KRML_MUSTINLINE void
-serialize_public_key__libcrux_ml_kem_vector_neon_vector_type_SIMD128Vector_4size_t_1536size_t_1568size_t(
-    libcrux_ml_kem_polynomial_PolynomialRingElement__libcrux_ml_kem_vector_neon_vector_type_SIMD128Vector
-        *t_as_ntt,
-    Eurydice_slice seed_for_a, uint8_t ret[1568U]) {
-  uint8_t public_key_serialized[1568U] = {0U};
-  Eurydice_slice uu____0 = Eurydice_array_to_subslice(
-      (size_t)1568U, public_key_serialized,
-      (CLITERAL(core_ops_range_Range__size_t){.start = (size_t)0U,
-                                              .end = (size_t)1536U}),
-      uint8_t, core_ops_range_Range__size_t, Eurydice_slice);
-  uint8_t ret0[1536U];
-  serialize_secret_key__libcrux_ml_kem_vector_neon_vector_type_SIMD128Vector_4size_t_1536size_t(
-      t_as_ntt, ret0);
-  core_slice___Slice_T___copy_from_slice(
-      uu____0,
-      Eurydice_array_to_slice((size_t)1536U, ret0, uint8_t, Eurydice_slice),
-      uint8_t, void *);
-  core_slice___Slice_T___copy_from_slice(
-      Eurydice_array_to_subslice_from((size_t)1568U, public_key_serialized,
-                                      (size_t)1536U, uint8_t, size_t,
-                                      Eurydice_slice),
-      seed_for_a, uint8_t, void *);
-  memcpy(ret, public_key_serialized, (size_t)1568U * sizeof(uint8_t));
-}
-
-bool libcrux_ml_kem_ind_cca_validate_public_key__libcrux_ml_kem_vector_neon_vector_type_SIMD128Vector_4size_t_1536size_t_1568size_t(
-    uint8_t *public_key) {
-  libcrux_ml_kem_polynomial_PolynomialRingElement__libcrux_ml_kem_vector_neon_vector_type_SIMD128Vector
-      deserialized_pk[4U];
-  deserialize_ring_elements_reduced__libcrux_ml_kem_vector_neon_vector_type_SIMD128Vector_1568size_t_4size_t(
-      Eurydice_array_to_subslice_to((size_t)1568U, public_key, (size_t)1536U,
-                                    uint8_t, size_t, Eurydice_slice),
-      deserialized_pk);
-  libcrux_ml_kem_polynomial_PolynomialRingElement__libcrux_ml_kem_vector_neon_vector_type_SIMD128Vector
-      *uu____0 = deserialized_pk;
-  uint8_t public_key_serialized[1568U];
-  serialize_public_key__libcrux_ml_kem_vector_neon_vector_type_SIMD128Vector_4size_t_1536size_t_1568size_t(
-      uu____0,
-      Eurydice_array_to_subslice_from((size_t)1568U, public_key, (size_t)1536U,
-                                      uint8_t, size_t, Eurydice_slice),
-      public_key_serialized);
-  return core_array_equality___core__cmp__PartialEq__Array_U__N___for__Array_T__N____eq(
-      (size_t)1568U, public_key, public_key_serialized, uint8_t, uint8_t, bool);
-}
-
-typedef struct
-    __libcrux_ml_kem_ind_cpa_unpacked_IndCpaPrivateKeyUnpacked_libcrux_ml_kem_vector_neon_vector_type_SIMD128Vector___4size_t___libcrux_ml_kem_ind_cpa_unpacked_IndCpaPublicKeyUnpacked_libcrux_ml_kem_vector_neon_vector_type_SIMD128Vector___4size_t___s {
-  libcrux_ml_kem_ind_cpa_unpacked_IndCpaPrivateKeyUnpacked__libcrux_ml_kem_vector_neon_vector_type_SIMD128Vector__4size_t
-      fst;
-  libcrux_ml_kem_ind_cpa_unpacked_IndCpaPublicKeyUnpacked__libcrux_ml_kem_vector_neon_vector_type_SIMD128Vector__4size_t
-      snd;
-} __libcrux_ml_kem_ind_cpa_unpacked_IndCpaPrivateKeyUnpacked_libcrux_ml_kem_vector_neon_vector_type_SIMD128Vector___4size_t___libcrux_ml_kem_ind_cpa_unpacked_IndCpaPublicKeyUnpacked_libcrux_ml_kem_vector_neon_vector_type_SIMD128Vector___4size_t__;
-
-static KRML_MUSTINLINE void G___4size_t(Eurydice_slice input,
-                                        uint8_t ret[64U]) {
-  uint8_t ret0[64U];
-  libcrux_ml_kem_hash_functions_neon_G(input, ret0);
-  memcpy(ret, ret0, (size_t)64U * sizeof(uint8_t));
-}
-
-static void
-closure__libcrux_ml_kem_vector_neon_vector_type_SIMD128Vector_libcrux_ml_kem_hash_functions_neon_Simd128Hash_4size_t(
-    libcrux_ml_kem_polynomial_PolynomialRingElement__libcrux_ml_kem_vector_neon_vector_type_SIMD128Vector
-        ret[4U]) {
-  libcrux_ml_kem_polynomial_PolynomialRingElement__libcrux_ml_kem_vector_neon_vector_type_SIMD128Vector
-      ret0[4U];
-  KRML_MAYBE_FOR4(
-      i, (size_t)0U, (size_t)4U, (size_t)1U,
-      ret0[i] = ZERO__libcrux_ml_kem_vector_neon_vector_type_SIMD128Vector(););
-  memcpy(
-      ret, ret0,
-      (size_t)4U *
-          sizeof(
-              libcrux_ml_kem_polynomial_PolynomialRingElement__libcrux_ml_kem_vector_neon_vector_type_SIMD128Vector));
-}
-
-static KRML_MUSTINLINE Simd128Hash
-shake128_init_absorb___4size_t(uint8_t input[4U][34U]) {
-  libcrux_sha3_generic_keccak_KeccakState__uint8_t__2size_t uu____0 =
-      libcrux_sha3_neon_x2_incremental_shake128_init();
-  libcrux_sha3_generic_keccak_KeccakState__uint8_t__2size_t state[2U] = {
-      uu____0, libcrux_sha3_neon_x2_incremental_shake128_init()};
-  libcrux_sha3_neon_x2_incremental_shake128_absorb_final(
-      state,
-      Eurydice_array_to_slice((size_t)34U, input[0U], uint8_t, Eurydice_slice),
-      Eurydice_array_to_slice((size_t)34U, input[1U], uint8_t, Eurydice_slice));
-  libcrux_sha3_neon_x2_incremental_shake128_absorb_final(
-      &state[1U],
-      Eurydice_array_to_slice((size_t)34U, input[2U], uint8_t, Eurydice_slice),
-      Eurydice_array_to_slice((size_t)34U, input[3U], uint8_t, Eurydice_slice));
-  Simd128Hash lit;
-  memcpy(lit.shake128_state, state,
-         (size_t)2U *
-             sizeof(libcrux_sha3_generic_keccak_KeccakState__uint8_t__2size_t));
-  return lit;
-}
-
-static KRML_MUSTINLINE Simd128Hash
-shake128_init_absorb___4size_t0(uint8_t input[4U][34U]) {
-  uint8_t uu____0[4U][34U];
-  memcpy(uu____0, input, (size_t)4U * sizeof(uint8_t[34U]));
-  return shake128_init_absorb___4size_t(uu____0);
-}
-
-static KRML_MUSTINLINE void shake128_squeeze_three_blocks___4size_t(
-    Simd128Hash *st, uint8_t ret[4U][504U]) {
-  uint8_t out[4U][504U] = {{0U}};
-  uint8_t out0[504U] = {0U};
-  uint8_t out1[504U] = {0U};
-  uint8_t out2[504U] = {0U};
-  uint8_t out3[504U] = {0U};
-  libcrux_sha3_neon_x2_incremental_shake128_squeeze_first_three_blocks(
-      st->shake128_state,
-      Eurydice_array_to_slice((size_t)504U, out0, uint8_t, Eurydice_slice),
-      Eurydice_array_to_slice((size_t)504U, out1, uint8_t, Eurydice_slice));
-  libcrux_sha3_neon_x2_incremental_shake128_squeeze_first_three_blocks(
-      &st->shake128_state[1U],
-      Eurydice_array_to_slice((size_t)504U, out2, uint8_t, Eurydice_slice),
-      Eurydice_array_to_slice((size_t)504U, out3, uint8_t, Eurydice_slice));
-  uint8_t uu____0[504U];
-  memcpy(uu____0, out0, (size_t)504U * sizeof(uint8_t));
-  memcpy(out[0U], uu____0, (size_t)504U * sizeof(uint8_t));
-  uint8_t uu____1[504U];
-  memcpy(uu____1, out1, (size_t)504U * sizeof(uint8_t));
-  memcpy(out[1U], uu____1, (size_t)504U * sizeof(uint8_t));
-  uint8_t uu____2[504U];
-  memcpy(uu____2, out2, (size_t)504U * sizeof(uint8_t));
-  memcpy(out[2U], uu____2, (size_t)504U * sizeof(uint8_t));
-  uint8_t uu____3[504U];
-  memcpy(uu____3, out3, (size_t)504U * sizeof(uint8_t));
-  memcpy(out[3U], uu____3, (size_t)504U * sizeof(uint8_t));
-  memcpy(ret, out, (size_t)4U * sizeof(uint8_t[504U]));
-}
-
-static KRML_MUSTINLINE void shake128_squeeze_three_blocks___4size_t0(
-    Simd128Hash *self, uint8_t ret[4U][504U]) {
-  uint8_t ret0[4U][504U];
-  shake128_squeeze_three_blocks___4size_t(self, ret0);
-  memcpy(ret, ret0, (size_t)4U * sizeof(uint8_t[504U]));
-}
-
-static KRML_MUSTINLINE bool
-sample_from_uniform_distribution_next__libcrux_ml_kem_vector_neon_vector_type_SIMD128Vector_4size_t_504size_t(
-    uint8_t randomness[4U][504U], size_t *sampled_coefficients,
-    int16_t (*out)[272U]) {
-  KRML_MAYBE_FOR4(
-      i0, (size_t)0U, (size_t)4U, (size_t)1U, size_t i1 = i0;
-      for (size_t i = (size_t)0U; i < (size_t)504U / (size_t)24U; i++) {
-        size_t r = i;
-        if (sampled_coefficients[i1] <
-            LIBCRUX_ML_KEM_CONSTANTS_COEFFICIENTS_IN_RING_ELEMENT) {
-          Eurydice_slice uu____0 = Eurydice_array_to_subslice(
-              (size_t)504U, randomness[i1],
-              (CLITERAL(core_ops_range_Range__size_t){
-                  .start = r * (size_t)24U,
-                  .end = r * (size_t)24U + (size_t)24U}),
-              uint8_t, core_ops_range_Range__size_t, Eurydice_slice);
-          size_t sampled =
-              libcrux_ml_kem_vector_neon___libcrux_ml_kem__vector__traits__Operations_for_libcrux_ml_kem__vector__neon__vector_type__SIMD128Vector___rej_sample(
-                  uu____0,
-                  Eurydice_array_to_subslice(
-                      (size_t)272U, out[i1],
-                      (CLITERAL(core_ops_range_Range__size_t){
-                          .start = sampled_coefficients[i1],
-                          .end = sampled_coefficients[i1] + (size_t)16U}),
-                      int16_t, core_ops_range_Range__size_t, Eurydice_slice));
-          size_t uu____1 = i1;
-          sampled_coefficients[uu____1] =
-              sampled_coefficients[uu____1] + sampled;
-        }
-      });
-  bool done = true;
-  KRML_MAYBE_FOR4(
-      i, (size_t)0U, (size_t)4U, (size_t)1U, size_t i0 = i;
-      if (sampled_coefficients[i0] >=
-          LIBCRUX_ML_KEM_CONSTANTS_COEFFICIENTS_IN_RING_ELEMENT) {
-        sampled_coefficients[i0] =
-            LIBCRUX_ML_KEM_CONSTANTS_COEFFICIENTS_IN_RING_ELEMENT;
-      } else { done = false; });
-  return done;
-}
-
-static KRML_MUSTINLINE void shake128_squeeze_block___4size_t(
-    Simd128Hash *st, uint8_t ret[4U][168U]) {
-  uint8_t out[4U][168U] = {{0U}};
-  uint8_t out0[168U] = {0U};
-  uint8_t out1[168U] = {0U};
-  uint8_t out2[168U] = {0U};
-  uint8_t out3[168U] = {0U};
-  libcrux_sha3_neon_x2_incremental_shake128_squeeze_next_block(
-      st->shake128_state,
-      Eurydice_array_to_slice((size_t)168U, out0, uint8_t, Eurydice_slice),
-      Eurydice_array_to_slice((size_t)168U, out1, uint8_t, Eurydice_slice));
-  libcrux_sha3_neon_x2_incremental_shake128_squeeze_next_block(
-      &st->shake128_state[1U],
-      Eurydice_array_to_slice((size_t)168U, out2, uint8_t, Eurydice_slice),
-      Eurydice_array_to_slice((size_t)168U, out3, uint8_t, Eurydice_slice));
-  uint8_t uu____0[168U];
-  memcpy(uu____0, out0, (size_t)168U * sizeof(uint8_t));
-  memcpy(out[0U], uu____0, (size_t)168U * sizeof(uint8_t));
-  uint8_t uu____1[168U];
-  memcpy(uu____1, out1, (size_t)168U * sizeof(uint8_t));
-  memcpy(out[1U], uu____1, (size_t)168U * sizeof(uint8_t));
-  uint8_t uu____2[168U];
-  memcpy(uu____2, out2, (size_t)168U * sizeof(uint8_t));
-  memcpy(out[2U], uu____2, (size_t)168U * sizeof(uint8_t));
-  uint8_t uu____3[168U];
-  memcpy(uu____3, out3, (size_t)168U * sizeof(uint8_t));
-  memcpy(out[3U], uu____3, (size_t)168U * sizeof(uint8_t));
-  memcpy(ret, out, (size_t)4U * sizeof(uint8_t[168U]));
-}
-
-static KRML_MUSTINLINE void shake128_squeeze_block___4size_t0(
-    Simd128Hash *self, uint8_t ret[4U][168U]) {
-  uint8_t ret0[4U][168U];
-  shake128_squeeze_block___4size_t(self, ret0);
-  memcpy(ret, ret0, (size_t)4U * sizeof(uint8_t[168U]));
-}
-
-static KRML_MUSTINLINE bool
-sample_from_uniform_distribution_next__libcrux_ml_kem_vector_neon_vector_type_SIMD128Vector_4size_t_168size_t(
-    uint8_t randomness[4U][168U], size_t *sampled_coefficients,
-    int16_t (*out)[272U]) {
-  KRML_MAYBE_FOR4(
-      i0, (size_t)0U, (size_t)4U, (size_t)1U, size_t i1 = i0;
-      for (size_t i = (size_t)0U; i < (size_t)168U / (size_t)24U; i++) {
-        size_t r = i;
-        if (sampled_coefficients[i1] <
-            LIBCRUX_ML_KEM_CONSTANTS_COEFFICIENTS_IN_RING_ELEMENT) {
-          Eurydice_slice uu____0 = Eurydice_array_to_subslice(
-              (size_t)168U, randomness[i1],
-              (CLITERAL(core_ops_range_Range__size_t){
-                  .start = r * (size_t)24U,
-                  .end = r * (size_t)24U + (size_t)24U}),
-              uint8_t, core_ops_range_Range__size_t, Eurydice_slice);
-          size_t sampled =
-              libcrux_ml_kem_vector_neon___libcrux_ml_kem__vector__traits__Operations_for_libcrux_ml_kem__vector__neon__vector_type__SIMD128Vector___rej_sample(
-                  uu____0,
-                  Eurydice_array_to_subslice(
-                      (size_t)272U, out[i1],
-                      (CLITERAL(core_ops_range_Range__size_t){
-                          .start = sampled_coefficients[i1],
-                          .end = sampled_coefficients[i1] + (size_t)16U}),
-                      int16_t, core_ops_range_Range__size_t, Eurydice_slice));
-          size_t uu____1 = i1;
-          sampled_coefficients[uu____1] =
-              sampled_coefficients[uu____1] + sampled;
-        }
-      });
-  bool done = true;
-  KRML_MAYBE_FOR4(
-      i, (size_t)0U, (size_t)4U, (size_t)1U, size_t i0 = i;
-      if (sampled_coefficients[i0] >=
-          LIBCRUX_ML_KEM_CONSTANTS_COEFFICIENTS_IN_RING_ELEMENT) {
-        sampled_coefficients[i0] =
-            LIBCRUX_ML_KEM_CONSTANTS_COEFFICIENTS_IN_RING_ELEMENT;
-      } else { done = false; });
-  return done;
-}
-
-static libcrux_ml_kem_polynomial_PolynomialRingElement__libcrux_ml_kem_vector_neon_vector_type_SIMD128Vector
-closure__libcrux_ml_kem_vector_neon_vector_type_SIMD128Vector_libcrux_ml_kem_hash_functions_neon_Simd128Hash_4size_t0(
-    int16_t s[272U]) {
-  return from_i16_array__libcrux_ml_kem_vector_neon_vector_type_SIMD128Vector(
-      Eurydice_array_to_subslice((size_t)272U, s,
-                                 (CLITERAL(core_ops_range_Range__size_t){
-                                     .start = (size_t)0U, .end = (size_t)256U}),
-                                 int16_t, core_ops_range_Range__size_t,
-                                 Eurydice_slice));
-}
-
-static KRML_MUSTINLINE void
-sample_from_xof__libcrux_ml_kem_vector_neon_vector_type_SIMD128Vector_libcrux_ml_kem_hash_functions_neon_Simd128Hash_4size_t(
-    uint8_t seeds[4U][34U],
-    libcrux_ml_kem_polynomial_PolynomialRingElement__libcrux_ml_kem_vector_neon_vector_type_SIMD128Vector
-        ret[4U]) {
-  size_t sampled_coefficients[4U] = {0U};
-  int16_t out[4U][272U] = {{0U}};
-  uint8_t uu____0[4U][34U];
-  memcpy(uu____0, seeds, (size_t)4U * sizeof(uint8_t[34U]));
-  Simd128Hash xof_state = shake128_init_absorb___4size_t0(uu____0);
-  uint8_t randomness0[4U][504U];
-  shake128_squeeze_three_blocks___4size_t0(&xof_state, randomness0);
-  uint8_t uu____1[4U][504U];
-  memcpy(uu____1, randomness0, (size_t)4U * sizeof(uint8_t[504U]));
-  bool done =
-      sample_from_uniform_distribution_next__libcrux_ml_kem_vector_neon_vector_type_SIMD128Vector_4size_t_504size_t(
-          uu____1, sampled_coefficients, out);
-  while (true) {
-    if (done) {
-      break;
-    } else {
-      uint8_t randomness[4U][168U];
-      shake128_squeeze_block___4size_t0(&xof_state, randomness);
-      uint8_t uu____2[4U][168U];
-      memcpy(uu____2, randomness, (size_t)4U * sizeof(uint8_t[168U]));
-      done =
-          sample_from_uniform_distribution_next__libcrux_ml_kem_vector_neon_vector_type_SIMD128Vector_4size_t_168size_t(
-              uu____2, sampled_coefficients, out);
-    }
-  }
-  int16_t uu____3[4U][272U];
-  memcpy(uu____3, out, (size_t)4U * sizeof(int16_t[272U]));
-  libcrux_ml_kem_polynomial_PolynomialRingElement__libcrux_ml_kem_vector_neon_vector_type_SIMD128Vector
-      ret0[4U];
-  KRML_MAYBE_FOR4(
-      i, (size_t)0U, (size_t)4U, (size_t)1U,
-      ret0[i] =
-          closure__libcrux_ml_kem_vector_neon_vector_type_SIMD128Vector_libcrux_ml_kem_hash_functions_neon_Simd128Hash_4size_t0(
-              uu____3[i]););
-  memcpy(
-      ret, ret0,
-      (size_t)4U *
-          sizeof(
-              libcrux_ml_kem_polynomial_PolynomialRingElement__libcrux_ml_kem_vector_neon_vector_type_SIMD128Vector));
-}
-
-static KRML_MUSTINLINE void
-sample_matrix_A__libcrux_ml_kem_vector_neon_vector_type_SIMD128Vector_libcrux_ml_kem_hash_functions_neon_Simd128Hash_4size_t(
-    uint8_t seed[34U], bool transpose,
-    libcrux_ml_kem_polynomial_PolynomialRingElement__libcrux_ml_kem_vector_neon_vector_type_SIMD128Vector
-        ret[4U][4U]) {
-  libcrux_ml_kem_polynomial_PolynomialRingElement__libcrux_ml_kem_vector_neon_vector_type_SIMD128Vector
-      A_transpose[4U][4U];
-  KRML_MAYBE_FOR4(
-      i, (size_t)0U, (size_t)4U, (size_t)1U,
-      closure__libcrux_ml_kem_vector_neon_vector_type_SIMD128Vector_libcrux_ml_kem_hash_functions_neon_Simd128Hash_4size_t(
-          A_transpose[i]););
-  KRML_MAYBE_FOR4(
-      i0, (size_t)0U, (size_t)4U, (size_t)1U, size_t i1 = i0;
-      uint8_t uu____0[34U];
-      memcpy(uu____0, seed, (size_t)34U * sizeof(uint8_t));
-      uint8_t seeds[4U][34U]; KRML_MAYBE_FOR4(
-          i, (size_t)0U, (size_t)4U, (size_t)1U,
-          memcpy(seeds[i], uu____0, (size_t)34U * sizeof(uint8_t)););
-      KRML_MAYBE_FOR4(i, (size_t)0U, (size_t)4U, (size_t)1U, size_t j = i;
-                      seeds[j][32U] = (uint8_t)i1; seeds[j][33U] = (uint8_t)j;);
-      uint8_t uu____1[4U][34U];
-      memcpy(uu____1, seeds, (size_t)4U * sizeof(uint8_t[34U]));
-      libcrux_ml_kem_polynomial_PolynomialRingElement__libcrux_ml_kem_vector_neon_vector_type_SIMD128Vector
-          sampled[4U];
-      sample_from_xof__libcrux_ml_kem_vector_neon_vector_type_SIMD128Vector_libcrux_ml_kem_hash_functions_neon_Simd128Hash_4size_t(
-          uu____1, sampled);
-      for (
-          size_t i = (size_t)0U;
-          i <
-          core_slice___Slice_T___len(
-              Eurydice_array_to_slice(
-                  (size_t)4U, sampled,
-                  libcrux_ml_kem_polynomial_PolynomialRingElement__libcrux_ml_kem_vector_neon_vector_type_SIMD128Vector,
-                  Eurydice_slice),
-              libcrux_ml_kem_polynomial_PolynomialRingElement__libcrux_ml_kem_vector_neon_vector_type_SIMD128Vector,
-              size_t);
-          i++) {
-        size_t j = i;
-        libcrux_ml_kem_polynomial_PolynomialRingElement__libcrux_ml_kem_vector_neon_vector_type_SIMD128Vector
-            sample = sampled[j];
-        if (transpose) {
-          A_transpose[j][i1] = sample;
-        } else {
-          A_transpose[i1][j] = sample;
-        }
-      });
-  memcpy(
-      ret, A_transpose,
-      (size_t)4U *
-          sizeof(
-              libcrux_ml_kem_polynomial_PolynomialRingElement__libcrux_ml_kem_vector_neon_vector_type_SIMD128Vector
-                  [4U]));
-}
-
-typedef struct
-    __libcrux_ml_kem_polynomial_PolynomialRingElement__libcrux_ml_kem_vector_neon_vector_type_SIMD128Vector_4size_t__uint8_t_s {
-  libcrux_ml_kem_polynomial_PolynomialRingElement__libcrux_ml_kem_vector_neon_vector_type_SIMD128Vector
-      fst[4U];
-  uint8_t snd;
-} __libcrux_ml_kem_polynomial_PolynomialRingElement__libcrux_ml_kem_vector_neon_vector_type_SIMD128Vector_4size_t__uint8_t;
-
-static KRML_MUSTINLINE void PRFxN___4size_t_128size_t(uint8_t (*input)[33U],
-                                                      uint8_t ret[4U][128U]) {
-  uint8_t out[4U][128U] = {{0U}};
-  uint8_t out0[128U] = {0U};
-  uint8_t out1[128U] = {0U};
-  uint8_t out2[128U] = {0U};
-  uint8_t out3[128U] = {0U};
-  libcrux_sha3_neon_x2_shake256(
-      Eurydice_array_to_slice((size_t)33U, input[0U], uint8_t, Eurydice_slice),
-      Eurydice_array_to_slice((size_t)33U, input[1U], uint8_t, Eurydice_slice),
-      Eurydice_array_to_slice((size_t)128U, out0, uint8_t, Eurydice_slice),
-      Eurydice_array_to_slice((size_t)128U, out1, uint8_t, Eurydice_slice));
-  libcrux_sha3_neon_x2_shake256(
-      Eurydice_array_to_slice((size_t)33U, input[2U], uint8_t, Eurydice_slice),
-      Eurydice_array_to_slice((size_t)33U, input[3U], uint8_t, Eurydice_slice),
-      Eurydice_array_to_slice((size_t)128U, out2, uint8_t, Eurydice_slice),
-      Eurydice_array_to_slice((size_t)128U, out3, uint8_t, Eurydice_slice));
-  uint8_t uu____0[128U];
-  memcpy(uu____0, out0, (size_t)128U * sizeof(uint8_t));
-  memcpy(out[0U], uu____0, (size_t)128U * sizeof(uint8_t));
-  uint8_t uu____1[128U];
-  memcpy(uu____1, out1, (size_t)128U * sizeof(uint8_t));
-  memcpy(out[1U], uu____1, (size_t)128U * sizeof(uint8_t));
-  uint8_t uu____2[128U];
-  memcpy(uu____2, out2, (size_t)128U * sizeof(uint8_t));
-  memcpy(out[2U], uu____2, (size_t)128U * sizeof(uint8_t));
-  uint8_t uu____3[128U];
-  memcpy(uu____3, out3, (size_t)128U * sizeof(uint8_t));
-  memcpy(out[3U], uu____3, (size_t)128U * sizeof(uint8_t));
-  memcpy(ret, out, (size_t)4U * sizeof(uint8_t[128U]));
-}
-
-static KRML_MUSTINLINE void PRFxN___4size_t_128size_t0(uint8_t (*input)[33U],
-                                                       uint8_t ret[4U][128U]) {
-  uint8_t ret0[4U][128U];
-  PRFxN___4size_t_128size_t(input, ret0);
-  memcpy(ret, ret0, (size_t)4U * sizeof(uint8_t[128U]));
-}
-
-static KRML_MUSTINLINE
-    __libcrux_ml_kem_polynomial_PolynomialRingElement__libcrux_ml_kem_vector_neon_vector_type_SIMD128Vector_4size_t__uint8_t
-    sample_vector_cbd_then_ntt__libcrux_ml_kem_vector_neon_vector_type_SIMD128Vector_libcrux_ml_kem_hash_functions_neon_Simd128Hash_4size_t_2size_t_128size_t(
-        uint8_t prf_input[33U], uint8_t domain_separator) {
-  libcrux_ml_kem_polynomial_PolynomialRingElement__libcrux_ml_kem_vector_neon_vector_type_SIMD128Vector
-      re_as_ntt[4U];
-  KRML_MAYBE_FOR4(
-      i, (size_t)0U, (size_t)4U, (size_t)1U,
-      re_as_ntt[i] =
-          ZERO__libcrux_ml_kem_vector_neon_vector_type_SIMD128Vector(););
-  uint8_t uu____0[33U];
-  memcpy(uu____0, prf_input, (size_t)33U * sizeof(uint8_t));
-  uint8_t prf_inputs[4U][33U];
-  KRML_MAYBE_FOR4(
-      i, (size_t)0U, (size_t)4U, (size_t)1U,
-      memcpy(prf_inputs[i], uu____0, (size_t)33U * sizeof(uint8_t)););
-  KRML_MAYBE_FOR4(i, (size_t)0U, (size_t)4U, (size_t)1U, size_t i0 = i;
-                  prf_inputs[i0][32U] = domain_separator;
-                  domain_separator = (uint32_t)domain_separator + 1U;);
-  uint8_t prf_outputs[4U][128U];
-  PRFxN___4size_t_128size_t0(prf_inputs, prf_outputs);
-  KRML_MAYBE_FOR4(
-      i, (size_t)0U, (size_t)4U, (size_t)1U, size_t i0 = i;
-      libcrux_ml_kem_polynomial_PolynomialRingElement__libcrux_ml_kem_vector_neon_vector_type_SIMD128Vector
-          uu____1 =
-              sample_from_binomial_distribution__libcrux_ml_kem_vector_neon_vector_type_SIMD128Vector_2size_t(
-                  Eurydice_array_to_slice((size_t)128U, prf_outputs[i0],
-                                          uint8_t, Eurydice_slice));
-      re_as_ntt[i0] = uu____1;
-      ntt_binomially_sampled_ring_element__libcrux_ml_kem_vector_neon_vector_type_SIMD128Vector(
-          &re_as_ntt[i0]););
-  libcrux_ml_kem_polynomial_PolynomialRingElement__libcrux_ml_kem_vector_neon_vector_type_SIMD128Vector
-      uu____2[4U];
-  memcpy(
-      uu____2, re_as_ntt,
-      (size_t)4U *
-          sizeof(
-              libcrux_ml_kem_polynomial_PolynomialRingElement__libcrux_ml_kem_vector_neon_vector_type_SIMD128Vector));
-  __libcrux_ml_kem_polynomial_PolynomialRingElement__libcrux_ml_kem_vector_neon_vector_type_SIMD128Vector_4size_t__uint8_t
-      lit;
-  memcpy(
-      lit.fst, uu____2,
-      (size_t)4U *
-          sizeof(
-              libcrux_ml_kem_polynomial_PolynomialRingElement__libcrux_ml_kem_vector_neon_vector_type_SIMD128Vector));
-  lit.snd = domain_separator;
-  return lit;
-}
-
-static KRML_MUSTINLINE void
-add_to_ring_element__libcrux_ml_kem_vector_neon_vector_type_SIMD128Vector_4size_t(
-    libcrux_ml_kem_polynomial_PolynomialRingElement__libcrux_ml_kem_vector_neon_vector_type_SIMD128Vector
-        *self,
-    libcrux_ml_kem_polynomial_PolynomialRingElement__libcrux_ml_kem_vector_neon_vector_type_SIMD128Vector
-        *rhs) {
-  for (size_t i = (size_t)0U;
-       i < core_slice___Slice_T___len(
-               Eurydice_array_to_slice(
-                   (size_t)16U, self->coefficients,
-                   libcrux_ml_kem_vector_neon_vector_type_SIMD128Vector,
-                   Eurydice_slice),
-               libcrux_ml_kem_vector_neon_vector_type_SIMD128Vector, size_t);
-       i++) {
-    size_t i0 = i;
-    libcrux_ml_kem_vector_neon_vector_type_SIMD128Vector uu____0 =
-        libcrux_ml_kem_vector_neon___libcrux_ml_kem__vector__traits__Operations_for_libcrux_ml_kem__vector__neon__vector_type__SIMD128Vector___add(
-            self->coefficients[i0], &rhs->coefficients[i0]);
-    self->coefficients[i0] = uu____0;
-  }
-}
-
-static KRML_MUSTINLINE void
-compute_As_plus_e__libcrux_ml_kem_vector_neon_vector_type_SIMD128Vector_4size_t(
-    libcrux_ml_kem_polynomial_PolynomialRingElement__libcrux_ml_kem_vector_neon_vector_type_SIMD128Vector (
-        *matrix_A)[4U],
-    libcrux_ml_kem_polynomial_PolynomialRingElement__libcrux_ml_kem_vector_neon_vector_type_SIMD128Vector
-        *s_as_ntt,
-    libcrux_ml_kem_polynomial_PolynomialRingElement__libcrux_ml_kem_vector_neon_vector_type_SIMD128Vector
-        *error_as_ntt,
-    libcrux_ml_kem_polynomial_PolynomialRingElement__libcrux_ml_kem_vector_neon_vector_type_SIMD128Vector
-        ret[4U]) {
-  libcrux_ml_kem_polynomial_PolynomialRingElement__libcrux_ml_kem_vector_neon_vector_type_SIMD128Vector
-      result[4U];
-  KRML_MAYBE_FOR4(
-      i, (size_t)0U, (size_t)4U, (size_t)1U,
-      result[i] =
-          ZERO__libcrux_ml_kem_vector_neon_vector_type_SIMD128Vector(););
-  for (
-      size_t i0 = (size_t)0U;
-      i0 <
-      core_slice___Slice_T___len(
-          Eurydice_array_to_slice(
-              (size_t)4U, matrix_A,
-              libcrux_ml_kem_polynomial_PolynomialRingElement__libcrux_ml_kem_vector_neon_vector_type_SIMD128Vector
-                  [4U],
-              Eurydice_slice),
-          libcrux_ml_kem_polynomial_PolynomialRingElement__libcrux_ml_kem_vector_neon_vector_type_SIMD128Vector
-              [4U],
-          size_t);
-      i0++) {
-    size_t i1 = i0;
-    libcrux_ml_kem_polynomial_PolynomialRingElement__libcrux_ml_kem_vector_neon_vector_type_SIMD128Vector
-        *row = matrix_A[i1];
-    for (
-        size_t i = (size_t)0U;
-        i <
-        core_slice___Slice_T___len(
-            Eurydice_array_to_slice(
-                (size_t)4U, row,
-                libcrux_ml_kem_polynomial_PolynomialRingElement__libcrux_ml_kem_vector_neon_vector_type_SIMD128Vector,
-                Eurydice_slice),
-            libcrux_ml_kem_polynomial_PolynomialRingElement__libcrux_ml_kem_vector_neon_vector_type_SIMD128Vector,
-            size_t);
-        i++) {
-      size_t j = i;
-      libcrux_ml_kem_polynomial_PolynomialRingElement__libcrux_ml_kem_vector_neon_vector_type_SIMD128Vector
-          *matrix_element = &row[j];
-      libcrux_ml_kem_polynomial_PolynomialRingElement__libcrux_ml_kem_vector_neon_vector_type_SIMD128Vector
-          product =
-              ntt_multiply__libcrux_ml_kem_vector_neon_vector_type_SIMD128Vector(
-                  matrix_element, &s_as_ntt[j]);
-      add_to_ring_element__libcrux_ml_kem_vector_neon_vector_type_SIMD128Vector_4size_t(
-          &result[i1], &product);
-    }
-    add_standard_error_reduce__libcrux_ml_kem_vector_neon_vector_type_SIMD128Vector(
-        &result[i1], &error_as_ntt[i1]);
-  }
-  memcpy(
-      ret, result,
-      (size_t)4U *
-          sizeof(
-              libcrux_ml_kem_polynomial_PolynomialRingElement__libcrux_ml_kem_vector_neon_vector_type_SIMD128Vector));
-}
-
-static __libcrux_ml_kem_ind_cpa_unpacked_IndCpaPrivateKeyUnpacked_libcrux_ml_kem_vector_neon_vector_type_SIMD128Vector___4size_t___libcrux_ml_kem_ind_cpa_unpacked_IndCpaPublicKeyUnpacked_libcrux_ml_kem_vector_neon_vector_type_SIMD128Vector___4size_t__
-generate_keypair_unpacked__libcrux_ml_kem_vector_neon_vector_type_SIMD128Vector_libcrux_ml_kem_hash_functions_neon_Simd128Hash_4size_t_2size_t_128size_t(
-    Eurydice_slice key_generation_seed) {
-  uint8_t hashed[64U];
-  G___4size_t(key_generation_seed, hashed);
-  K___Eurydice_slice_uint8_t_Eurydice_slice_uint8_t uu____0 =
-      core_slice___Slice_T___split_at(
-          Eurydice_array_to_slice((size_t)64U, hashed, uint8_t, Eurydice_slice),
-          (size_t)32U, uint8_t,
-          K___Eurydice_slice_uint8_t_Eurydice_slice_uint8_t);
-  Eurydice_slice seed_for_A0 = uu____0.fst;
-  Eurydice_slice seed_for_secret_and_error = uu____0.snd;
-  libcrux_ml_kem_polynomial_PolynomialRingElement__libcrux_ml_kem_vector_neon_vector_type_SIMD128Vector
-      A_transpose[4U][4U];
-  uint8_t ret[34U];
-  libcrux_ml_kem_utils_into_padded_array___34size_t(seed_for_A0, ret);
-  sample_matrix_A__libcrux_ml_kem_vector_neon_vector_type_SIMD128Vector_libcrux_ml_kem_hash_functions_neon_Simd128Hash_4size_t(
-      ret, true, A_transpose);
-  uint8_t prf_input[33U];
-  libcrux_ml_kem_utils_into_padded_array___33size_t(seed_for_secret_and_error,
-                                                    prf_input);
-  uint8_t uu____1[33U];
-  memcpy(uu____1, prf_input, (size_t)33U * sizeof(uint8_t));
-  __libcrux_ml_kem_polynomial_PolynomialRingElement__libcrux_ml_kem_vector_neon_vector_type_SIMD128Vector_4size_t__uint8_t
-      uu____2 =
-          sample_vector_cbd_then_ntt__libcrux_ml_kem_vector_neon_vector_type_SIMD128Vector_libcrux_ml_kem_hash_functions_neon_Simd128Hash_4size_t_2size_t_128size_t(
-              uu____1, 0U);
-  libcrux_ml_kem_polynomial_PolynomialRingElement__libcrux_ml_kem_vector_neon_vector_type_SIMD128Vector
-      secret_as_ntt[4U];
-  memcpy(
-      secret_as_ntt, uu____2.fst,
-      (size_t)4U *
-          sizeof(
-              libcrux_ml_kem_polynomial_PolynomialRingElement__libcrux_ml_kem_vector_neon_vector_type_SIMD128Vector));
-  uint8_t domain_separator = uu____2.snd;
-  uint8_t uu____3[33U];
-  memcpy(uu____3, prf_input, (size_t)33U * sizeof(uint8_t));
-  libcrux_ml_kem_polynomial_PolynomialRingElement__libcrux_ml_kem_vector_neon_vector_type_SIMD128Vector
-      error_as_ntt[4U];
-  memcpy(
-      error_as_ntt,
-      sample_vector_cbd_then_ntt__libcrux_ml_kem_vector_neon_vector_type_SIMD128Vector_libcrux_ml_kem_hash_functions_neon_Simd128Hash_4size_t_2size_t_128size_t(
-          uu____3, domain_separator)
-          .fst,
-      (size_t)4U *
-          sizeof(
-              libcrux_ml_kem_polynomial_PolynomialRingElement__libcrux_ml_kem_vector_neon_vector_type_SIMD128Vector));
-  libcrux_ml_kem_polynomial_PolynomialRingElement__libcrux_ml_kem_vector_neon_vector_type_SIMD128Vector
-      t_as_ntt[4U];
-  compute_As_plus_e__libcrux_ml_kem_vector_neon_vector_type_SIMD128Vector_4size_t(
-      A_transpose, secret_as_ntt, error_as_ntt, t_as_ntt);
-  uint8_t seed_for_A[32U];
-  core_result_Result__uint8_t_32size_t__core_array_TryFromSliceError dst;
-  Eurydice_slice_to_array2(&dst, seed_for_A0, Eurydice_slice, uint8_t[32U],
-                           void *);
-  core_result__core__result__Result_T__E___unwrap__uint8_t_32size_t__core_array_TryFromSliceError(
-      dst, seed_for_A);
-  libcrux_ml_kem_polynomial_PolynomialRingElement__libcrux_ml_kem_vector_neon_vector_type_SIMD128Vector
-      uu____4[4U];
-  memcpy(
-      uu____4, t_as_ntt,
-      (size_t)4U *
-          sizeof(
-              libcrux_ml_kem_polynomial_PolynomialRingElement__libcrux_ml_kem_vector_neon_vector_type_SIMD128Vector));
-  libcrux_ml_kem_polynomial_PolynomialRingElement__libcrux_ml_kem_vector_neon_vector_type_SIMD128Vector
-      uu____5[4U][4U];
-  memcpy(
-      uu____5, A_transpose,
-      (size_t)4U *
-          sizeof(
-              libcrux_ml_kem_polynomial_PolynomialRingElement__libcrux_ml_kem_vector_neon_vector_type_SIMD128Vector
-                  [4U]));
-  uint8_t uu____6[32U];
-  memcpy(uu____6, seed_for_A, (size_t)32U * sizeof(uint8_t));
-  libcrux_ml_kem_ind_cpa_unpacked_IndCpaPublicKeyUnpacked__libcrux_ml_kem_vector_neon_vector_type_SIMD128Vector__4size_t
-      pk;
-  memcpy(
-      pk.t_as_ntt, uu____4,
-      (size_t)4U *
-          sizeof(
-              libcrux_ml_kem_polynomial_PolynomialRingElement__libcrux_ml_kem_vector_neon_vector_type_SIMD128Vector));
-  memcpy(pk.seed_for_A, uu____6, (size_t)32U * sizeof(uint8_t));
-  memcpy(
-      pk.A, uu____5,
-      (size_t)4U *
-          sizeof(
-              libcrux_ml_kem_polynomial_PolynomialRingElement__libcrux_ml_kem_vector_neon_vector_type_SIMD128Vector
-                  [4U]));
-  libcrux_ml_kem_polynomial_PolynomialRingElement__libcrux_ml_kem_vector_neon_vector_type_SIMD128Vector
-      uu____7[4U];
-  memcpy(
-      uu____7, secret_as_ntt,
-      (size_t)4U *
-          sizeof(
-              libcrux_ml_kem_polynomial_PolynomialRingElement__libcrux_ml_kem_vector_neon_vector_type_SIMD128Vector));
-  libcrux_ml_kem_ind_cpa_unpacked_IndCpaPrivateKeyUnpacked__libcrux_ml_kem_vector_neon_vector_type_SIMD128Vector__4size_t
-      sk;
-  memcpy(
-      sk.secret_as_ntt, uu____7,
-      (size_t)4U *
-          sizeof(
-              libcrux_ml_kem_polynomial_PolynomialRingElement__libcrux_ml_kem_vector_neon_vector_type_SIMD128Vector));
-  return (CLITERAL(
-      __libcrux_ml_kem_ind_cpa_unpacked_IndCpaPrivateKeyUnpacked_libcrux_ml_kem_vector_neon_vector_type_SIMD128Vector___4size_t___libcrux_ml_kem_ind_cpa_unpacked_IndCpaPublicKeyUnpacked_libcrux_ml_kem_vector_neon_vector_type_SIMD128Vector___4size_t__){
-      .fst = sk, .snd = pk});
-}
-
-static void
-closure__libcrux_ml_kem_vector_neon_vector_type_SIMD128Vector_libcrux_ml_kem_hash_functions_neon_Simd128Hash_4size_t_1536size_t_3168size_t_1568size_t_1536size_t_2size_t_128size_t(
-    libcrux_ml_kem_polynomial_PolynomialRingElement__libcrux_ml_kem_vector_neon_vector_type_SIMD128Vector
-        ret[4U]) {
-  libcrux_ml_kem_polynomial_PolynomialRingElement__libcrux_ml_kem_vector_neon_vector_type_SIMD128Vector
-      ret0[4U];
-  KRML_MAYBE_FOR4(
-      i, (size_t)0U, (size_t)4U, (size_t)1U,
-      ret0[i] = ZERO__libcrux_ml_kem_vector_neon_vector_type_SIMD128Vector(););
-  memcpy(
-      ret, ret0,
-      (size_t)4U *
-          sizeof(
-              libcrux_ml_kem_polynomial_PolynomialRingElement__libcrux_ml_kem_vector_neon_vector_type_SIMD128Vector));
-}
-
-static KRML_MUSTINLINE void H___4size_t(Eurydice_slice input,
-                                        uint8_t ret[32U]) {
-  uint8_t ret0[32U];
-  libcrux_ml_kem_hash_functions_neon_H(input, ret0);
-  memcpy(ret, ret0, (size_t)32U * sizeof(uint8_t));
-}
-
-libcrux_ml_kem_ind_cca_unpacked_MlKemKeyPairUnpacked__libcrux_ml_kem_vector_neon_vector_type_SIMD128Vector__4size_t
-libcrux_ml_kem_ind_cca_generate_keypair_unpacked__libcrux_ml_kem_vector_neon_vector_type_SIMD128Vector_libcrux_ml_kem_hash_functions_neon_Simd128Hash_4size_t_1536size_t_3168size_t_1568size_t_1536size_t_2size_t_128size_t(
-    uint8_t randomness[64U]) {
-  Eurydice_slice ind_cpa_keypair_randomness = Eurydice_array_to_subslice(
-      (size_t)64U, randomness,
-      (CLITERAL(core_ops_range_Range__size_t){
-          .start = (size_t)0U,
-          .end = LIBCRUX_ML_KEM_CONSTANTS_CPA_PKE_KEY_GENERATION_SEED_SIZE}),
-      uint8_t, core_ops_range_Range__size_t, Eurydice_slice);
-  Eurydice_slice implicit_rejection_value0 = Eurydice_array_to_subslice_from(
-      (size_t)64U, randomness,
-      LIBCRUX_ML_KEM_CONSTANTS_CPA_PKE_KEY_GENERATION_SEED_SIZE, uint8_t,
-      size_t, Eurydice_slice);
-  __libcrux_ml_kem_ind_cpa_unpacked_IndCpaPrivateKeyUnpacked_libcrux_ml_kem_vector_neon_vector_type_SIMD128Vector___4size_t___libcrux_ml_kem_ind_cpa_unpacked_IndCpaPublicKeyUnpacked_libcrux_ml_kem_vector_neon_vector_type_SIMD128Vector___4size_t__
-      uu____0 =
-          generate_keypair_unpacked__libcrux_ml_kem_vector_neon_vector_type_SIMD128Vector_libcrux_ml_kem_hash_functions_neon_Simd128Hash_4size_t_2size_t_128size_t(
-              ind_cpa_keypair_randomness);
-  libcrux_ml_kem_ind_cpa_unpacked_IndCpaPrivateKeyUnpacked__libcrux_ml_kem_vector_neon_vector_type_SIMD128Vector__4size_t
-      ind_cpa_private_key = uu____0.fst;
-  libcrux_ml_kem_ind_cpa_unpacked_IndCpaPublicKeyUnpacked__libcrux_ml_kem_vector_neon_vector_type_SIMD128Vector__4size_t
-      ind_cpa_public_key = uu____0.snd;
-  libcrux_ml_kem_polynomial_PolynomialRingElement__libcrux_ml_kem_vector_neon_vector_type_SIMD128Vector
-      A[4U][4U];
-  KRML_MAYBE_FOR4(
-      i, (size_t)0U, (size_t)4U, (size_t)1U,
-      closure__libcrux_ml_kem_vector_neon_vector_type_SIMD128Vector_libcrux_ml_kem_hash_functions_neon_Simd128Hash_4size_t_1536size_t_3168size_t_1568size_t_1536size_t_2size_t_128size_t(
-          A[i]););
-  KRML_MAYBE_FOR4(
-      i0, (size_t)0U, (size_t)4U, (size_t)1U, size_t i1 = i0; KRML_MAYBE_FOR4(
-          i, (size_t)0U, (size_t)4U, (size_t)1U, size_t j = i;
-          libcrux_ml_kem_polynomial_PolynomialRingElement__libcrux_ml_kem_vector_neon_vector_type_SIMD128Vector
-              uu____1 =
-                  clone__libcrux_ml_kem_vector_neon_vector_type_SIMD128Vector(
-                      &ind_cpa_public_key.A[j][i1]);
-          A[i1][j] = uu____1;););
-  libcrux_ml_kem_polynomial_PolynomialRingElement__libcrux_ml_kem_vector_neon_vector_type_SIMD128Vector
-      uu____2[4U][4U];
-  memcpy(
-      uu____2, A,
-      (size_t)4U *
-          sizeof(
-              libcrux_ml_kem_polynomial_PolynomialRingElement__libcrux_ml_kem_vector_neon_vector_type_SIMD128Vector
-                  [4U]));
-  memcpy(
-      ind_cpa_public_key.A, uu____2,
-      (size_t)4U *
-          sizeof(
-              libcrux_ml_kem_polynomial_PolynomialRingElement__libcrux_ml_kem_vector_neon_vector_type_SIMD128Vector
-                  [4U]));
-  uint8_t pk_serialized[1568U];
-  serialize_public_key__libcrux_ml_kem_vector_neon_vector_type_SIMD128Vector_4size_t_1536size_t_1568size_t(
-      ind_cpa_public_key.t_as_ntt,
-      Eurydice_array_to_slice((size_t)32U, ind_cpa_public_key.seed_for_A,
-                              uint8_t, Eurydice_slice),
-      pk_serialized);
-  uint8_t public_key_hash[32U];
-  H___4size_t(Eurydice_array_to_slice((size_t)1568U, pk_serialized, uint8_t,
-                                      Eurydice_slice),
-              public_key_hash);
-  uint8_t implicit_rejection_value[32U];
-  core_result_Result__uint8_t_32size_t__core_array_TryFromSliceError dst;
-  Eurydice_slice_to_array2(&dst, implicit_rejection_value0, Eurydice_slice,
-                           uint8_t[32U], void *);
-  core_result__core__result__Result_T__E___unwrap__uint8_t_32size_t__core_array_TryFromSliceError(
-      dst, implicit_rejection_value);
-  libcrux_ml_kem_ind_cpa_unpacked_IndCpaPrivateKeyUnpacked__libcrux_ml_kem_vector_neon_vector_type_SIMD128Vector__4size_t
-      uu____3 = ind_cpa_private_key;
-  uint8_t uu____4[32U];
-  memcpy(uu____4, implicit_rejection_value, (size_t)32U * sizeof(uint8_t));
-  libcrux_ml_kem_ind_cca_unpacked_MlKemPrivateKeyUnpacked__libcrux_ml_kem_vector_neon_vector_type_SIMD128Vector__4size_t
-      uu____5;
-  uu____5.ind_cpa_private_key = uu____3;
-  memcpy(uu____5.implicit_rejection_value, uu____4,
-         (size_t)32U * sizeof(uint8_t));
-  libcrux_ml_kem_ind_cpa_unpacked_IndCpaPublicKeyUnpacked__libcrux_ml_kem_vector_neon_vector_type_SIMD128Vector__4size_t
-      uu____6 = ind_cpa_public_key;
-  uint8_t uu____7[32U];
-  memcpy(uu____7, public_key_hash, (size_t)32U * sizeof(uint8_t));
-  libcrux_ml_kem_ind_cca_unpacked_MlKemKeyPairUnpacked__libcrux_ml_kem_vector_neon_vector_type_SIMD128Vector__4size_t
-      lit;
-  lit.private_key = uu____5;
-  lit.public_key.ind_cpa_public_key = uu____6;
-  memcpy(lit.public_key.public_key_hash, uu____7,
-         (size_t)32U * sizeof(uint8_t));
-  return lit;
-}
-
-static libcrux_ml_kem_utils_extraction_helper_Keypair1024
-generate_keypair__libcrux_ml_kem_vector_neon_vector_type_SIMD128Vector_libcrux_ml_kem_hash_functions_neon_Simd128Hash_4size_t_1536size_t_1568size_t_1536size_t_2size_t_128size_t(
-    Eurydice_slice key_generation_seed) {
-  __libcrux_ml_kem_ind_cpa_unpacked_IndCpaPrivateKeyUnpacked_libcrux_ml_kem_vector_neon_vector_type_SIMD128Vector___4size_t___libcrux_ml_kem_ind_cpa_unpacked_IndCpaPublicKeyUnpacked_libcrux_ml_kem_vector_neon_vector_type_SIMD128Vector___4size_t__
-      uu____0 =
-          generate_keypair_unpacked__libcrux_ml_kem_vector_neon_vector_type_SIMD128Vector_libcrux_ml_kem_hash_functions_neon_Simd128Hash_4size_t_2size_t_128size_t(
-              key_generation_seed);
-  libcrux_ml_kem_ind_cpa_unpacked_IndCpaPrivateKeyUnpacked__libcrux_ml_kem_vector_neon_vector_type_SIMD128Vector__4size_t
-      sk = uu____0.fst;
-  libcrux_ml_kem_ind_cpa_unpacked_IndCpaPublicKeyUnpacked__libcrux_ml_kem_vector_neon_vector_type_SIMD128Vector__4size_t
-      pk = uu____0.snd;
-  uint8_t public_key_serialized[1568U];
-  serialize_public_key__libcrux_ml_kem_vector_neon_vector_type_SIMD128Vector_4size_t_1536size_t_1568size_t(
-      pk.t_as_ntt,
-      Eurydice_array_to_slice((size_t)32U, pk.seed_for_A, uint8_t,
-                              Eurydice_slice),
-      public_key_serialized);
-  uint8_t secret_key_serialized[1536U];
-  serialize_secret_key__libcrux_ml_kem_vector_neon_vector_type_SIMD128Vector_4size_t_1536size_t(
-      sk.secret_as_ntt, secret_key_serialized);
-  uint8_t uu____1[1536U];
-  memcpy(uu____1, secret_key_serialized, (size_t)1536U * sizeof(uint8_t));
-  uint8_t uu____2[1568U];
-  memcpy(uu____2, public_key_serialized, (size_t)1568U * sizeof(uint8_t));
-  libcrux_ml_kem_utils_extraction_helper_Keypair1024 lit;
-  memcpy(lit.fst, uu____1, (size_t)1536U * sizeof(uint8_t));
-  memcpy(lit.snd, uu____2, (size_t)1568U * sizeof(uint8_t));
-  return lit;
-}
-
-static KRML_MUSTINLINE void
-serialize_kem_secret_key__libcrux_ml_kem_hash_functions_neon_Simd128Hash_4size_t_3168size_t(
-    Eurydice_slice private_key, Eurydice_slice public_key,
-    Eurydice_slice implicit_rejection_value, uint8_t ret[3168U]) {
-  uint8_t out[3168U] = {0U};
-  size_t pointer = (size_t)0U;
-  uint8_t *uu____0 = out;
-  size_t uu____1 = pointer;
-  size_t uu____2 = pointer;
-  core_slice___Slice_T___copy_from_slice(
-      Eurydice_array_to_subslice(
-          (size_t)3168U, uu____0,
-          (CLITERAL(core_ops_range_Range__size_t){
-              .start = uu____1,
-              .end = uu____2 +
-                     core_slice___Slice_T___len(private_key, uint8_t, size_t)}),
-          uint8_t, core_ops_range_Range__size_t, Eurydice_slice),
-      private_key, uint8_t, void *);
-  pointer = pointer + core_slice___Slice_T___len(private_key, uint8_t, size_t);
-  uint8_t *uu____3 = out;
-  size_t uu____4 = pointer;
-  size_t uu____5 = pointer;
-  core_slice___Slice_T___copy_from_slice(
-      Eurydice_array_to_subslice(
-          (size_t)3168U, uu____3,
-          (CLITERAL(core_ops_range_Range__size_t){
-              .start = uu____4,
-              .end = uu____5 +
-                     core_slice___Slice_T___len(public_key, uint8_t, size_t)}),
-          uint8_t, core_ops_range_Range__size_t, Eurydice_slice),
-      public_key, uint8_t, void *);
-  pointer = pointer + core_slice___Slice_T___len(public_key, uint8_t, size_t);
-  Eurydice_slice uu____6 = Eurydice_array_to_subslice(
-      (size_t)3168U, out,
-      (CLITERAL(core_ops_range_Range__size_t){
-          .start = pointer,
-          .end = pointer + LIBCRUX_ML_KEM_CONSTANTS_H_DIGEST_SIZE}),
-      uint8_t, core_ops_range_Range__size_t, Eurydice_slice);
-  uint8_t ret0[32U];
-  H___4size_t(public_key, ret0);
-  core_slice___Slice_T___copy_from_slice(
-      uu____6,
-      Eurydice_array_to_slice((size_t)32U, ret0, uint8_t, Eurydice_slice),
-      uint8_t, void *);
-  pointer = pointer + LIBCRUX_ML_KEM_CONSTANTS_H_DIGEST_SIZE;
-  uint8_t *uu____7 = out;
-  size_t uu____8 = pointer;
-  size_t uu____9 = pointer;
-  core_slice___Slice_T___copy_from_slice(
-      Eurydice_array_to_subslice(
-          (size_t)3168U, uu____7,
-          (CLITERAL(core_ops_range_Range__size_t){
-              .start = uu____8,
-              .end = uu____9 + core_slice___Slice_T___len(
-                                   implicit_rejection_value, uint8_t, size_t)}),
-          uint8_t, core_ops_range_Range__size_t, Eurydice_slice),
-      implicit_rejection_value, uint8_t, void *);
-  memcpy(ret, out, (size_t)3168U * sizeof(uint8_t));
-}
-
-libcrux_ml_kem_mlkem1024_MlKem1024KeyPair
-libcrux_ml_kem_ind_cca_generate_keypair__libcrux_ml_kem_vector_neon_vector_type_SIMD128Vector_libcrux_ml_kem_hash_functions_neon_Simd128Hash_4size_t_1536size_t_3168size_t_1568size_t_1536size_t_2size_t_128size_t(
-    uint8_t randomness[64U]) {
-  Eurydice_slice ind_cpa_keypair_randomness = Eurydice_array_to_subslice(
-      (size_t)64U, randomness,
-      (CLITERAL(core_ops_range_Range__size_t){
-          .start = (size_t)0U,
-          .end = LIBCRUX_ML_KEM_CONSTANTS_CPA_PKE_KEY_GENERATION_SEED_SIZE}),
-      uint8_t, core_ops_range_Range__size_t, Eurydice_slice);
-  Eurydice_slice implicit_rejection_value = Eurydice_array_to_subslice_from(
-      (size_t)64U, randomness,
-      LIBCRUX_ML_KEM_CONSTANTS_CPA_PKE_KEY_GENERATION_SEED_SIZE, uint8_t,
-      size_t, Eurydice_slice);
-  libcrux_ml_kem_utils_extraction_helper_Keypair1024 uu____0 =
-      generate_keypair__libcrux_ml_kem_vector_neon_vector_type_SIMD128Vector_libcrux_ml_kem_hash_functions_neon_Simd128Hash_4size_t_1536size_t_1568size_t_1536size_t_2size_t_128size_t(
-          ind_cpa_keypair_randomness);
-  uint8_t ind_cpa_private_key[1536U];
-  memcpy(ind_cpa_private_key, uu____0.fst, (size_t)1536U * sizeof(uint8_t));
-  uint8_t public_key[1568U];
-  memcpy(public_key, uu____0.snd, (size_t)1568U * sizeof(uint8_t));
-  uint8_t secret_key_serialized[3168U];
-  serialize_kem_secret_key__libcrux_ml_kem_hash_functions_neon_Simd128Hash_4size_t_3168size_t(
-      Eurydice_array_to_slice((size_t)1536U, ind_cpa_private_key, uint8_t,
-                              Eurydice_slice),
-      Eurydice_array_to_slice((size_t)1568U, public_key, uint8_t,
-                              Eurydice_slice),
-      implicit_rejection_value, secret_key_serialized);
-  uint8_t uu____1[3168U];
-  memcpy(uu____1, secret_key_serialized, (size_t)3168U * sizeof(uint8_t));
-  libcrux_ml_kem_types_MlKemPrivateKey____3168size_t private_key =
-      libcrux_ml_kem_types___core__convert__From__Array_u8__SIZE___for_libcrux_ml_kem__types__MlKemPrivateKey_SIZE___8__from___3168size_t(
-          uu____1);
-  libcrux_ml_kem_types_MlKemPrivateKey____3168size_t uu____2 = private_key;
-  uint8_t uu____3[1568U];
-  memcpy(uu____3, public_key, (size_t)1568U * sizeof(uint8_t));
-  return libcrux_ml_kem_types__libcrux_ml_kem__types__MlKemKeyPair_PRIVATE_KEY_SIZE__PUBLIC_KEY_SIZE___from___3168size_t_1568size_t(
-      uu____2,
-      libcrux_ml_kem_types___core__convert__From__Array_u8__SIZE___for_libcrux_ml_kem__types__MlKemPublicKey_SIZE___14__from___1568size_t(
-          uu____3));
-}
-
-static KRML_MUSTINLINE
-    __libcrux_ml_kem_polynomial_PolynomialRingElement__libcrux_ml_kem_vector_neon_vector_type_SIMD128Vector_4size_t__uint8_t
-    sample_ring_element_cbd__libcrux_ml_kem_vector_neon_vector_type_SIMD128Vector_libcrux_ml_kem_hash_functions_neon_Simd128Hash_4size_t_128size_t_2size_t(
-        uint8_t prf_input[33U], uint8_t domain_separator) {
-  libcrux_ml_kem_polynomial_PolynomialRingElement__libcrux_ml_kem_vector_neon_vector_type_SIMD128Vector
-      error_1[4U];
-  KRML_MAYBE_FOR4(
-      i, (size_t)0U, (size_t)4U, (size_t)1U,
-      error_1[i] =
-          ZERO__libcrux_ml_kem_vector_neon_vector_type_SIMD128Vector(););
-  uint8_t uu____0[33U];
-  memcpy(uu____0, prf_input, (size_t)33U * sizeof(uint8_t));
-  uint8_t prf_inputs[4U][33U];
-  KRML_MAYBE_FOR4(
-      i, (size_t)0U, (size_t)4U, (size_t)1U,
-      memcpy(prf_inputs[i], uu____0, (size_t)33U * sizeof(uint8_t)););
-  KRML_MAYBE_FOR4(i, (size_t)0U, (size_t)4U, (size_t)1U, size_t i0 = i;
-                  prf_inputs[i0][32U] = domain_separator;
-                  domain_separator = (uint32_t)domain_separator + 1U;);
-  uint8_t prf_outputs[4U][128U];
-  PRFxN___4size_t_128size_t0(prf_inputs, prf_outputs);
-  KRML_MAYBE_FOR4(
-      i, (size_t)0U, (size_t)4U, (size_t)1U, size_t i0 = i;
-      libcrux_ml_kem_polynomial_PolynomialRingElement__libcrux_ml_kem_vector_neon_vector_type_SIMD128Vector
-          uu____1 =
-              sample_from_binomial_distribution__libcrux_ml_kem_vector_neon_vector_type_SIMD128Vector_2size_t(
-                  Eurydice_array_to_slice((size_t)128U, prf_outputs[i0],
-                                          uint8_t, Eurydice_slice));
-      error_1[i0] = uu____1;);
-  libcrux_ml_kem_polynomial_PolynomialRingElement__libcrux_ml_kem_vector_neon_vector_type_SIMD128Vector
-      uu____2[4U];
-  memcpy(
-      uu____2, error_1,
-      (size_t)4U *
-          sizeof(
-              libcrux_ml_kem_polynomial_PolynomialRingElement__libcrux_ml_kem_vector_neon_vector_type_SIMD128Vector));
-  __libcrux_ml_kem_polynomial_PolynomialRingElement__libcrux_ml_kem_vector_neon_vector_type_SIMD128Vector_4size_t__uint8_t
-      lit;
-  memcpy(
-      lit.fst, uu____2,
-      (size_t)4U *
-          sizeof(
-              libcrux_ml_kem_polynomial_PolynomialRingElement__libcrux_ml_kem_vector_neon_vector_type_SIMD128Vector));
-  lit.snd = domain_separator;
-  return lit;
-}
-
-static KRML_MUSTINLINE void PRF___4size_t_128size_t(Eurydice_slice input,
-                                                    uint8_t ret[128U]) {
-  uint8_t ret0[128U];
-  PRF___128size_t(input, ret0);
-  memcpy(ret, ret0, (size_t)128U * sizeof(uint8_t));
-}
-
-static KRML_MUSTINLINE void
-invert_ntt_montgomery__libcrux_ml_kem_vector_neon_vector_type_SIMD128Vector_4size_t(
-    libcrux_ml_kem_polynomial_PolynomialRingElement__libcrux_ml_kem_vector_neon_vector_type_SIMD128Vector
-        *re) {
-  size_t zeta_i =
-      LIBCRUX_ML_KEM_CONSTANTS_COEFFICIENTS_IN_RING_ELEMENT / (size_t)2U;
-  invert_ntt_at_layer_1__libcrux_ml_kem_vector_neon_vector_type_SIMD128Vector(
-      &zeta_i, re);
-  invert_ntt_at_layer_2__libcrux_ml_kem_vector_neon_vector_type_SIMD128Vector(
-      &zeta_i, re);
-  invert_ntt_at_layer_3__libcrux_ml_kem_vector_neon_vector_type_SIMD128Vector(
-      &zeta_i, re);
-  invert_ntt_at_layer_4_plus__libcrux_ml_kem_vector_neon_vector_type_SIMD128Vector(
-      &zeta_i, re, (size_t)4U);
-  invert_ntt_at_layer_4_plus__libcrux_ml_kem_vector_neon_vector_type_SIMD128Vector(
-      &zeta_i, re, (size_t)5U);
-  invert_ntt_at_layer_4_plus__libcrux_ml_kem_vector_neon_vector_type_SIMD128Vector(
-      &zeta_i, re, (size_t)6U);
-  invert_ntt_at_layer_4_plus__libcrux_ml_kem_vector_neon_vector_type_SIMD128Vector(
-      &zeta_i, re, (size_t)7U);
-  poly_barrett_reduce__libcrux_ml_kem_vector_neon_vector_type_SIMD128Vector(re);
-}
-
-static KRML_MUSTINLINE void
-compute_vector_u__libcrux_ml_kem_vector_neon_vector_type_SIMD128Vector_4size_t(
-    libcrux_ml_kem_polynomial_PolynomialRingElement__libcrux_ml_kem_vector_neon_vector_type_SIMD128Vector (
-        *a_as_ntt)[4U],
-    libcrux_ml_kem_polynomial_PolynomialRingElement__libcrux_ml_kem_vector_neon_vector_type_SIMD128Vector
-        *r_as_ntt,
-    libcrux_ml_kem_polynomial_PolynomialRingElement__libcrux_ml_kem_vector_neon_vector_type_SIMD128Vector
-        *error_1,
-    libcrux_ml_kem_polynomial_PolynomialRingElement__libcrux_ml_kem_vector_neon_vector_type_SIMD128Vector
-        ret[4U]) {
-  libcrux_ml_kem_polynomial_PolynomialRingElement__libcrux_ml_kem_vector_neon_vector_type_SIMD128Vector
-      result[4U];
-  KRML_MAYBE_FOR4(
-      i, (size_t)0U, (size_t)4U, (size_t)1U,
-      result[i] =
-          ZERO__libcrux_ml_kem_vector_neon_vector_type_SIMD128Vector(););
-  for (
-      size_t i0 = (size_t)0U;
-      i0 <
-      core_slice___Slice_T___len(
-          Eurydice_array_to_slice(
-              (size_t)4U, a_as_ntt,
-              libcrux_ml_kem_polynomial_PolynomialRingElement__libcrux_ml_kem_vector_neon_vector_type_SIMD128Vector
-                  [4U],
-              Eurydice_slice),
-          libcrux_ml_kem_polynomial_PolynomialRingElement__libcrux_ml_kem_vector_neon_vector_type_SIMD128Vector
-              [4U],
-          size_t);
-      i0++) {
-    size_t i1 = i0;
-    libcrux_ml_kem_polynomial_PolynomialRingElement__libcrux_ml_kem_vector_neon_vector_type_SIMD128Vector
-        *row = a_as_ntt[i1];
-    for (
-        size_t i = (size_t)0U;
-        i <
-        core_slice___Slice_T___len(
-            Eurydice_array_to_slice(
-                (size_t)4U, row,
-                libcrux_ml_kem_polynomial_PolynomialRingElement__libcrux_ml_kem_vector_neon_vector_type_SIMD128Vector,
-                Eurydice_slice),
-            libcrux_ml_kem_polynomial_PolynomialRingElement__libcrux_ml_kem_vector_neon_vector_type_SIMD128Vector,
-            size_t);
-        i++) {
-      size_t j = i;
-      libcrux_ml_kem_polynomial_PolynomialRingElement__libcrux_ml_kem_vector_neon_vector_type_SIMD128Vector
-          *a_element = &row[j];
-      libcrux_ml_kem_polynomial_PolynomialRingElement__libcrux_ml_kem_vector_neon_vector_type_SIMD128Vector
-          product =
-              ntt_multiply__libcrux_ml_kem_vector_neon_vector_type_SIMD128Vector(
-                  a_element, &r_as_ntt[j]);
-      add_to_ring_element__libcrux_ml_kem_vector_neon_vector_type_SIMD128Vector_4size_t(
-          &result[i1], &product);
-    }
-    invert_ntt_montgomery__libcrux_ml_kem_vector_neon_vector_type_SIMD128Vector_4size_t(
-        &result[i1]);
-    add_error_reduce__libcrux_ml_kem_vector_neon_vector_type_SIMD128Vector(
-        &result[i1], &error_1[i1]);
-  }
-  memcpy(
-      ret, result,
-      (size_t)4U *
-          sizeof(
-              libcrux_ml_kem_polynomial_PolynomialRingElement__libcrux_ml_kem_vector_neon_vector_type_SIMD128Vector));
-}
-
-static KRML_MUSTINLINE libcrux_ml_kem_polynomial_PolynomialRingElement__libcrux_ml_kem_vector_neon_vector_type_SIMD128Vector
-compute_ring_element_v__libcrux_ml_kem_vector_neon_vector_type_SIMD128Vector_4size_t(
-    libcrux_ml_kem_polynomial_PolynomialRingElement__libcrux_ml_kem_vector_neon_vector_type_SIMD128Vector
-        *t_as_ntt,
-    libcrux_ml_kem_polynomial_PolynomialRingElement__libcrux_ml_kem_vector_neon_vector_type_SIMD128Vector
-        *r_as_ntt,
-    libcrux_ml_kem_polynomial_PolynomialRingElement__libcrux_ml_kem_vector_neon_vector_type_SIMD128Vector
-        *error_2,
-    libcrux_ml_kem_polynomial_PolynomialRingElement__libcrux_ml_kem_vector_neon_vector_type_SIMD128Vector
-        *message) {
-  libcrux_ml_kem_polynomial_PolynomialRingElement__libcrux_ml_kem_vector_neon_vector_type_SIMD128Vector
-      result = ZERO__libcrux_ml_kem_vector_neon_vector_type_SIMD128Vector();
-  KRML_MAYBE_FOR4(
-      i, (size_t)0U, (size_t)4U, (size_t)1U, size_t i0 = i;
-      libcrux_ml_kem_polynomial_PolynomialRingElement__libcrux_ml_kem_vector_neon_vector_type_SIMD128Vector
-          product =
-              ntt_multiply__libcrux_ml_kem_vector_neon_vector_type_SIMD128Vector(
-                  &t_as_ntt[i0], &r_as_ntt[i0]);
-      add_to_ring_element__libcrux_ml_kem_vector_neon_vector_type_SIMD128Vector_4size_t(
-          &result, &product););
-  invert_ntt_montgomery__libcrux_ml_kem_vector_neon_vector_type_SIMD128Vector_4size_t(
-      &result);
-  result =
-      add_message_error_reduce__libcrux_ml_kem_vector_neon_vector_type_SIMD128Vector(
-          error_2, message, result);
-  return result;
-}
-
-static KRML_MUSTINLINE void
-compress_then_serialize_11__libcrux_ml_kem_vector_neon_vector_type_SIMD128Vector_352size_t(
-    libcrux_ml_kem_polynomial_PolynomialRingElement__libcrux_ml_kem_vector_neon_vector_type_SIMD128Vector
-        *re,
-    uint8_t ret[352U]) {
-  uint8_t serialized[352U] = {0U};
-  for (size_t i = (size_t)0U;
-       i < LIBCRUX_ML_KEM_POLYNOMIAL_VECTORS_IN_RING_ELEMENT; i++) {
-    size_t i0 = i;
-    libcrux_ml_kem_vector_neon_vector_type_SIMD128Vector coefficient =
-        compress___11int32_t0(
-            to_unsigned_representative__libcrux_ml_kem_vector_neon_vector_type_SIMD128Vector(
-                re->coefficients[i0]));
-    uint8_t bytes[22U];
-    libcrux_ml_kem_vector_neon___libcrux_ml_kem__vector__traits__Operations_for_libcrux_ml_kem__vector__neon__vector_type__SIMD128Vector___serialize_11(
-        coefficient, bytes);
-    Eurydice_slice uu____0 = Eurydice_array_to_subslice(
-        (size_t)352U, serialized,
-        (CLITERAL(core_ops_range_Range__size_t){
-            .start = (size_t)22U * i0, .end = (size_t)22U * i0 + (size_t)22U}),
-        uint8_t, core_ops_range_Range__size_t, Eurydice_slice);
-    core_slice___Slice_T___copy_from_slice(
-        uu____0,
-        Eurydice_array_to_slice((size_t)22U, bytes, uint8_t, Eurydice_slice),
-        uint8_t, void *);
-  }
-  memcpy(ret, serialized, (size_t)352U * sizeof(uint8_t));
-}
-
-static KRML_MUSTINLINE void
-compress_then_serialize_ring_element_u__libcrux_ml_kem_vector_neon_vector_type_SIMD128Vector_11size_t_352size_t(
-    libcrux_ml_kem_polynomial_PolynomialRingElement__libcrux_ml_kem_vector_neon_vector_type_SIMD128Vector
-        *re,
-    uint8_t ret[352U]) {
-  uint8_t uu____0[352U];
-  compress_then_serialize_11__libcrux_ml_kem_vector_neon_vector_type_SIMD128Vector_352size_t(
-      re, uu____0);
-  memcpy(ret, uu____0, (size_t)352U * sizeof(uint8_t));
-}
-
-static void
-compress_then_serialize_u__libcrux_ml_kem_vector_neon_vector_type_SIMD128Vector_4size_t_1408size_t_11size_t_352size_t(
-    libcrux_ml_kem_polynomial_PolynomialRingElement__libcrux_ml_kem_vector_neon_vector_type_SIMD128Vector
-        input[4U],
-    Eurydice_slice out) {
-  for (
-      size_t i = (size_t)0U;
-      i <
-      core_slice___Slice_T___len(
-          Eurydice_array_to_slice(
-              (size_t)4U, input,
-              libcrux_ml_kem_polynomial_PolynomialRingElement__libcrux_ml_kem_vector_neon_vector_type_SIMD128Vector,
-              Eurydice_slice),
-          libcrux_ml_kem_polynomial_PolynomialRingElement__libcrux_ml_kem_vector_neon_vector_type_SIMD128Vector,
-          size_t);
-      i++) {
-    size_t i0 = i;
-    libcrux_ml_kem_polynomial_PolynomialRingElement__libcrux_ml_kem_vector_neon_vector_type_SIMD128Vector
-        re = input[i0];
-    Eurydice_slice uu____0 = Eurydice_slice_subslice(
-        out,
-        (CLITERAL(core_ops_range_Range__size_t){
-            .start = i0 * ((size_t)1408U / (size_t)4U),
-            .end = (i0 + (size_t)1U) * ((size_t)1408U / (size_t)4U)}),
-        uint8_t, core_ops_range_Range__size_t, Eurydice_slice);
-    uint8_t ret[352U];
-    compress_then_serialize_ring_element_u__libcrux_ml_kem_vector_neon_vector_type_SIMD128Vector_11size_t_352size_t(
-        &re, ret);
-    core_slice___Slice_T___copy_from_slice(
-        uu____0,
-        Eurydice_array_to_slice((size_t)352U, ret, uint8_t, Eurydice_slice),
-        uint8_t, void *);
-  }
-}
-
-static KRML_MUSTINLINE void
-compress_then_serialize_ring_element_v__libcrux_ml_kem_vector_neon_vector_type_SIMD128Vector_5size_t_160size_t(
-    libcrux_ml_kem_polynomial_PolynomialRingElement__libcrux_ml_kem_vector_neon_vector_type_SIMD128Vector
-        re,
-    Eurydice_slice out) {
-  compress_then_serialize_5__libcrux_ml_kem_vector_neon_vector_type_SIMD128Vector(
-      re, out);
-}
-
-static void
-encrypt_unpacked__libcrux_ml_kem_vector_neon_vector_type_SIMD128Vector_libcrux_ml_kem_hash_functions_neon_Simd128Hash_4size_t_1568size_t_1536size_t_1408size_t_160size_t_11size_t_5size_t_352size_t_2size_t_128size_t_2size_t_128size_t(
-    libcrux_ml_kem_ind_cpa_unpacked_IndCpaPublicKeyUnpacked__libcrux_ml_kem_vector_neon_vector_type_SIMD128Vector__4size_t
-        *public_key,
-    uint8_t message[32U], Eurydice_slice randomness, uint8_t ret[1568U]) {
-  uint8_t prf_input[33U];
-  libcrux_ml_kem_utils_into_padded_array___33size_t(randomness, prf_input);
-  uint8_t uu____0[33U];
-  memcpy(uu____0, prf_input, (size_t)33U * sizeof(uint8_t));
-  __libcrux_ml_kem_polynomial_PolynomialRingElement__libcrux_ml_kem_vector_neon_vector_type_SIMD128Vector_4size_t__uint8_t
-      uu____1 =
-          sample_vector_cbd_then_ntt__libcrux_ml_kem_vector_neon_vector_type_SIMD128Vector_libcrux_ml_kem_hash_functions_neon_Simd128Hash_4size_t_2size_t_128size_t(
-              uu____0, 0U);
-  libcrux_ml_kem_polynomial_PolynomialRingElement__libcrux_ml_kem_vector_neon_vector_type_SIMD128Vector
-      r_as_ntt[4U];
-  memcpy(
-      r_as_ntt, uu____1.fst,
-      (size_t)4U *
-          sizeof(
-              libcrux_ml_kem_polynomial_PolynomialRingElement__libcrux_ml_kem_vector_neon_vector_type_SIMD128Vector));
-  uint8_t domain_separator0 = uu____1.snd;
-  uint8_t uu____2[33U];
-  memcpy(uu____2, prf_input, (size_t)33U * sizeof(uint8_t));
-  __libcrux_ml_kem_polynomial_PolynomialRingElement__libcrux_ml_kem_vector_neon_vector_type_SIMD128Vector_4size_t__uint8_t
-      uu____3 =
-          sample_ring_element_cbd__libcrux_ml_kem_vector_neon_vector_type_SIMD128Vector_libcrux_ml_kem_hash_functions_neon_Simd128Hash_4size_t_128size_t_2size_t(
-              uu____2, domain_separator0);
-  libcrux_ml_kem_polynomial_PolynomialRingElement__libcrux_ml_kem_vector_neon_vector_type_SIMD128Vector
-      error_1[4U];
-  memcpy(
-      error_1, uu____3.fst,
-      (size_t)4U *
-          sizeof(
-              libcrux_ml_kem_polynomial_PolynomialRingElement__libcrux_ml_kem_vector_neon_vector_type_SIMD128Vector));
-  uint8_t domain_separator = uu____3.snd;
-  prf_input[32U] = domain_separator;
-  uint8_t prf_output[128U];
-  PRF___4size_t_128size_t(
-      Eurydice_array_to_slice((size_t)33U, prf_input, uint8_t, Eurydice_slice),
-      prf_output);
-  libcrux_ml_kem_polynomial_PolynomialRingElement__libcrux_ml_kem_vector_neon_vector_type_SIMD128Vector
-      error_2 =
-          sample_from_binomial_distribution__libcrux_ml_kem_vector_neon_vector_type_SIMD128Vector_2size_t(
-              Eurydice_array_to_slice((size_t)128U, prf_output, uint8_t,
-                                      Eurydice_slice));
-  libcrux_ml_kem_polynomial_PolynomialRingElement__libcrux_ml_kem_vector_neon_vector_type_SIMD128Vector
-      u[4U];
-  compute_vector_u__libcrux_ml_kem_vector_neon_vector_type_SIMD128Vector_4size_t(
-      public_key->A, r_as_ntt, error_1, u);
-  uint8_t uu____4[32U];
-  memcpy(uu____4, message, (size_t)32U * sizeof(uint8_t));
-  libcrux_ml_kem_polynomial_PolynomialRingElement__libcrux_ml_kem_vector_neon_vector_type_SIMD128Vector
-      message_as_ring_element =
-          deserialize_then_decompress_message__libcrux_ml_kem_vector_neon_vector_type_SIMD128Vector(
-              uu____4);
-  libcrux_ml_kem_polynomial_PolynomialRingElement__libcrux_ml_kem_vector_neon_vector_type_SIMD128Vector
-      v = compute_ring_element_v__libcrux_ml_kem_vector_neon_vector_type_SIMD128Vector_4size_t(
-          public_key->t_as_ntt, r_as_ntt, &error_2, &message_as_ring_element);
-  uint8_t ciphertext[1568U] = {0U};
-  libcrux_ml_kem_polynomial_PolynomialRingElement__libcrux_ml_kem_vector_neon_vector_type_SIMD128Vector
-      uu____5[4U];
-  memcpy(
-      uu____5, u,
-      (size_t)4U *
-          sizeof(
-              libcrux_ml_kem_polynomial_PolynomialRingElement__libcrux_ml_kem_vector_neon_vector_type_SIMD128Vector));
-  compress_then_serialize_u__libcrux_ml_kem_vector_neon_vector_type_SIMD128Vector_4size_t_1408size_t_11size_t_352size_t(
-      uu____5, Eurydice_array_to_subslice(
-                   (size_t)1568U, ciphertext,
-                   (CLITERAL(core_ops_range_Range__size_t){
-                       .start = (size_t)0U, .end = (size_t)1408U}),
-                   uint8_t, core_ops_range_Range__size_t, Eurydice_slice));
-  libcrux_ml_kem_polynomial_PolynomialRingElement__libcrux_ml_kem_vector_neon_vector_type_SIMD128Vector
-      uu____6 = v;
-  compress_then_serialize_ring_element_v__libcrux_ml_kem_vector_neon_vector_type_SIMD128Vector_5size_t_160size_t(
-      uu____6,
-      Eurydice_array_to_subslice_from((size_t)1568U, ciphertext, (size_t)1408U,
-                                      uint8_t, size_t, Eurydice_slice));
-  memcpy(ret, ciphertext, (size_t)1568U * sizeof(uint8_t));
-}
-
-K___libcrux_ml_kem_types_MlKemCiphertext___1568size_t___uint8_t_32size_t_
-libcrux_ml_kem_ind_cca_encapsulate_unpacked__libcrux_ml_kem_vector_neon_vector_type_SIMD128Vector_libcrux_ml_kem_hash_functions_neon_Simd128Hash_4size_t_1568size_t_1568size_t_1536size_t_1408size_t_160size_t_11size_t_5size_t_352size_t_2size_t_128size_t_2size_t_128size_t(
-    libcrux_ml_kem_ind_cca_unpacked_MlKemPublicKeyUnpacked__libcrux_ml_kem_vector_neon_vector_type_SIMD128Vector__4size_t
-        *public_key,
-    uint8_t randomness[32U]) {
-  uint8_t to_hash[64U];
-  libcrux_ml_kem_utils_into_padded_array___64size_t(
-      Eurydice_array_to_slice((size_t)32U, randomness, uint8_t, Eurydice_slice),
-      to_hash);
-  Eurydice_slice uu____0 = Eurydice_array_to_subslice_from(
-      (size_t)64U, to_hash, LIBCRUX_ML_KEM_CONSTANTS_H_DIGEST_SIZE, uint8_t,
-      size_t, Eurydice_slice);
-  core_slice___Slice_T___copy_from_slice(
-      uu____0,
-      Eurydice_array_to_slice((size_t)32U, public_key->public_key_hash, uint8_t,
-                              Eurydice_slice),
-      uint8_t, void *);
-  uint8_t hashed[64U];
-  G___4size_t(
-      Eurydice_array_to_slice((size_t)64U, to_hash, uint8_t, Eurydice_slice),
-      hashed);
-  K___Eurydice_slice_uint8_t_Eurydice_slice_uint8_t uu____1 =
-      core_slice___Slice_T___split_at(
-          Eurydice_array_to_slice((size_t)64U, hashed, uint8_t, Eurydice_slice),
-          LIBCRUX_ML_KEM_CONSTANTS_SHARED_SECRET_SIZE, uint8_t,
-          K___Eurydice_slice_uint8_t_Eurydice_slice_uint8_t);
-  Eurydice_slice shared_secret = uu____1.fst;
-  Eurydice_slice pseudorandomness = uu____1.snd;
-  libcrux_ml_kem_ind_cpa_unpacked_IndCpaPublicKeyUnpacked__libcrux_ml_kem_vector_neon_vector_type_SIMD128Vector__4size_t
-      *uu____2 = &public_key->ind_cpa_public_key;
-  uint8_t uu____3[32U];
-  memcpy(uu____3, randomness, (size_t)32U * sizeof(uint8_t));
-  uint8_t ciphertext[1568U];
-  encrypt_unpacked__libcrux_ml_kem_vector_neon_vector_type_SIMD128Vector_libcrux_ml_kem_hash_functions_neon_Simd128Hash_4size_t_1568size_t_1536size_t_1408size_t_160size_t_11size_t_5size_t_352size_t_2size_t_128size_t_2size_t_128size_t(
-      uu____2, uu____3, pseudorandomness, ciphertext);
-  uint8_t shared_secret_array[32U] = {0U};
-  core_slice___Slice_T___copy_from_slice(
-      Eurydice_array_to_slice((size_t)32U, shared_secret_array, uint8_t,
-                              Eurydice_slice),
-      shared_secret, uint8_t, void *);
-  uint8_t uu____4[1568U];
-  memcpy(uu____4, ciphertext, (size_t)1568U * sizeof(uint8_t));
-  libcrux_ml_kem_mlkem1024_MlKem1024Ciphertext uu____5 =
-      libcrux_ml_kem_types___core__convert__From__Array_u8__SIZE___for_libcrux_ml_kem__types__MlKemCiphertext_SIZE___2__from___1568size_t(
-          uu____4);
-  uint8_t uu____6[32U];
-  memcpy(uu____6, shared_secret_array, (size_t)32U * sizeof(uint8_t));
-  K___libcrux_ml_kem_types_MlKemCiphertext___1568size_t___uint8_t_32size_t_ lit;
-  lit.fst = uu____5;
-  memcpy(lit.snd, uu____6, (size_t)32U * sizeof(uint8_t));
-  return lit;
-}
-
-static KRML_MUSTINLINE void
-entropy_preprocess__libcrux_ml_kem_hash_functions_neon_Simd128Hash_4size_t(
-    Eurydice_slice randomness, uint8_t ret[32U]) {
-  uint8_t out[32U] = {0U};
-  core_slice___Slice_T___copy_from_slice(
-      Eurydice_array_to_slice((size_t)32U, out, uint8_t, Eurydice_slice),
-      randomness, uint8_t, void *);
-  memcpy(ret, out, (size_t)32U * sizeof(uint8_t));
-}
-
-static KRML_MUSTINLINE void
-deserialize_ring_elements_reduced__libcrux_ml_kem_vector_neon_vector_type_SIMD128Vector_1536size_t_4size_t(
-    Eurydice_slice public_key,
-    libcrux_ml_kem_polynomial_PolynomialRingElement__libcrux_ml_kem_vector_neon_vector_type_SIMD128Vector
-        ret[4U]) {
-  libcrux_ml_kem_polynomial_PolynomialRingElement__libcrux_ml_kem_vector_neon_vector_type_SIMD128Vector
-      deserialized_pk[4U];
-  KRML_MAYBE_FOR4(
-      i, (size_t)0U, (size_t)4U, (size_t)1U,
-      deserialized_pk[i] =
-          ZERO__libcrux_ml_kem_vector_neon_vector_type_SIMD128Vector(););
-  for (size_t i = (size_t)0U;
-       i < core_slice___Slice_T___len(public_key, uint8_t, size_t) /
-               LIBCRUX_ML_KEM_CONSTANTS_BYTES_PER_RING_ELEMENT;
-       i++) {
-    size_t i0 = i;
-    Eurydice_slice ring_element = Eurydice_slice_subslice(
-        public_key,
-        (CLITERAL(core_ops_range_Range__size_t){
-            .start = i0 * LIBCRUX_ML_KEM_CONSTANTS_BYTES_PER_RING_ELEMENT,
-            .end = i0 * LIBCRUX_ML_KEM_CONSTANTS_BYTES_PER_RING_ELEMENT +
-                   LIBCRUX_ML_KEM_CONSTANTS_BYTES_PER_RING_ELEMENT}),
-        uint8_t, core_ops_range_Range__size_t, Eurydice_slice);
-    libcrux_ml_kem_polynomial_PolynomialRingElement__libcrux_ml_kem_vector_neon_vector_type_SIMD128Vector
-        uu____0 =
-            deserialize_to_reduced_ring_element__libcrux_ml_kem_vector_neon_vector_type_SIMD128Vector(
-                ring_element);
-    deserialized_pk[i0] = uu____0;
-  }
-  memcpy(
-      ret, deserialized_pk,
-      (size_t)4U *
-          sizeof(
-              libcrux_ml_kem_polynomial_PolynomialRingElement__libcrux_ml_kem_vector_neon_vector_type_SIMD128Vector));
-}
-
-static void
-encrypt__libcrux_ml_kem_vector_neon_vector_type_SIMD128Vector_libcrux_ml_kem_hash_functions_neon_Simd128Hash_4size_t_1568size_t_1536size_t_1408size_t_160size_t_11size_t_5size_t_352size_t_2size_t_128size_t_2size_t_128size_t(
-    Eurydice_slice public_key, uint8_t message[32U], Eurydice_slice randomness,
-    uint8_t ret[1568U]) {
-  libcrux_ml_kem_polynomial_PolynomialRingElement__libcrux_ml_kem_vector_neon_vector_type_SIMD128Vector
-      t_as_ntt[4U];
-  deserialize_ring_elements_reduced__libcrux_ml_kem_vector_neon_vector_type_SIMD128Vector_1536size_t_4size_t(
-      Eurydice_slice_subslice_to(public_key, (size_t)1536U, uint8_t, size_t,
-                                 Eurydice_slice),
-      t_as_ntt);
-  Eurydice_slice seed = Eurydice_slice_subslice_from(
-      public_key, (size_t)1536U, uint8_t, size_t, Eurydice_slice);
-  libcrux_ml_kem_polynomial_PolynomialRingElement__libcrux_ml_kem_vector_neon_vector_type_SIMD128Vector
-      A[4U][4U];
-  uint8_t ret0[34U];
-  libcrux_ml_kem_utils_into_padded_array___34size_t(seed, ret0);
-  sample_matrix_A__libcrux_ml_kem_vector_neon_vector_type_SIMD128Vector_libcrux_ml_kem_hash_functions_neon_Simd128Hash_4size_t(
-      ret0, false, A);
-  uint8_t seed_for_A[32U];
-  core_result_Result__uint8_t_32size_t__core_array_TryFromSliceError dst;
-  Eurydice_slice_to_array2(&dst, seed, Eurydice_slice, uint8_t[32U], void *);
-  core_result__core__result__Result_T__E___unwrap__uint8_t_32size_t__core_array_TryFromSliceError(
-      dst, seed_for_A);
-  libcrux_ml_kem_polynomial_PolynomialRingElement__libcrux_ml_kem_vector_neon_vector_type_SIMD128Vector
-      uu____0[4U];
-  memcpy(
-      uu____0, t_as_ntt,
-      (size_t)4U *
-          sizeof(
-              libcrux_ml_kem_polynomial_PolynomialRingElement__libcrux_ml_kem_vector_neon_vector_type_SIMD128Vector));
-  libcrux_ml_kem_polynomial_PolynomialRingElement__libcrux_ml_kem_vector_neon_vector_type_SIMD128Vector
-      uu____1[4U][4U];
-  memcpy(
-      uu____1, A,
-      (size_t)4U *
-          sizeof(
-              libcrux_ml_kem_polynomial_PolynomialRingElement__libcrux_ml_kem_vector_neon_vector_type_SIMD128Vector
-                  [4U]));
-  uint8_t uu____2[32U];
-  memcpy(uu____2, seed_for_A, (size_t)32U * sizeof(uint8_t));
-  libcrux_ml_kem_ind_cpa_unpacked_IndCpaPublicKeyUnpacked__libcrux_ml_kem_vector_neon_vector_type_SIMD128Vector__4size_t
-      public_key_unpacked;
-  memcpy(
-      public_key_unpacked.t_as_ntt, uu____0,
-      (size_t)4U *
-          sizeof(
-              libcrux_ml_kem_polynomial_PolynomialRingElement__libcrux_ml_kem_vector_neon_vector_type_SIMD128Vector));
-  memcpy(public_key_unpacked.seed_for_A, uu____2,
-         (size_t)32U * sizeof(uint8_t));
-  memcpy(
-      public_key_unpacked.A, uu____1,
-      (size_t)4U *
-          sizeof(
-              libcrux_ml_kem_polynomial_PolynomialRingElement__libcrux_ml_kem_vector_neon_vector_type_SIMD128Vector
-                  [4U]));
-  libcrux_ml_kem_ind_cpa_unpacked_IndCpaPublicKeyUnpacked__libcrux_ml_kem_vector_neon_vector_type_SIMD128Vector__4size_t
-      *uu____3 = &public_key_unpacked;
-  uint8_t uu____4[32U];
-  memcpy(uu____4, message, (size_t)32U * sizeof(uint8_t));
-  uint8_t ret1[1568U];
-  encrypt_unpacked__libcrux_ml_kem_vector_neon_vector_type_SIMD128Vector_libcrux_ml_kem_hash_functions_neon_Simd128Hash_4size_t_1568size_t_1536size_t_1408size_t_160size_t_11size_t_5size_t_352size_t_2size_t_128size_t_2size_t_128size_t(
-      uu____3, uu____4, randomness, ret1);
-  memcpy(ret, ret1, (size_t)1568U * sizeof(uint8_t));
-}
-
-static KRML_MUSTINLINE void
-kdf__libcrux_ml_kem_hash_functions_neon_Simd128Hash_4size_t_1568size_t(
-    Eurydice_slice shared_secret, uint8_t ret[32U]) {
-  uint8_t out[32U] = {0U};
-  core_slice___Slice_T___copy_from_slice(
-      Eurydice_array_to_slice((size_t)32U, out, uint8_t, Eurydice_slice),
-      shared_secret, uint8_t, void *);
-  memcpy(ret, out, (size_t)32U * sizeof(uint8_t));
-}
-
-K___libcrux_ml_kem_types_MlKemCiphertext___1568size_t___uint8_t_32size_t_
-libcrux_ml_kem_ind_cca_encapsulate__libcrux_ml_kem_vector_neon_vector_type_SIMD128Vector_libcrux_ml_kem_hash_functions_neon_Simd128Hash_libcrux_ml_kem_ind_cca_MlKem_4size_t_1568size_t_1568size_t_1536size_t_1408size_t_160size_t_11size_t_5size_t_352size_t_2size_t_128size_t_2size_t_128size_t(
-    libcrux_ml_kem_types_MlKemPublicKey____1568size_t *public_key,
-    uint8_t randomness[32U]) {
-  uint8_t randomness0[32U];
-  entropy_preprocess__libcrux_ml_kem_hash_functions_neon_Simd128Hash_4size_t(
-      Eurydice_array_to_slice((size_t)32U, randomness, uint8_t, Eurydice_slice),
-      randomness0);
-  uint8_t to_hash[64U];
-  libcrux_ml_kem_utils_into_padded_array___64size_t(
-      Eurydice_array_to_slice((size_t)32U, randomness0, uint8_t,
-                              Eurydice_slice),
-      to_hash);
-  Eurydice_slice uu____0 = Eurydice_array_to_subslice_from(
-      (size_t)64U, to_hash, LIBCRUX_ML_KEM_CONSTANTS_H_DIGEST_SIZE, uint8_t,
-      size_t, Eurydice_slice);
-  uint8_t ret[32U];
-  H___4size_t(
-      Eurydice_array_to_slice(
-          (size_t)1568U,
-          libcrux_ml_kem_types__libcrux_ml_kem__types__MlKemPublicKey_SIZE__18__as_slice___1568size_t(
-              public_key),
-          uint8_t, Eurydice_slice),
-      ret);
-  core_slice___Slice_T___copy_from_slice(
-      uu____0,
-      Eurydice_array_to_slice((size_t)32U, ret, uint8_t, Eurydice_slice),
-      uint8_t, void *);
-  uint8_t hashed[64U];
-  G___4size_t(
-      Eurydice_array_to_slice((size_t)64U, to_hash, uint8_t, Eurydice_slice),
-      hashed);
-  K___Eurydice_slice_uint8_t_Eurydice_slice_uint8_t uu____1 =
-      core_slice___Slice_T___split_at(
-          Eurydice_array_to_slice((size_t)64U, hashed, uint8_t, Eurydice_slice),
-          LIBCRUX_ML_KEM_CONSTANTS_SHARED_SECRET_SIZE, uint8_t,
-          K___Eurydice_slice_uint8_t_Eurydice_slice_uint8_t);
-  Eurydice_slice shared_secret = uu____1.fst;
-  Eurydice_slice pseudorandomness = uu____1.snd;
-  Eurydice_slice uu____2 = Eurydice_array_to_slice(
-      (size_t)1568U,
-      libcrux_ml_kem_types__libcrux_ml_kem__types__MlKemPublicKey_SIZE__18__as_slice___1568size_t(
-          public_key),
-      uint8_t, Eurydice_slice);
-  uint8_t uu____3[32U];
-  memcpy(uu____3, randomness0, (size_t)32U * sizeof(uint8_t));
-  uint8_t ciphertext[1568U];
-  encrypt__libcrux_ml_kem_vector_neon_vector_type_SIMD128Vector_libcrux_ml_kem_hash_functions_neon_Simd128Hash_4size_t_1568size_t_1536size_t_1408size_t_160size_t_11size_t_5size_t_352size_t_2size_t_128size_t_2size_t_128size_t(
-      uu____2, uu____3, pseudorandomness, ciphertext);
-  uint8_t uu____4[1568U];
-  memcpy(uu____4, ciphertext, (size_t)1568U * sizeof(uint8_t));
-  libcrux_ml_kem_mlkem1024_MlKem1024Ciphertext ciphertext0 =
-      libcrux_ml_kem_types___core__convert__From__Array_u8__SIZE___for_libcrux_ml_kem__types__MlKemCiphertext_SIZE___2__from___1568size_t(
-          uu____4);
-  uint8_t shared_secret_array[32U];
-  kdf__libcrux_ml_kem_hash_functions_neon_Simd128Hash_4size_t_1568size_t(
-      shared_secret, shared_secret_array);
-  libcrux_ml_kem_mlkem1024_MlKem1024Ciphertext uu____5 = ciphertext0;
-  uint8_t uu____6[32U];
-  memcpy(uu____6, shared_secret_array, (size_t)32U * sizeof(uint8_t));
-  K___libcrux_ml_kem_types_MlKemCiphertext___1568size_t___uint8_t_32size_t_ lit;
-  lit.fst = uu____5;
-  memcpy(lit.snd, uu____6, (size_t)32U * sizeof(uint8_t));
-  return lit;
-}
-
-static KRML_MUSTINLINE
-    libcrux_ml_kem_polynomial_PolynomialRingElement__libcrux_ml_kem_vector_neon_vector_type_SIMD128Vector
-    deserialize_then_decompress_ring_element_u__libcrux_ml_kem_vector_neon_vector_type_SIMD128Vector_11size_t(
-        Eurydice_slice serialized) {
-  libcrux_ml_kem_polynomial_PolynomialRingElement__libcrux_ml_kem_vector_neon_vector_type_SIMD128Vector
-      uu____0;
-  uu____0 =
-      deserialize_then_decompress_11__libcrux_ml_kem_vector_neon_vector_type_SIMD128Vector(
-          serialized);
-  return uu____0;
-}
-
-static KRML_MUSTINLINE void
-ntt_vector_u__libcrux_ml_kem_vector_neon_vector_type_SIMD128Vector_11size_t(
-    libcrux_ml_kem_polynomial_PolynomialRingElement__libcrux_ml_kem_vector_neon_vector_type_SIMD128Vector
-        *re) {
-  size_t zeta_i = (size_t)0U;
-  ntt_at_layer_4_plus__libcrux_ml_kem_vector_neon_vector_type_SIMD128Vector(
-      &zeta_i, re, (size_t)7U);
-  ntt_at_layer_4_plus__libcrux_ml_kem_vector_neon_vector_type_SIMD128Vector(
-      &zeta_i, re, (size_t)6U);
-  ntt_at_layer_4_plus__libcrux_ml_kem_vector_neon_vector_type_SIMD128Vector(
-      &zeta_i, re, (size_t)5U);
-  ntt_at_layer_4_plus__libcrux_ml_kem_vector_neon_vector_type_SIMD128Vector(
-      &zeta_i, re, (size_t)4U);
-  ntt_at_layer_3__libcrux_ml_kem_vector_neon_vector_type_SIMD128Vector(&zeta_i,
-                                                                       re);
-  ntt_at_layer_2__libcrux_ml_kem_vector_neon_vector_type_SIMD128Vector(&zeta_i,
-                                                                       re);
-  ntt_at_layer_1__libcrux_ml_kem_vector_neon_vector_type_SIMD128Vector(&zeta_i,
-                                                                       re);
-  poly_barrett_reduce__libcrux_ml_kem_vector_neon_vector_type_SIMD128Vector(re);
-}
-
-static KRML_MUSTINLINE void
-deserialize_then_decompress_u__libcrux_ml_kem_vector_neon_vector_type_SIMD128Vector_4size_t_1568size_t_11size_t(
-    uint8_t *ciphertext,
-    libcrux_ml_kem_polynomial_PolynomialRingElement__libcrux_ml_kem_vector_neon_vector_type_SIMD128Vector
-        ret[4U]) {
-  libcrux_ml_kem_polynomial_PolynomialRingElement__libcrux_ml_kem_vector_neon_vector_type_SIMD128Vector
-      u_as_ntt[4U];
-  KRML_MAYBE_FOR4(
-      i, (size_t)0U, (size_t)4U, (size_t)1U,
-      u_as_ntt[i] =
-          ZERO__libcrux_ml_kem_vector_neon_vector_type_SIMD128Vector(););
-  for (size_t i = (size_t)0U;
-       i < core_slice___Slice_T___len(
-               Eurydice_array_to_slice((size_t)1568U, ciphertext, uint8_t,
-                                       Eurydice_slice),
-               uint8_t, size_t) /
-               (LIBCRUX_ML_KEM_CONSTANTS_COEFFICIENTS_IN_RING_ELEMENT *
-                (size_t)11U / (size_t)8U);
-       i++) {
-    size_t i0 = i;
-    Eurydice_slice u_bytes = Eurydice_array_to_subslice(
-        (size_t)1568U, ciphertext,
-        (CLITERAL(core_ops_range_Range__size_t){
-            .start =
-                i0 * (LIBCRUX_ML_KEM_CONSTANTS_COEFFICIENTS_IN_RING_ELEMENT *
-                      (size_t)11U / (size_t)8U),
-            .end = i0 * (LIBCRUX_ML_KEM_CONSTANTS_COEFFICIENTS_IN_RING_ELEMENT *
-                         (size_t)11U / (size_t)8U) +
-                   LIBCRUX_ML_KEM_CONSTANTS_COEFFICIENTS_IN_RING_ELEMENT *
-                       (size_t)11U / (size_t)8U}),
-        uint8_t, core_ops_range_Range__size_t, Eurydice_slice);
-    libcrux_ml_kem_polynomial_PolynomialRingElement__libcrux_ml_kem_vector_neon_vector_type_SIMD128Vector
-        uu____0 =
-            deserialize_then_decompress_ring_element_u__libcrux_ml_kem_vector_neon_vector_type_SIMD128Vector_11size_t(
-                u_bytes);
-    u_as_ntt[i0] = uu____0;
-    ntt_vector_u__libcrux_ml_kem_vector_neon_vector_type_SIMD128Vector_11size_t(
-        &u_as_ntt[i0]);
-  }
-  memcpy(
-      ret, u_as_ntt,
-      (size_t)4U *
-          sizeof(
-              libcrux_ml_kem_polynomial_PolynomialRingElement__libcrux_ml_kem_vector_neon_vector_type_SIMD128Vector));
-}
-
-static KRML_MUSTINLINE
-    libcrux_ml_kem_polynomial_PolynomialRingElement__libcrux_ml_kem_vector_neon_vector_type_SIMD128Vector
-    deserialize_then_decompress_ring_element_v__libcrux_ml_kem_vector_neon_vector_type_SIMD128Vector_5size_t(
-        Eurydice_slice serialized) {
-  libcrux_ml_kem_polynomial_PolynomialRingElement__libcrux_ml_kem_vector_neon_vector_type_SIMD128Vector
-      uu____0;
-  uu____0 =
-      deserialize_then_decompress_5__libcrux_ml_kem_vector_neon_vector_type_SIMD128Vector(
-          serialized);
-  return uu____0;
-}
-
-static KRML_MUSTINLINE
-    libcrux_ml_kem_polynomial_PolynomialRingElement__libcrux_ml_kem_vector_neon_vector_type_SIMD128Vector
-    compute_message__libcrux_ml_kem_vector_neon_vector_type_SIMD128Vector_4size_t(
-        libcrux_ml_kem_polynomial_PolynomialRingElement__libcrux_ml_kem_vector_neon_vector_type_SIMD128Vector
-            *v,
-        libcrux_ml_kem_polynomial_PolynomialRingElement__libcrux_ml_kem_vector_neon_vector_type_SIMD128Vector
-            *secret_as_ntt,
-        libcrux_ml_kem_polynomial_PolynomialRingElement__libcrux_ml_kem_vector_neon_vector_type_SIMD128Vector
-            *u_as_ntt) {
-  libcrux_ml_kem_polynomial_PolynomialRingElement__libcrux_ml_kem_vector_neon_vector_type_SIMD128Vector
-      result = ZERO__libcrux_ml_kem_vector_neon_vector_type_SIMD128Vector();
-  KRML_MAYBE_FOR4(
-      i, (size_t)0U, (size_t)4U, (size_t)1U, size_t i0 = i;
-      libcrux_ml_kem_polynomial_PolynomialRingElement__libcrux_ml_kem_vector_neon_vector_type_SIMD128Vector
-          product =
-              ntt_multiply__libcrux_ml_kem_vector_neon_vector_type_SIMD128Vector(
-                  &secret_as_ntt[i0], &u_as_ntt[i0]);
-      add_to_ring_element__libcrux_ml_kem_vector_neon_vector_type_SIMD128Vector_4size_t(
-          &result, &product););
-  invert_ntt_montgomery__libcrux_ml_kem_vector_neon_vector_type_SIMD128Vector_4size_t(
-      &result);
-  result =
-      subtract_reduce__libcrux_ml_kem_vector_neon_vector_type_SIMD128Vector(
-          v, result);
-  return result;
-}
-
-static void
-decrypt_unpacked__libcrux_ml_kem_vector_neon_vector_type_SIMD128Vector_4size_t_1568size_t_1408size_t_11size_t_5size_t(
-    libcrux_ml_kem_ind_cpa_unpacked_IndCpaPrivateKeyUnpacked__libcrux_ml_kem_vector_neon_vector_type_SIMD128Vector__4size_t
-        *secret_key,
-    uint8_t *ciphertext, uint8_t ret[32U]) {
-  libcrux_ml_kem_polynomial_PolynomialRingElement__libcrux_ml_kem_vector_neon_vector_type_SIMD128Vector
-      u_as_ntt[4U];
-  deserialize_then_decompress_u__libcrux_ml_kem_vector_neon_vector_type_SIMD128Vector_4size_t_1568size_t_11size_t(
-      ciphertext, u_as_ntt);
-  libcrux_ml_kem_polynomial_PolynomialRingElement__libcrux_ml_kem_vector_neon_vector_type_SIMD128Vector
-      v = deserialize_then_decompress_ring_element_v__libcrux_ml_kem_vector_neon_vector_type_SIMD128Vector_5size_t(
-          Eurydice_array_to_subslice_from((size_t)1568U, ciphertext,
-                                          (size_t)1408U, uint8_t, size_t,
-                                          Eurydice_slice));
-  libcrux_ml_kem_polynomial_PolynomialRingElement__libcrux_ml_kem_vector_neon_vector_type_SIMD128Vector
-      message =
-          compute_message__libcrux_ml_kem_vector_neon_vector_type_SIMD128Vector_4size_t(
-              &v, secret_key->secret_as_ntt, u_as_ntt);
-  uint8_t ret0[32U];
-  compress_then_serialize_message__libcrux_ml_kem_vector_neon_vector_type_SIMD128Vector(
-      message, ret0);
-  memcpy(ret, ret0, (size_t)32U * sizeof(uint8_t));
-}
-
-static KRML_MUSTINLINE void PRF___4size_t_32size_t(Eurydice_slice input,
-                                                   uint8_t ret[32U]) {
-  uint8_t ret0[32U];
-  PRF___32size_t(input, ret0);
-  memcpy(ret, ret0, (size_t)32U * sizeof(uint8_t));
-}
-
-void libcrux_ml_kem_ind_cca_decapsulate_unpacked__libcrux_ml_kem_vector_neon_vector_type_SIMD128Vector_libcrux_ml_kem_hash_functions_neon_Simd128Hash_4size_t_3168size_t_1536size_t_1568size_t_1568size_t_1536size_t_1408size_t_160size_t_11size_t_5size_t_352size_t_2size_t_128size_t_2size_t_128size_t_1600size_t(
-    libcrux_ml_kem_ind_cca_unpacked_MlKemKeyPairUnpacked__libcrux_ml_kem_vector_neon_vector_type_SIMD128Vector__4size_t
-        *key_pair,
-    libcrux_ml_kem_mlkem1024_MlKem1024Ciphertext *ciphertext,
-    uint8_t ret[32U]) {
-  uint8_t decrypted[32U];
-  decrypt_unpacked__libcrux_ml_kem_vector_neon_vector_type_SIMD128Vector_4size_t_1568size_t_1408size_t_11size_t_5size_t(
-      &key_pair->private_key.ind_cpa_private_key, ciphertext->value, decrypted);
-  uint8_t to_hash0[64U];
-  libcrux_ml_kem_utils_into_padded_array___64size_t(
-      Eurydice_array_to_slice((size_t)32U, decrypted, uint8_t, Eurydice_slice),
-      to_hash0);
-  Eurydice_slice uu____0 = Eurydice_array_to_subslice_from(
-      (size_t)64U, to_hash0, LIBCRUX_ML_KEM_CONSTANTS_SHARED_SECRET_SIZE,
-      uint8_t, size_t, Eurydice_slice);
-  core_slice___Slice_T___copy_from_slice(
-      uu____0,
-      Eurydice_array_to_slice((size_t)32U, key_pair->public_key.public_key_hash,
-                              uint8_t, Eurydice_slice),
-      uint8_t, void *);
-  uint8_t hashed[64U];
-  G___4size_t(
-      Eurydice_array_to_slice((size_t)64U, to_hash0, uint8_t, Eurydice_slice),
-      hashed);
-  K___Eurydice_slice_uint8_t_Eurydice_slice_uint8_t uu____1 =
-      core_slice___Slice_T___split_at(
-          Eurydice_array_to_slice((size_t)64U, hashed, uint8_t, Eurydice_slice),
-          LIBCRUX_ML_KEM_CONSTANTS_SHARED_SECRET_SIZE, uint8_t,
-          K___Eurydice_slice_uint8_t_Eurydice_slice_uint8_t);
-  Eurydice_slice shared_secret = uu____1.fst;
-  Eurydice_slice pseudorandomness = uu____1.snd;
-  uint8_t to_hash[1600U];
-  libcrux_ml_kem_utils_into_padded_array___1600size_t(
-      Eurydice_array_to_slice((size_t)32U,
-                              key_pair->private_key.implicit_rejection_value,
-                              uint8_t, Eurydice_slice),
-      to_hash);
-  Eurydice_slice uu____2 = Eurydice_array_to_subslice_from(
-      (size_t)1600U, to_hash, LIBCRUX_ML_KEM_CONSTANTS_SHARED_SECRET_SIZE,
-      uint8_t, size_t, Eurydice_slice);
-  core_slice___Slice_T___copy_from_slice(
-      uu____2,
-      libcrux_ml_kem_types___core__convert__AsRef__Slice_u8___for_libcrux_ml_kem__types__MlKemCiphertext_SIZE___1__as_ref___1568size_t(
-          ciphertext),
-      uint8_t, void *);
-  uint8_t implicit_rejection_shared_secret[32U];
-  PRF___4size_t_32size_t(
-      Eurydice_array_to_slice((size_t)1600U, to_hash, uint8_t, Eurydice_slice),
-      implicit_rejection_shared_secret);
-  libcrux_ml_kem_ind_cpa_unpacked_IndCpaPublicKeyUnpacked__libcrux_ml_kem_vector_neon_vector_type_SIMD128Vector__4size_t
-      *uu____3 = &key_pair->public_key.ind_cpa_public_key;
-  uint8_t uu____4[32U];
-  memcpy(uu____4, decrypted, (size_t)32U * sizeof(uint8_t));
-  uint8_t expected_ciphertext[1568U];
-  encrypt_unpacked__libcrux_ml_kem_vector_neon_vector_type_SIMD128Vector_libcrux_ml_kem_hash_functions_neon_Simd128Hash_4size_t_1568size_t_1536size_t_1408size_t_160size_t_11size_t_5size_t_352size_t_2size_t_128size_t_2size_t_128size_t(
-      uu____3, uu____4, pseudorandomness, expected_ciphertext);
-  Eurydice_slice uu____5 =
-      libcrux_ml_kem_types___core__convert__AsRef__Slice_u8___for_libcrux_ml_kem__types__MlKemCiphertext_SIZE___1__as_ref___1568size_t(
-          ciphertext);
-  uint8_t selector =
-      libcrux_ml_kem_constant_time_ops_compare_ciphertexts_in_constant_time(
-          uu____5, Eurydice_array_to_slice((size_t)1568U, expected_ciphertext,
-                                           uint8_t, Eurydice_slice));
-  uint8_t ret0[32U];
-  libcrux_ml_kem_constant_time_ops_select_shared_secret_in_constant_time(
-      shared_secret,
-      Eurydice_array_to_slice((size_t)32U, implicit_rejection_shared_secret,
-                              uint8_t, Eurydice_slice),
-      selector, ret0);
-  memcpy(ret, ret0, (size_t)32U * sizeof(uint8_t));
-}
-
-static KRML_MUSTINLINE void
-deserialize_secret_key__libcrux_ml_kem_vector_neon_vector_type_SIMD128Vector_4size_t(
-    Eurydice_slice secret_key,
-    libcrux_ml_kem_polynomial_PolynomialRingElement__libcrux_ml_kem_vector_neon_vector_type_SIMD128Vector
-        ret[4U]) {
-  libcrux_ml_kem_polynomial_PolynomialRingElement__libcrux_ml_kem_vector_neon_vector_type_SIMD128Vector
-      secret_as_ntt[4U];
-  KRML_MAYBE_FOR4(
-      i, (size_t)0U, (size_t)4U, (size_t)1U,
-      secret_as_ntt[i] =
-          ZERO__libcrux_ml_kem_vector_neon_vector_type_SIMD128Vector(););
-  for (size_t i = (size_t)0U;
-       i < core_slice___Slice_T___len(secret_key, uint8_t, size_t) /
-               LIBCRUX_ML_KEM_CONSTANTS_BYTES_PER_RING_ELEMENT;
-       i++) {
-    size_t i0 = i;
-    Eurydice_slice secret_bytes = Eurydice_slice_subslice(
-        secret_key,
-        (CLITERAL(core_ops_range_Range__size_t){
-            .start = i0 * LIBCRUX_ML_KEM_CONSTANTS_BYTES_PER_RING_ELEMENT,
-            .end = i0 * LIBCRUX_ML_KEM_CONSTANTS_BYTES_PER_RING_ELEMENT +
-                   LIBCRUX_ML_KEM_CONSTANTS_BYTES_PER_RING_ELEMENT}),
-        uint8_t, core_ops_range_Range__size_t, Eurydice_slice);
-    libcrux_ml_kem_polynomial_PolynomialRingElement__libcrux_ml_kem_vector_neon_vector_type_SIMD128Vector
-        uu____0 =
-            deserialize_to_uncompressed_ring_element__libcrux_ml_kem_vector_neon_vector_type_SIMD128Vector(
-                secret_bytes);
-    secret_as_ntt[i0] = uu____0;
-  }
-  memcpy(
-      ret, secret_as_ntt,
-      (size_t)4U *
-          sizeof(
-              libcrux_ml_kem_polynomial_PolynomialRingElement__libcrux_ml_kem_vector_neon_vector_type_SIMD128Vector));
-}
-
-static void
-decrypt__libcrux_ml_kem_vector_neon_vector_type_SIMD128Vector_4size_t_1568size_t_1408size_t_11size_t_5size_t(
-    Eurydice_slice secret_key, uint8_t *ciphertext, uint8_t ret[32U]) {
-  libcrux_ml_kem_polynomial_PolynomialRingElement__libcrux_ml_kem_vector_neon_vector_type_SIMD128Vector
-      secret_as_ntt[4U];
-  deserialize_secret_key__libcrux_ml_kem_vector_neon_vector_type_SIMD128Vector_4size_t(
-      secret_key, secret_as_ntt);
-  libcrux_ml_kem_polynomial_PolynomialRingElement__libcrux_ml_kem_vector_neon_vector_type_SIMD128Vector
-      uu____0[4U];
-  memcpy(
-      uu____0, secret_as_ntt,
-      (size_t)4U *
-          sizeof(
-              libcrux_ml_kem_polynomial_PolynomialRingElement__libcrux_ml_kem_vector_neon_vector_type_SIMD128Vector));
-  libcrux_ml_kem_ind_cpa_unpacked_IndCpaPrivateKeyUnpacked__libcrux_ml_kem_vector_neon_vector_type_SIMD128Vector__4size_t
-      secret_key_unpacked;
-  memcpy(
-      secret_key_unpacked.secret_as_ntt, uu____0,
-      (size_t)4U *
-          sizeof(
-              libcrux_ml_kem_polynomial_PolynomialRingElement__libcrux_ml_kem_vector_neon_vector_type_SIMD128Vector));
-  uint8_t ret0[32U];
-  decrypt_unpacked__libcrux_ml_kem_vector_neon_vector_type_SIMD128Vector_4size_t_1568size_t_1408size_t_11size_t_5size_t(
-      &secret_key_unpacked, ciphertext, ret0);
-  memcpy(ret, ret0, (size_t)32U * sizeof(uint8_t));
-}
-
-void libcrux_ml_kem_ind_cca_decapsulate__libcrux_ml_kem_vector_neon_vector_type_SIMD128Vector_libcrux_ml_kem_hash_functions_neon_Simd128Hash_libcrux_ml_kem_ind_cca_MlKem_4size_t_3168size_t_1536size_t_1568size_t_1568size_t_1536size_t_1408size_t_160size_t_11size_t_5size_t_352size_t_2size_t_128size_t_2size_t_128size_t_1600size_t(
-    libcrux_ml_kem_types_MlKemPrivateKey____3168size_t *private_key,
-    libcrux_ml_kem_mlkem1024_MlKem1024Ciphertext *ciphertext,
-    uint8_t ret[32U]) {
-  K___Eurydice_slice_uint8_t_Eurydice_slice_uint8_t uu____0 =
-      core_slice___Slice_T___split_at(
-          Eurydice_array_to_slice((size_t)3168U, private_key->value, uint8_t,
-                                  Eurydice_slice),
-          (size_t)1536U, uint8_t,
-          K___Eurydice_slice_uint8_t_Eurydice_slice_uint8_t);
-  Eurydice_slice ind_cpa_secret_key = uu____0.fst;
-  Eurydice_slice secret_key0 = uu____0.snd;
-  K___Eurydice_slice_uint8_t_Eurydice_slice_uint8_t uu____1 =
-      core_slice___Slice_T___split_at(
-          secret_key0, (size_t)1568U, uint8_t,
-          K___Eurydice_slice_uint8_t_Eurydice_slice_uint8_t);
-  Eurydice_slice ind_cpa_public_key = uu____1.fst;
-  Eurydice_slice secret_key = uu____1.snd;
-  K___Eurydice_slice_uint8_t_Eurydice_slice_uint8_t uu____2 =
-      core_slice___Slice_T___split_at(
-          secret_key, LIBCRUX_ML_KEM_CONSTANTS_H_DIGEST_SIZE, uint8_t,
-          K___Eurydice_slice_uint8_t_Eurydice_slice_uint8_t);
-  Eurydice_slice ind_cpa_public_key_hash = uu____2.fst;
-  Eurydice_slice implicit_rejection_value = uu____2.snd;
-  uint8_t decrypted[32U];
-  decrypt__libcrux_ml_kem_vector_neon_vector_type_SIMD128Vector_4size_t_1568size_t_1408size_t_11size_t_5size_t(
-      ind_cpa_secret_key, ciphertext->value, decrypted);
-  uint8_t to_hash0[64U];
-  libcrux_ml_kem_utils_into_padded_array___64size_t(
-      Eurydice_array_to_slice((size_t)32U, decrypted, uint8_t, Eurydice_slice),
-      to_hash0);
-  core_slice___Slice_T___copy_from_slice(
-      Eurydice_array_to_subslice_from(
-          (size_t)64U, to_hash0, LIBCRUX_ML_KEM_CONSTANTS_SHARED_SECRET_SIZE,
-          uint8_t, size_t, Eurydice_slice),
-      ind_cpa_public_key_hash, uint8_t, void *);
-  uint8_t hashed[64U];
-  G___4size_t(
-      Eurydice_array_to_slice((size_t)64U, to_hash0, uint8_t, Eurydice_slice),
-      hashed);
-  K___Eurydice_slice_uint8_t_Eurydice_slice_uint8_t uu____3 =
-      core_slice___Slice_T___split_at(
-          Eurydice_array_to_slice((size_t)64U, hashed, uint8_t, Eurydice_slice),
-          LIBCRUX_ML_KEM_CONSTANTS_SHARED_SECRET_SIZE, uint8_t,
-          K___Eurydice_slice_uint8_t_Eurydice_slice_uint8_t);
-  Eurydice_slice shared_secret0 = uu____3.fst;
-  Eurydice_slice pseudorandomness = uu____3.snd;
-  uint8_t to_hash[1600U];
-  libcrux_ml_kem_utils_into_padded_array___1600size_t(implicit_rejection_value,
-                                                      to_hash);
-  Eurydice_slice uu____4 = Eurydice_array_to_subslice_from(
-      (size_t)1600U, to_hash, LIBCRUX_ML_KEM_CONSTANTS_SHARED_SECRET_SIZE,
-      uint8_t, size_t, Eurydice_slice);
-  core_slice___Slice_T___copy_from_slice(
-      uu____4,
-      libcrux_ml_kem_types___core__convert__AsRef__Slice_u8___for_libcrux_ml_kem__types__MlKemCiphertext_SIZE___1__as_ref___1568size_t(
-          ciphertext),
-      uint8_t, void *);
-  uint8_t implicit_rejection_shared_secret0[32U];
-  PRF___4size_t_32size_t(
-      Eurydice_array_to_slice((size_t)1600U, to_hash, uint8_t, Eurydice_slice),
-      implicit_rejection_shared_secret0);
-  Eurydice_slice uu____5 = ind_cpa_public_key;
-  uint8_t uu____6[32U];
-  memcpy(uu____6, decrypted, (size_t)32U * sizeof(uint8_t));
-  uint8_t expected_ciphertext[1568U];
-  encrypt__libcrux_ml_kem_vector_neon_vector_type_SIMD128Vector_libcrux_ml_kem_hash_functions_neon_Simd128Hash_4size_t_1568size_t_1536size_t_1408size_t_160size_t_11size_t_5size_t_352size_t_2size_t_128size_t_2size_t_128size_t(
-      uu____5, uu____6, pseudorandomness, expected_ciphertext);
-  uint8_t implicit_rejection_shared_secret[32U];
-  kdf__libcrux_ml_kem_hash_functions_neon_Simd128Hash_4size_t_1568size_t(
-      Eurydice_array_to_slice((size_t)32U, implicit_rejection_shared_secret0,
-                              uint8_t, Eurydice_slice),
-      implicit_rejection_shared_secret);
-  uint8_t shared_secret[32U];
-  kdf__libcrux_ml_kem_hash_functions_neon_Simd128Hash_4size_t_1568size_t(
-      shared_secret0, shared_secret);
-  Eurydice_slice uu____7 =
-      libcrux_ml_kem_types___core__convert__AsRef__Slice_u8___for_libcrux_ml_kem__types__MlKemCiphertext_SIZE___1__as_ref___1568size_t(
-          ciphertext);
-  uint8_t ret0[32U];
-  libcrux_ml_kem_constant_time_ops_compare_ciphertexts_select_shared_secret_in_constant_time(
-      uu____7,
-      Eurydice_array_to_slice((size_t)1568U, expected_ciphertext, uint8_t,
-                              Eurydice_slice),
-      Eurydice_array_to_slice((size_t)32U, shared_secret, uint8_t,
-                              Eurydice_slice),
-      Eurydice_array_to_slice((size_t)32U, implicit_rejection_shared_secret,
-                              uint8_t, Eurydice_slice),
-      ret0);
-  memcpy(ret, ret0, (size_t)32U * sizeof(uint8_t));
 }