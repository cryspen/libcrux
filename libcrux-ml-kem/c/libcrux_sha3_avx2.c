--- conflicted
+++ resolved
@@ -4,19 +4,11 @@
  * SPDX-License-Identifier: MIT or Apache-2.0
  *
  * This code was generated with the following revisions:
-<<<<<<< HEAD
- * Charon: 28d543bfacc902ba9cc2a734b76baae9583892a4
- * Eurydice: 1a65dbf3758fe310833718c645a64266294a29ac
- * Karamel: 15d4bce74a2d43e34a64f48f8311b7d9bcb0e152
- * F*: 3063d19312f8ec3af5945f24ed3ebbb6b6cd9678
- * Libcrux: 098de7d283a7867de9c3e5672d7b3c915ef9b2f1
-=======
  * Charon: 45f5a34f336e35c6cc2253bc90cbdb8d812cefa9
  * Eurydice: 1fff1c51ae6e6c87eafd28ec9d5594f54bc91c0c
  * Karamel: 8c3612018c25889288da6857771be3ad03b75bcd
  * F*: 5643e656b989aca7629723653a2570c7df6252b9-dirty
  * Libcrux: 2e8f138dbcbfbfabf4bbd994c8587ec00d197102
->>>>>>> 9f0de7fd
  */
 
 #include "internal/libcrux_sha3_avx2.h"
@@ -2102,21 +2094,12 @@
 }
 
 /**
-A monomorphic instance of libcrux_sha3.generic_keccak.squeeze_first_block
+A monomorphic instance of libcrux_sha3.generic_keccak.squeeze_next_block
 with types core_core_arch_x86___m256i
 with const generics
 - N= 4
 - RATE= 168
 */
-<<<<<<< HEAD
-static KRML_MUSTINLINE void squeeze_first_block_ca0(
-    libcrux_sha3_generic_keccak_KeccakState_29 *s, Eurydice_slice out[4U]) {
-  store_block_ef_e30(s->st, out);
-}
-
-/**
-A monomorphic instance of libcrux_sha3.generic_keccak.squeeze_next_block
-=======
 static KRML_MUSTINLINE void squeeze_next_block_970(
     libcrux_sha3_generic_keccak_KeccakState_55 *s, Eurydice_slice out[4U]) {
   keccakf1600_a6(s);
@@ -2135,22 +2118,14 @@
 
 /**
 A monomorphic instance of libcrux_sha3.generic_keccak.squeeze_first_block
->>>>>>> 9f0de7fd
 with types core_core_arch_x86___m256i
 with const generics
 - N= 4
 - RATE= 168
 */
-<<<<<<< HEAD
-static KRML_MUSTINLINE void squeeze_next_block_660(
-    libcrux_sha3_generic_keccak_KeccakState_29 *s, Eurydice_slice out[4U]) {
-  keccakf1600_cd(s);
-  store_block_ef_e30(s->st, out);
-=======
 static KRML_MUSTINLINE void squeeze_first_block_970(
     libcrux_sha3_generic_keccak_KeccakState_55 *s, Eurydice_slice out[4U]) {
   store_block_ef_3a(s->st, out);
->>>>>>> 9f0de7fd
 }
 
 /**
@@ -2187,16 +2162,6 @@
     Eurydice_slice out1, Eurydice_slice out2, Eurydice_slice out3) {
   Eurydice_slice buf[4U] = {out0, out1, out2, out3};
   squeeze_first_three_blocks_97(s, buf);
-}
-
-/**
- Squeeze another block
-*/
-void libcrux_sha3_avx2_x4_incremental_shake128_squeeze_next_block(
-    libcrux_sha3_generic_keccak_KeccakState_29 *s, Eurydice_slice out0,
-    Eurydice_slice out1, Eurydice_slice out2, Eurydice_slice out3) {
-  Eurydice_slice buf[4U] = {out0, out1, out2, out3};
-  squeeze_next_block_660(s, buf);
 }
 
 /**
