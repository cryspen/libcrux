--- conflicted
+++ resolved
@@ -6,15 +6,9 @@
  * This code was generated with the following revisions:
  * Charon: 45f5a34f336e35c6cc2253bc90cbdb8d812cefa9
  * Eurydice: 1fff1c51ae6e6c87eafd28ec9d5594f54bc91c0c
-<<<<<<< HEAD
- * Karamel: c31a22c1e07d2118c07ee5cebb640d863e31a198
- * F*: 2c32d6e230851bbceadac7a21fc418fa2bb7e4bc
- * Libcrux: 18a089ceff3ef1a9f6876cd99a9f4f42c0fe05d9
-=======
  * Karamel: 8c3612018c25889288da6857771be3ad03b75bcd
  * F*: 5643e656b989aca7629723653a2570c7df6252b9-dirty
  * Libcrux: a31e411ce57494f7a7e8c5962c9951a52a62c770
->>>>>>> d4b585d9
  */
 
 #include "internal/libcrux_sha3_avx2.h"
@@ -2100,18 +2094,6 @@
 }
 
 /**
-A monomorphic instance of libcrux_sha3.generic_keccak.squeeze_first_block
-with types core_core_arch_x86___m256i
-with const generics
-- N= 4
-- RATE= 168
-*/
-static KRML_MUSTINLINE void squeeze_first_block_970(
-    libcrux_sha3_generic_keccak_KeccakState_55 *s, Eurydice_slice out[4U]) {
-  store_block_ef_3a(s->st, out);
-}
-
-/**
 A monomorphic instance of libcrux_sha3.generic_keccak.squeeze_next_block
 with types core_core_arch_x86___m256i
 with const generics
@@ -2121,6 +2103,28 @@
 static KRML_MUSTINLINE void squeeze_next_block_970(
     libcrux_sha3_generic_keccak_KeccakState_55 *s, Eurydice_slice out[4U]) {
   keccakf1600_a6(s);
+  store_block_ef_3a(s->st, out);
+}
+
+/**
+ Squeeze another block
+*/
+void libcrux_sha3_avx2_x4_incremental_shake128_squeeze_next_block(
+    libcrux_sha3_generic_keccak_KeccakState_55 *s, Eurydice_slice out0,
+    Eurydice_slice out1, Eurydice_slice out2, Eurydice_slice out3) {
+  Eurydice_slice buf[4U] = {out0, out1, out2, out3};
+  squeeze_next_block_970(s, buf);
+}
+
+/**
+A monomorphic instance of libcrux_sha3.generic_keccak.squeeze_first_block
+with types core_core_arch_x86___m256i
+with const generics
+- N= 4
+- RATE= 168
+*/
+static KRML_MUSTINLINE void squeeze_first_block_970(
+    libcrux_sha3_generic_keccak_KeccakState_55 *s, Eurydice_slice out[4U]) {
   store_block_ef_3a(s->st, out);
 }
 
@@ -2158,16 +2162,6 @@
     Eurydice_slice out1, Eurydice_slice out2, Eurydice_slice out3) {
   Eurydice_slice buf[4U] = {out0, out1, out2, out3};
   squeeze_first_three_blocks_97(s, buf);
-}
-
-/**
- Squeeze another block
-*/
-void libcrux_sha3_avx2_x4_incremental_shake128_squeeze_next_block(
-    libcrux_sha3_generic_keccak_KeccakState_55 *s, Eurydice_slice out0,
-    Eurydice_slice out1, Eurydice_slice out2, Eurydice_slice out3) {
-  Eurydice_slice buf[4U] = {out0, out1, out2, out3};
-  squeeze_next_block_970(s, buf);
 }
 
 /**
