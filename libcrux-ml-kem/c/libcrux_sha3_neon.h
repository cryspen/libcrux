/*
 * SPDX-FileCopyrightText: 2024 Cryspen Sarl <info@cryspen.com>
 *
 * SPDX-License-Identifier: MIT or Apache-2.0
 *
 * This code was generated with the following revisions:
<<<<<<< HEAD
 * Charon: 920e78bb15250348a7a7a938e8023148e0a249bf
 * Eurydice: 8db8a4838ea46c9ac681ba1051d1d296dd0d54b7
 * Karamel: 65aab550cf3ba36d52ae6ad1ad962bb573406395
 * F*: a32b316e521fa4f239b610ec8f1d15e78d62cbe8
 * Libcrux: d992e8bff91dab77b6f0abebf16384ce422b310c
=======
 * Charon: 3f6d1c304e0e5bef1e9e2ea65aec703661b05f39
 * Eurydice: 392674166bac86e60f5fffa861181a398fdc3896
 * Karamel: fc56fce6a58754766809845f88fc62063b2c6b92
 * F*: a32b316e521fa4f239b610ec8f1d15e78d62cbe8-dirty
 * Libcrux: 75bf8bca5f9903b4f6e8fba693d61af1415d512f
>>>>>>> ef25d687
 */

#ifndef __libcrux_sha3_neon_H
#define __libcrux_sha3_neon_H

#if defined(__cplusplus)
extern "C" {
#endif

#include "eurydice_glue.h"
#include "intrinsics/libcrux_intrinsics_arm64.h"
#include "libcrux_core.h"
#include "libcrux_sha3_internal.h"
#include "libcrux_sha3_libcrux_ml_kem.h"

void libcrux_sha3_neon_sha512(Eurydice_slice digest, Eurydice_slice data);

void libcrux_sha3_neon_sha256(Eurydice_slice digest, Eurydice_slice data);

void libcrux_sha3_neon_x2_shake256(Eurydice_slice input0, Eurydice_slice input1,
                                   Eurydice_slice out0, Eurydice_slice out1);

<<<<<<< HEAD
libcrux_sha3_generic_keccak_KeccakState__uint8_t__2size_t
=======
typedef struct libcrux_sha3_neon_x2_incremental_KeccakState_s {
  libcrux_sha3_generic_keccak_KeccakState_48 state[2U];
} libcrux_sha3_neon_x2_incremental_KeccakState;

libcrux_sha3_neon_x2_incremental_KeccakState
>>>>>>> ef25d687
libcrux_sha3_neon_x2_incremental_shake128_init(void);

void libcrux_sha3_neon_x2_incremental_shake128_absorb_final(
    libcrux_sha3_generic_keccak_KeccakState__uint8_t__2size_t *s,
    Eurydice_slice data0, Eurydice_slice data1);

void libcrux_sha3_neon_x2_incremental_shake128_squeeze_next_block(
    libcrux_sha3_generic_keccak_KeccakState__uint8_t__2size_t *s,
    Eurydice_slice out0, Eurydice_slice out1);

void libcrux_sha3_neon_x2_incremental_shake128_squeeze_first_three_blocks(
    libcrux_sha3_generic_keccak_KeccakState__uint8_t__2size_t *s,
    Eurydice_slice out0, Eurydice_slice out1);

void libcrux_sha3_neon_sha224(Eurydice_slice digest, Eurydice_slice data);

void libcrux_sha3_neon_sha384(Eurydice_slice digest, Eurydice_slice data);

#if defined(__cplusplus)
}
#endif

#define __libcrux_sha3_neon_H_DEFINED
#endif<|MERGE_RESOLUTION|>--- conflicted
+++ resolved
@@ -4,19 +4,11 @@
  * SPDX-License-Identifier: MIT or Apache-2.0
  *
  * This code was generated with the following revisions:
-<<<<<<< HEAD
- * Charon: 920e78bb15250348a7a7a938e8023148e0a249bf
- * Eurydice: 8db8a4838ea46c9ac681ba1051d1d296dd0d54b7
- * Karamel: 65aab550cf3ba36d52ae6ad1ad962bb573406395
- * F*: a32b316e521fa4f239b610ec8f1d15e78d62cbe8
- * Libcrux: d992e8bff91dab77b6f0abebf16384ce422b310c
-=======
  * Charon: 3f6d1c304e0e5bef1e9e2ea65aec703661b05f39
  * Eurydice: 392674166bac86e60f5fffa861181a398fdc3896
  * Karamel: fc56fce6a58754766809845f88fc62063b2c6b92
  * F*: a32b316e521fa4f239b610ec8f1d15e78d62cbe8-dirty
  * Libcrux: 75bf8bca5f9903b4f6e8fba693d61af1415d512f
->>>>>>> ef25d687
  */
 
 #ifndef __libcrux_sha3_neon_H
@@ -28,9 +20,7 @@
 
 #include "eurydice_glue.h"
 #include "intrinsics/libcrux_intrinsics_arm64.h"
-#include "libcrux_core.h"
 #include "libcrux_sha3_internal.h"
-#include "libcrux_sha3_libcrux_ml_kem.h"
 
 void libcrux_sha3_neon_sha512(Eurydice_slice digest, Eurydice_slice data);
 
@@ -39,28 +29,24 @@
 void libcrux_sha3_neon_x2_shake256(Eurydice_slice input0, Eurydice_slice input1,
                                    Eurydice_slice out0, Eurydice_slice out1);
 
-<<<<<<< HEAD
-libcrux_sha3_generic_keccak_KeccakState__uint8_t__2size_t
-=======
 typedef struct libcrux_sha3_neon_x2_incremental_KeccakState_s {
   libcrux_sha3_generic_keccak_KeccakState_48 state[2U];
 } libcrux_sha3_neon_x2_incremental_KeccakState;
 
 libcrux_sha3_neon_x2_incremental_KeccakState
->>>>>>> ef25d687
 libcrux_sha3_neon_x2_incremental_shake128_init(void);
 
 void libcrux_sha3_neon_x2_incremental_shake128_absorb_final(
-    libcrux_sha3_generic_keccak_KeccakState__uint8_t__2size_t *s,
-    Eurydice_slice data0, Eurydice_slice data1);
+    libcrux_sha3_neon_x2_incremental_KeccakState *s, Eurydice_slice data0,
+    Eurydice_slice data1);
 
 void libcrux_sha3_neon_x2_incremental_shake128_squeeze_next_block(
-    libcrux_sha3_generic_keccak_KeccakState__uint8_t__2size_t *s,
-    Eurydice_slice out0, Eurydice_slice out1);
+    libcrux_sha3_neon_x2_incremental_KeccakState *s, Eurydice_slice out0,
+    Eurydice_slice out1);
 
 void libcrux_sha3_neon_x2_incremental_shake128_squeeze_first_three_blocks(
-    libcrux_sha3_generic_keccak_KeccakState__uint8_t__2size_t *s,
-    Eurydice_slice out0, Eurydice_slice out1);
+    libcrux_sha3_neon_x2_incremental_KeccakState *s, Eurydice_slice out0,
+    Eurydice_slice out1);
 
 void libcrux_sha3_neon_sha224(Eurydice_slice digest, Eurydice_slice data);
 
