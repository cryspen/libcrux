--- conflicted
+++ resolved
@@ -4,19 +4,11 @@
  * SPDX-License-Identifier: MIT or Apache-2.0
  *
  * This code was generated with the following revisions:
-<<<<<<< HEAD
- * Charon: 45b95e0f63cb830202c0b3ca00a341a3451a02ba
- * Eurydice: 0eb8a17354fd62586cb9f7515af23f4488c2267e
- * Karamel: ab466d75991f78bb7925bf97c8ee9874f67074f5
+ * Charon: 53530427db2941ce784201e64086766504bc5642
+ * Eurydice: 67f4341506300372fba9cb8de070234935839cb7
+ * Karamel: f9cdef256a2b88282398a609847b34dd8c9cf3e3
  * F*: 58c915a86a2c07c8eca8d9deafd76cb7a91f0eb7
- * Libcrux: b2314d1e996ac7a4fbda72210b4aabbd915d282a
-=======
- * Charon: 3f6d1c304e0e5bef1e9e2ea65aec703661b05f39
- * Eurydice: 392674166bac86e60f5fffa861181a398fdc3896
- * Karamel: fc56fce6a58754766809845f88fc62063b2c6b92
- * F*: a32b316e521fa4f239b610ec8f1d15e78d62cbe8-dirty
- * Libcrux: 75bf8bca5f9903b4f6e8fba693d61af1415d512f
->>>>>>> aefa51fc
+ * Libcrux: d50e2a062a09bf85430e82d1d8b7c210d9458d0b
  */
 
 #ifndef __libcrux_sha3_H
@@ -34,35 +26,35 @@
                                                          Eurydice_slice data) {
   Eurydice_slice buf0[1U] = {data};
   Eurydice_slice buf[1U] = {digest};
-  libcrux_sha3_portable_keccakx1_2a(buf0, buf);
+  libcrux_sha3_portable_keccakx1_ce(buf0, buf);
 }
 
 static KRML_MUSTINLINE void libcrux_sha3_portable_sha256(Eurydice_slice digest,
                                                          Eurydice_slice data) {
   Eurydice_slice buf0[1U] = {data};
   Eurydice_slice buf[1U] = {digest};
-  libcrux_sha3_portable_keccakx1_2a0(buf0, buf);
+  libcrux_sha3_portable_keccakx1_ce0(buf0, buf);
 }
 
 static KRML_MUSTINLINE void libcrux_sha3_portable_shake256(
     Eurydice_slice digest, Eurydice_slice data) {
   Eurydice_slice buf0[1U] = {data};
   Eurydice_slice buf[1U] = {digest};
-  libcrux_sha3_portable_keccakx1_2a1(buf0, buf);
+  libcrux_sha3_portable_keccakx1_ce1(buf0, buf);
 }
 
 static KRML_MUSTINLINE void libcrux_sha3_portable_sha224(Eurydice_slice digest,
                                                          Eurydice_slice data) {
   Eurydice_slice buf0[1U] = {data};
   Eurydice_slice buf[1U] = {digest};
-  libcrux_sha3_portable_keccakx1_2a2(buf0, buf);
+  libcrux_sha3_portable_keccakx1_ce2(buf0, buf);
 }
 
 static KRML_MUSTINLINE void libcrux_sha3_portable_sha384(Eurydice_slice digest,
                                                          Eurydice_slice data) {
   Eurydice_slice buf0[1U] = {data};
   Eurydice_slice buf[1U] = {digest};
-  libcrux_sha3_portable_keccakx1_2a3(buf0, buf);
+  libcrux_sha3_portable_keccakx1_ce3(buf0, buf);
 }
 
 static KRML_MUSTINLINE void libcrux_sha3_sha224_ema(Eurydice_slice digest,
@@ -121,7 +113,7 @@
     Eurydice_slice digest, Eurydice_slice data) {
   Eurydice_slice buf0[1U] = {data};
   Eurydice_slice buf[1U] = {digest};
-  libcrux_sha3_portable_keccakx1_2a4(buf0, buf);
+  libcrux_sha3_portable_keccakx1_ce4(buf0, buf);
 }
 
 static KRML_MUSTINLINE void libcrux_sha3_shake128_ema(Eurydice_slice out,
