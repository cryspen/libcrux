# cmake -B build -G "Ninja Multi-Config"
# cmake --build build
# # For release (benchmarks)
# cmake --build build --config Release

cmake_minimum_required(VERSION 3.10)

project(libcrux-ml-kem
    VERSION 0.1.0
    LANGUAGES C CXX
)

set(CMAKE_C_STANDARD 11)
set(CMAKE_CXX_STANDARD 20)

if(NOT MSVC)
    # TODO: Clean up
    add_compile_options(
        -Wall
        # -Wextra
        # -pedantic
        # -Wconversion
        # -Wsign-conversion
        $<$<CONFIG:DEBUG>:-g>
        $<$<CONFIG:DEBUG>:-Og>
        $<$<CONFIG:RELEASE>:-g>
        $<$<CONFIG:RELEASE>:-O3>
    )
endif(NOT MSVC)

set(CMAKE_COLOR_DIAGNOSTICS "ON")
include_directories(
    ${PROJECT_SOURCE_DIR}
    ${PROJECT_SOURCE_DIR}/internal
    ${PROJECT_SOURCE_DIR}/karamel/include
)
file(GLOB SOURCES
    ${PROJECT_SOURCE_DIR}/libcrux_core.c
    ${PROJECT_SOURCE_DIR}/libcrux_platform.c
    ${PROJECT_SOURCE_DIR}/libcrux_mlkem512.c
    ${PROJECT_SOURCE_DIR}/libcrux_mlkem768.c
    ${PROJECT_SOURCE_DIR}/libcrux_mlkem1024.c
    ${PROJECT_SOURCE_DIR}/libcrux_mlkem_portable.c
    ${PROJECT_SOURCE_DIR}/libcrux_mlkem512_portable.c
    ${PROJECT_SOURCE_DIR}/libcrux_mlkem768_portable.c
    ${PROJECT_SOURCE_DIR}/libcrux_mlkem1024_portable.c
)
file(GLOB SOURCES_vec128
    ${PROJECT_SOURCE_DIR}/libcrux_mlkem_neon.c
    ${PROJECT_SOURCE_DIR}/libcrux_mlkem512_neon.c
    ${PROJECT_SOURCE_DIR}/libcrux_mlkem768_neon.c
    ${PROJECT_SOURCE_DIR}/libcrux_mlkem1024_neon.c
    ${PROJECT_SOURCE_DIR}/libcrux_sha3_neon.c
)
file(GLOB SOURCES_vec256
    ${PROJECT_SOURCE_DIR}/libcrux_mlkem_avx2.c
    ${PROJECT_SOURCE_DIR}/libcrux_mlkem512_avx2.c
    ${PROJECT_SOURCE_DIR}/libcrux_mlkem768_avx2.c
    ${PROJECT_SOURCE_DIR}/libcrux_mlkem1024_avx2.c
    ${PROJECT_SOURCE_DIR}/libcrux_sha3_avx2.c
)

if(${CMAKE_SYSTEM_NAME} MATCHES Linux)
    add_compile_options(
        -fPIC
        -flto
    )
    add_link_options(-flto)
endif(${CMAKE_SYSTEM_NAME} MATCHES Linux)

add_library(ml_kem SHARED ${SOURCES})
add_library(ml_kem_static STATIC ${SOURCES})

# This is only for local testing and we assume avx2 on x64.
if(CMAKE_SYSTEM_PROCESSOR MATCHES "x86_64|amd64|AMD64")
    message(STATUS "Detected an x64 architecture")
    add_compile_definitions(LIBCRUX_X64)

    add_library(ml_kem_vec256 OBJECT ${SOURCES_vec256})
    target_sources(ml_kem_static PRIVATE $<TARGET_OBJECTS:ml_kem_vec256>)
    target_sources(ml_kem PRIVATE $<TARGET_OBJECTS:ml_kem_vec256>)
    if(NOT MSVC)
        target_compile_options(ml_kem_vec256 PRIVATE
            -mavx
            -mavx2
        )
    endif(NOT MSVC)
endif()

# This is only for local testing and we assume neon on arm64.
if(CMAKE_SYSTEM_PROCESSOR MATCHES "aarch64|arm64|arm64v8" AND DEFINED ENV{LIBCRUX_NEON})
    message(STATUS "Detected an arm64 architecture")
    add_compile_definitions(LIBCRUX_AARCH64)

    add_library(ml_kem_vec128 OBJECT ${SOURCES_vec128})
    target_sources(ml_kem_static PRIVATE $<TARGET_OBJECTS:ml_kem_vec128>)
    target_sources(ml_kem PRIVATE $<TARGET_OBJECTS:ml_kem_vec128>)
endif()

# --- Tests

# Get gtests
include(FetchContent)
FetchContent_Declare(googletest
    DOWNLOAD_EXTRACT_TIMESTAMP TRUE
    URL https://github.com/google/googletest/archive/refs/tags/release-1.11.0.zip
)

# For Windows: Prevent overriding the parent project's compiler/linker settings
set(gtest_force_shared_crt ON CACHE BOOL "" FORCE)
FetchContent_MakeAvailable(googletest)

# Get nlohmann json
FetchContent_Declare(json
    DOWNLOAD_EXTRACT_TIMESTAMP TRUE
    URL https://github.com/nlohmann/json/archive/refs/tags/v3.10.3.zip
)
FetchContent_MakeAvailable(json)

add_executable(ml_kem_test
    ${PROJECT_SOURCE_DIR}/tests/mlkem768.cc
)
target_link_libraries(ml_kem_test PRIVATE
    ml_kem_static
    gtest_main
    nlohmann_json::nlohmann_json
)

add_executable(sha3_test
    ${PROJECT_SOURCE_DIR}/tests/sha3.cc
)
target_link_libraries(sha3_test PRIVATE
    ml_kem_static
    gtest_main
    nlohmann_json::nlohmann_json
)

# --- Benchmarks
<<<<<<< HEAD

FetchContent_Declare(benchmark
    GIT_REPOSITORY https://github.com/google/benchmark.git
    GIT_TAG v1.8.4
=======
FetchContent_Populate(benchmark
    GIT_REPOSITORY https://github.com/google/benchmark.git

    # The latest release 1.7.1 is broken due to https://github.com/google/benchmark/pull/1517
    # But also: need the fix for https://github.com/google/benchmark/pull/1669
    GIT_TAG bc946b919cac6f25a199a526da571638cfde109f
>>>>>>> 98abee65
)
FetchContent_MakeAvailable(benchmark)

add_executable(ml_kem_bench
    ${PROJECT_SOURCE_DIR}/benches/mlkem768.cc
)
target_link_libraries(ml_kem_bench PRIVATE
    ml_kem_static
    benchmark::benchmark
)
target_compile_definitions(ml_kem_bench PUBLIC HACL_CAN_COMPILE_VEC256)
target_compile_options(ml_kem_bench PRIVATE)

add_executable(ml_kem_keygen
    ${PROJECT_SOURCE_DIR}/benches/mlkem768_keygen.cc
)
target_link_libraries(ml_kem_keygen PRIVATE
    ml_kem_static
    benchmark::benchmark
)
target_compile_definitions(ml_kem_keygen PUBLIC HACL_CAN_COMPILE_VEC256)
target_compile_options(ml_kem_keygen PRIVATE)

add_executable(ml_kem_encaps
    ${PROJECT_SOURCE_DIR}/benches/mlkem768_encaps.cc
)
target_link_libraries(ml_kem_encaps PRIVATE
    ml_kem_static
    benchmark::benchmark
)
target_compile_definitions(ml_kem_encaps PUBLIC HACL_CAN_COMPILE_VEC256)
target_compile_options(ml_kem_encaps PRIVATE)

if(NOT MSVC)
    # We benchmark internal functions here that are inlined and thus not available
    # in MSVC.
    add_executable(sha3_bench
        ${PROJECT_SOURCE_DIR}/benches/sha3.cc
    )
    target_link_libraries(sha3_bench PRIVATE
        ml_kem_static
        benchmark::benchmark
    )
endif(NOT MSVC)<|MERGE_RESOLUTION|>--- conflicted
+++ resolved
@@ -136,19 +136,9 @@
 )
 
 # --- Benchmarks
-<<<<<<< HEAD
-
 FetchContent_Declare(benchmark
     GIT_REPOSITORY https://github.com/google/benchmark.git
     GIT_TAG v1.8.4
-=======
-FetchContent_Populate(benchmark
-    GIT_REPOSITORY https://github.com/google/benchmark.git
-
-    # The latest release 1.7.1 is broken due to https://github.com/google/benchmark/pull/1517
-    # But also: need the fix for https://github.com/google/benchmark/pull/1669
-    GIT_TAG bc946b919cac6f25a199a526da571638cfde109f
->>>>>>> 98abee65
 )
 FetchContent_MakeAvailable(benchmark)
 
