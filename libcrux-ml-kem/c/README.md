--- conflicted
+++ resolved
@@ -19,7 +19,8 @@
 cmake --build build
 ```
 
-<<<<<<< HEAD
+To enable neon builds, set `LIBCRUX_NEON=1`.
+
 ### Symcrypt benchmarks
 
 First get and build symcrypt and set `SYMCRYPT_PATH` for the build.
@@ -37,9 +38,32 @@
 cmake --build build --config Release
 ./build/Release/ml_kem_bench
 ```
-=======
-To enable neon builds, set `LIBCRUX_NEON=1`.
->>>>>>> fbdd7edd
+
+#### MSVC
+
+To build with MSVC, manual fixes are required.
+
+1. Build symcrypt
+
+```bash
+cmake -S . -B bin -DCMAKE_BUILD_TYPE=Release
+cmake --build bin --config Release
+```
+
+2. Patch symcrypt
+
+```bash
+git apply fix-symcrypt-includes.patch
+```
+
+3. Build benchmarks as described above.
+4. Copy the dll into the binary directory.
+
+```bash
+cp ..\..\..\symcrypt\bin\exe\symcrypt.dll .\build\Release\
+```
+
+5. Run benchmarks
 
 ### Test
 
