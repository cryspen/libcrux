/*
 * SPDX-FileCopyrightText: 2024 Cryspen Sarl <info@cryspen.com>
 *
 * SPDX-License-Identifier: MIT or Apache-2.0
 *
 * This code was generated with the following revisions:
 * Charon: 0576bfc67e99aae86c51930421072688138b672b
 * Eurydice: e66abbc2119485abfafa17c1911bdbdada5b04f3
 * Karamel: 7862fdc3899b718d39ec98568f78ec40592a622a
 * F*: 3ed3c98d39ce028c31c5908a38bc68ad5098f563
<<<<<<< HEAD
 * Libcrux: ffaeafbdbb5598f4060b0f4e1cc8ad937feac00a
=======
 * Libcrux: 5cc4b70a624527733049367b7fa90e15047c47c7
>>>>>>> a6e4d55c
 */

#include "libcrux_mlkem1024_avx2.h"

#include "internal/libcrux_mlkem_avx2.h"

/**
A monomorphic instance of libcrux_ml_kem.ind_cca.instantiations.avx2.decapsulate
with const generics
- K= 4
- SECRET_KEY_SIZE= 3168
- CPA_SECRET_KEY_SIZE= 1536
- PUBLIC_KEY_SIZE= 1568
- CIPHERTEXT_SIZE= 1568
- T_AS_NTT_ENCODED_SIZE= 1536
- C1_SIZE= 1408
- C2_SIZE= 160
- VECTOR_U_COMPRESSION_FACTOR= 11
- VECTOR_V_COMPRESSION_FACTOR= 5
- C1_BLOCK_SIZE= 352
- ETA1= 2
- ETA1_RANDOMNESS_SIZE= 128
- ETA2= 2
- ETA2_RANDOMNESS_SIZE= 128
- IMPLICIT_REJECTION_HASH_INPUT_SIZE= 1600
*/
<<<<<<< HEAD
static void decapsulate_96(
    libcrux_ml_kem_types_MlKemPrivateKey_95 *private_key,
    libcrux_ml_kem_mlkem1024_MlKem1024Ciphertext *ciphertext,
    uint8_t ret[32U]) {
  libcrux_ml_kem_ind_cca_decapsulate_200(private_key, ciphertext, ret);
=======
static void decapsulate_24(
    libcrux_ml_kem_types_MlKemPrivateKey_95 *private_key,
    libcrux_ml_kem_mlkem1024_MlKem1024Ciphertext *ciphertext,
    uint8_t ret[32U]) {
  libcrux_ml_kem_ind_cca_decapsulate_4c0(private_key, ciphertext, ret);
>>>>>>> a6e4d55c
}

/**
 Decapsulate ML-KEM 1024

 Generates an [`MlKemSharedSecret`].
 The input is a reference to an [`MlKem1024PrivateKey`] and an
 [`MlKem1024Ciphertext`].
*/
void libcrux_ml_kem_mlkem1024_avx2_decapsulate(
    libcrux_ml_kem_types_MlKemPrivateKey_95 *private_key,
    libcrux_ml_kem_mlkem1024_MlKem1024Ciphertext *ciphertext,
    uint8_t ret[32U]) {
<<<<<<< HEAD
  decapsulate_96(private_key, ciphertext, ret);
=======
  decapsulate_24(private_key, ciphertext, ret);
>>>>>>> a6e4d55c
}

/**
 Portable decapsulate
*/
/**
A monomorphic instance of
libcrux_ml_kem.ind_cca.instantiations.avx2.decapsulate_unpacked with const
generics
- K= 4
- SECRET_KEY_SIZE= 3168
- CPA_SECRET_KEY_SIZE= 1536
- PUBLIC_KEY_SIZE= 1568
- CIPHERTEXT_SIZE= 1568
- T_AS_NTT_ENCODED_SIZE= 1536
- C1_SIZE= 1408
- C2_SIZE= 160
- VECTOR_U_COMPRESSION_FACTOR= 11
- VECTOR_V_COMPRESSION_FACTOR= 5
- C1_BLOCK_SIZE= 352
- ETA1= 2
- ETA1_RANDOMNESS_SIZE= 128
- ETA2= 2
- ETA2_RANDOMNESS_SIZE= 128
- IMPLICIT_REJECTION_HASH_INPUT_SIZE= 1600
*/
<<<<<<< HEAD
static void decapsulate_unpacked_72(
    libcrux_ml_kem_ind_cca_unpacked_MlKemKeyPairUnpacked_01 *key_pair,
    libcrux_ml_kem_mlkem1024_MlKem1024Ciphertext *ciphertext,
    uint8_t ret[32U]) {
  libcrux_ml_kem_ind_cca_unpacked_decapsulate_unpacked_4b0(key_pair, ciphertext,
=======
static void decapsulate_unpacked_90(
    libcrux_ml_kem_ind_cca_unpacked_MlKemKeyPairUnpacked_01 *key_pair,
    libcrux_ml_kem_mlkem1024_MlKem1024Ciphertext *ciphertext,
    uint8_t ret[32U]) {
  libcrux_ml_kem_ind_cca_unpacked_decapsulate_unpacked_f40(key_pair, ciphertext,
>>>>>>> a6e4d55c
                                                           ret);
}

/**
 Decapsulate ML-KEM 1024 (unpacked)

 Generates an [`MlKemSharedSecret`].
 The input is a reference to an unpacked key pair of type
 [`MlKem1024KeyPairUnpacked`] and an [`MlKem1024Ciphertext`].
*/
void libcrux_ml_kem_mlkem1024_avx2_decapsulate_unpacked(
    libcrux_ml_kem_ind_cca_unpacked_MlKemKeyPairUnpacked_01 *private_key,
    libcrux_ml_kem_mlkem1024_MlKem1024Ciphertext *ciphertext,
    uint8_t ret[32U]) {
<<<<<<< HEAD
  decapsulate_unpacked_72(private_key, ciphertext, ret);
=======
  decapsulate_unpacked_90(private_key, ciphertext, ret);
>>>>>>> a6e4d55c
}

/**
A monomorphic instance of libcrux_ml_kem.ind_cca.instantiations.avx2.encapsulate
with const generics
- K= 4
- CIPHERTEXT_SIZE= 1568
- PUBLIC_KEY_SIZE= 1568
- T_AS_NTT_ENCODED_SIZE= 1536
- C1_SIZE= 1408
- C2_SIZE= 160
- VECTOR_U_COMPRESSION_FACTOR= 11
- VECTOR_V_COMPRESSION_FACTOR= 5
- C1_BLOCK_SIZE= 352
- ETA1= 2
- ETA1_RANDOMNESS_SIZE= 128
- ETA2= 2
- ETA2_RANDOMNESS_SIZE= 128
*/
<<<<<<< HEAD
static tuple_21 encapsulate_70(
=======
static tuple_21 encapsulate_4f(
>>>>>>> a6e4d55c
    libcrux_ml_kem_types_MlKemPublicKey_1f *public_key,
    uint8_t randomness[32U]) {
  libcrux_ml_kem_types_MlKemPublicKey_1f *uu____0 = public_key;
  /* Passing arrays by value in Rust generates a copy in C */
  uint8_t copy_of_randomness[32U];
  memcpy(copy_of_randomness, randomness, (size_t)32U * sizeof(uint8_t));
<<<<<<< HEAD
  return libcrux_ml_kem_ind_cca_encapsulate_820(uu____0, copy_of_randomness);
=======
  return libcrux_ml_kem_ind_cca_encapsulate_230(uu____0, copy_of_randomness);
>>>>>>> a6e4d55c
}

/**
 Encapsulate ML-KEM 1024

 Generates an ([`MlKem1024Ciphertext`], [`MlKemSharedSecret`]) tuple.
 The input is a reference to an [`MlKem1024PublicKey`] and
 [`SHARED_SECRET_SIZE`] bytes of `randomness`.
*/
tuple_21 libcrux_ml_kem_mlkem1024_avx2_encapsulate(
    libcrux_ml_kem_types_MlKemPublicKey_1f *public_key,
    uint8_t randomness[32U]) {
  libcrux_ml_kem_types_MlKemPublicKey_1f *uu____0 = public_key;
  /* Passing arrays by value in Rust generates a copy in C */
  uint8_t copy_of_randomness[32U];
  memcpy(copy_of_randomness, randomness, (size_t)32U * sizeof(uint8_t));
<<<<<<< HEAD
  return encapsulate_70(uu____0, copy_of_randomness);
=======
  return encapsulate_4f(uu____0, copy_of_randomness);
>>>>>>> a6e4d55c
}

/**
 Portable encapsualte
*/
/**
A monomorphic instance of
libcrux_ml_kem.ind_cca.instantiations.avx2.encapsulate_unpacked with const
generics
- K= 4
- CIPHERTEXT_SIZE= 1568
- PUBLIC_KEY_SIZE= 1568
- T_AS_NTT_ENCODED_SIZE= 1536
- C1_SIZE= 1408
- C2_SIZE= 160
- VECTOR_U_COMPRESSION_FACTOR= 11
- VECTOR_V_COMPRESSION_FACTOR= 5
- VECTOR_U_BLOCK_LEN= 352
- ETA1= 2
- ETA1_RANDOMNESS_SIZE= 128
- ETA2= 2
- ETA2_RANDOMNESS_SIZE= 128
*/
<<<<<<< HEAD
static tuple_21 encapsulate_unpacked_27(
=======
static tuple_21 encapsulate_unpacked_4e(
>>>>>>> a6e4d55c
    libcrux_ml_kem_ind_cca_unpacked_MlKemPublicKeyUnpacked_01 *public_key,
    uint8_t randomness[32U]) {
  libcrux_ml_kem_ind_cca_unpacked_MlKemPublicKeyUnpacked_01 *uu____0 =
      public_key;
  /* Passing arrays by value in Rust generates a copy in C */
  uint8_t copy_of_randomness[32U];
  memcpy(copy_of_randomness, randomness, (size_t)32U * sizeof(uint8_t));
<<<<<<< HEAD
  return libcrux_ml_kem_ind_cca_unpacked_encapsulate_unpacked_7b0(
=======
  return libcrux_ml_kem_ind_cca_unpacked_encapsulate_unpacked_980(
>>>>>>> a6e4d55c
      uu____0, copy_of_randomness);
}

/**
 Encapsulate ML-KEM 1024 (unpacked)

 Generates an ([`MlKem1024Ciphertext`], [`MlKemSharedSecret`]) tuple.
 The input is a reference to an unpacked public key of type
 [`MlKem1024PublicKeyUnpacked`], the SHA3-256 hash of this public key, and
 [`SHARED_SECRET_SIZE`] bytes of `randomness`.
 TODO: The F* prefix opens required modules, it should go away when the
 following issue is resolved: https://github.com/hacspec/hax/issues/770
*/
tuple_21 libcrux_ml_kem_mlkem1024_avx2_encapsulate_unpacked(
    libcrux_ml_kem_ind_cca_unpacked_MlKemPublicKeyUnpacked_01 *public_key,
    uint8_t randomness[32U]) {
  libcrux_ml_kem_ind_cca_unpacked_MlKemPublicKeyUnpacked_01 *uu____0 =
      public_key;
  /* Passing arrays by value in Rust generates a copy in C */
  uint8_t copy_of_randomness[32U];
  memcpy(copy_of_randomness, randomness, (size_t)32U * sizeof(uint8_t));
<<<<<<< HEAD
  return encapsulate_unpacked_27(uu____0, copy_of_randomness);
=======
  return encapsulate_unpacked_4e(uu____0, copy_of_randomness);
>>>>>>> a6e4d55c
}

/**
A monomorphic instance of
libcrux_ml_kem.ind_cca.instantiations.avx2.generate_keypair with const generics
- K= 4
- CPA_PRIVATE_KEY_SIZE= 1536
- PRIVATE_KEY_SIZE= 3168
- PUBLIC_KEY_SIZE= 1568
- RANKED_BYTES_PER_RING_ELEMENT= 1536
- ETA1= 2
- ETA1_RANDOMNESS_SIZE= 128
*/
<<<<<<< HEAD
static libcrux_ml_kem_mlkem1024_MlKem1024KeyPair generate_keypair_ff(
=======
static libcrux_ml_kem_mlkem1024_MlKem1024KeyPair generate_keypair_b3(
>>>>>>> a6e4d55c
    uint8_t randomness[64U]) {
  /* Passing arrays by value in Rust generates a copy in C */
  uint8_t copy_of_randomness[64U];
  memcpy(copy_of_randomness, randomness, (size_t)64U * sizeof(uint8_t));
<<<<<<< HEAD
  return libcrux_ml_kem_ind_cca_generate_keypair_c22(copy_of_randomness);
=======
  return libcrux_ml_kem_ind_cca_generate_keypair_3f0(copy_of_randomness);
>>>>>>> a6e4d55c
}

/**
 Generate ML-KEM 1024 Key Pair
*/
libcrux_ml_kem_mlkem1024_MlKem1024KeyPair
libcrux_ml_kem_mlkem1024_avx2_generate_key_pair(uint8_t randomness[64U]) {
  /* Passing arrays by value in Rust generates a copy in C */
  uint8_t copy_of_randomness[64U];
  memcpy(copy_of_randomness, randomness, (size_t)64U * sizeof(uint8_t));
<<<<<<< HEAD
  return generate_keypair_ff(copy_of_randomness);
=======
  return generate_keypair_b3(copy_of_randomness);
>>>>>>> a6e4d55c
}

/**
 Unpacked API
*/
/**
A monomorphic instance of
libcrux_ml_kem.ind_cca.instantiations.avx2.generate_keypair_unpacked with const
generics
- K= 4
- CPA_PRIVATE_KEY_SIZE= 1536
- PRIVATE_KEY_SIZE= 3168
- PUBLIC_KEY_SIZE= 1568
- BYTES_PER_RING_ELEMENT= 1536
- ETA1= 2
- ETA1_RANDOMNESS_SIZE= 128
*/
static libcrux_ml_kem_ind_cca_unpacked_MlKemKeyPairUnpacked_01
<<<<<<< HEAD
generate_keypair_unpacked_d2(uint8_t randomness[64U]) {
  /* Passing arrays by value in Rust generates a copy in C */
  uint8_t copy_of_randomness[64U];
  memcpy(copy_of_randomness, randomness, (size_t)64U * sizeof(uint8_t));
  return libcrux_ml_kem_ind_cca_unpacked_generate_keypair_unpacked_7b0(
=======
generate_keypair_unpacked_96(uint8_t randomness[64U]) {
  /* Passing arrays by value in Rust generates a copy in C */
  uint8_t copy_of_randomness[64U];
  memcpy(copy_of_randomness, randomness, (size_t)64U * sizeof(uint8_t));
  return libcrux_ml_kem_ind_cca_unpacked_generate_keypair_unpacked_060(
>>>>>>> a6e4d55c
      copy_of_randomness);
}

/**
 Generate ML-KEM 1024 Key Pair in "unpacked" form
*/
libcrux_ml_kem_ind_cca_unpacked_MlKemKeyPairUnpacked_01
libcrux_ml_kem_mlkem1024_avx2_generate_key_pair_unpacked(
    uint8_t randomness[64U]) {
  /* Passing arrays by value in Rust generates a copy in C */
  uint8_t copy_of_randomness[64U];
  memcpy(copy_of_randomness, randomness, (size_t)64U * sizeof(uint8_t));
<<<<<<< HEAD
  return generate_keypair_unpacked_d2(copy_of_randomness);
=======
  return generate_keypair_unpacked_96(copy_of_randomness);
>>>>>>> a6e4d55c
}

/**
A monomorphic instance of
libcrux_ml_kem.ind_cca.instantiations.avx2.validate_public_key with const
generics
- K= 4
- RANKED_BYTES_PER_RING_ELEMENT= 1536
- PUBLIC_KEY_SIZE= 1568
*/
<<<<<<< HEAD
static bool validate_public_key_a30(uint8_t *public_key) {
  return libcrux_ml_kem_ind_cca_validate_public_key_cf0(public_key);
=======
static bool validate_public_key_ff0(uint8_t *public_key) {
  return libcrux_ml_kem_ind_cca_validate_public_key_000(public_key);
>>>>>>> a6e4d55c
}

/**
 Validate a public key.

 Returns `Some(public_key)` if valid, and `None` otherwise.
*/
core_option_Option_99 libcrux_ml_kem_mlkem1024_avx2_validate_public_key(
    libcrux_ml_kem_types_MlKemPublicKey_1f public_key) {
  core_option_Option_99 uu____0;
<<<<<<< HEAD
  if (validate_public_key_a30(public_key.value)) {
=======
  if (validate_public_key_ff0(public_key.value)) {
>>>>>>> a6e4d55c
    uu____0 = (CLITERAL(core_option_Option_99){.tag = core_option_Some,
                                               .f0 = public_key});
  } else {
    uu____0 = (CLITERAL(core_option_Option_99){.tag = core_option_None});
  }
  return uu____0;
}<|MERGE_RESOLUTION|>--- conflicted
+++ resolved
@@ -8,11 +8,7 @@
  * Eurydice: e66abbc2119485abfafa17c1911bdbdada5b04f3
  * Karamel: 7862fdc3899b718d39ec98568f78ec40592a622a
  * F*: 3ed3c98d39ce028c31c5908a38bc68ad5098f563
-<<<<<<< HEAD
- * Libcrux: ffaeafbdbb5598f4060b0f4e1cc8ad937feac00a
-=======
  * Libcrux: 5cc4b70a624527733049367b7fa90e15047c47c7
->>>>>>> a6e4d55c
  */
 
 #include "libcrux_mlkem1024_avx2.h"
@@ -39,19 +35,11 @@
 - ETA2_RANDOMNESS_SIZE= 128
 - IMPLICIT_REJECTION_HASH_INPUT_SIZE= 1600
 */
-<<<<<<< HEAD
-static void decapsulate_96(
-    libcrux_ml_kem_types_MlKemPrivateKey_95 *private_key,
-    libcrux_ml_kem_mlkem1024_MlKem1024Ciphertext *ciphertext,
-    uint8_t ret[32U]) {
-  libcrux_ml_kem_ind_cca_decapsulate_200(private_key, ciphertext, ret);
-=======
 static void decapsulate_24(
     libcrux_ml_kem_types_MlKemPrivateKey_95 *private_key,
     libcrux_ml_kem_mlkem1024_MlKem1024Ciphertext *ciphertext,
     uint8_t ret[32U]) {
   libcrux_ml_kem_ind_cca_decapsulate_4c0(private_key, ciphertext, ret);
->>>>>>> a6e4d55c
 }
 
 /**
@@ -65,11 +53,7 @@
     libcrux_ml_kem_types_MlKemPrivateKey_95 *private_key,
     libcrux_ml_kem_mlkem1024_MlKem1024Ciphertext *ciphertext,
     uint8_t ret[32U]) {
-<<<<<<< HEAD
-  decapsulate_96(private_key, ciphertext, ret);
-=======
   decapsulate_24(private_key, ciphertext, ret);
->>>>>>> a6e4d55c
 }
 
 /**
@@ -96,19 +80,11 @@
 - ETA2_RANDOMNESS_SIZE= 128
 - IMPLICIT_REJECTION_HASH_INPUT_SIZE= 1600
 */
-<<<<<<< HEAD
-static void decapsulate_unpacked_72(
-    libcrux_ml_kem_ind_cca_unpacked_MlKemKeyPairUnpacked_01 *key_pair,
-    libcrux_ml_kem_mlkem1024_MlKem1024Ciphertext *ciphertext,
-    uint8_t ret[32U]) {
-  libcrux_ml_kem_ind_cca_unpacked_decapsulate_unpacked_4b0(key_pair, ciphertext,
-=======
 static void decapsulate_unpacked_90(
     libcrux_ml_kem_ind_cca_unpacked_MlKemKeyPairUnpacked_01 *key_pair,
     libcrux_ml_kem_mlkem1024_MlKem1024Ciphertext *ciphertext,
     uint8_t ret[32U]) {
   libcrux_ml_kem_ind_cca_unpacked_decapsulate_unpacked_f40(key_pair, ciphertext,
->>>>>>> a6e4d55c
                                                            ret);
 }
 
@@ -123,11 +99,7 @@
     libcrux_ml_kem_ind_cca_unpacked_MlKemKeyPairUnpacked_01 *private_key,
     libcrux_ml_kem_mlkem1024_MlKem1024Ciphertext *ciphertext,
     uint8_t ret[32U]) {
-<<<<<<< HEAD
-  decapsulate_unpacked_72(private_key, ciphertext, ret);
-=======
   decapsulate_unpacked_90(private_key, ciphertext, ret);
->>>>>>> a6e4d55c
 }
 
 /**
@@ -147,22 +119,14 @@
 - ETA2= 2
 - ETA2_RANDOMNESS_SIZE= 128
 */
-<<<<<<< HEAD
-static tuple_21 encapsulate_70(
-=======
 static tuple_21 encapsulate_4f(
->>>>>>> a6e4d55c
     libcrux_ml_kem_types_MlKemPublicKey_1f *public_key,
     uint8_t randomness[32U]) {
   libcrux_ml_kem_types_MlKemPublicKey_1f *uu____0 = public_key;
   /* Passing arrays by value in Rust generates a copy in C */
   uint8_t copy_of_randomness[32U];
   memcpy(copy_of_randomness, randomness, (size_t)32U * sizeof(uint8_t));
-<<<<<<< HEAD
-  return libcrux_ml_kem_ind_cca_encapsulate_820(uu____0, copy_of_randomness);
-=======
   return libcrux_ml_kem_ind_cca_encapsulate_230(uu____0, copy_of_randomness);
->>>>>>> a6e4d55c
 }
 
 /**
@@ -179,11 +143,7 @@
   /* Passing arrays by value in Rust generates a copy in C */
   uint8_t copy_of_randomness[32U];
   memcpy(copy_of_randomness, randomness, (size_t)32U * sizeof(uint8_t));
-<<<<<<< HEAD
-  return encapsulate_70(uu____0, copy_of_randomness);
-=======
   return encapsulate_4f(uu____0, copy_of_randomness);
->>>>>>> a6e4d55c
 }
 
 /**
@@ -207,11 +167,7 @@
 - ETA2= 2
 - ETA2_RANDOMNESS_SIZE= 128
 */
-<<<<<<< HEAD
-static tuple_21 encapsulate_unpacked_27(
-=======
 static tuple_21 encapsulate_unpacked_4e(
->>>>>>> a6e4d55c
     libcrux_ml_kem_ind_cca_unpacked_MlKemPublicKeyUnpacked_01 *public_key,
     uint8_t randomness[32U]) {
   libcrux_ml_kem_ind_cca_unpacked_MlKemPublicKeyUnpacked_01 *uu____0 =
@@ -219,11 +175,7 @@
   /* Passing arrays by value in Rust generates a copy in C */
   uint8_t copy_of_randomness[32U];
   memcpy(copy_of_randomness, randomness, (size_t)32U * sizeof(uint8_t));
-<<<<<<< HEAD
-  return libcrux_ml_kem_ind_cca_unpacked_encapsulate_unpacked_7b0(
-=======
   return libcrux_ml_kem_ind_cca_unpacked_encapsulate_unpacked_980(
->>>>>>> a6e4d55c
       uu____0, copy_of_randomness);
 }
 
@@ -245,11 +197,7 @@
   /* Passing arrays by value in Rust generates a copy in C */
   uint8_t copy_of_randomness[32U];
   memcpy(copy_of_randomness, randomness, (size_t)32U * sizeof(uint8_t));
-<<<<<<< HEAD
-  return encapsulate_unpacked_27(uu____0, copy_of_randomness);
-=======
   return encapsulate_unpacked_4e(uu____0, copy_of_randomness);
->>>>>>> a6e4d55c
 }
 
 /**
@@ -263,20 +211,12 @@
 - ETA1= 2
 - ETA1_RANDOMNESS_SIZE= 128
 */
-<<<<<<< HEAD
-static libcrux_ml_kem_mlkem1024_MlKem1024KeyPair generate_keypair_ff(
-=======
 static libcrux_ml_kem_mlkem1024_MlKem1024KeyPair generate_keypair_b3(
->>>>>>> a6e4d55c
     uint8_t randomness[64U]) {
   /* Passing arrays by value in Rust generates a copy in C */
   uint8_t copy_of_randomness[64U];
   memcpy(copy_of_randomness, randomness, (size_t)64U * sizeof(uint8_t));
-<<<<<<< HEAD
-  return libcrux_ml_kem_ind_cca_generate_keypair_c22(copy_of_randomness);
-=======
   return libcrux_ml_kem_ind_cca_generate_keypair_3f0(copy_of_randomness);
->>>>>>> a6e4d55c
 }
 
 /**
@@ -287,11 +227,7 @@
   /* Passing arrays by value in Rust generates a copy in C */
   uint8_t copy_of_randomness[64U];
   memcpy(copy_of_randomness, randomness, (size_t)64U * sizeof(uint8_t));
-<<<<<<< HEAD
-  return generate_keypair_ff(copy_of_randomness);
-=======
   return generate_keypair_b3(copy_of_randomness);
->>>>>>> a6e4d55c
 }
 
 /**
@@ -310,19 +246,11 @@
 - ETA1_RANDOMNESS_SIZE= 128
 */
 static libcrux_ml_kem_ind_cca_unpacked_MlKemKeyPairUnpacked_01
-<<<<<<< HEAD
-generate_keypair_unpacked_d2(uint8_t randomness[64U]) {
-  /* Passing arrays by value in Rust generates a copy in C */
-  uint8_t copy_of_randomness[64U];
-  memcpy(copy_of_randomness, randomness, (size_t)64U * sizeof(uint8_t));
-  return libcrux_ml_kem_ind_cca_unpacked_generate_keypair_unpacked_7b0(
-=======
 generate_keypair_unpacked_96(uint8_t randomness[64U]) {
   /* Passing arrays by value in Rust generates a copy in C */
   uint8_t copy_of_randomness[64U];
   memcpy(copy_of_randomness, randomness, (size_t)64U * sizeof(uint8_t));
   return libcrux_ml_kem_ind_cca_unpacked_generate_keypair_unpacked_060(
->>>>>>> a6e4d55c
       copy_of_randomness);
 }
 
@@ -335,11 +263,7 @@
   /* Passing arrays by value in Rust generates a copy in C */
   uint8_t copy_of_randomness[64U];
   memcpy(copy_of_randomness, randomness, (size_t)64U * sizeof(uint8_t));
-<<<<<<< HEAD
-  return generate_keypair_unpacked_d2(copy_of_randomness);
-=======
   return generate_keypair_unpacked_96(copy_of_randomness);
->>>>>>> a6e4d55c
 }
 
 /**
@@ -350,13 +274,8 @@
 - RANKED_BYTES_PER_RING_ELEMENT= 1536
 - PUBLIC_KEY_SIZE= 1568
 */
-<<<<<<< HEAD
-static bool validate_public_key_a30(uint8_t *public_key) {
-  return libcrux_ml_kem_ind_cca_validate_public_key_cf0(public_key);
-=======
 static bool validate_public_key_ff0(uint8_t *public_key) {
   return libcrux_ml_kem_ind_cca_validate_public_key_000(public_key);
->>>>>>> a6e4d55c
 }
 
 /**
@@ -367,11 +286,7 @@
 core_option_Option_99 libcrux_ml_kem_mlkem1024_avx2_validate_public_key(
     libcrux_ml_kem_types_MlKemPublicKey_1f public_key) {
   core_option_Option_99 uu____0;
-<<<<<<< HEAD
-  if (validate_public_key_a30(public_key.value)) {
-=======
   if (validate_public_key_ff0(public_key.value)) {
->>>>>>> a6e4d55c
     uu____0 = (CLITERAL(core_option_Option_99){.tag = core_option_Some,
                                                .f0 = public_key});
   } else {
