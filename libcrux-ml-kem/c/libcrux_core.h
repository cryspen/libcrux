--- conflicted
+++ resolved
@@ -4,19 +4,11 @@
  * SPDX-License-Identifier: MIT or Apache-2.0
  *
  * This code was generated with the following revisions:
-<<<<<<< HEAD
- * Charon: 920e78bb15250348a7a7a938e8023148e0a249bf
- * Eurydice: 8db8a4838ea46c9ac681ba1051d1d296dd0d54b7
- * Karamel: 65aab550cf3ba36d52ae6ad1ad962bb573406395
- * F*: a32b316e521fa4f239b610ec8f1d15e78d62cbe8
- * Libcrux: d992e8bff91dab77b6f0abebf16384ce422b310c
-=======
  * Charon: 3f6d1c304e0e5bef1e9e2ea65aec703661b05f39
  * Eurydice: 392674166bac86e60f5fffa861181a398fdc3896
  * Karamel: fc56fce6a58754766809845f88fc62063b2c6b92
  * F*: a32b316e521fa4f239b610ec8f1d15e78d62cbe8-dirty
  * Libcrux: 75bf8bca5f9903b4f6e8fba693d61af1415d512f
->>>>>>> ef25d687
  */
 
 #ifndef __libcrux_core_H
@@ -37,10 +29,6 @@
   size_t start;
   size_t end;
 } core_ops_range_Range_b3;
-
-extern uint8_t Eurydice_bitand_pv_u8(uint8_t *x, uint8_t y);
-
-extern uint8_t Eurydice_shr_pv_u8(uint8_t *x, int32_t y);
 
 #define core_option_None 0
 #define core_option_Some 1
