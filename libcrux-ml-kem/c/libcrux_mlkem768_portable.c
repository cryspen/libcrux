/*
 * SPDX-FileCopyrightText: 2024 Cryspen Sarl <info@cryspen.com>
 *
 * SPDX-License-Identifier: MIT or Apache-2.0
 *
 * This code was generated with the following revisions:
 * Charon: 0576bfc67e99aae86c51930421072688138b672b
 * Eurydice: e66abbc2119485abfafa17c1911bdbdada5b04f3
 * Karamel: 7862fdc3899b718d39ec98568f78ec40592a622a
 * F*: 3ed3c98d39ce028c31c5908a38bc68ad5098f563
<<<<<<< HEAD
 * Libcrux: ffaeafbdbb5598f4060b0f4e1cc8ad937feac00a
=======
 * Libcrux: 5cc4b70a624527733049367b7fa90e15047c47c7
>>>>>>> a6e4d55c
 */

#include "libcrux_mlkem768_portable.h"

#include "internal/libcrux_mlkem_portable.h"

/**
A monomorphic instance of
libcrux_ml_kem.ind_cca.instantiations.portable.decapsulate with const generics
- K= 3
- SECRET_KEY_SIZE= 2400
- CPA_SECRET_KEY_SIZE= 1152
- PUBLIC_KEY_SIZE= 1184
- CIPHERTEXT_SIZE= 1088
- T_AS_NTT_ENCODED_SIZE= 1152
- C1_SIZE= 960
- C2_SIZE= 128
- VECTOR_U_COMPRESSION_FACTOR= 10
- VECTOR_V_COMPRESSION_FACTOR= 4
- C1_BLOCK_SIZE= 320
- ETA1= 2
- ETA1_RANDOMNESS_SIZE= 128
- ETA2= 2
- ETA2_RANDOMNESS_SIZE= 128
- IMPLICIT_REJECTION_HASH_INPUT_SIZE= 1120
*/
<<<<<<< HEAD
static void decapsulate_39(
    libcrux_ml_kem_types_MlKemPrivateKey_55 *private_key,
    libcrux_ml_kem_mlkem768_MlKem768Ciphertext *ciphertext, uint8_t ret[32U]) {
  libcrux_ml_kem_ind_cca_decapsulate_e3(private_key, ciphertext, ret);
=======
static void decapsulate_b5(
    libcrux_ml_kem_types_MlKemPrivateKey_55 *private_key,
    libcrux_ml_kem_mlkem768_MlKem768Ciphertext *ciphertext, uint8_t ret[32U]) {
  libcrux_ml_kem_ind_cca_decapsulate_11(private_key, ciphertext, ret);
>>>>>>> a6e4d55c
}

/**
 Decapsulate ML-KEM 768

 Generates an [`MlKemSharedSecret`].
 The input is a reference to an [`MlKem768PrivateKey`] and an
 [`MlKem768Ciphertext`].
*/
void libcrux_ml_kem_mlkem768_portable_decapsulate(
    libcrux_ml_kem_types_MlKemPrivateKey_55 *private_key,
    libcrux_ml_kem_mlkem768_MlKem768Ciphertext *ciphertext, uint8_t ret[32U]) {
<<<<<<< HEAD
  decapsulate_39(private_key, ciphertext, ret);
=======
  decapsulate_b5(private_key, ciphertext, ret);
>>>>>>> a6e4d55c
}

/**
 Portable decapsulate
*/
/**
A monomorphic instance of
libcrux_ml_kem.ind_cca.instantiations.portable.decapsulate_unpacked with const
generics
- K= 3
- SECRET_KEY_SIZE= 2400
- CPA_SECRET_KEY_SIZE= 1152
- PUBLIC_KEY_SIZE= 1184
- CIPHERTEXT_SIZE= 1088
- T_AS_NTT_ENCODED_SIZE= 1152
- C1_SIZE= 960
- C2_SIZE= 128
- VECTOR_U_COMPRESSION_FACTOR= 10
- VECTOR_V_COMPRESSION_FACTOR= 4
- C1_BLOCK_SIZE= 320
- ETA1= 2
- ETA1_RANDOMNESS_SIZE= 128
- ETA2= 2
- ETA2_RANDOMNESS_SIZE= 128
- IMPLICIT_REJECTION_HASH_INPUT_SIZE= 1120
*/
<<<<<<< HEAD
static void decapsulate_unpacked_6b(
    libcrux_ml_kem_ind_cca_unpacked_MlKemKeyPairUnpacked_f8 *key_pair,
    libcrux_ml_kem_mlkem768_MlKem768Ciphertext *ciphertext, uint8_t ret[32U]) {
  libcrux_ml_kem_ind_cca_unpacked_decapsulate_unpacked_5e(key_pair, ciphertext,
=======
static void decapsulate_unpacked_70(
    libcrux_ml_kem_ind_cca_unpacked_MlKemKeyPairUnpacked_f8 *key_pair,
    libcrux_ml_kem_mlkem768_MlKem768Ciphertext *ciphertext, uint8_t ret[32U]) {
  libcrux_ml_kem_ind_cca_unpacked_decapsulate_unpacked_79(key_pair, ciphertext,
>>>>>>> a6e4d55c
                                                          ret);
}

/**
 Decapsulate ML-KEM 768 (unpacked)

 Generates an [`MlKemSharedSecret`].
 The input is a reference to an unpacked key pair of type
 [`MlKem768KeyPairUnpacked`] and an [`MlKem768Ciphertext`].
*/
void libcrux_ml_kem_mlkem768_portable_decapsulate_unpacked(
    libcrux_ml_kem_ind_cca_unpacked_MlKemKeyPairUnpacked_f8 *private_key,
    libcrux_ml_kem_mlkem768_MlKem768Ciphertext *ciphertext, uint8_t ret[32U]) {
<<<<<<< HEAD
  decapsulate_unpacked_6b(private_key, ciphertext, ret);
=======
  decapsulate_unpacked_70(private_key, ciphertext, ret);
>>>>>>> a6e4d55c
}

/**
A monomorphic instance of
libcrux_ml_kem.ind_cca.instantiations.portable.encapsulate with const generics
- K= 3
- CIPHERTEXT_SIZE= 1088
- PUBLIC_KEY_SIZE= 1184
- T_AS_NTT_ENCODED_SIZE= 1152
- C1_SIZE= 960
- C2_SIZE= 128
- VECTOR_U_COMPRESSION_FACTOR= 10
- VECTOR_V_COMPRESSION_FACTOR= 4
- C1_BLOCK_SIZE= 320
- ETA1= 2
- ETA1_RANDOMNESS_SIZE= 128
- ETA2= 2
- ETA2_RANDOMNESS_SIZE= 128
*/
<<<<<<< HEAD
static tuple_3c encapsulate_4f(
=======
static tuple_3c encapsulate_73(
>>>>>>> a6e4d55c
    libcrux_ml_kem_types_MlKemPublicKey_15 *public_key,
    uint8_t randomness[32U]) {
  libcrux_ml_kem_types_MlKemPublicKey_15 *uu____0 = public_key;
  /* Passing arrays by value in Rust generates a copy in C */
  uint8_t copy_of_randomness[32U];
  memcpy(copy_of_randomness, randomness, (size_t)32U * sizeof(uint8_t));
<<<<<<< HEAD
  return libcrux_ml_kem_ind_cca_encapsulate_44(uu____0, copy_of_randomness);
=======
  return libcrux_ml_kem_ind_cca_encapsulate_9f(uu____0, copy_of_randomness);
>>>>>>> a6e4d55c
}

/**
 Encapsulate ML-KEM 768

 Generates an ([`MlKem768Ciphertext`], [`MlKemSharedSecret`]) tuple.
 The input is a reference to an [`MlKem768PublicKey`] and [`SHARED_SECRET_SIZE`]
 bytes of `randomness`.
*/
tuple_3c libcrux_ml_kem_mlkem768_portable_encapsulate(
    libcrux_ml_kem_types_MlKemPublicKey_15 *public_key,
    uint8_t randomness[32U]) {
  libcrux_ml_kem_types_MlKemPublicKey_15 *uu____0 = public_key;
  /* Passing arrays by value in Rust generates a copy in C */
  uint8_t copy_of_randomness[32U];
  memcpy(copy_of_randomness, randomness, (size_t)32U * sizeof(uint8_t));
<<<<<<< HEAD
  return encapsulate_4f(uu____0, copy_of_randomness);
=======
  return encapsulate_73(uu____0, copy_of_randomness);
>>>>>>> a6e4d55c
}

/**
 Portable encapsualte
*/
/**
A monomorphic instance of
libcrux_ml_kem.ind_cca.instantiations.portable.encapsulate_unpacked with const
generics
- K= 3
- CIPHERTEXT_SIZE= 1088
- PUBLIC_KEY_SIZE= 1184
- T_AS_NTT_ENCODED_SIZE= 1152
- C1_SIZE= 960
- C2_SIZE= 128
- VECTOR_U_COMPRESSION_FACTOR= 10
- VECTOR_V_COMPRESSION_FACTOR= 4
- VECTOR_U_BLOCK_LEN= 320
- ETA1= 2
- ETA1_RANDOMNESS_SIZE= 128
- ETA2= 2
- ETA2_RANDOMNESS_SIZE= 128
*/
<<<<<<< HEAD
static tuple_3c encapsulate_unpacked_08(
=======
static tuple_3c encapsulate_unpacked_82(
>>>>>>> a6e4d55c
    libcrux_ml_kem_ind_cca_unpacked_MlKemPublicKeyUnpacked_f8 *public_key,
    uint8_t randomness[32U]) {
  libcrux_ml_kem_ind_cca_unpacked_MlKemPublicKeyUnpacked_f8 *uu____0 =
      public_key;
  /* Passing arrays by value in Rust generates a copy in C */
  uint8_t copy_of_randomness[32U];
  memcpy(copy_of_randomness, randomness, (size_t)32U * sizeof(uint8_t));
<<<<<<< HEAD
  return libcrux_ml_kem_ind_cca_unpacked_encapsulate_unpacked_84(
=======
  return libcrux_ml_kem_ind_cca_unpacked_encapsulate_unpacked_33(
>>>>>>> a6e4d55c
      uu____0, copy_of_randomness);
}

/**
 Encapsulate ML-KEM 768 (unpacked)

 Generates an ([`MlKem768Ciphertext`], [`MlKemSharedSecret`]) tuple.
 The input is a reference to an unpacked public key of type
 [`MlKem768PublicKeyUnpacked`], the SHA3-256 hash of this public key, and
 [`SHARED_SECRET_SIZE`] bytes of `randomness`.
*/
tuple_3c libcrux_ml_kem_mlkem768_portable_encapsulate_unpacked(
    libcrux_ml_kem_ind_cca_unpacked_MlKemPublicKeyUnpacked_f8 *public_key,
    uint8_t randomness[32U]) {
  libcrux_ml_kem_ind_cca_unpacked_MlKemPublicKeyUnpacked_f8 *uu____0 =
      public_key;
  /* Passing arrays by value in Rust generates a copy in C */
  uint8_t copy_of_randomness[32U];
  memcpy(copy_of_randomness, randomness, (size_t)32U * sizeof(uint8_t));
<<<<<<< HEAD
  return encapsulate_unpacked_08(uu____0, copy_of_randomness);
=======
  return encapsulate_unpacked_82(uu____0, copy_of_randomness);
>>>>>>> a6e4d55c
}

/**
A monomorphic instance of
libcrux_ml_kem.ind_cca.instantiations.portable.generate_keypair with const
generics
- K= 3
- CPA_PRIVATE_KEY_SIZE= 1152
- PRIVATE_KEY_SIZE= 2400
- PUBLIC_KEY_SIZE= 1184
- RANKED_BYTES_PER_RING_ELEMENT= 1152
- ETA1= 2
- ETA1_RANDOMNESS_SIZE= 128
*/
<<<<<<< HEAD
static libcrux_ml_kem_mlkem768_MlKem768KeyPair generate_keypair_ff(
=======
static libcrux_ml_kem_mlkem768_MlKem768KeyPair generate_keypair_ca(
>>>>>>> a6e4d55c
    uint8_t randomness[64U]) {
  /* Passing arrays by value in Rust generates a copy in C */
  uint8_t copy_of_randomness[64U];
  memcpy(copy_of_randomness, randomness, (size_t)64U * sizeof(uint8_t));
<<<<<<< HEAD
  return libcrux_ml_kem_ind_cca_generate_keypair_c20(copy_of_randomness);
=======
  return libcrux_ml_kem_ind_cca_generate_keypair_bb(copy_of_randomness);
>>>>>>> a6e4d55c
}

/**
 Generate ML-KEM 768 Key Pair
*/
libcrux_ml_kem_mlkem768_MlKem768KeyPair
libcrux_ml_kem_mlkem768_portable_generate_key_pair(uint8_t randomness[64U]) {
  /* Passing arrays by value in Rust generates a copy in C */
  uint8_t copy_of_randomness[64U];
  memcpy(copy_of_randomness, randomness, (size_t)64U * sizeof(uint8_t));
<<<<<<< HEAD
  return generate_keypair_ff(copy_of_randomness);
=======
  return generate_keypair_ca(copy_of_randomness);
>>>>>>> a6e4d55c
}

/**
 Unpacked API
*/
/**
A monomorphic instance of
libcrux_ml_kem.ind_cca.instantiations.portable.generate_keypair_unpacked with
const generics
- K= 3
- CPA_PRIVATE_KEY_SIZE= 1152
- PRIVATE_KEY_SIZE= 2400
- PUBLIC_KEY_SIZE= 1184
- BYTES_PER_RING_ELEMENT= 1152
- ETA1= 2
- ETA1_RANDOMNESS_SIZE= 128
*/
static libcrux_ml_kem_ind_cca_unpacked_MlKemKeyPairUnpacked_f8
<<<<<<< HEAD
generate_keypair_unpacked_8b(uint8_t randomness[64U]) {
  /* Passing arrays by value in Rust generates a copy in C */
  uint8_t copy_of_randomness[64U];
  memcpy(copy_of_randomness, randomness, (size_t)64U * sizeof(uint8_t));
  return libcrux_ml_kem_ind_cca_unpacked_generate_keypair_unpacked_48(
=======
generate_keypair_unpacked_d9(uint8_t randomness[64U]) {
  /* Passing arrays by value in Rust generates a copy in C */
  uint8_t copy_of_randomness[64U];
  memcpy(copy_of_randomness, randomness, (size_t)64U * sizeof(uint8_t));
  return libcrux_ml_kem_ind_cca_unpacked_generate_keypair_unpacked_aa(
>>>>>>> a6e4d55c
      copy_of_randomness);
}

/**
 Generate ML-KEM 768 Key Pair in "unpacked" form
*/
libcrux_ml_kem_ind_cca_unpacked_MlKemKeyPairUnpacked_f8
libcrux_ml_kem_mlkem768_portable_generate_key_pair_unpacked(
    uint8_t randomness[64U]) {
  /* Passing arrays by value in Rust generates a copy in C */
  uint8_t copy_of_randomness[64U];
  memcpy(copy_of_randomness, randomness, (size_t)64U * sizeof(uint8_t));
<<<<<<< HEAD
  return generate_keypair_unpacked_8b(copy_of_randomness);
=======
  return generate_keypair_unpacked_d9(copy_of_randomness);
>>>>>>> a6e4d55c
}

/**
A monomorphic instance of
libcrux_ml_kem.ind_cca.instantiations.portable.validate_public_key with const
generics
- K= 3
- RANKED_BYTES_PER_RING_ELEMENT= 1152
- PUBLIC_KEY_SIZE= 1184
*/
<<<<<<< HEAD
static bool validate_public_key_e1(uint8_t *public_key) {
  return libcrux_ml_kem_ind_cca_validate_public_key_35(public_key);
=======
static bool validate_public_key_34(uint8_t *public_key) {
  return libcrux_ml_kem_ind_cca_validate_public_key_b9(public_key);
>>>>>>> a6e4d55c
}

/**
 Validate a public key.

 Returns `Some(public_key)` if valid, and `None` otherwise.
*/
core_option_Option_92 libcrux_ml_kem_mlkem768_portable_validate_public_key(
    libcrux_ml_kem_types_MlKemPublicKey_15 public_key) {
  core_option_Option_92 uu____0;
<<<<<<< HEAD
  if (validate_public_key_e1(public_key.value)) {
=======
  if (validate_public_key_34(public_key.value)) {
>>>>>>> a6e4d55c
    uu____0 = (CLITERAL(core_option_Option_92){.tag = core_option_Some,
                                               .f0 = public_key});
  } else {
    uu____0 = (CLITERAL(core_option_Option_92){.tag = core_option_None});
  }
  return uu____0;
}<|MERGE_RESOLUTION|>--- conflicted
+++ resolved
@@ -8,11 +8,7 @@
  * Eurydice: e66abbc2119485abfafa17c1911bdbdada5b04f3
  * Karamel: 7862fdc3899b718d39ec98568f78ec40592a622a
  * F*: 3ed3c98d39ce028c31c5908a38bc68ad5098f563
-<<<<<<< HEAD
- * Libcrux: ffaeafbdbb5598f4060b0f4e1cc8ad937feac00a
-=======
  * Libcrux: 5cc4b70a624527733049367b7fa90e15047c47c7
->>>>>>> a6e4d55c
  */
 
 #include "libcrux_mlkem768_portable.h"
@@ -39,17 +35,10 @@
 - ETA2_RANDOMNESS_SIZE= 128
 - IMPLICIT_REJECTION_HASH_INPUT_SIZE= 1120
 */
-<<<<<<< HEAD
-static void decapsulate_39(
-    libcrux_ml_kem_types_MlKemPrivateKey_55 *private_key,
-    libcrux_ml_kem_mlkem768_MlKem768Ciphertext *ciphertext, uint8_t ret[32U]) {
-  libcrux_ml_kem_ind_cca_decapsulate_e3(private_key, ciphertext, ret);
-=======
 static void decapsulate_b5(
     libcrux_ml_kem_types_MlKemPrivateKey_55 *private_key,
     libcrux_ml_kem_mlkem768_MlKem768Ciphertext *ciphertext, uint8_t ret[32U]) {
   libcrux_ml_kem_ind_cca_decapsulate_11(private_key, ciphertext, ret);
->>>>>>> a6e4d55c
 }
 
 /**
@@ -62,11 +51,7 @@
 void libcrux_ml_kem_mlkem768_portable_decapsulate(
     libcrux_ml_kem_types_MlKemPrivateKey_55 *private_key,
     libcrux_ml_kem_mlkem768_MlKem768Ciphertext *ciphertext, uint8_t ret[32U]) {
-<<<<<<< HEAD
-  decapsulate_39(private_key, ciphertext, ret);
-=======
   decapsulate_b5(private_key, ciphertext, ret);
->>>>>>> a6e4d55c
 }
 
 /**
@@ -93,17 +78,10 @@
 - ETA2_RANDOMNESS_SIZE= 128
 - IMPLICIT_REJECTION_HASH_INPUT_SIZE= 1120
 */
-<<<<<<< HEAD
-static void decapsulate_unpacked_6b(
-    libcrux_ml_kem_ind_cca_unpacked_MlKemKeyPairUnpacked_f8 *key_pair,
-    libcrux_ml_kem_mlkem768_MlKem768Ciphertext *ciphertext, uint8_t ret[32U]) {
-  libcrux_ml_kem_ind_cca_unpacked_decapsulate_unpacked_5e(key_pair, ciphertext,
-=======
 static void decapsulate_unpacked_70(
     libcrux_ml_kem_ind_cca_unpacked_MlKemKeyPairUnpacked_f8 *key_pair,
     libcrux_ml_kem_mlkem768_MlKem768Ciphertext *ciphertext, uint8_t ret[32U]) {
   libcrux_ml_kem_ind_cca_unpacked_decapsulate_unpacked_79(key_pair, ciphertext,
->>>>>>> a6e4d55c
                                                           ret);
 }
 
@@ -117,11 +95,7 @@
 void libcrux_ml_kem_mlkem768_portable_decapsulate_unpacked(
     libcrux_ml_kem_ind_cca_unpacked_MlKemKeyPairUnpacked_f8 *private_key,
     libcrux_ml_kem_mlkem768_MlKem768Ciphertext *ciphertext, uint8_t ret[32U]) {
-<<<<<<< HEAD
-  decapsulate_unpacked_6b(private_key, ciphertext, ret);
-=======
   decapsulate_unpacked_70(private_key, ciphertext, ret);
->>>>>>> a6e4d55c
 }
 
 /**
@@ -141,22 +115,14 @@
 - ETA2= 2
 - ETA2_RANDOMNESS_SIZE= 128
 */
-<<<<<<< HEAD
-static tuple_3c encapsulate_4f(
-=======
 static tuple_3c encapsulate_73(
->>>>>>> a6e4d55c
     libcrux_ml_kem_types_MlKemPublicKey_15 *public_key,
     uint8_t randomness[32U]) {
   libcrux_ml_kem_types_MlKemPublicKey_15 *uu____0 = public_key;
   /* Passing arrays by value in Rust generates a copy in C */
   uint8_t copy_of_randomness[32U];
   memcpy(copy_of_randomness, randomness, (size_t)32U * sizeof(uint8_t));
-<<<<<<< HEAD
-  return libcrux_ml_kem_ind_cca_encapsulate_44(uu____0, copy_of_randomness);
-=======
   return libcrux_ml_kem_ind_cca_encapsulate_9f(uu____0, copy_of_randomness);
->>>>>>> a6e4d55c
 }
 
 /**
@@ -173,11 +139,7 @@
   /* Passing arrays by value in Rust generates a copy in C */
   uint8_t copy_of_randomness[32U];
   memcpy(copy_of_randomness, randomness, (size_t)32U * sizeof(uint8_t));
-<<<<<<< HEAD
-  return encapsulate_4f(uu____0, copy_of_randomness);
-=======
   return encapsulate_73(uu____0, copy_of_randomness);
->>>>>>> a6e4d55c
 }
 
 /**
@@ -201,11 +163,7 @@
 - ETA2= 2
 - ETA2_RANDOMNESS_SIZE= 128
 */
-<<<<<<< HEAD
-static tuple_3c encapsulate_unpacked_08(
-=======
 static tuple_3c encapsulate_unpacked_82(
->>>>>>> a6e4d55c
     libcrux_ml_kem_ind_cca_unpacked_MlKemPublicKeyUnpacked_f8 *public_key,
     uint8_t randomness[32U]) {
   libcrux_ml_kem_ind_cca_unpacked_MlKemPublicKeyUnpacked_f8 *uu____0 =
@@ -213,11 +171,7 @@
   /* Passing arrays by value in Rust generates a copy in C */
   uint8_t copy_of_randomness[32U];
   memcpy(copy_of_randomness, randomness, (size_t)32U * sizeof(uint8_t));
-<<<<<<< HEAD
-  return libcrux_ml_kem_ind_cca_unpacked_encapsulate_unpacked_84(
-=======
   return libcrux_ml_kem_ind_cca_unpacked_encapsulate_unpacked_33(
->>>>>>> a6e4d55c
       uu____0, copy_of_randomness);
 }
 
@@ -237,11 +191,7 @@
   /* Passing arrays by value in Rust generates a copy in C */
   uint8_t copy_of_randomness[32U];
   memcpy(copy_of_randomness, randomness, (size_t)32U * sizeof(uint8_t));
-<<<<<<< HEAD
-  return encapsulate_unpacked_08(uu____0, copy_of_randomness);
-=======
   return encapsulate_unpacked_82(uu____0, copy_of_randomness);
->>>>>>> a6e4d55c
 }
 
 /**
@@ -256,20 +206,12 @@
 - ETA1= 2
 - ETA1_RANDOMNESS_SIZE= 128
 */
-<<<<<<< HEAD
-static libcrux_ml_kem_mlkem768_MlKem768KeyPair generate_keypair_ff(
-=======
 static libcrux_ml_kem_mlkem768_MlKem768KeyPair generate_keypair_ca(
->>>>>>> a6e4d55c
     uint8_t randomness[64U]) {
   /* Passing arrays by value in Rust generates a copy in C */
   uint8_t copy_of_randomness[64U];
   memcpy(copy_of_randomness, randomness, (size_t)64U * sizeof(uint8_t));
-<<<<<<< HEAD
-  return libcrux_ml_kem_ind_cca_generate_keypair_c20(copy_of_randomness);
-=======
   return libcrux_ml_kem_ind_cca_generate_keypair_bb(copy_of_randomness);
->>>>>>> a6e4d55c
 }
 
 /**
@@ -280,11 +222,7 @@
   /* Passing arrays by value in Rust generates a copy in C */
   uint8_t copy_of_randomness[64U];
   memcpy(copy_of_randomness, randomness, (size_t)64U * sizeof(uint8_t));
-<<<<<<< HEAD
-  return generate_keypair_ff(copy_of_randomness);
-=======
   return generate_keypair_ca(copy_of_randomness);
->>>>>>> a6e4d55c
 }
 
 /**
@@ -303,19 +241,11 @@
 - ETA1_RANDOMNESS_SIZE= 128
 */
 static libcrux_ml_kem_ind_cca_unpacked_MlKemKeyPairUnpacked_f8
-<<<<<<< HEAD
-generate_keypair_unpacked_8b(uint8_t randomness[64U]) {
-  /* Passing arrays by value in Rust generates a copy in C */
-  uint8_t copy_of_randomness[64U];
-  memcpy(copy_of_randomness, randomness, (size_t)64U * sizeof(uint8_t));
-  return libcrux_ml_kem_ind_cca_unpacked_generate_keypair_unpacked_48(
-=======
 generate_keypair_unpacked_d9(uint8_t randomness[64U]) {
   /* Passing arrays by value in Rust generates a copy in C */
   uint8_t copy_of_randomness[64U];
   memcpy(copy_of_randomness, randomness, (size_t)64U * sizeof(uint8_t));
   return libcrux_ml_kem_ind_cca_unpacked_generate_keypair_unpacked_aa(
->>>>>>> a6e4d55c
       copy_of_randomness);
 }
 
@@ -328,11 +258,7 @@
   /* Passing arrays by value in Rust generates a copy in C */
   uint8_t copy_of_randomness[64U];
   memcpy(copy_of_randomness, randomness, (size_t)64U * sizeof(uint8_t));
-<<<<<<< HEAD
-  return generate_keypair_unpacked_8b(copy_of_randomness);
-=======
   return generate_keypair_unpacked_d9(copy_of_randomness);
->>>>>>> a6e4d55c
 }
 
 /**
@@ -343,13 +269,8 @@
 - RANKED_BYTES_PER_RING_ELEMENT= 1152
 - PUBLIC_KEY_SIZE= 1184
 */
-<<<<<<< HEAD
-static bool validate_public_key_e1(uint8_t *public_key) {
-  return libcrux_ml_kem_ind_cca_validate_public_key_35(public_key);
-=======
 static bool validate_public_key_34(uint8_t *public_key) {
   return libcrux_ml_kem_ind_cca_validate_public_key_b9(public_key);
->>>>>>> a6e4d55c
 }
 
 /**
@@ -360,11 +281,7 @@
 core_option_Option_92 libcrux_ml_kem_mlkem768_portable_validate_public_key(
     libcrux_ml_kem_types_MlKemPublicKey_15 public_key) {
   core_option_Option_92 uu____0;
-<<<<<<< HEAD
-  if (validate_public_key_e1(public_key.value)) {
-=======
   if (validate_public_key_34(public_key.value)) {
->>>>>>> a6e4d55c
     uu____0 = (CLITERAL(core_option_Option_92){.tag = core_option_Some,
                                                .f0 = public_key});
   } else {
