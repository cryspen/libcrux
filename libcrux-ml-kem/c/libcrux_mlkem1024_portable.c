--- conflicted
+++ resolved
@@ -6,21 +6,18 @@
  * This code was generated with the following revisions:
  * Charon: 45f5a34f336e35c6cc2253bc90cbdb8d812cefa9
  * Eurydice: 1fff1c51ae6e6c87eafd28ec9d5594f54bc91c0c
-<<<<<<< HEAD
- * Karamel: c31a22c1e07d2118c07ee5cebb640d863e31a198
- * F*: 2c32d6e230851bbceadac7a21fc418fa2bb7e4bc
- * Libcrux: 18a089ceff3ef1a9f6876cd99a9f4f42c0fe05d9
-=======
  * Karamel: 8c3612018c25889288da6857771be3ad03b75bcd
  * F*: 5643e656b989aca7629723653a2570c7df6252b9-dirty
  * Libcrux: a31e411ce57494f7a7e8c5962c9951a52a62c770
->>>>>>> d4b585d9
  */
 
 #include "libcrux_mlkem1024_portable.h"
 
 #include "internal/libcrux_mlkem_portable.h"
 
+/**
+ Portable decapsulate
+*/
 /**
 A monomorphic instance of
 libcrux_ml_kem.ind_cca.instantiations.portable.decapsulate with const generics
@@ -71,7 +68,7 @@
 - C2_SIZE= 160
 - VECTOR_U_COMPRESSION_FACTOR= 11
 - VECTOR_V_COMPRESSION_FACTOR= 5
-- C1_BLOCK_SIZE= 352
+- VECTOR_U_BLOCK_LEN= 352
 - ETA1= 2
 - ETA1_RANDOMNESS_SIZE= 128
 - ETA2= 2
@@ -105,6 +102,9 @@
 }
 
 /**
+ Portable generate key pair.
+*/
+/**
 A monomorphic instance of
 libcrux_ml_kem.ind_cca.instantiations.portable.generate_keypair with const
 generics
@@ -112,7 +112,7 @@
 - CPA_PRIVATE_KEY_SIZE= 1536
 - PRIVATE_KEY_SIZE= 3168
 - PUBLIC_KEY_SIZE= 1568
-- RANKED_BYTES_PER_RING_ELEMENT= 1536
+- BYTES_PER_RING_ELEMENT= 1536
 - ETA1= 2
 - ETA1_RANDOMNESS_SIZE= 128
 */
@@ -136,6 +136,9 @@
 }
 
 /**
+ Portable private key validation
+*/
+/**
 A monomorphic instance of
 libcrux_ml_kem.ind_cca.instantiations.portable.validate_private_key with const
 generics
@@ -143,7 +146,7 @@
 - SECRET_KEY_SIZE= 3168
 - CIPHERTEXT_SIZE= 1568
 */
-static KRML_MUSTINLINE bool validate_private_key_6b(
+static bool validate_private_key_6b(
     libcrux_ml_kem_types_MlKemPrivateKey_83 *private_key,
     libcrux_ml_kem_types_MlKemCiphertext_64 *ciphertext) {
   return libcrux_ml_kem_ind_cca_validate_private_key_b5(private_key,
@@ -162,6 +165,9 @@
 }
 
 /**
+ Portable public key validation
+*/
+/**
 A monomorphic instance of
 libcrux_ml_kem.ind_cca.instantiations.portable.validate_public_key with const
 generics
@@ -169,7 +175,7 @@
 - RANKED_BYTES_PER_RING_ELEMENT= 1536
 - PUBLIC_KEY_SIZE= 1568
 */
-static KRML_MUSTINLINE bool validate_public_key_6b(uint8_t *public_key) {
+static bool validate_public_key_6b(uint8_t *public_key) {
   return libcrux_ml_kem_ind_cca_validate_public_key_00(public_key);
 }
 
