--- conflicted
+++ resolved
@@ -4,19 +4,11 @@
  * SPDX-License-Identifier: MIT or Apache-2.0
  *
  * This code was generated with the following revisions:
-<<<<<<< HEAD
- * Charon: b351338f6a84c7a1afc27433eb0ffdc668b3581d
- * Eurydice: 7efec1624422fd5e94388ef06b9c76dfe7a48d46
- * Karamel: c96fb69d15693284644d6aecaa90afa37e4de8f0
- * F*: 58c915a86a2c07c8eca8d9deafd76cb7a91f0eb7
- * Libcrux: 6a879b951d169019291839d9badb170d28e5246b
-=======
  * Charon: 6b5e110342a771a3e1c739b10294b1778e4be8b4
  * Eurydice: 31be7d65ca5d6acdacfb33652e478d24dd85c1cb
  * Karamel: 3205d3365ea2790b02368f79fcee38e38d0b5908
  * F*: a32b316e521fa4f239b610ec8f1d15e78d62cbe8-dirty
  * Libcrux: 4ad532b206174114dd4140b718e7794a28fc59ee
->>>>>>> d8644b0b
  */
 
 #include "libcrux_mlkem1024_portable.h"
@@ -46,19 +38,11 @@
 - ETA2_RANDOMNESS_SIZE= 128
 - IMPLICIT_REJECTION_HASH_INPUT_SIZE= 1600
 */
-<<<<<<< HEAD
-static void decapsulate_441(
-    libcrux_ml_kem_types_MlKemPrivateKey_95 *private_key,
-    libcrux_ml_kem_mlkem1024_MlKem1024Ciphertext *ciphertext,
-    uint8_t ret[32U]) {
-  libcrux_ml_kem_ind_cca_decapsulate_e51(private_key, ciphertext, ret);
-=======
 static void decapsulate_58(
     libcrux_ml_kem_types_MlKemPrivateKey_95 *private_key,
     libcrux_ml_kem_mlkem1024_MlKem1024Ciphertext *ciphertext,
     uint8_t ret[32U]) {
   libcrux_ml_kem_ind_cca_decapsulate_d61(private_key, ciphertext, ret);
->>>>>>> d8644b0b
 }
 
 /**
@@ -72,11 +56,7 @@
     libcrux_ml_kem_types_MlKemPrivateKey_95 *private_key,
     libcrux_ml_kem_mlkem1024_MlKem1024Ciphertext *ciphertext,
     uint8_t ret[32U]) {
-<<<<<<< HEAD
-  decapsulate_441(private_key, ciphertext, ret);
-=======
   decapsulate_58(private_key, ciphertext, ret);
->>>>>>> d8644b0b
 }
 
 /**
@@ -96,22 +76,14 @@
 - ETA2= 2
 - ETA2_RANDOMNESS_SIZE= 128
 */
-<<<<<<< HEAD
-static tuple_21 encapsulate_221(
-=======
 static tuple_21 encapsulate_f0(
->>>>>>> d8644b0b
     libcrux_ml_kem_types_MlKemPublicKey_1f *public_key,
     uint8_t randomness[32U]) {
   libcrux_ml_kem_types_MlKemPublicKey_1f *uu____0 = public_key;
   /* Passing arrays by value in Rust generates a copy in C */
   uint8_t copy_of_randomness[32U];
   memcpy(copy_of_randomness, randomness, (size_t)32U * sizeof(uint8_t));
-<<<<<<< HEAD
-  return libcrux_ml_kem_ind_cca_encapsulate_371(uu____0, copy_of_randomness);
-=======
   return libcrux_ml_kem_ind_cca_encapsulate_0b1(uu____0, copy_of_randomness);
->>>>>>> d8644b0b
 }
 
 /**
@@ -128,11 +100,7 @@
   /* Passing arrays by value in Rust generates a copy in C */
   uint8_t copy_of_randomness[32U];
   memcpy(copy_of_randomness, randomness, (size_t)32U * sizeof(uint8_t));
-<<<<<<< HEAD
-  return encapsulate_221(uu____0, copy_of_randomness);
-=======
   return encapsulate_f0(uu____0, copy_of_randomness);
->>>>>>> d8644b0b
 }
 
 /**
@@ -209,13 +177,8 @@
 - RANKED_BYTES_PER_RING_ELEMENT= 1536
 - PUBLIC_KEY_SIZE= 1568
 */
-<<<<<<< HEAD
-static bool validate_public_key_7d1(uint8_t *public_key) {
-  return libcrux_ml_kem_ind_cca_validate_public_key_b71(public_key);
-=======
 static KRML_MUSTINLINE bool validate_public_key_f71(uint8_t *public_key) {
   return libcrux_ml_kem_ind_cca_validate_public_key_3f1(public_key);
->>>>>>> d8644b0b
 }
 
 /**
@@ -223,20 +186,7 @@
 
  Returns `true` if valid, and `false` otherwise.
 */
-<<<<<<< HEAD
-core_option_Option_99 libcrux_ml_kem_mlkem1024_portable_validate_public_key(
-    libcrux_ml_kem_types_MlKemPublicKey_1f public_key) {
-  core_option_Option_99 uu____0;
-  if (validate_public_key_7d1(public_key.value)) {
-    uu____0 = (CLITERAL(core_option_Option_99){.tag = core_option_Some,
-                                               .f0 = public_key});
-  } else {
-    uu____0 = (CLITERAL(core_option_Option_99){.tag = core_option_None});
-  }
-  return uu____0;
-=======
 bool libcrux_ml_kem_mlkem1024_portable_validate_public_key(
     libcrux_ml_kem_types_MlKemPublicKey_1f *public_key) {
   return validate_public_key_f71(public_key->value);
->>>>>>> d8644b0b
 }