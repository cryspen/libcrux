/*
 * SPDX-FileCopyrightText: 2024 Cryspen Sarl <info@cryspen.com>
 *
 * SPDX-License-Identifier: MIT or Apache-2.0
 *
 * This code was generated with the following revisions:
<<<<<<< HEAD
 * Charon: 28d543bfacc902ba9cc2a734b76baae9583892a4
 * Eurydice: 1a65dbf3758fe310833718c645a64266294a29ac
 * Karamel: 15d4bce74a2d43e34a64f48f8311b7d9bcb0e152
 * F*: 3063d19312f8ec3af5945f24ed3ebbb6b6cd9678
 * Libcrux: 098de7d283a7867de9c3e5672d7b3c915ef9b2f1
=======
 * Charon: 45f5a34f336e35c6cc2253bc90cbdb8d812cefa9
 * Eurydice: 1fff1c51ae6e6c87eafd28ec9d5594f54bc91c0c
 * Karamel: 8c3612018c25889288da6857771be3ad03b75bcd
 * F*: 5643e656b989aca7629723653a2570c7df6252b9-dirty
 * Libcrux: 2e8f138dbcbfbfabf4bbd994c8587ec00d197102
>>>>>>> 9f0de7fd
 */

#ifndef __internal_libcrux_mlkem_portable_H
#define __internal_libcrux_mlkem_portable_H

#if defined(__cplusplus)
extern "C" {
#endif

#include "../libcrux_mlkem_portable.h"
#include "eurydice_glue.h"
#include "internal/libcrux_core.h"
#include "internal/libcrux_sha3_internal.h"

int16_t libcrux_ml_kem_polynomial_get_zeta(size_t i);

#define LIBCRUX_ML_KEM_POLYNOMIAL_VECTORS_IN_RING_ELEMENT  \
  (LIBCRUX_ML_KEM_CONSTANTS_COEFFICIENTS_IN_RING_ELEMENT / \
   LIBCRUX_ML_KEM_VECTOR_TRAITS_FIELD_ELEMENTS_IN_VECTOR)

/**
A monomorphic instance of libcrux_ml_kem.polynomial.PolynomialRingElement
with types libcrux_ml_kem_vector_portable_vector_type_PortableVector

*/
typedef struct libcrux_ml_kem_polynomial_PolynomialRingElement_1d_s {
  libcrux_ml_kem_vector_portable_vector_type_PortableVector coefficients[16U];
} libcrux_ml_kem_polynomial_PolynomialRingElement_1d;

/**
A monomorphic instance of libcrux_ml_kem.ind_cca.validate_public_key
with types libcrux_ml_kem_vector_portable_vector_type_PortableVector
with const generics
- K= 4
- RANKED_BYTES_PER_RING_ELEMENT= 1536
- PUBLIC_KEY_SIZE= 1568
*/
<<<<<<< HEAD
bool libcrux_ml_kem_ind_cca_validate_public_key_071(uint8_t *public_key);
=======
bool libcrux_ml_kem_ind_cca_validate_public_key_00(uint8_t *public_key);
>>>>>>> 9f0de7fd

/**
A monomorphic instance of libcrux_ml_kem.ind_cca.validate_private_key
with types libcrux_ml_kem_hash_functions_portable_PortableHash[[$4size_t]]
with const generics
- K= 4
- SECRET_KEY_SIZE= 3168
- CIPHERTEXT_SIZE= 1568
*/
<<<<<<< HEAD
bool libcrux_ml_kem_ind_cca_validate_private_key_c0(
    libcrux_ml_kem_types_MlKemPrivateKey_95 *private_key,
    libcrux_ml_kem_types_MlKemCiphertext_1f *_ciphertext);
=======
bool libcrux_ml_kem_ind_cca_validate_private_key_b5(
    libcrux_ml_kem_types_MlKemPrivateKey_83 *private_key,
    libcrux_ml_kem_types_MlKemCiphertext_64 *_ciphertext);
>>>>>>> 9f0de7fd

/**
A monomorphic instance of libcrux_ml_kem.ind_cca.generate_keypair
with types libcrux_ml_kem_vector_portable_vector_type_PortableVector,
libcrux_ml_kem_hash_functions_portable_PortableHash[[$4size_t]],
libcrux_ml_kem_variant_MlKem with const generics
- K= 4
- CPA_PRIVATE_KEY_SIZE= 1536
- PRIVATE_KEY_SIZE= 3168
- PUBLIC_KEY_SIZE= 1568
- RANKED_BYTES_PER_RING_ELEMENT= 1536
- ETA1= 2
- ETA1_RANDOMNESS_SIZE= 128
*/
libcrux_ml_kem_mlkem1024_MlKem1024KeyPair
<<<<<<< HEAD
libcrux_ml_kem_ind_cca_generate_keypair_281(uint8_t randomness[64U]);
=======
libcrux_ml_kem_ind_cca_generate_keypair_f81(uint8_t randomness[64U]);
>>>>>>> 9f0de7fd

/**
A monomorphic instance of libcrux_ml_kem.ind_cca.encapsulate
with types libcrux_ml_kem_vector_portable_vector_type_PortableVector,
libcrux_ml_kem_hash_functions_portable_PortableHash[[$4size_t]],
libcrux_ml_kem_variant_MlKem with const generics
- K= 4
- CIPHERTEXT_SIZE= 1568
- PUBLIC_KEY_SIZE= 1568
- T_AS_NTT_ENCODED_SIZE= 1536
- C1_SIZE= 1408
- C2_SIZE= 160
- VECTOR_U_COMPRESSION_FACTOR= 11
- VECTOR_V_COMPRESSION_FACTOR= 5
- C1_BLOCK_SIZE= 352
- ETA1= 2
- ETA1_RANDOMNESS_SIZE= 128
- ETA2= 2
- ETA2_RANDOMNESS_SIZE= 128
*/
<<<<<<< HEAD
tuple_21 libcrux_ml_kem_ind_cca_encapsulate_8a1(
    libcrux_ml_kem_types_MlKemPublicKey_1f *public_key,
=======
tuple_fa libcrux_ml_kem_ind_cca_encapsulate_ca1(
    libcrux_ml_kem_types_MlKemPublicKey_64 *public_key,
>>>>>>> 9f0de7fd
    uint8_t randomness[32U]);

/**
A monomorphic instance of libcrux_ml_kem.ind_cca.decapsulate
with types libcrux_ml_kem_vector_portable_vector_type_PortableVector,
libcrux_ml_kem_hash_functions_portable_PortableHash[[$4size_t]],
libcrux_ml_kem_variant_MlKem with const generics
- K= 4
- SECRET_KEY_SIZE= 3168
- CPA_SECRET_KEY_SIZE= 1536
- PUBLIC_KEY_SIZE= 1568
- CIPHERTEXT_SIZE= 1568
- T_AS_NTT_ENCODED_SIZE= 1536
- C1_SIZE= 1408
- C2_SIZE= 160
- VECTOR_U_COMPRESSION_FACTOR= 11
- VECTOR_V_COMPRESSION_FACTOR= 5
- C1_BLOCK_SIZE= 352
- ETA1= 2
- ETA1_RANDOMNESS_SIZE= 128
- ETA2= 2
- ETA2_RANDOMNESS_SIZE= 128
- IMPLICIT_REJECTION_HASH_INPUT_SIZE= 1600
*/
<<<<<<< HEAD
void libcrux_ml_kem_ind_cca_decapsulate_811(
    libcrux_ml_kem_types_MlKemPrivateKey_95 *private_key,
    libcrux_ml_kem_types_MlKemCiphertext_1f *ciphertext, uint8_t ret[32U]);
=======
void libcrux_ml_kem_ind_cca_decapsulate_621(
    libcrux_ml_kem_types_MlKemPrivateKey_83 *private_key,
    libcrux_ml_kem_types_MlKemCiphertext_64 *ciphertext, uint8_t ret[32U]);
>>>>>>> 9f0de7fd

/**
A monomorphic instance of libcrux_ml_kem.ind_cca.validate_public_key
with types libcrux_ml_kem_vector_portable_vector_type_PortableVector
with const generics
- K= 2
- RANKED_BYTES_PER_RING_ELEMENT= 768
- PUBLIC_KEY_SIZE= 800
*/
<<<<<<< HEAD
bool libcrux_ml_kem_ind_cca_validate_public_key_070(uint8_t *public_key);
=======
bool libcrux_ml_kem_ind_cca_validate_public_key_86(uint8_t *public_key);

/**
 Validate an ML-KEM private key.
>>>>>>> 9f0de7fd

/**
A monomorphic instance of libcrux_ml_kem.ind_cca.validate_private_key
with types libcrux_ml_kem_hash_functions_portable_PortableHash[[$2size_t]]
with const generics
- K= 2
- SECRET_KEY_SIZE= 1632
- CIPHERTEXT_SIZE= 768
*/
<<<<<<< HEAD
bool libcrux_ml_kem_ind_cca_validate_private_key_90(
    libcrux_ml_kem_types_MlKemPrivateKey_5e *private_key,
    libcrux_ml_kem_types_MlKemCiphertext_e8 *_ciphertext);
=======
bool libcrux_ml_kem_ind_cca_validate_private_key_fb(
    libcrux_ml_kem_types_MlKemPrivateKey_fa *private_key,
    libcrux_ml_kem_types_MlKemCiphertext_1a *_ciphertext);
>>>>>>> 9f0de7fd

/**
A monomorphic instance of libcrux_ml_kem.ind_cca.generate_keypair
with types libcrux_ml_kem_vector_portable_vector_type_PortableVector,
libcrux_ml_kem_hash_functions_portable_PortableHash[[$2size_t]],
libcrux_ml_kem_variant_MlKem with const generics
- K= 2
- CPA_PRIVATE_KEY_SIZE= 768
- PRIVATE_KEY_SIZE= 1632
- PUBLIC_KEY_SIZE= 800
- RANKED_BYTES_PER_RING_ELEMENT= 768
- ETA1= 3
- ETA1_RANDOMNESS_SIZE= 192
*/
<<<<<<< HEAD
libcrux_ml_kem_types_MlKemKeyPair_cb
libcrux_ml_kem_ind_cca_generate_keypair_280(uint8_t randomness[64U]);
=======
libcrux_ml_kem_types_MlKemKeyPair_3e
libcrux_ml_kem_ind_cca_generate_keypair_f80(uint8_t randomness[64U]);
>>>>>>> 9f0de7fd

/**
A monomorphic instance of libcrux_ml_kem.ind_cca.encapsulate
with types libcrux_ml_kem_vector_portable_vector_type_PortableVector,
libcrux_ml_kem_hash_functions_portable_PortableHash[[$2size_t]],
libcrux_ml_kem_variant_MlKem with const generics
- K= 2
- CIPHERTEXT_SIZE= 768
- PUBLIC_KEY_SIZE= 800
- T_AS_NTT_ENCODED_SIZE= 768
- C1_SIZE= 640
- C2_SIZE= 128
- VECTOR_U_COMPRESSION_FACTOR= 10
- VECTOR_V_COMPRESSION_FACTOR= 4
- C1_BLOCK_SIZE= 320
- ETA1= 3
- ETA1_RANDOMNESS_SIZE= 192
- ETA2= 2
- ETA2_RANDOMNESS_SIZE= 128
*/
<<<<<<< HEAD
tuple_ec libcrux_ml_kem_ind_cca_encapsulate_8a0(
    libcrux_ml_kem_types_MlKemPublicKey_be *public_key,
=======
tuple_41 libcrux_ml_kem_ind_cca_encapsulate_ca0(
    libcrux_ml_kem_types_MlKemPublicKey_52 *public_key,
>>>>>>> 9f0de7fd
    uint8_t randomness[32U]);

/**
A monomorphic instance of libcrux_ml_kem.ind_cca.decapsulate
with types libcrux_ml_kem_vector_portable_vector_type_PortableVector,
libcrux_ml_kem_hash_functions_portable_PortableHash[[$2size_t]],
libcrux_ml_kem_variant_MlKem with const generics
- K= 2
- SECRET_KEY_SIZE= 1632
- CPA_SECRET_KEY_SIZE= 768
- PUBLIC_KEY_SIZE= 800
- CIPHERTEXT_SIZE= 768
- T_AS_NTT_ENCODED_SIZE= 768
- C1_SIZE= 640
- C2_SIZE= 128
- VECTOR_U_COMPRESSION_FACTOR= 10
- VECTOR_V_COMPRESSION_FACTOR= 4
- C1_BLOCK_SIZE= 320
- ETA1= 3
- ETA1_RANDOMNESS_SIZE= 192
- ETA2= 2
- ETA2_RANDOMNESS_SIZE= 128
- IMPLICIT_REJECTION_HASH_INPUT_SIZE= 800
*/
<<<<<<< HEAD
void libcrux_ml_kem_ind_cca_decapsulate_810(
    libcrux_ml_kem_types_MlKemPrivateKey_5e *private_key,
    libcrux_ml_kem_types_MlKemCiphertext_e8 *ciphertext, uint8_t ret[32U]);
=======
void libcrux_ml_kem_ind_cca_decapsulate_620(
    libcrux_ml_kem_types_MlKemPrivateKey_fa *private_key,
    libcrux_ml_kem_types_MlKemCiphertext_1a *ciphertext, uint8_t ret[32U]);
>>>>>>> 9f0de7fd

/**
A monomorphic instance of libcrux_ml_kem.ind_cca.validate_public_key
with types libcrux_ml_kem_vector_portable_vector_type_PortableVector
with const generics
- K= 3
- RANKED_BYTES_PER_RING_ELEMENT= 1152
- PUBLIC_KEY_SIZE= 1184
*/
<<<<<<< HEAD
bool libcrux_ml_kem_ind_cca_validate_public_key_07(uint8_t *public_key);
=======
bool libcrux_ml_kem_ind_cca_validate_public_key_6c(uint8_t *public_key);
>>>>>>> 9f0de7fd

/**
A monomorphic instance of libcrux_ml_kem.ind_cca.validate_private_key
with types libcrux_ml_kem_hash_functions_portable_PortableHash[[$3size_t]]
with const generics
- K= 3
- SECRET_KEY_SIZE= 2400
- CIPHERTEXT_SIZE= 1088
*/
<<<<<<< HEAD
bool libcrux_ml_kem_ind_cca_validate_private_key_94(
    libcrux_ml_kem_types_MlKemPrivateKey_55 *private_key,
=======
bool libcrux_ml_kem_ind_cca_validate_private_key_37(
    libcrux_ml_kem_types_MlKemPrivateKey_d9 *private_key,
>>>>>>> 9f0de7fd
    libcrux_ml_kem_mlkem768_MlKem768Ciphertext *_ciphertext);

/**
A monomorphic instance of libcrux_ml_kem.ind_cca.generate_keypair
with types libcrux_ml_kem_vector_portable_vector_type_PortableVector,
libcrux_ml_kem_hash_functions_portable_PortableHash[[$3size_t]],
libcrux_ml_kem_variant_MlKem with const generics
- K= 3
- CPA_PRIVATE_KEY_SIZE= 1152
- PRIVATE_KEY_SIZE= 2400
- PUBLIC_KEY_SIZE= 1184
- RANKED_BYTES_PER_RING_ELEMENT= 1152
- ETA1= 2
- ETA1_RANDOMNESS_SIZE= 128
*/
libcrux_ml_kem_mlkem768_MlKem768KeyPair
<<<<<<< HEAD
libcrux_ml_kem_ind_cca_generate_keypair_28(uint8_t randomness[64U]);
=======
libcrux_ml_kem_ind_cca_generate_keypair_f8(uint8_t randomness[64U]);
>>>>>>> 9f0de7fd

/**
A monomorphic instance of libcrux_ml_kem.ind_cca.encapsulate
with types libcrux_ml_kem_vector_portable_vector_type_PortableVector,
libcrux_ml_kem_hash_functions_portable_PortableHash[[$3size_t]],
libcrux_ml_kem_variant_MlKem with const generics
- K= 3
- CIPHERTEXT_SIZE= 1088
- PUBLIC_KEY_SIZE= 1184
- T_AS_NTT_ENCODED_SIZE= 1152
- C1_SIZE= 960
- C2_SIZE= 128
- VECTOR_U_COMPRESSION_FACTOR= 10
- VECTOR_V_COMPRESSION_FACTOR= 4
- C1_BLOCK_SIZE= 320
- ETA1= 2
- ETA1_RANDOMNESS_SIZE= 128
- ETA2= 2
- ETA2_RANDOMNESS_SIZE= 128
*/
<<<<<<< HEAD
tuple_3c libcrux_ml_kem_ind_cca_encapsulate_8a(
    libcrux_ml_kem_types_MlKemPublicKey_15 *public_key,
=======
tuple_c2 libcrux_ml_kem_ind_cca_encapsulate_ca(
    libcrux_ml_kem_types_MlKemPublicKey_30 *public_key,
>>>>>>> 9f0de7fd
    uint8_t randomness[32U]);

/**
A monomorphic instance of libcrux_ml_kem.ind_cca.decapsulate
with types libcrux_ml_kem_vector_portable_vector_type_PortableVector,
libcrux_ml_kem_hash_functions_portable_PortableHash[[$3size_t]],
libcrux_ml_kem_variant_MlKem with const generics
- K= 3
- SECRET_KEY_SIZE= 2400
- CPA_SECRET_KEY_SIZE= 1152
- PUBLIC_KEY_SIZE= 1184
- CIPHERTEXT_SIZE= 1088
- T_AS_NTT_ENCODED_SIZE= 1152
- C1_SIZE= 960
- C2_SIZE= 128
- VECTOR_U_COMPRESSION_FACTOR= 10
- VECTOR_V_COMPRESSION_FACTOR= 4
- C1_BLOCK_SIZE= 320
- ETA1= 2
- ETA1_RANDOMNESS_SIZE= 128
- ETA2= 2
- ETA2_RANDOMNESS_SIZE= 128
- IMPLICIT_REJECTION_HASH_INPUT_SIZE= 1120
*/
<<<<<<< HEAD
void libcrux_ml_kem_ind_cca_decapsulate_81(
    libcrux_ml_kem_types_MlKemPrivateKey_55 *private_key,
=======
void libcrux_ml_kem_ind_cca_decapsulate_62(
    libcrux_ml_kem_types_MlKemPrivateKey_d9 *private_key,
>>>>>>> 9f0de7fd
    libcrux_ml_kem_mlkem768_MlKem768Ciphertext *ciphertext, uint8_t ret[32U]);

#if defined(__cplusplus)
}
#endif

#define __internal_libcrux_mlkem_portable_H_DEFINED
#endif<|MERGE_RESOLUTION|>--- conflicted
+++ resolved
@@ -4,19 +4,11 @@
  * SPDX-License-Identifier: MIT or Apache-2.0
  *
  * This code was generated with the following revisions:
-<<<<<<< HEAD
- * Charon: 28d543bfacc902ba9cc2a734b76baae9583892a4
- * Eurydice: 1a65dbf3758fe310833718c645a64266294a29ac
- * Karamel: 15d4bce74a2d43e34a64f48f8311b7d9bcb0e152
- * F*: 3063d19312f8ec3af5945f24ed3ebbb6b6cd9678
- * Libcrux: 098de7d283a7867de9c3e5672d7b3c915ef9b2f1
-=======
  * Charon: 45f5a34f336e35c6cc2253bc90cbdb8d812cefa9
  * Eurydice: 1fff1c51ae6e6c87eafd28ec9d5594f54bc91c0c
  * Karamel: 8c3612018c25889288da6857771be3ad03b75bcd
  * F*: 5643e656b989aca7629723653a2570c7df6252b9-dirty
  * Libcrux: 2e8f138dbcbfbfabf4bbd994c8587ec00d197102
->>>>>>> 9f0de7fd
  */
 
 #ifndef __internal_libcrux_mlkem_portable_H
@@ -31,7 +23,7 @@
 #include "internal/libcrux_core.h"
 #include "internal/libcrux_sha3_internal.h"
 
-int16_t libcrux_ml_kem_polynomial_get_zeta(size_t i);
+extern const int16_t libcrux_ml_kem_polynomial_ZETAS_TIMES_MONTGOMERY_R[128U];
 
 #define LIBCRUX_ML_KEM_POLYNOMIAL_VECTORS_IN_RING_ELEMENT  \
   (LIBCRUX_ML_KEM_CONSTANTS_COEFFICIENTS_IN_RING_ELEMENT / \
@@ -47,6 +39,13 @@
 } libcrux_ml_kem_polynomial_PolynomialRingElement_1d;
 
 /**
+ Validate an ML-KEM public key.
+
+ This implements the Modulus check in 7.2 2.
+ Note that the size check in 7.2 1 is covered by the `PUBLIC_KEY_SIZE` in the
+ `public_key` type.
+*/
+/**
 A monomorphic instance of libcrux_ml_kem.ind_cca.validate_public_key
 with types libcrux_ml_kem_vector_portable_vector_type_PortableVector
 with const generics
@@ -54,12 +53,15 @@
 - RANKED_BYTES_PER_RING_ELEMENT= 1536
 - PUBLIC_KEY_SIZE= 1568
 */
-<<<<<<< HEAD
-bool libcrux_ml_kem_ind_cca_validate_public_key_071(uint8_t *public_key);
-=======
 bool libcrux_ml_kem_ind_cca_validate_public_key_00(uint8_t *public_key);
->>>>>>> 9f0de7fd
-
+
+/**
+ Validate an ML-KEM private key.
+
+ This implements the Hash check in 7.3 3.
+ Note that the size checks in 7.2 1 and 2 are covered by the `SECRET_KEY_SIZE`
+ and `CIPHERTEXT_SIZE` in the `private_key` and `ciphertext` types.
+*/
 /**
 A monomorphic instance of libcrux_ml_kem.ind_cca.validate_private_key
 with types libcrux_ml_kem_hash_functions_portable_PortableHash[[$4size_t]]
@@ -68,16 +70,18 @@
 - SECRET_KEY_SIZE= 3168
 - CIPHERTEXT_SIZE= 1568
 */
-<<<<<<< HEAD
-bool libcrux_ml_kem_ind_cca_validate_private_key_c0(
-    libcrux_ml_kem_types_MlKemPrivateKey_95 *private_key,
-    libcrux_ml_kem_types_MlKemCiphertext_1f *_ciphertext);
-=======
 bool libcrux_ml_kem_ind_cca_validate_private_key_b5(
     libcrux_ml_kem_types_MlKemPrivateKey_83 *private_key,
     libcrux_ml_kem_types_MlKemCiphertext_64 *_ciphertext);
->>>>>>> 9f0de7fd
-
+
+/**
+ Packed API
+
+ Generate a key pair.
+
+ Depending on the `Vector` and `Hasher` used, this requires different hardware
+ features
+*/
 /**
 A monomorphic instance of libcrux_ml_kem.ind_cca.generate_keypair
 with types libcrux_ml_kem_vector_portable_vector_type_PortableVector,
@@ -87,16 +91,12 @@
 - CPA_PRIVATE_KEY_SIZE= 1536
 - PRIVATE_KEY_SIZE= 3168
 - PUBLIC_KEY_SIZE= 1568
-- RANKED_BYTES_PER_RING_ELEMENT= 1536
+- BYTES_PER_RING_ELEMENT= 1536
 - ETA1= 2
 - ETA1_RANDOMNESS_SIZE= 128
 */
 libcrux_ml_kem_mlkem1024_MlKem1024KeyPair
-<<<<<<< HEAD
-libcrux_ml_kem_ind_cca_generate_keypair_281(uint8_t randomness[64U]);
-=======
 libcrux_ml_kem_ind_cca_generate_keypair_f81(uint8_t randomness[64U]);
->>>>>>> 9f0de7fd
 
 /**
 A monomorphic instance of libcrux_ml_kem.ind_cca.encapsulate
@@ -111,19 +111,14 @@
 - C2_SIZE= 160
 - VECTOR_U_COMPRESSION_FACTOR= 11
 - VECTOR_V_COMPRESSION_FACTOR= 5
-- C1_BLOCK_SIZE= 352
-- ETA1= 2
-- ETA1_RANDOMNESS_SIZE= 128
-- ETA2= 2
-- ETA2_RANDOMNESS_SIZE= 128
-*/
-<<<<<<< HEAD
-tuple_21 libcrux_ml_kem_ind_cca_encapsulate_8a1(
-    libcrux_ml_kem_types_MlKemPublicKey_1f *public_key,
-=======
+- VECTOR_U_BLOCK_LEN= 352
+- ETA1= 2
+- ETA1_RANDOMNESS_SIZE= 128
+- ETA2= 2
+- ETA2_RANDOMNESS_SIZE= 128
+*/
 tuple_fa libcrux_ml_kem_ind_cca_encapsulate_ca1(
     libcrux_ml_kem_types_MlKemPublicKey_64 *public_key,
->>>>>>> 9f0de7fd
     uint8_t randomness[32U]);
 
 /**
@@ -148,16 +143,17 @@
 - ETA2_RANDOMNESS_SIZE= 128
 - IMPLICIT_REJECTION_HASH_INPUT_SIZE= 1600
 */
-<<<<<<< HEAD
-void libcrux_ml_kem_ind_cca_decapsulate_811(
-    libcrux_ml_kem_types_MlKemPrivateKey_95 *private_key,
-    libcrux_ml_kem_types_MlKemCiphertext_1f *ciphertext, uint8_t ret[32U]);
-=======
 void libcrux_ml_kem_ind_cca_decapsulate_621(
     libcrux_ml_kem_types_MlKemPrivateKey_83 *private_key,
     libcrux_ml_kem_types_MlKemCiphertext_64 *ciphertext, uint8_t ret[32U]);
->>>>>>> 9f0de7fd
-
+
+/**
+ Validate an ML-KEM public key.
+
+ This implements the Modulus check in 7.2 2.
+ Note that the size check in 7.2 1 is covered by the `PUBLIC_KEY_SIZE` in the
+ `public_key` type.
+*/
 /**
 A monomorphic instance of libcrux_ml_kem.ind_cca.validate_public_key
 with types libcrux_ml_kem_vector_portable_vector_type_PortableVector
@@ -166,15 +162,15 @@
 - RANKED_BYTES_PER_RING_ELEMENT= 768
 - PUBLIC_KEY_SIZE= 800
 */
-<<<<<<< HEAD
-bool libcrux_ml_kem_ind_cca_validate_public_key_070(uint8_t *public_key);
-=======
 bool libcrux_ml_kem_ind_cca_validate_public_key_86(uint8_t *public_key);
 
 /**
  Validate an ML-KEM private key.
->>>>>>> 9f0de7fd
-
+
+ This implements the Hash check in 7.3 3.
+ Note that the size checks in 7.2 1 and 2 are covered by the `SECRET_KEY_SIZE`
+ and `CIPHERTEXT_SIZE` in the `private_key` and `ciphertext` types.
+*/
 /**
 A monomorphic instance of libcrux_ml_kem.ind_cca.validate_private_key
 with types libcrux_ml_kem_hash_functions_portable_PortableHash[[$2size_t]]
@@ -183,16 +179,18 @@
 - SECRET_KEY_SIZE= 1632
 - CIPHERTEXT_SIZE= 768
 */
-<<<<<<< HEAD
-bool libcrux_ml_kem_ind_cca_validate_private_key_90(
-    libcrux_ml_kem_types_MlKemPrivateKey_5e *private_key,
-    libcrux_ml_kem_types_MlKemCiphertext_e8 *_ciphertext);
-=======
 bool libcrux_ml_kem_ind_cca_validate_private_key_fb(
     libcrux_ml_kem_types_MlKemPrivateKey_fa *private_key,
     libcrux_ml_kem_types_MlKemCiphertext_1a *_ciphertext);
->>>>>>> 9f0de7fd
-
+
+/**
+ Packed API
+
+ Generate a key pair.
+
+ Depending on the `Vector` and `Hasher` used, this requires different hardware
+ features
+*/
 /**
 A monomorphic instance of libcrux_ml_kem.ind_cca.generate_keypair
 with types libcrux_ml_kem_vector_portable_vector_type_PortableVector,
@@ -202,17 +200,12 @@
 - CPA_PRIVATE_KEY_SIZE= 768
 - PRIVATE_KEY_SIZE= 1632
 - PUBLIC_KEY_SIZE= 800
-- RANKED_BYTES_PER_RING_ELEMENT= 768
+- BYTES_PER_RING_ELEMENT= 768
 - ETA1= 3
 - ETA1_RANDOMNESS_SIZE= 192
 */
-<<<<<<< HEAD
-libcrux_ml_kem_types_MlKemKeyPair_cb
-libcrux_ml_kem_ind_cca_generate_keypair_280(uint8_t randomness[64U]);
-=======
 libcrux_ml_kem_types_MlKemKeyPair_3e
 libcrux_ml_kem_ind_cca_generate_keypair_f80(uint8_t randomness[64U]);
->>>>>>> 9f0de7fd
 
 /**
 A monomorphic instance of libcrux_ml_kem.ind_cca.encapsulate
@@ -227,19 +220,14 @@
 - C2_SIZE= 128
 - VECTOR_U_COMPRESSION_FACTOR= 10
 - VECTOR_V_COMPRESSION_FACTOR= 4
-- C1_BLOCK_SIZE= 320
+- VECTOR_U_BLOCK_LEN= 320
 - ETA1= 3
 - ETA1_RANDOMNESS_SIZE= 192
 - ETA2= 2
 - ETA2_RANDOMNESS_SIZE= 128
 */
-<<<<<<< HEAD
-tuple_ec libcrux_ml_kem_ind_cca_encapsulate_8a0(
-    libcrux_ml_kem_types_MlKemPublicKey_be *public_key,
-=======
 tuple_41 libcrux_ml_kem_ind_cca_encapsulate_ca0(
     libcrux_ml_kem_types_MlKemPublicKey_52 *public_key,
->>>>>>> 9f0de7fd
     uint8_t randomness[32U]);
 
 /**
@@ -264,16 +252,17 @@
 - ETA2_RANDOMNESS_SIZE= 128
 - IMPLICIT_REJECTION_HASH_INPUT_SIZE= 800
 */
-<<<<<<< HEAD
-void libcrux_ml_kem_ind_cca_decapsulate_810(
-    libcrux_ml_kem_types_MlKemPrivateKey_5e *private_key,
-    libcrux_ml_kem_types_MlKemCiphertext_e8 *ciphertext, uint8_t ret[32U]);
-=======
 void libcrux_ml_kem_ind_cca_decapsulate_620(
     libcrux_ml_kem_types_MlKemPrivateKey_fa *private_key,
     libcrux_ml_kem_types_MlKemCiphertext_1a *ciphertext, uint8_t ret[32U]);
->>>>>>> 9f0de7fd
-
+
+/**
+ Validate an ML-KEM public key.
+
+ This implements the Modulus check in 7.2 2.
+ Note that the size check in 7.2 1 is covered by the `PUBLIC_KEY_SIZE` in the
+ `public_key` type.
+*/
 /**
 A monomorphic instance of libcrux_ml_kem.ind_cca.validate_public_key
 with types libcrux_ml_kem_vector_portable_vector_type_PortableVector
@@ -282,12 +271,15 @@
 - RANKED_BYTES_PER_RING_ELEMENT= 1152
 - PUBLIC_KEY_SIZE= 1184
 */
-<<<<<<< HEAD
-bool libcrux_ml_kem_ind_cca_validate_public_key_07(uint8_t *public_key);
-=======
 bool libcrux_ml_kem_ind_cca_validate_public_key_6c(uint8_t *public_key);
->>>>>>> 9f0de7fd
-
+
+/**
+ Validate an ML-KEM private key.
+
+ This implements the Hash check in 7.3 3.
+ Note that the size checks in 7.2 1 and 2 are covered by the `SECRET_KEY_SIZE`
+ and `CIPHERTEXT_SIZE` in the `private_key` and `ciphertext` types.
+*/
 /**
 A monomorphic instance of libcrux_ml_kem.ind_cca.validate_private_key
 with types libcrux_ml_kem_hash_functions_portable_PortableHash[[$3size_t]]
@@ -296,15 +288,18 @@
 - SECRET_KEY_SIZE= 2400
 - CIPHERTEXT_SIZE= 1088
 */
-<<<<<<< HEAD
-bool libcrux_ml_kem_ind_cca_validate_private_key_94(
-    libcrux_ml_kem_types_MlKemPrivateKey_55 *private_key,
-=======
 bool libcrux_ml_kem_ind_cca_validate_private_key_37(
     libcrux_ml_kem_types_MlKemPrivateKey_d9 *private_key,
->>>>>>> 9f0de7fd
     libcrux_ml_kem_mlkem768_MlKem768Ciphertext *_ciphertext);
 
+/**
+ Packed API
+
+ Generate a key pair.
+
+ Depending on the `Vector` and `Hasher` used, this requires different hardware
+ features
+*/
 /**
 A monomorphic instance of libcrux_ml_kem.ind_cca.generate_keypair
 with types libcrux_ml_kem_vector_portable_vector_type_PortableVector,
@@ -314,16 +309,12 @@
 - CPA_PRIVATE_KEY_SIZE= 1152
 - PRIVATE_KEY_SIZE= 2400
 - PUBLIC_KEY_SIZE= 1184
-- RANKED_BYTES_PER_RING_ELEMENT= 1152
+- BYTES_PER_RING_ELEMENT= 1152
 - ETA1= 2
 - ETA1_RANDOMNESS_SIZE= 128
 */
 libcrux_ml_kem_mlkem768_MlKem768KeyPair
-<<<<<<< HEAD
-libcrux_ml_kem_ind_cca_generate_keypair_28(uint8_t randomness[64U]);
-=======
 libcrux_ml_kem_ind_cca_generate_keypair_f8(uint8_t randomness[64U]);
->>>>>>> 9f0de7fd
 
 /**
 A monomorphic instance of libcrux_ml_kem.ind_cca.encapsulate
@@ -338,19 +329,14 @@
 - C2_SIZE= 128
 - VECTOR_U_COMPRESSION_FACTOR= 10
 - VECTOR_V_COMPRESSION_FACTOR= 4
-- C1_BLOCK_SIZE= 320
-- ETA1= 2
-- ETA1_RANDOMNESS_SIZE= 128
-- ETA2= 2
-- ETA2_RANDOMNESS_SIZE= 128
-*/
-<<<<<<< HEAD
-tuple_3c libcrux_ml_kem_ind_cca_encapsulate_8a(
-    libcrux_ml_kem_types_MlKemPublicKey_15 *public_key,
-=======
+- VECTOR_U_BLOCK_LEN= 320
+- ETA1= 2
+- ETA1_RANDOMNESS_SIZE= 128
+- ETA2= 2
+- ETA2_RANDOMNESS_SIZE= 128
+*/
 tuple_c2 libcrux_ml_kem_ind_cca_encapsulate_ca(
     libcrux_ml_kem_types_MlKemPublicKey_30 *public_key,
->>>>>>> 9f0de7fd
     uint8_t randomness[32U]);
 
 /**
@@ -375,13 +361,8 @@
 - ETA2_RANDOMNESS_SIZE= 128
 - IMPLICIT_REJECTION_HASH_INPUT_SIZE= 1120
 */
-<<<<<<< HEAD
-void libcrux_ml_kem_ind_cca_decapsulate_81(
-    libcrux_ml_kem_types_MlKemPrivateKey_55 *private_key,
-=======
 void libcrux_ml_kem_ind_cca_decapsulate_62(
     libcrux_ml_kem_types_MlKemPrivateKey_d9 *private_key,
->>>>>>> 9f0de7fd
     libcrux_ml_kem_mlkem768_MlKem768Ciphertext *ciphertext, uint8_t ret[32U]);
 
 #if defined(__cplusplus)
