/*
 * SPDX-FileCopyrightText: 2024 Cryspen Sarl <info@cryspen.com>
 *
 * SPDX-License-Identifier: MIT or Apache-2.0
 *
 * This code was generated with the following revisions:
<<<<<<< HEAD
 * Charon: 2b71c3c42337fe17ceca860bedaafb3443e6c5e8
 * Eurydice: dcfae68c874635956f71d4c05928841b29ad0a8b
 * Karamel: 87384b244a98a0c41a2e14c65b872d885af7c8df
 * F*: 8b6fce63ca91b16386d8f76e82ea87a3c109a208
 * Libcrux: 4b0d78759e0adf160bab80862883bd5ba7338977
=======
 * Charon: 3a133fe0eee9bd3928d5bb16c24ddd2dd0f3ee7f
 * Eurydice: 1fff1c51ae6e6c87eafd28ec9d5594f54bc91c0c
 * Karamel: c31a22c1e07d2118c07ee5cebb640d863e31a198
 * F*: 2c32d6e230851bbceadac7a21fc418fa2bb7e4bc
 * Libcrux: 99b4e0ae6147eb731652e0ee355fc77d2c160664
>>>>>>> fb469cb7
 */

#ifndef __internal_libcrux_core_H
#define __internal_libcrux_core_H

#if defined(__cplusplus)
extern "C" {
#endif

#include "../libcrux_core.h"
#include "eurydice_glue.h"

#define CORE_NUM__U32_8__BITS (32U)

static inline uint32_t core_num__u8_6__count_ones(uint8_t x0);

#define LIBCRUX_ML_KEM_CONSTANTS_SHARED_SECRET_SIZE ((size_t)32U)

void libcrux_ml_kem_constant_time_ops_compare_ciphertexts_select_shared_secret_in_constant_time(
    Eurydice_slice lhs_c, Eurydice_slice rhs_c, Eurydice_slice lhs_s,
    Eurydice_slice rhs_s, uint8_t ret[32U]);

#define LIBCRUX_ML_KEM_CONSTANTS_BITS_PER_COEFFICIENT ((size_t)12U)

#define LIBCRUX_ML_KEM_CONSTANTS_COEFFICIENTS_IN_RING_ELEMENT ((size_t)256U)

#define LIBCRUX_ML_KEM_CONSTANTS_BITS_PER_RING_ELEMENT \
  (LIBCRUX_ML_KEM_CONSTANTS_COEFFICIENTS_IN_RING_ELEMENT * (size_t)12U)

#define LIBCRUX_ML_KEM_CONSTANTS_BYTES_PER_RING_ELEMENT \
  (LIBCRUX_ML_KEM_CONSTANTS_BITS_PER_RING_ELEMENT / (size_t)8U)

#define LIBCRUX_ML_KEM_CONSTANTS_CPA_PKE_KEY_GENERATION_SEED_SIZE ((size_t)32U)

#define LIBCRUX_ML_KEM_CONSTANTS_H_DIGEST_SIZE ((size_t)32U)

typedef struct libcrux_ml_kem_utils_extraction_helper_Keypair1024_s {
  uint8_t fst[1536U];
  uint8_t snd[1568U];
} libcrux_ml_kem_utils_extraction_helper_Keypair1024;

typedef struct libcrux_ml_kem_utils_extraction_helper_Keypair512_s {
  uint8_t fst[768U];
  uint8_t snd[800U];
} libcrux_ml_kem_utils_extraction_helper_Keypair512;

typedef struct libcrux_ml_kem_utils_extraction_helper_Keypair768_s {
  uint8_t fst[1152U];
  uint8_t snd[1184U];
} libcrux_ml_kem_utils_extraction_helper_Keypair768;

/**
This function found in impl {(core::convert::From<@Array<u8, SIZE>> for
libcrux_ml_kem::types::MlKemPublicKey<SIZE>)#17}
*/
/**
A monomorphic instance of libcrux_ml_kem.types.from_40
with const generics
- SIZE= 1568
*/
<<<<<<< HEAD
libcrux_ml_kem_types_MlKemPublicKey_64 libcrux_ml_kem_types_from_5a_af(
=======
libcrux_ml_kem_types_MlKemPublicKey_64 libcrux_ml_kem_types_from_40_af(
>>>>>>> fb469cb7
    uint8_t value[1568U]);

/**
 Create a new [`MlKemKeyPair`] from the secret and public key.
*/
/**
This function found in impl
{libcrux_ml_kem::types::MlKemKeyPair<PRIVATE_KEY_SIZE, PUBLIC_KEY_SIZE>}
*/
/**
A monomorphic instance of libcrux_ml_kem.types.from_17
with const generics
- PRIVATE_KEY_SIZE= 3168
- PUBLIC_KEY_SIZE= 1568
*/
<<<<<<< HEAD
libcrux_ml_kem_mlkem1024_MlKem1024KeyPair libcrux_ml_kem_types_from_3a_94(
=======
libcrux_ml_kem_mlkem1024_MlKem1024KeyPair libcrux_ml_kem_types_from_17_94(
>>>>>>> fb469cb7
    libcrux_ml_kem_types_MlKemPrivateKey_83 sk,
    libcrux_ml_kem_types_MlKemPublicKey_64 pk);

/**
This function found in impl {(core::convert::From<@Array<u8, SIZE>> for
libcrux_ml_kem::types::MlKemPrivateKey<SIZE>)#10}
*/
/**
A monomorphic instance of libcrux_ml_kem.types.from_88
with const generics
- SIZE= 3168
*/
<<<<<<< HEAD
libcrux_ml_kem_types_MlKemPrivateKey_83 libcrux_ml_kem_types_from_7f_39(
=======
libcrux_ml_kem_types_MlKemPrivateKey_83 libcrux_ml_kem_types_from_88_39(
>>>>>>> fb469cb7
    uint8_t value[3168U]);

/**
This function found in impl {(core::convert::From<@Array<u8, SIZE>> for
libcrux_ml_kem::types::MlKemPublicKey<SIZE>)#17}
*/
/**
A monomorphic instance of libcrux_ml_kem.types.from_40
with const generics
- SIZE= 1184
*/
<<<<<<< HEAD
libcrux_ml_kem_types_MlKemPublicKey_30 libcrux_ml_kem_types_from_5a_d0(
=======
libcrux_ml_kem_types_MlKemPublicKey_30 libcrux_ml_kem_types_from_40_d0(
>>>>>>> fb469cb7
    uint8_t value[1184U]);

/**
 Create a new [`MlKemKeyPair`] from the secret and public key.
*/
/**
This function found in impl
{libcrux_ml_kem::types::MlKemKeyPair<PRIVATE_KEY_SIZE, PUBLIC_KEY_SIZE>}
*/
/**
A monomorphic instance of libcrux_ml_kem.types.from_17
with const generics
- PRIVATE_KEY_SIZE= 2400
- PUBLIC_KEY_SIZE= 1184
*/
<<<<<<< HEAD
libcrux_ml_kem_mlkem768_MlKem768KeyPair libcrux_ml_kem_types_from_3a_74(
=======
libcrux_ml_kem_mlkem768_MlKem768KeyPair libcrux_ml_kem_types_from_17_74(
>>>>>>> fb469cb7
    libcrux_ml_kem_types_MlKemPrivateKey_d9 sk,
    libcrux_ml_kem_types_MlKemPublicKey_30 pk);

/**
This function found in impl {(core::convert::From<@Array<u8, SIZE>> for
libcrux_ml_kem::types::MlKemPrivateKey<SIZE>)#10}
*/
/**
A monomorphic instance of libcrux_ml_kem.types.from_88
with const generics
- SIZE= 2400
*/
<<<<<<< HEAD
libcrux_ml_kem_types_MlKemPrivateKey_d9 libcrux_ml_kem_types_from_7f_28(
=======
libcrux_ml_kem_types_MlKemPrivateKey_d9 libcrux_ml_kem_types_from_88_28(
>>>>>>> fb469cb7
    uint8_t value[2400U]);

/**
This function found in impl {(core::convert::From<@Array<u8, SIZE>> for
libcrux_ml_kem::types::MlKemPublicKey<SIZE>)#17}
*/
/**
A monomorphic instance of libcrux_ml_kem.types.from_40
with const generics
- SIZE= 800
*/
<<<<<<< HEAD
libcrux_ml_kem_types_MlKemPublicKey_52 libcrux_ml_kem_types_from_5a_4d(
=======
libcrux_ml_kem_types_MlKemPublicKey_52 libcrux_ml_kem_types_from_40_4d(
>>>>>>> fb469cb7
    uint8_t value[800U]);

/**
 Create a new [`MlKemKeyPair`] from the secret and public key.
*/
/**
This function found in impl
{libcrux_ml_kem::types::MlKemKeyPair<PRIVATE_KEY_SIZE, PUBLIC_KEY_SIZE>}
*/
/**
A monomorphic instance of libcrux_ml_kem.types.from_17
with const generics
- PRIVATE_KEY_SIZE= 1632
- PUBLIC_KEY_SIZE= 800
*/
<<<<<<< HEAD
libcrux_ml_kem_types_MlKemKeyPair_3e libcrux_ml_kem_types_from_3a_fa(
=======
libcrux_ml_kem_types_MlKemKeyPair_3e libcrux_ml_kem_types_from_17_fa(
>>>>>>> fb469cb7
    libcrux_ml_kem_types_MlKemPrivateKey_fa sk,
    libcrux_ml_kem_types_MlKemPublicKey_52 pk);

/**
This function found in impl {(core::convert::From<@Array<u8, SIZE>> for
libcrux_ml_kem::types::MlKemPrivateKey<SIZE>)#10}
*/
/**
A monomorphic instance of libcrux_ml_kem.types.from_88
with const generics
- SIZE= 1632
*/
<<<<<<< HEAD
libcrux_ml_kem_types_MlKemPrivateKey_fa libcrux_ml_kem_types_from_7f_2a(
=======
libcrux_ml_kem_types_MlKemPrivateKey_fa libcrux_ml_kem_types_from_88_2a(
>>>>>>> fb469cb7
    uint8_t value[1632U]);

/**
 A reference to the raw byte slice.
*/
/**
This function found in impl {libcrux_ml_kem::types::MlKemPublicKey<SIZE>#21}
*/
/**
A monomorphic instance of libcrux_ml_kem.types.as_slice_ba
with const generics
- SIZE= 1184
*/
<<<<<<< HEAD
uint8_t *libcrux_ml_kem_types_as_slice_fd_d0(
=======
uint8_t *libcrux_ml_kem_types_as_slice_ba_d0(
>>>>>>> fb469cb7
    libcrux_ml_kem_types_MlKemPublicKey_30 *self);

/**
This function found in impl {(core::convert::From<@Array<u8, SIZE>> for
libcrux_ml_kem::types::MlKemCiphertext<SIZE>)#3}
*/
/**
A monomorphic instance of libcrux_ml_kem.types.from_fc
with const generics
- SIZE= 1088
*/
<<<<<<< HEAD
libcrux_ml_kem_mlkem768_MlKem768Ciphertext libcrux_ml_kem_types_from_01_80(
=======
libcrux_ml_kem_mlkem768_MlKem768Ciphertext libcrux_ml_kem_types_from_fc_80(
>>>>>>> fb469cb7
    uint8_t value[1088U]);

/**
This function found in impl {(core::convert::AsRef<@Slice<u8>> for
libcrux_ml_kem::types::MlKemCiphertext<SIZE>)#2}
*/
/**
A monomorphic instance of libcrux_ml_kem.types.as_ref_fd
with const generics
- SIZE= 1088
*/
<<<<<<< HEAD
Eurydice_slice libcrux_ml_kem_types_as_ref_00_80(
=======
Eurydice_slice libcrux_ml_kem_types_as_ref_fd_80(
>>>>>>> fb469cb7
    libcrux_ml_kem_mlkem768_MlKem768Ciphertext *self);

/**
 Pad the `slice` with `0`s at the end.
*/
/**
A monomorphic instance of libcrux_ml_kem.utils.into_padded_array
with const generics
- LEN= 1120
*/
void libcrux_ml_kem_utils_into_padded_array_15(Eurydice_slice slice,
                                               uint8_t ret[1120U]);

/**
 A reference to the raw byte slice.
*/
/**
This function found in impl {libcrux_ml_kem::types::MlKemPublicKey<SIZE>#21}
*/
/**
A monomorphic instance of libcrux_ml_kem.types.as_slice_ba
with const generics
- SIZE= 800
*/
<<<<<<< HEAD
uint8_t *libcrux_ml_kem_types_as_slice_fd_4d(
=======
uint8_t *libcrux_ml_kem_types_as_slice_ba_4d(
>>>>>>> fb469cb7
    libcrux_ml_kem_types_MlKemPublicKey_52 *self);

/**
This function found in impl {(core::convert::From<@Array<u8, SIZE>> for
libcrux_ml_kem::types::MlKemCiphertext<SIZE>)#3}
*/
/**
A monomorphic instance of libcrux_ml_kem.types.from_fc
with const generics
- SIZE= 768
*/
<<<<<<< HEAD
libcrux_ml_kem_types_MlKemCiphertext_1a libcrux_ml_kem_types_from_01_d0(
=======
libcrux_ml_kem_types_MlKemCiphertext_1a libcrux_ml_kem_types_from_fc_d0(
>>>>>>> fb469cb7
    uint8_t value[768U]);

/**
This function found in impl {(core::convert::AsRef<@Slice<u8>> for
libcrux_ml_kem::types::MlKemCiphertext<SIZE>)#2}
*/
/**
A monomorphic instance of libcrux_ml_kem.types.as_ref_fd
with const generics
- SIZE= 768
*/
<<<<<<< HEAD
Eurydice_slice libcrux_ml_kem_types_as_ref_00_d0(
=======
Eurydice_slice libcrux_ml_kem_types_as_ref_fd_d0(
>>>>>>> fb469cb7
    libcrux_ml_kem_types_MlKemCiphertext_1a *self);

/**
 Pad the `slice` with `0`s at the end.
*/
/**
A monomorphic instance of libcrux_ml_kem.utils.into_padded_array
with const generics
- LEN= 800
*/
void libcrux_ml_kem_utils_into_padded_array_4d(Eurydice_slice slice,
                                               uint8_t ret[800U]);

/**
 A reference to the raw byte slice.
*/
/**
This function found in impl {libcrux_ml_kem::types::MlKemPublicKey<SIZE>#21}
*/
/**
A monomorphic instance of libcrux_ml_kem.types.as_slice_ba
with const generics
- SIZE= 1568
*/
<<<<<<< HEAD
uint8_t *libcrux_ml_kem_types_as_slice_fd_af(
=======
uint8_t *libcrux_ml_kem_types_as_slice_ba_af(
>>>>>>> fb469cb7
    libcrux_ml_kem_types_MlKemPublicKey_64 *self);

/**
A monomorphic instance of core.result.Result
with types uint8_t[32size_t], core_array_TryFromSliceError

*/
typedef struct core_result_Result_fb_s {
  core_result_Result_a9_tags tag;
  union {
    uint8_t case_Ok[32U];
    core_array_TryFromSliceError case_Err;
  } val;
} core_result_Result_fb;

/**
This function found in impl {core::result::Result<T, E>[TraitClause@0,
TraitClause@1]}
*/
/**
A monomorphic instance of core.result.unwrap_26
with types uint8_t[32size_t], core_array_TryFromSliceError

*/
void core_result_unwrap_26_b3(core_result_Result_fb self, uint8_t ret[32U]);

/**
 Pad the `slice` with `0`s at the end.
*/
/**
A monomorphic instance of libcrux_ml_kem.utils.into_padded_array
with const generics
- LEN= 34
*/
void libcrux_ml_kem_utils_into_padded_array_b6(Eurydice_slice slice,
                                               uint8_t ret[34U]);

/**
This function found in impl {(core::convert::From<@Array<u8, SIZE>> for
libcrux_ml_kem::types::MlKemCiphertext<SIZE>)#3}
*/
/**
A monomorphic instance of libcrux_ml_kem.types.from_fc
with const generics
- SIZE= 1568
*/
<<<<<<< HEAD
libcrux_ml_kem_types_MlKemCiphertext_64 libcrux_ml_kem_types_from_01_af(
=======
libcrux_ml_kem_types_MlKemCiphertext_64 libcrux_ml_kem_types_from_fc_af(
>>>>>>> fb469cb7
    uint8_t value[1568U]);

/**
 Pad the `slice` with `0`s at the end.
*/
/**
A monomorphic instance of libcrux_ml_kem.utils.into_padded_array
with const generics
- LEN= 33
*/
void libcrux_ml_kem_utils_into_padded_array_c8(Eurydice_slice slice,
                                               uint8_t ret[33U]);

/**
This function found in impl {(core::convert::AsRef<@Slice<u8>> for
libcrux_ml_kem::types::MlKemCiphertext<SIZE>)#2}
*/
/**
A monomorphic instance of libcrux_ml_kem.types.as_ref_fd
with const generics
- SIZE= 1568
*/
<<<<<<< HEAD
Eurydice_slice libcrux_ml_kem_types_as_ref_00_af(
=======
Eurydice_slice libcrux_ml_kem_types_as_ref_fd_af(
>>>>>>> fb469cb7
    libcrux_ml_kem_types_MlKemCiphertext_64 *self);

/**
 Pad the `slice` with `0`s at the end.
*/
/**
A monomorphic instance of libcrux_ml_kem.utils.into_padded_array
with const generics
- LEN= 1600
*/
void libcrux_ml_kem_utils_into_padded_array_7f(Eurydice_slice slice,
                                               uint8_t ret[1600U]);

/**
 Pad the `slice` with `0`s at the end.
*/
/**
A monomorphic instance of libcrux_ml_kem.utils.into_padded_array
with const generics
- LEN= 64
*/
void libcrux_ml_kem_utils_into_padded_array_24(Eurydice_slice slice,
                                               uint8_t ret[64U]);

/**
A monomorphic instance of core.result.Result
with types uint8_t[24size_t], core_array_TryFromSliceError

*/
typedef struct core_result_Result_b2_s {
  core_result_Result_a9_tags tag;
  union {
    uint8_t case_Ok[24U];
    core_array_TryFromSliceError case_Err;
  } val;
} core_result_Result_b2;

/**
This function found in impl {core::result::Result<T, E>[TraitClause@0,
TraitClause@1]}
*/
/**
A monomorphic instance of core.result.unwrap_26
with types uint8_t[24size_t], core_array_TryFromSliceError

*/
void core_result_unwrap_26_70(core_result_Result_b2 self, uint8_t ret[24U]);

/**
A monomorphic instance of core.result.Result
with types uint8_t[20size_t], core_array_TryFromSliceError

*/
typedef struct core_result_Result_e1_s {
  core_result_Result_a9_tags tag;
  union {
    uint8_t case_Ok[20U];
    core_array_TryFromSliceError case_Err;
  } val;
} core_result_Result_e1;

/**
This function found in impl {core::result::Result<T, E>[TraitClause@0,
TraitClause@1]}
*/
/**
A monomorphic instance of core.result.unwrap_26
with types uint8_t[20size_t], core_array_TryFromSliceError

*/
void core_result_unwrap_26_20(core_result_Result_e1 self, uint8_t ret[20U]);

/**
A monomorphic instance of core.result.Result
with types uint8_t[10size_t], core_array_TryFromSliceError

*/
typedef struct core_result_Result_9d_s {
  core_result_Result_a9_tags tag;
  union {
    uint8_t case_Ok[10U];
    core_array_TryFromSliceError case_Err;
  } val;
} core_result_Result_9d;

/**
This function found in impl {core::result::Result<T, E>[TraitClause@0,
TraitClause@1]}
*/
/**
A monomorphic instance of core.result.unwrap_26
with types uint8_t[10size_t], core_array_TryFromSliceError

*/
void core_result_unwrap_26_ce(core_result_Result_9d self, uint8_t ret[10U]);

/**
A monomorphic instance of core.result.Result
with types int16_t[16size_t], core_array_TryFromSliceError

*/
typedef struct core_result_Result_0a_s {
  core_result_Result_a9_tags tag;
  union {
    int16_t case_Ok[16U];
    core_array_TryFromSliceError case_Err;
  } val;
} core_result_Result_0a;

/**
This function found in impl {core::result::Result<T, E>[TraitClause@0,
TraitClause@1]}
*/
/**
A monomorphic instance of core.result.unwrap_26
with types int16_t[16size_t], core_array_TryFromSliceError

*/
void core_result_unwrap_26_00(core_result_Result_0a self, int16_t ret[16U]);

typedef struct Eurydice_slice_uint8_t_4size_t__x2_s {
  Eurydice_slice fst[4U];
  Eurydice_slice snd[4U];
} Eurydice_slice_uint8_t_4size_t__x2;

#if defined(__cplusplus)
}
#endif

#define __internal_libcrux_core_H_DEFINED
#endif<|MERGE_RESOLUTION|>--- conflicted
+++ resolved
@@ -4,19 +4,11 @@
  * SPDX-License-Identifier: MIT or Apache-2.0
  *
  * This code was generated with the following revisions:
-<<<<<<< HEAD
- * Charon: 2b71c3c42337fe17ceca860bedaafb3443e6c5e8
- * Eurydice: dcfae68c874635956f71d4c05928841b29ad0a8b
- * Karamel: 87384b244a98a0c41a2e14c65b872d885af7c8df
- * F*: 8b6fce63ca91b16386d8f76e82ea87a3c109a208
- * Libcrux: 4b0d78759e0adf160bab80862883bd5ba7338977
-=======
  * Charon: 3a133fe0eee9bd3928d5bb16c24ddd2dd0f3ee7f
  * Eurydice: 1fff1c51ae6e6c87eafd28ec9d5594f54bc91c0c
  * Karamel: c31a22c1e07d2118c07ee5cebb640d863e31a198
  * F*: 2c32d6e230851bbceadac7a21fc418fa2bb7e4bc
- * Libcrux: 99b4e0ae6147eb731652e0ee355fc77d2c160664
->>>>>>> fb469cb7
+ * Libcrux: 18a089ceff3ef1a9f6876cd99a9f4f42c0fe05d9
  */
 
 #ifndef __internal_libcrux_core_H
@@ -70,211 +62,151 @@
 
 /**
 This function found in impl {(core::convert::From<@Array<u8, SIZE>> for
-libcrux_ml_kem::types::MlKemPublicKey<SIZE>)#17}
-*/
-/**
-A monomorphic instance of libcrux_ml_kem.types.from_40
+libcrux_ml_kem::types::MlKemPublicKey<SIZE>)#16}
+*/
+/**
+A monomorphic instance of libcrux_ml_kem.types.from_5a
 with const generics
 - SIZE= 1568
 */
-<<<<<<< HEAD
 libcrux_ml_kem_types_MlKemPublicKey_64 libcrux_ml_kem_types_from_5a_af(
-=======
-libcrux_ml_kem_types_MlKemPublicKey_64 libcrux_ml_kem_types_from_40_af(
->>>>>>> fb469cb7
     uint8_t value[1568U]);
 
 /**
- Create a new [`MlKemKeyPair`] from the secret and public key.
-*/
-/**
 This function found in impl
-{libcrux_ml_kem::types::MlKemKeyPair<PRIVATE_KEY_SIZE, PUBLIC_KEY_SIZE>}
-*/
-/**
-A monomorphic instance of libcrux_ml_kem.types.from_17
+{libcrux_ml_kem::types::MlKemKeyPair<PRIVATE_KEY_SIZE, PUBLIC_KEY_SIZE>#21}
+*/
+/**
+A monomorphic instance of libcrux_ml_kem.types.from_3a
 with const generics
 - PRIVATE_KEY_SIZE= 3168
 - PUBLIC_KEY_SIZE= 1568
 */
-<<<<<<< HEAD
 libcrux_ml_kem_mlkem1024_MlKem1024KeyPair libcrux_ml_kem_types_from_3a_94(
-=======
-libcrux_ml_kem_mlkem1024_MlKem1024KeyPair libcrux_ml_kem_types_from_17_94(
->>>>>>> fb469cb7
     libcrux_ml_kem_types_MlKemPrivateKey_83 sk,
     libcrux_ml_kem_types_MlKemPublicKey_64 pk);
 
 /**
 This function found in impl {(core::convert::From<@Array<u8, SIZE>> for
-libcrux_ml_kem::types::MlKemPrivateKey<SIZE>)#10}
-*/
-/**
-A monomorphic instance of libcrux_ml_kem.types.from_88
+libcrux_ml_kem::types::MlKemPrivateKey<SIZE>)#9}
+*/
+/**
+A monomorphic instance of libcrux_ml_kem.types.from_7f
 with const generics
 - SIZE= 3168
 */
-<<<<<<< HEAD
 libcrux_ml_kem_types_MlKemPrivateKey_83 libcrux_ml_kem_types_from_7f_39(
-=======
-libcrux_ml_kem_types_MlKemPrivateKey_83 libcrux_ml_kem_types_from_88_39(
->>>>>>> fb469cb7
     uint8_t value[3168U]);
 
 /**
 This function found in impl {(core::convert::From<@Array<u8, SIZE>> for
-libcrux_ml_kem::types::MlKemPublicKey<SIZE>)#17}
-*/
-/**
-A monomorphic instance of libcrux_ml_kem.types.from_40
+libcrux_ml_kem::types::MlKemPublicKey<SIZE>)#16}
+*/
+/**
+A monomorphic instance of libcrux_ml_kem.types.from_5a
 with const generics
 - SIZE= 1184
 */
-<<<<<<< HEAD
 libcrux_ml_kem_types_MlKemPublicKey_30 libcrux_ml_kem_types_from_5a_d0(
-=======
-libcrux_ml_kem_types_MlKemPublicKey_30 libcrux_ml_kem_types_from_40_d0(
->>>>>>> fb469cb7
     uint8_t value[1184U]);
 
 /**
- Create a new [`MlKemKeyPair`] from the secret and public key.
-*/
-/**
 This function found in impl
-{libcrux_ml_kem::types::MlKemKeyPair<PRIVATE_KEY_SIZE, PUBLIC_KEY_SIZE>}
-*/
-/**
-A monomorphic instance of libcrux_ml_kem.types.from_17
+{libcrux_ml_kem::types::MlKemKeyPair<PRIVATE_KEY_SIZE, PUBLIC_KEY_SIZE>#21}
+*/
+/**
+A monomorphic instance of libcrux_ml_kem.types.from_3a
 with const generics
 - PRIVATE_KEY_SIZE= 2400
 - PUBLIC_KEY_SIZE= 1184
 */
-<<<<<<< HEAD
 libcrux_ml_kem_mlkem768_MlKem768KeyPair libcrux_ml_kem_types_from_3a_74(
-=======
-libcrux_ml_kem_mlkem768_MlKem768KeyPair libcrux_ml_kem_types_from_17_74(
->>>>>>> fb469cb7
     libcrux_ml_kem_types_MlKemPrivateKey_d9 sk,
     libcrux_ml_kem_types_MlKemPublicKey_30 pk);
 
 /**
 This function found in impl {(core::convert::From<@Array<u8, SIZE>> for
-libcrux_ml_kem::types::MlKemPrivateKey<SIZE>)#10}
-*/
-/**
-A monomorphic instance of libcrux_ml_kem.types.from_88
+libcrux_ml_kem::types::MlKemPrivateKey<SIZE>)#9}
+*/
+/**
+A monomorphic instance of libcrux_ml_kem.types.from_7f
 with const generics
 - SIZE= 2400
 */
-<<<<<<< HEAD
 libcrux_ml_kem_types_MlKemPrivateKey_d9 libcrux_ml_kem_types_from_7f_28(
-=======
-libcrux_ml_kem_types_MlKemPrivateKey_d9 libcrux_ml_kem_types_from_88_28(
->>>>>>> fb469cb7
     uint8_t value[2400U]);
 
 /**
 This function found in impl {(core::convert::From<@Array<u8, SIZE>> for
-libcrux_ml_kem::types::MlKemPublicKey<SIZE>)#17}
-*/
-/**
-A monomorphic instance of libcrux_ml_kem.types.from_40
+libcrux_ml_kem::types::MlKemPublicKey<SIZE>)#16}
+*/
+/**
+A monomorphic instance of libcrux_ml_kem.types.from_5a
 with const generics
 - SIZE= 800
 */
-<<<<<<< HEAD
 libcrux_ml_kem_types_MlKemPublicKey_52 libcrux_ml_kem_types_from_5a_4d(
-=======
-libcrux_ml_kem_types_MlKemPublicKey_52 libcrux_ml_kem_types_from_40_4d(
->>>>>>> fb469cb7
     uint8_t value[800U]);
 
 /**
- Create a new [`MlKemKeyPair`] from the secret and public key.
-*/
-/**
 This function found in impl
-{libcrux_ml_kem::types::MlKemKeyPair<PRIVATE_KEY_SIZE, PUBLIC_KEY_SIZE>}
-*/
-/**
-A monomorphic instance of libcrux_ml_kem.types.from_17
+{libcrux_ml_kem::types::MlKemKeyPair<PRIVATE_KEY_SIZE, PUBLIC_KEY_SIZE>#21}
+*/
+/**
+A monomorphic instance of libcrux_ml_kem.types.from_3a
 with const generics
 - PRIVATE_KEY_SIZE= 1632
 - PUBLIC_KEY_SIZE= 800
 */
-<<<<<<< HEAD
 libcrux_ml_kem_types_MlKemKeyPair_3e libcrux_ml_kem_types_from_3a_fa(
-=======
-libcrux_ml_kem_types_MlKemKeyPair_3e libcrux_ml_kem_types_from_17_fa(
->>>>>>> fb469cb7
     libcrux_ml_kem_types_MlKemPrivateKey_fa sk,
     libcrux_ml_kem_types_MlKemPublicKey_52 pk);
 
 /**
 This function found in impl {(core::convert::From<@Array<u8, SIZE>> for
-libcrux_ml_kem::types::MlKemPrivateKey<SIZE>)#10}
-*/
-/**
-A monomorphic instance of libcrux_ml_kem.types.from_88
+libcrux_ml_kem::types::MlKemPrivateKey<SIZE>)#9}
+*/
+/**
+A monomorphic instance of libcrux_ml_kem.types.from_7f
 with const generics
 - SIZE= 1632
 */
-<<<<<<< HEAD
 libcrux_ml_kem_types_MlKemPrivateKey_fa libcrux_ml_kem_types_from_7f_2a(
-=======
-libcrux_ml_kem_types_MlKemPrivateKey_fa libcrux_ml_kem_types_from_88_2a(
->>>>>>> fb469cb7
     uint8_t value[1632U]);
 
 /**
- A reference to the raw byte slice.
-*/
-/**
-This function found in impl {libcrux_ml_kem::types::MlKemPublicKey<SIZE>#21}
-*/
-/**
-A monomorphic instance of libcrux_ml_kem.types.as_slice_ba
+This function found in impl {libcrux_ml_kem::types::MlKemPublicKey<SIZE>#20}
+*/
+/**
+A monomorphic instance of libcrux_ml_kem.types.as_slice_fd
 with const generics
 - SIZE= 1184
 */
-<<<<<<< HEAD
 uint8_t *libcrux_ml_kem_types_as_slice_fd_d0(
-=======
-uint8_t *libcrux_ml_kem_types_as_slice_ba_d0(
->>>>>>> fb469cb7
     libcrux_ml_kem_types_MlKemPublicKey_30 *self);
 
 /**
 This function found in impl {(core::convert::From<@Array<u8, SIZE>> for
-libcrux_ml_kem::types::MlKemCiphertext<SIZE>)#3}
-*/
-/**
-A monomorphic instance of libcrux_ml_kem.types.from_fc
+libcrux_ml_kem::types::MlKemCiphertext<SIZE>)#2}
+*/
+/**
+A monomorphic instance of libcrux_ml_kem.types.from_01
 with const generics
 - SIZE= 1088
 */
-<<<<<<< HEAD
 libcrux_ml_kem_mlkem768_MlKem768Ciphertext libcrux_ml_kem_types_from_01_80(
-=======
-libcrux_ml_kem_mlkem768_MlKem768Ciphertext libcrux_ml_kem_types_from_fc_80(
->>>>>>> fb469cb7
     uint8_t value[1088U]);
 
 /**
 This function found in impl {(core::convert::AsRef<@Slice<u8>> for
-libcrux_ml_kem::types::MlKemCiphertext<SIZE>)#2}
-*/
-/**
-A monomorphic instance of libcrux_ml_kem.types.as_ref_fd
+libcrux_ml_kem::types::MlKemCiphertext<SIZE>)#1}
+*/
+/**
+A monomorphic instance of libcrux_ml_kem.types.as_ref_00
 with const generics
 - SIZE= 1088
 */
-<<<<<<< HEAD
 Eurydice_slice libcrux_ml_kem_types_as_ref_00_80(
-=======
-Eurydice_slice libcrux_ml_kem_types_as_ref_fd_80(
->>>>>>> fb469cb7
     libcrux_ml_kem_mlkem768_MlKem768Ciphertext *self);
 
 /**
@@ -289,53 +221,38 @@
                                                uint8_t ret[1120U]);
 
 /**
- A reference to the raw byte slice.
-*/
-/**
-This function found in impl {libcrux_ml_kem::types::MlKemPublicKey<SIZE>#21}
-*/
-/**
-A monomorphic instance of libcrux_ml_kem.types.as_slice_ba
+This function found in impl {libcrux_ml_kem::types::MlKemPublicKey<SIZE>#20}
+*/
+/**
+A monomorphic instance of libcrux_ml_kem.types.as_slice_fd
 with const generics
 - SIZE= 800
 */
-<<<<<<< HEAD
 uint8_t *libcrux_ml_kem_types_as_slice_fd_4d(
-=======
-uint8_t *libcrux_ml_kem_types_as_slice_ba_4d(
->>>>>>> fb469cb7
     libcrux_ml_kem_types_MlKemPublicKey_52 *self);
 
 /**
 This function found in impl {(core::convert::From<@Array<u8, SIZE>> for
-libcrux_ml_kem::types::MlKemCiphertext<SIZE>)#3}
-*/
-/**
-A monomorphic instance of libcrux_ml_kem.types.from_fc
+libcrux_ml_kem::types::MlKemCiphertext<SIZE>)#2}
+*/
+/**
+A monomorphic instance of libcrux_ml_kem.types.from_01
 with const generics
 - SIZE= 768
 */
-<<<<<<< HEAD
 libcrux_ml_kem_types_MlKemCiphertext_1a libcrux_ml_kem_types_from_01_d0(
-=======
-libcrux_ml_kem_types_MlKemCiphertext_1a libcrux_ml_kem_types_from_fc_d0(
->>>>>>> fb469cb7
     uint8_t value[768U]);
 
 /**
 This function found in impl {(core::convert::AsRef<@Slice<u8>> for
-libcrux_ml_kem::types::MlKemCiphertext<SIZE>)#2}
-*/
-/**
-A monomorphic instance of libcrux_ml_kem.types.as_ref_fd
+libcrux_ml_kem::types::MlKemCiphertext<SIZE>)#1}
+*/
+/**
+A monomorphic instance of libcrux_ml_kem.types.as_ref_00
 with const generics
 - SIZE= 768
 */
-<<<<<<< HEAD
 Eurydice_slice libcrux_ml_kem_types_as_ref_00_d0(
-=======
-Eurydice_slice libcrux_ml_kem_types_as_ref_fd_d0(
->>>>>>> fb469cb7
     libcrux_ml_kem_types_MlKemCiphertext_1a *self);
 
 /**
@@ -350,21 +267,14 @@
                                                uint8_t ret[800U]);
 
 /**
- A reference to the raw byte slice.
-*/
-/**
-This function found in impl {libcrux_ml_kem::types::MlKemPublicKey<SIZE>#21}
-*/
-/**
-A monomorphic instance of libcrux_ml_kem.types.as_slice_ba
+This function found in impl {libcrux_ml_kem::types::MlKemPublicKey<SIZE>#20}
+*/
+/**
+A monomorphic instance of libcrux_ml_kem.types.as_slice_fd
 with const generics
 - SIZE= 1568
 */
-<<<<<<< HEAD
 uint8_t *libcrux_ml_kem_types_as_slice_fd_af(
-=======
-uint8_t *libcrux_ml_kem_types_as_slice_ba_af(
->>>>>>> fb469cb7
     libcrux_ml_kem_types_MlKemPublicKey_64 *self);
 
 /**
@@ -404,18 +314,14 @@
 
 /**
 This function found in impl {(core::convert::From<@Array<u8, SIZE>> for
-libcrux_ml_kem::types::MlKemCiphertext<SIZE>)#3}
-*/
-/**
-A monomorphic instance of libcrux_ml_kem.types.from_fc
+libcrux_ml_kem::types::MlKemCiphertext<SIZE>)#2}
+*/
+/**
+A monomorphic instance of libcrux_ml_kem.types.from_01
 with const generics
 - SIZE= 1568
 */
-<<<<<<< HEAD
 libcrux_ml_kem_types_MlKemCiphertext_64 libcrux_ml_kem_types_from_01_af(
-=======
-libcrux_ml_kem_types_MlKemCiphertext_64 libcrux_ml_kem_types_from_fc_af(
->>>>>>> fb469cb7
     uint8_t value[1568U]);
 
 /**
@@ -431,18 +337,14 @@
 
 /**
 This function found in impl {(core::convert::AsRef<@Slice<u8>> for
-libcrux_ml_kem::types::MlKemCiphertext<SIZE>)#2}
-*/
-/**
-A monomorphic instance of libcrux_ml_kem.types.as_ref_fd
+libcrux_ml_kem::types::MlKemCiphertext<SIZE>)#1}
+*/
+/**
+A monomorphic instance of libcrux_ml_kem.types.as_ref_00
 with const generics
 - SIZE= 1568
 */
-<<<<<<< HEAD
 Eurydice_slice libcrux_ml_kem_types_as_ref_00_af(
-=======
-Eurydice_slice libcrux_ml_kem_types_as_ref_fd_af(
->>>>>>> fb469cb7
     libcrux_ml_kem_types_MlKemCiphertext_64 *self);
 
 /**
