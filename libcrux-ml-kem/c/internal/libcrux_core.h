/*
 * SPDX-FileCopyrightText: 2024 Cryspen Sarl <info@cryspen.com>
 *
 * SPDX-License-Identifier: MIT or Apache-2.0
 *
 * This code was generated with the following revisions:
 * Charon: a8f2211d1b95e0462a96382023b164a4116c7ca4
 * Eurydice: 60f543ddc60a777138070968daaf7620ec48170d
 * Karamel: 1d81d757d5d9e16dd6463ccc72324e587c707959
 * F*: b0961063393215ca65927f017720cb365a193833-dirty
<<<<<<< HEAD
 * Libcrux: e2291b6e918559a4712b2a553f49ec92fdba1e42
=======
 * Libcrux: 072dd6530cbd58bb23ba8e0fabab8141aa9de3b7
>>>>>>> 16d626cb
 */

#ifndef __internal_libcrux_core_H
#define __internal_libcrux_core_H

#if defined(__cplusplus)
extern "C" {
#endif

#include "../libcrux_core.h"
#include "eurydice_glue.h"

#define CORE_NUM__U32_8__BITS (32U)

static inline uint32_t core_num__u8_6__count_ones(uint8_t x0);

#define LIBCRUX_ML_KEM_CONSTANTS_SHARED_SECRET_SIZE ((size_t)32U)

void libcrux_ml_kem_constant_time_ops_compare_ciphertexts_select_shared_secret_in_constant_time(
    Eurydice_slice lhs_c, Eurydice_slice rhs_c, Eurydice_slice lhs_s,
    Eurydice_slice rhs_s, uint8_t ret[32U]);

#define LIBCRUX_ML_KEM_CONSTANTS_BITS_PER_COEFFICIENT ((size_t)12U)

#define LIBCRUX_ML_KEM_CONSTANTS_COEFFICIENTS_IN_RING_ELEMENT ((size_t)256U)

#define LIBCRUX_ML_KEM_CONSTANTS_BITS_PER_RING_ELEMENT \
  (LIBCRUX_ML_KEM_CONSTANTS_COEFFICIENTS_IN_RING_ELEMENT * (size_t)12U)

#define LIBCRUX_ML_KEM_CONSTANTS_BYTES_PER_RING_ELEMENT \
  (LIBCRUX_ML_KEM_CONSTANTS_BITS_PER_RING_ELEMENT / (size_t)8U)

#define LIBCRUX_ML_KEM_CONSTANTS_CPA_PKE_KEY_GENERATION_SEED_SIZE ((size_t)32U)

#define LIBCRUX_ML_KEM_CONSTANTS_H_DIGEST_SIZE ((size_t)32U)

/**
 K * BITS_PER_RING_ELEMENT / 8

 [eurydice] Note that we can't use const generics here because that breaks
            C extraction with eurydice.
*/
size_t libcrux_ml_kem_constants_ranked_bytes_per_ring_element(size_t rank);

typedef struct libcrux_ml_kem_utils_extraction_helper_Keypair1024_s {
  uint8_t fst[1536U];
  uint8_t snd[1568U];
} libcrux_ml_kem_utils_extraction_helper_Keypair1024;

typedef struct libcrux_ml_kem_utils_extraction_helper_Keypair512_s {
  uint8_t fst[768U];
  uint8_t snd[800U];
} libcrux_ml_kem_utils_extraction_helper_Keypair512;

typedef struct libcrux_ml_kem_utils_extraction_helper_Keypair768_s {
  uint8_t fst[1152U];
  uint8_t snd[1184U];
} libcrux_ml_kem_utils_extraction_helper_Keypair768;

/**
This function found in impl
{libcrux_ml_kem::types::MlKemKeyPair<PRIVATE_KEY_SIZE, PUBLIC_KEY_SIZE>#21}
*/
/**
A monomorphic instance of libcrux_ml_kem.types.from_3a
with const generics
- PRIVATE_KEY_SIZE= 3168
- PUBLIC_KEY_SIZE= 1568
*/
libcrux_ml_kem_mlkem1024_MlKem1024KeyPair libcrux_ml_kem_types_from_3a_94(
    libcrux_ml_kem_types_MlKemPrivateKey_83 sk,
    libcrux_ml_kem_types_MlKemPublicKey_64 pk);

/**
This function found in impl {(core::convert::From<@Array<u8, SIZE>> for
libcrux_ml_kem::types::MlKemPrivateKey<SIZE>)#12}
*/
/**
A monomorphic instance of libcrux_ml_kem.types.from_9a
with const generics
- SIZE= 3168
*/
libcrux_ml_kem_types_MlKemPrivateKey_83 libcrux_ml_kem_types_from_9a_39(
    uint8_t value[3168U]);

/**
This function found in impl
{libcrux_ml_kem::types::MlKemKeyPair<PRIVATE_KEY_SIZE, PUBLIC_KEY_SIZE>#21}
*/
/**
A monomorphic instance of libcrux_ml_kem.types.from_3a
with const generics
- PRIVATE_KEY_SIZE= 2400
- PUBLIC_KEY_SIZE= 1184
*/
libcrux_ml_kem_mlkem768_MlKem768KeyPair libcrux_ml_kem_types_from_3a_74(
    libcrux_ml_kem_types_MlKemPrivateKey_d9 sk,
    libcrux_ml_kem_types_MlKemPublicKey_30 pk);

/**
This function found in impl {(core::convert::From<@Array<u8, SIZE>> for
libcrux_ml_kem::types::MlKemPrivateKey<SIZE>)#12}
*/
/**
A monomorphic instance of libcrux_ml_kem.types.from_9a
with const generics
- SIZE= 2400
*/
libcrux_ml_kem_types_MlKemPrivateKey_d9 libcrux_ml_kem_types_from_9a_28(
    uint8_t value[2400U]);

/**
This function found in impl
{libcrux_ml_kem::types::MlKemKeyPair<PRIVATE_KEY_SIZE, PUBLIC_KEY_SIZE>#21}
*/
/**
A monomorphic instance of libcrux_ml_kem.types.from_3a
with const generics
- PRIVATE_KEY_SIZE= 1632
- PUBLIC_KEY_SIZE= 800
*/
libcrux_ml_kem_types_MlKemKeyPair_3e libcrux_ml_kem_types_from_3a_fa(
    libcrux_ml_kem_types_MlKemPrivateKey_fa sk,
    libcrux_ml_kem_types_MlKemPublicKey_52 pk);

/**
This function found in impl {(core::convert::From<@Array<u8, SIZE>> for
libcrux_ml_kem::types::MlKemPrivateKey<SIZE>)#12}
*/
/**
A monomorphic instance of libcrux_ml_kem.types.from_9a
with const generics
- SIZE= 1632
*/
libcrux_ml_kem_types_MlKemPrivateKey_fa libcrux_ml_kem_types_from_9a_2a(
    uint8_t value[1632U]);

/**
This function found in impl {libcrux_ml_kem::types::MlKemPublicKey<SIZE>#20}
*/
/**
A monomorphic instance of libcrux_ml_kem.types.as_slice_fd
with const generics
- SIZE= 1184
*/
uint8_t *libcrux_ml_kem_types_as_slice_fd_d0(
    libcrux_ml_kem_types_MlKemPublicKey_30 *self);

/**
This function found in impl {(core::convert::From<@Array<u8, SIZE>> for
libcrux_ml_kem::types::MlKemPublicKey<SIZE>)#19}
*/
/**
A monomorphic instance of libcrux_ml_kem.types.from_5f
with const generics
- SIZE= 1184
*/
libcrux_ml_kem_types_MlKemPublicKey_30 libcrux_ml_kem_types_from_5f_d0(
    uint8_t value[1184U]);

typedef struct Eurydice_slice_uint8_t_x4_s {
  Eurydice_slice fst;
  Eurydice_slice snd;
  Eurydice_slice thd;
  Eurydice_slice f3;
} Eurydice_slice_uint8_t_x4;

/**
 Unpack an incoming private key into it's different parts.

 We have this here in types to extract into a common core for C.
*/
/**
A monomorphic instance of libcrux_ml_kem.types.unpack_private_key
with const generics
- CPA_SECRET_KEY_SIZE= 1152
- PUBLIC_KEY_SIZE= 1184
*/
Eurydice_slice_uint8_t_x4 libcrux_ml_kem_types_unpack_private_key_b4(
    Eurydice_slice private_key);

/**
This function found in impl {(core::convert::From<@Array<u8, SIZE>> for
libcrux_ml_kem::types::MlKemCiphertext<SIZE>)#5}
*/
/**
A monomorphic instance of libcrux_ml_kem.types.from_00
with const generics
- SIZE= 1088
*/
libcrux_ml_kem_mlkem768_MlKem768Ciphertext libcrux_ml_kem_types_from_00_80(
    uint8_t value[1088U]);

/**
A monomorphic instance of libcrux_ml_kem.utils.prf_input_inc
with const generics
- K= 3
*/
uint8_t libcrux_ml_kem_utils_prf_input_inc_e0(uint8_t (*prf_inputs)[33U],
                                              uint8_t domain_separator);

/**
This function found in impl {(core::convert::AsRef<@Slice<u8>> for
libcrux_ml_kem::types::MlKemCiphertext<SIZE>)#4}
*/
/**
A monomorphic instance of libcrux_ml_kem.types.as_ref_43
with const generics
- SIZE= 1088
*/
Eurydice_slice libcrux_ml_kem_types_as_ref_43_80(
    libcrux_ml_kem_mlkem768_MlKem768Ciphertext *self);

/**
 Pad the `slice` with `0`s at the end.
*/
/**
A monomorphic instance of libcrux_ml_kem.utils.into_padded_array
with const generics
- LEN= 1120
*/
void libcrux_ml_kem_utils_into_padded_array_15(Eurydice_slice slice,
                                               uint8_t ret[1120U]);

/**
This function found in impl {libcrux_ml_kem::types::MlKemPublicKey<SIZE>#20}
*/
/**
A monomorphic instance of libcrux_ml_kem.types.as_slice_fd
with const generics
- SIZE= 800
*/
uint8_t *libcrux_ml_kem_types_as_slice_fd_4d(
    libcrux_ml_kem_types_MlKemPublicKey_52 *self);

/**
This function found in impl {(core::convert::From<@Array<u8, SIZE>> for
libcrux_ml_kem::types::MlKemPublicKey<SIZE>)#19}
*/
/**
A monomorphic instance of libcrux_ml_kem.types.from_5f
with const generics
- SIZE= 800
*/
libcrux_ml_kem_types_MlKemPublicKey_52 libcrux_ml_kem_types_from_5f_4d(
    uint8_t value[800U]);

/**
 Unpack an incoming private key into it's different parts.

 We have this here in types to extract into a common core for C.
*/
/**
A monomorphic instance of libcrux_ml_kem.types.unpack_private_key
with const generics
- CPA_SECRET_KEY_SIZE= 768
- PUBLIC_KEY_SIZE= 800
*/
Eurydice_slice_uint8_t_x4 libcrux_ml_kem_types_unpack_private_key_0c(
    Eurydice_slice private_key);

/**
This function found in impl {(core::convert::From<@Array<u8, SIZE>> for
libcrux_ml_kem::types::MlKemCiphertext<SIZE>)#5}
*/
/**
A monomorphic instance of libcrux_ml_kem.types.from_00
with const generics
- SIZE= 768
*/
libcrux_ml_kem_types_MlKemCiphertext_1a libcrux_ml_kem_types_from_00_d0(
    uint8_t value[768U]);

/**
A monomorphic instance of libcrux_ml_kem.utils.prf_input_inc
with const generics
- K= 2
*/
uint8_t libcrux_ml_kem_utils_prf_input_inc_fd(uint8_t (*prf_inputs)[33U],
                                              uint8_t domain_separator);

/**
This function found in impl {(core::convert::AsRef<@Slice<u8>> for
libcrux_ml_kem::types::MlKemCiphertext<SIZE>)#4}
*/
/**
A monomorphic instance of libcrux_ml_kem.types.as_ref_43
with const generics
- SIZE= 768
*/
Eurydice_slice libcrux_ml_kem_types_as_ref_43_d0(
    libcrux_ml_kem_types_MlKemCiphertext_1a *self);

/**
 Pad the `slice` with `0`s at the end.
*/
/**
A monomorphic instance of libcrux_ml_kem.utils.into_padded_array
with const generics
- LEN= 800
*/
void libcrux_ml_kem_utils_into_padded_array_4d(Eurydice_slice slice,
                                               uint8_t ret[800U]);

/**
This function found in impl {libcrux_ml_kem::types::MlKemPublicKey<SIZE>#20}
*/
/**
A monomorphic instance of libcrux_ml_kem.types.as_slice_fd
with const generics
- SIZE= 1568
*/
uint8_t *libcrux_ml_kem_types_as_slice_fd_af(
    libcrux_ml_kem_types_MlKemPublicKey_64 *self);

/**
This function found in impl {(core::convert::From<@Array<u8, SIZE>> for
libcrux_ml_kem::types::MlKemPublicKey<SIZE>)#19}
*/
/**
A monomorphic instance of libcrux_ml_kem.types.from_5f
with const generics
- SIZE= 1568
*/
libcrux_ml_kem_types_MlKemPublicKey_64 libcrux_ml_kem_types_from_5f_af(
    uint8_t value[1568U]);

/**
 Unpack an incoming private key into it's different parts.

 We have this here in types to extract into a common core for C.
*/
/**
A monomorphic instance of libcrux_ml_kem.types.unpack_private_key
with const generics
- CPA_SECRET_KEY_SIZE= 1536
- PUBLIC_KEY_SIZE= 1568
*/
Eurydice_slice_uint8_t_x4 libcrux_ml_kem_types_unpack_private_key_1f(
    Eurydice_slice private_key);

/**
A monomorphic instance of core.result.Result
with types uint8_t[32size_t], core_array_TryFromSliceError

*/
typedef struct core_result_Result_fb_s {
  core_result_Result_a9_tags tag;
  union {
    uint8_t case_Ok[32U];
    core_array_TryFromSliceError case_Err;
  } val;
} core_result_Result_fb;

/**
This function found in impl {core::result::Result<T, E>[TraitClause@0,
TraitClause@1]}
*/
/**
A monomorphic instance of core.result.unwrap_26
with types uint8_t[32size_t], core_array_TryFromSliceError

*/
void core_result_unwrap_26_b3(core_result_Result_fb self, uint8_t ret[32U]);

/**
 Pad the `slice` with `0`s at the end.
*/
/**
A monomorphic instance of libcrux_ml_kem.utils.into_padded_array
with const generics
- LEN= 34
*/
void libcrux_ml_kem_utils_into_padded_array_b6(Eurydice_slice slice,
                                               uint8_t ret[34U]);

/**
This function found in impl {(core::convert::From<@Array<u8, SIZE>> for
libcrux_ml_kem::types::MlKemCiphertext<SIZE>)#5}
*/
/**
A monomorphic instance of libcrux_ml_kem.types.from_00
with const generics
- SIZE= 1568
*/
libcrux_ml_kem_types_MlKemCiphertext_64 libcrux_ml_kem_types_from_00_af(
    uint8_t value[1568U]);

/**
A monomorphic instance of libcrux_ml_kem.utils.prf_input_inc
with const generics
- K= 4
*/
uint8_t libcrux_ml_kem_utils_prf_input_inc_ac(uint8_t (*prf_inputs)[33U],
                                              uint8_t domain_separator);

/**
 Pad the `slice` with `0`s at the end.
*/
/**
A monomorphic instance of libcrux_ml_kem.utils.into_padded_array
with const generics
- LEN= 33
*/
void libcrux_ml_kem_utils_into_padded_array_c8(Eurydice_slice slice,
                                               uint8_t ret[33U]);

/**
This function found in impl {(core::convert::AsRef<@Slice<u8>> for
libcrux_ml_kem::types::MlKemCiphertext<SIZE>)#4}
*/
/**
A monomorphic instance of libcrux_ml_kem.types.as_ref_43
with const generics
- SIZE= 1568
*/
Eurydice_slice libcrux_ml_kem_types_as_ref_43_af(
    libcrux_ml_kem_types_MlKemCiphertext_64 *self);

/**
 Pad the `slice` with `0`s at the end.
*/
/**
A monomorphic instance of libcrux_ml_kem.utils.into_padded_array
with const generics
- LEN= 1600
*/
void libcrux_ml_kem_utils_into_padded_array_7f(Eurydice_slice slice,
                                               uint8_t ret[1600U]);

/**
 Pad the `slice` with `0`s at the end.
*/
/**
A monomorphic instance of libcrux_ml_kem.utils.into_padded_array
with const generics
- LEN= 64
*/
void libcrux_ml_kem_utils_into_padded_array_24(Eurydice_slice slice,
                                               uint8_t ret[64U]);

/**
A monomorphic instance of core.result.Result
with types uint8_t[24size_t], core_array_TryFromSliceError

*/
typedef struct core_result_Result_b2_s {
  core_result_Result_a9_tags tag;
  union {
    uint8_t case_Ok[24U];
    core_array_TryFromSliceError case_Err;
  } val;
} core_result_Result_b2;

/**
This function found in impl {core::result::Result<T, E>[TraitClause@0,
TraitClause@1]}
*/
/**
A monomorphic instance of core.result.unwrap_26
with types uint8_t[24size_t], core_array_TryFromSliceError

*/
void core_result_unwrap_26_70(core_result_Result_b2 self, uint8_t ret[24U]);

/**
A monomorphic instance of core.result.Result
with types uint8_t[20size_t], core_array_TryFromSliceError

*/
typedef struct core_result_Result_e1_s {
  core_result_Result_a9_tags tag;
  union {
    uint8_t case_Ok[20U];
    core_array_TryFromSliceError case_Err;
  } val;
} core_result_Result_e1;

/**
This function found in impl {core::result::Result<T, E>[TraitClause@0,
TraitClause@1]}
*/
/**
A monomorphic instance of core.result.unwrap_26
with types uint8_t[20size_t], core_array_TryFromSliceError

*/
void core_result_unwrap_26_20(core_result_Result_e1 self, uint8_t ret[20U]);

/**
A monomorphic instance of core.result.Result
with types uint8_t[10size_t], core_array_TryFromSliceError

*/
typedef struct core_result_Result_9d_s {
  core_result_Result_a9_tags tag;
  union {
    uint8_t case_Ok[10U];
    core_array_TryFromSliceError case_Err;
  } val;
} core_result_Result_9d;

/**
This function found in impl {core::result::Result<T, E>[TraitClause@0,
TraitClause@1]}
*/
/**
A monomorphic instance of core.result.unwrap_26
with types uint8_t[10size_t], core_array_TryFromSliceError

*/
void core_result_unwrap_26_ce(core_result_Result_9d self, uint8_t ret[10U]);

/**
A monomorphic instance of core.result.Result
with types int16_t[16size_t], core_array_TryFromSliceError

*/
typedef struct core_result_Result_0a_s {
  core_result_Result_a9_tags tag;
  union {
    int16_t case_Ok[16U];
    core_array_TryFromSliceError case_Err;
  } val;
} core_result_Result_0a;

/**
This function found in impl {core::result::Result<T, E>[TraitClause@0,
TraitClause@1]}
*/
/**
A monomorphic instance of core.result.unwrap_26
with types int16_t[16size_t], core_array_TryFromSliceError

*/
void core_result_unwrap_26_00(core_result_Result_0a self, int16_t ret[16U]);

typedef struct Eurydice_slice_uint8_t_4size_t__x2_s {
  Eurydice_slice fst[4U];
  Eurydice_slice snd[4U];
} Eurydice_slice_uint8_t_4size_t__x2;

#if defined(__cplusplus)
}
#endif

#define __internal_libcrux_core_H_DEFINED
#endif<|MERGE_RESOLUTION|>--- conflicted
+++ resolved
@@ -8,11 +8,7 @@
  * Eurydice: 60f543ddc60a777138070968daaf7620ec48170d
  * Karamel: 1d81d757d5d9e16dd6463ccc72324e587c707959
  * F*: b0961063393215ca65927f017720cb365a193833-dirty
-<<<<<<< HEAD
- * Libcrux: e2291b6e918559a4712b2a553f49ec92fdba1e42
-=======
  * Libcrux: 072dd6530cbd58bb23ba8e0fabab8141aa9de3b7
->>>>>>> 16d626cb
  */
 
 #ifndef __internal_libcrux_core_H
@@ -48,14 +44,6 @@
 #define LIBCRUX_ML_KEM_CONSTANTS_CPA_PKE_KEY_GENERATION_SEED_SIZE ((size_t)32U)
 
 #define LIBCRUX_ML_KEM_CONSTANTS_H_DIGEST_SIZE ((size_t)32U)
-
-/**
- K * BITS_PER_RING_ELEMENT / 8
-
- [eurydice] Note that we can't use const generics here because that breaks
-            C extraction with eurydice.
-*/
-size_t libcrux_ml_kem_constants_ranked_bytes_per_ring_element(size_t rank);
 
 typedef struct libcrux_ml_kem_utils_extraction_helper_Keypair1024_s {
   uint8_t fst[1536U];
