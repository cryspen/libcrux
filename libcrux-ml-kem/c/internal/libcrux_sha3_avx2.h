--- conflicted
+++ resolved
@@ -4,19 +4,11 @@
  * SPDX-License-Identifier: MIT or Apache-2.0
  *
  * This code was generated with the following revisions:
-<<<<<<< HEAD
- * Charon: bba1aa4cae0326f1d94d466f8263e85dd9f14efe
- * Eurydice: 9f45c5b6710ac03aa157299391233be90bc1565c
- * Karamel: b7bdca21d1dbfd635f6ff432c0d8da3d5ca2edbc
- * F*: 4b3fc11774003a6ff7c09500ecb5f0145ca6d862
- * Libcrux: e023f8453e3c2f240705192cb557223357129b0d
-=======
  * Charon: 3275bf4ad9dc8c25965dc5da6122653fc43c4287
  * Eurydice: d3b14228e2b5fe8710ec7efae31e4de2c96ed20d
  * Karamel: 095cdb73f246711f93f99a159ceca37cd2c227e1
  * F*: 4b3fc11774003a6ff7c09500ecb5f0145ca6d862
  * Libcrux: 9eca8a01c16c6e6518dde0181f8f39a9bce44b85
->>>>>>> de0c623c
  */
 
 #ifndef __internal_libcrux_sha3_avx2_H
@@ -47,50 +39,6 @@
 libcrux_sha3_generic_keccak_new_89_a6(void);
 
 /**
-A monomorphic instance of libcrux_sha3.traits.set_ij
-with types core_core_arch_x86___m256i
-with const generics
-- N= 4
-*/
-void libcrux_sha3_traits_set_ij_a6(__m256i *arr, size_t i, size_t j,
-                                   __m256i value);
-
-/**
-A monomorphic instance of libcrux_sha3.traits.get_ij
-with types core_core_arch_x86___m256i
-with const generics
-- N= 4
-*/
-__m256i libcrux_sha3_traits_get_ij_a6(__m256i *arr, size_t i, size_t j);
-
-/**
-This function found in impl {libcrux_sha3::generic_keccak::KeccakState<T,
-N>[TraitClause@0, TraitClause@1]}
-*/
-/**
-A monomorphic instance of libcrux_sha3.generic_keccak.get_80
-with types core_core_arch_x86___m256i
-with const generics
-- N= 4
-*/
-__m256i libcrux_sha3_generic_keccak_get_80_a6(
-    libcrux_sha3_generic_keccak_KeccakState_55 *self, size_t i, size_t j);
-
-/**
-This function found in impl {libcrux_sha3::generic_keccak::KeccakState<T,
-N>[TraitClause@0, TraitClause@1]}
-*/
-/**
-A monomorphic instance of libcrux_sha3.generic_keccak.set_80
-with types core_core_arch_x86___m256i
-with const generics
-- N= 4
-*/
-void libcrux_sha3_generic_keccak_set_80_a6(
-    libcrux_sha3_generic_keccak_KeccakState_55 *self, size_t i, size_t j,
-    __m256i v);
-
-/**
 A monomorphic instance of libcrux_sha3.generic_keccak.theta_rho
 with types core_core_arch_x86___m256i
 with const generics
@@ -98,21 +46,6 @@
 */
 void libcrux_sha3_generic_keccak_theta_rho_a6(
     libcrux_sha3_generic_keccak_KeccakState_55 *s);
-
-/**
-This function found in impl {(core::clone::Clone for
-libcrux_sha3::generic_keccak::KeccakState<T, N>[TraitClause@0,
-TraitClause@2])#3}
-*/
-/**
-A monomorphic instance of libcrux_sha3.generic_keccak.clone_db
-with types core_core_arch_x86___m256i
-with const generics
-- N= 4
-*/
-libcrux_sha3_generic_keccak_KeccakState_55
-libcrux_sha3_generic_keccak_clone_db_a6(
-    libcrux_sha3_generic_keccak_KeccakState_55 *self);
 
 /**
 A monomorphic instance of libcrux_sha3.generic_keccak.pi
