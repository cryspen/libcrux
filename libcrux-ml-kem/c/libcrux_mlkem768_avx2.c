/*
 * SPDX-FileCopyrightText: 2024 Cryspen Sarl <info@cryspen.com>
 *
 * SPDX-License-Identifier: MIT or Apache-2.0
 *
 * This code was generated with the following revisions:
<<<<<<< HEAD
 * Charon: 28d543bfacc902ba9cc2a734b76baae9583892a4
 * Eurydice: 1a65dbf3758fe310833718c645a64266294a29ac
 * Karamel: 15d4bce74a2d43e34a64f48f8311b7d9bcb0e152
 * F*: 3063d19312f8ec3af5945f24ed3ebbb6b6cd9678
 * Libcrux: 098de7d283a7867de9c3e5672d7b3c915ef9b2f1
=======
 * Charon: 3a133fe0eee9bd3928d5bb16c24ddd2dd0f3ee7f
 * Eurydice: 1fff1c51ae6e6c87eafd28ec9d5594f54bc91c0c
 * Karamel: c31a22c1e07d2118c07ee5cebb640d863e31a198
 * F*: 2c32d6e230851bbceadac7a21fc418fa2bb7e4bc
 * Libcrux: 99b4e0ae6147eb731652e0ee355fc77d2c160664
>>>>>>> 13a5dead
 */

#include "libcrux_mlkem768_avx2.h"

#include "internal/libcrux_mlkem_avx2.h"

/**
<<<<<<< HEAD
=======
A monomorphic instance of
libcrux_ml_kem.ind_cca.instantiations.avx2.decapsulate_avx2 with const generics
- K= 3
- SECRET_KEY_SIZE= 2400
- CPA_SECRET_KEY_SIZE= 1152
- PUBLIC_KEY_SIZE= 1184
- CIPHERTEXT_SIZE= 1088
- T_AS_NTT_ENCODED_SIZE= 1152
- C1_SIZE= 960
- C2_SIZE= 128
- VECTOR_U_COMPRESSION_FACTOR= 10
- VECTOR_V_COMPRESSION_FACTOR= 4
- C1_BLOCK_SIZE= 320
- ETA1= 2
- ETA1_RANDOMNESS_SIZE= 128
- ETA2= 2
- ETA2_RANDOMNESS_SIZE= 128
- IMPLICIT_REJECTION_HASH_INPUT_SIZE= 1120
*/
static void decapsulate_avx2_35(
    libcrux_ml_kem_types_MlKemPrivateKey_d9 *private_key,
    libcrux_ml_kem_mlkem768_MlKem768Ciphertext *ciphertext, uint8_t ret[32U]) {
  libcrux_ml_kem_ind_cca_decapsulate_a11(private_key, ciphertext, ret);
}

/**
>>>>>>> 13a5dead
A monomorphic instance of libcrux_ml_kem.ind_cca.instantiations.avx2.decapsulate
with const generics
- K= 3
- SECRET_KEY_SIZE= 2400
- CPA_SECRET_KEY_SIZE= 1152
- PUBLIC_KEY_SIZE= 1184
- CIPHERTEXT_SIZE= 1088
- T_AS_NTT_ENCODED_SIZE= 1152
- C1_SIZE= 960
- C2_SIZE= 128
- VECTOR_U_COMPRESSION_FACTOR= 10
- VECTOR_V_COMPRESSION_FACTOR= 4
- C1_BLOCK_SIZE= 320
- ETA1= 2
- ETA1_RANDOMNESS_SIZE= 128
- ETA2= 2
- ETA2_RANDOMNESS_SIZE= 128
- IMPLICIT_REJECTION_HASH_INPUT_SIZE= 1120
*/
<<<<<<< HEAD
static void decapsulate_151(
    libcrux_ml_kem_types_MlKemPrivateKey_55 *private_key,
    libcrux_ml_kem_mlkem768_MlKem768Ciphertext *ciphertext, uint8_t ret[32U]) {
  libcrux_ml_kem_ind_cca_decapsulate_6f1(private_key, ciphertext, ret);
=======
static void decapsulate_35(
    libcrux_ml_kem_types_MlKemPrivateKey_d9 *private_key,
    libcrux_ml_kem_mlkem768_MlKem768Ciphertext *ciphertext, uint8_t ret[32U]) {
  decapsulate_avx2_35(private_key, ciphertext, ret);
>>>>>>> 13a5dead
}

/**
 Decapsulate ML-KEM 768

 Generates an [`MlKemSharedSecret`].
 The input is a reference to an [`MlKem768PrivateKey`] and an
 [`MlKem768Ciphertext`].
*/
void libcrux_ml_kem_mlkem768_avx2_decapsulate(
    libcrux_ml_kem_types_MlKemPrivateKey_d9 *private_key,
    libcrux_ml_kem_mlkem768_MlKem768Ciphertext *ciphertext, uint8_t ret[32U]) {
<<<<<<< HEAD
  decapsulate_151(private_key, ciphertext, ret);
=======
  decapsulate_35(private_key, ciphertext, ret);
}

/**
A monomorphic instance of
libcrux_ml_kem.ind_cca.instantiations.avx2.encapsulate_avx2 with const generics
- K= 3
- CIPHERTEXT_SIZE= 1088
- PUBLIC_KEY_SIZE= 1184
- T_AS_NTT_ENCODED_SIZE= 1152
- C1_SIZE= 960
- C2_SIZE= 128
- VECTOR_U_COMPRESSION_FACTOR= 10
- VECTOR_V_COMPRESSION_FACTOR= 4
- VECTOR_U_BLOCK_LEN= 320
- ETA1= 2
- ETA1_RANDOMNESS_SIZE= 128
- ETA2= 2
- ETA2_RANDOMNESS_SIZE= 128
*/
static tuple_c2 encapsulate_avx2_cd(
    libcrux_ml_kem_types_MlKemPublicKey_30 *public_key,
    uint8_t randomness[32U]) {
  libcrux_ml_kem_types_MlKemPublicKey_30 *uu____0 = public_key;
  /* Passing arrays by value in Rust generates a copy in C */
  uint8_t copy_of_randomness[32U];
  memcpy(copy_of_randomness, randomness, (size_t)32U * sizeof(uint8_t));
  return libcrux_ml_kem_ind_cca_encapsulate_701(uu____0, copy_of_randomness);
>>>>>>> 13a5dead
}

/**
A monomorphic instance of libcrux_ml_kem.ind_cca.instantiations.avx2.encapsulate
with const generics
- K= 3
- CIPHERTEXT_SIZE= 1088
- PUBLIC_KEY_SIZE= 1184
- T_AS_NTT_ENCODED_SIZE= 1152
- C1_SIZE= 960
- C2_SIZE= 128
- VECTOR_U_COMPRESSION_FACTOR= 10
- VECTOR_V_COMPRESSION_FACTOR= 4
- C1_BLOCK_SIZE= 320
- ETA1= 2
- ETA1_RANDOMNESS_SIZE= 128
- ETA2= 2
- ETA2_RANDOMNESS_SIZE= 128
*/
<<<<<<< HEAD
static tuple_3c encapsulate_9e1(
    libcrux_ml_kem_types_MlKemPublicKey_15 *public_key,
=======
static tuple_c2 encapsulate_cd(
    libcrux_ml_kem_types_MlKemPublicKey_30 *public_key,
>>>>>>> 13a5dead
    uint8_t randomness[32U]) {
  libcrux_ml_kem_types_MlKemPublicKey_30 *uu____0 = public_key;
  /* Passing arrays by value in Rust generates a copy in C */
  uint8_t copy_of_randomness[32U];
  memcpy(copy_of_randomness, randomness, (size_t)32U * sizeof(uint8_t));
<<<<<<< HEAD
  return libcrux_ml_kem_ind_cca_encapsulate_f41(uu____0, copy_of_randomness);
=======
  return encapsulate_avx2_cd(uu____0, copy_of_randomness);
>>>>>>> 13a5dead
}

/**
 Encapsulate ML-KEM 768

 Generates an ([`MlKem768Ciphertext`], [`MlKemSharedSecret`]) tuple.
 The input is a reference to an [`MlKem768PublicKey`] and [`SHARED_SECRET_SIZE`]
 bytes of `randomness`.
*/
tuple_c2 libcrux_ml_kem_mlkem768_avx2_encapsulate(
    libcrux_ml_kem_types_MlKemPublicKey_30 *public_key,
    uint8_t randomness[32U]) {
  libcrux_ml_kem_types_MlKemPublicKey_30 *uu____0 = public_key;
  /* Passing arrays by value in Rust generates a copy in C */
  uint8_t copy_of_randomness[32U];
  memcpy(copy_of_randomness, randomness, (size_t)32U * sizeof(uint8_t));
<<<<<<< HEAD
  return encapsulate_9e1(uu____0, copy_of_randomness);
=======
  return encapsulate_cd(uu____0, copy_of_randomness);
>>>>>>> 13a5dead
}

/**
A monomorphic instance of
libcrux_ml_kem.ind_cca.instantiations.avx2.generate_keypair_avx2 with const
generics
- K= 3
- CPA_PRIVATE_KEY_SIZE= 1152
- PRIVATE_KEY_SIZE= 2400
- PUBLIC_KEY_SIZE= 1184
- BYTES_PER_RING_ELEMENT= 1152
- ETA1= 2
- ETA1_RANDOMNESS_SIZE= 128
*/
static libcrux_ml_kem_mlkem768_MlKem768KeyPair generate_keypair_avx2_c6(
    uint8_t randomness[64U]) {
  /* Passing arrays by value in Rust generates a copy in C */
  uint8_t copy_of_randomness[64U];
  memcpy(copy_of_randomness, randomness, (size_t)64U * sizeof(uint8_t));
  return libcrux_ml_kem_ind_cca_generate_keypair_d61(copy_of_randomness);
}

/**
A monomorphic instance of
libcrux_ml_kem.ind_cca.instantiations.avx2.generate_keypair with const generics
- K= 3
- CPA_PRIVATE_KEY_SIZE= 1152
- PRIVATE_KEY_SIZE= 2400
- PUBLIC_KEY_SIZE= 1184
- RANKED_BYTES_PER_RING_ELEMENT= 1152
- ETA1= 2
- ETA1_RANDOMNESS_SIZE= 128
*/
<<<<<<< HEAD
static libcrux_ml_kem_mlkem768_MlKem768KeyPair generate_keypair_011(
=======
static libcrux_ml_kem_mlkem768_MlKem768KeyPair generate_keypair_c6(
>>>>>>> 13a5dead
    uint8_t randomness[64U]) {
  /* Passing arrays by value in Rust generates a copy in C */
  uint8_t copy_of_randomness[64U];
  memcpy(copy_of_randomness, randomness, (size_t)64U * sizeof(uint8_t));
<<<<<<< HEAD
  return libcrux_ml_kem_ind_cca_generate_keypair_d21(copy_of_randomness);
=======
  return generate_keypair_avx2_c6(copy_of_randomness);
>>>>>>> 13a5dead
}

/**
 Generate ML-KEM 768 Key Pair
*/
libcrux_ml_kem_mlkem768_MlKem768KeyPair
libcrux_ml_kem_mlkem768_avx2_generate_key_pair(uint8_t randomness[64U]) {
  /* Passing arrays by value in Rust generates a copy in C */
  uint8_t copy_of_randomness[64U];
  memcpy(copy_of_randomness, randomness, (size_t)64U * sizeof(uint8_t));
<<<<<<< HEAD
  return generate_keypair_011(copy_of_randomness);
}

/**
=======
  return generate_keypair_c6(copy_of_randomness);
}

/**
A monomorphic instance of
libcrux_ml_kem.ind_cca.instantiations.avx2.validate_private_key_avx2 with const
generics
- K= 3
- SECRET_KEY_SIZE= 2400
- CIPHERTEXT_SIZE= 1088
*/
static bool validate_private_key_avx2_31(
    libcrux_ml_kem_types_MlKemPrivateKey_d9 *private_key,
    libcrux_ml_kem_mlkem768_MlKem768Ciphertext *ciphertext) {
  return libcrux_ml_kem_ind_cca_validate_private_key_12(private_key,
                                                        ciphertext);
}

/**
>>>>>>> 13a5dead
A monomorphic instance of
libcrux_ml_kem.ind_cca.instantiations.avx2.validate_private_key with const
generics
- K= 3
- SECRET_KEY_SIZE= 2400
- CIPHERTEXT_SIZE= 1088
*/
<<<<<<< HEAD
static KRML_MUSTINLINE bool validate_private_key_841(
    libcrux_ml_kem_types_MlKemPrivateKey_55 *private_key,
    libcrux_ml_kem_mlkem768_MlKem768Ciphertext *ciphertext) {
  return libcrux_ml_kem_ind_cca_validate_private_key_e11(private_key,
                                                         ciphertext);
=======
static bool validate_private_key_31(
    libcrux_ml_kem_types_MlKemPrivateKey_d9 *private_key,
    libcrux_ml_kem_mlkem768_MlKem768Ciphertext *ciphertext) {
  return validate_private_key_avx2_31(private_key, ciphertext);
>>>>>>> 13a5dead
}

/**
 Validate a private key.

 Returns `true` if valid, and `false` otherwise.
*/
bool libcrux_ml_kem_mlkem768_avx2_validate_private_key(
    libcrux_ml_kem_types_MlKemPrivateKey_d9 *private_key,
    libcrux_ml_kem_mlkem768_MlKem768Ciphertext *ciphertext) {
<<<<<<< HEAD
  return validate_private_key_841(private_key, ciphertext);
}

/**
=======
  return validate_private_key_31(private_key, ciphertext);
}

/**
A monomorphic instance of
libcrux_ml_kem.ind_cca.instantiations.avx2.validate_public_key_avx2 with const
generics
- K= 3
- RANKED_BYTES_PER_RING_ELEMENT= 1152
- PUBLIC_KEY_SIZE= 1184
*/
static bool validate_public_key_avx2_31(uint8_t *public_key) {
  return libcrux_ml_kem_ind_cca_validate_public_key_ed(public_key);
}

/**
>>>>>>> 13a5dead
A monomorphic instance of
libcrux_ml_kem.ind_cca.instantiations.avx2.validate_public_key with const
generics
- K= 3
- RANKED_BYTES_PER_RING_ELEMENT= 1152
- PUBLIC_KEY_SIZE= 1184
*/
<<<<<<< HEAD
static KRML_MUSTINLINE bool validate_public_key_e31(uint8_t *public_key) {
  return libcrux_ml_kem_ind_cca_validate_public_key_4a1(public_key);
=======
static bool validate_public_key_31(uint8_t *public_key) {
  return validate_public_key_avx2_31(public_key);
>>>>>>> 13a5dead
}

/**
 Validate a public key.

 Returns `true` if valid, and `false` otherwise.
*/
bool libcrux_ml_kem_mlkem768_avx2_validate_public_key(
<<<<<<< HEAD
    libcrux_ml_kem_types_MlKemPublicKey_15 *public_key) {
  return validate_public_key_e31(public_key->value);
=======
    libcrux_ml_kem_types_MlKemPublicKey_30 *public_key) {
  return validate_public_key_31(public_key->value);
>>>>>>> 13a5dead
}<|MERGE_RESOLUTION|>--- conflicted
+++ resolved
@@ -4,19 +4,11 @@
  * SPDX-License-Identifier: MIT or Apache-2.0
  *
  * This code was generated with the following revisions:
-<<<<<<< HEAD
- * Charon: 28d543bfacc902ba9cc2a734b76baae9583892a4
- * Eurydice: 1a65dbf3758fe310833718c645a64266294a29ac
- * Karamel: 15d4bce74a2d43e34a64f48f8311b7d9bcb0e152
- * F*: 3063d19312f8ec3af5945f24ed3ebbb6b6cd9678
- * Libcrux: 098de7d283a7867de9c3e5672d7b3c915ef9b2f1
-=======
  * Charon: 3a133fe0eee9bd3928d5bb16c24ddd2dd0f3ee7f
  * Eurydice: 1fff1c51ae6e6c87eafd28ec9d5594f54bc91c0c
  * Karamel: c31a22c1e07d2118c07ee5cebb640d863e31a198
  * F*: 2c32d6e230851bbceadac7a21fc418fa2bb7e4bc
  * Libcrux: 99b4e0ae6147eb731652e0ee355fc77d2c160664
->>>>>>> 13a5dead
  */
 
 #include "libcrux_mlkem768_avx2.h"
@@ -24,8 +16,6 @@
 #include "internal/libcrux_mlkem_avx2.h"
 
 /**
-<<<<<<< HEAD
-=======
 A monomorphic instance of
 libcrux_ml_kem.ind_cca.instantiations.avx2.decapsulate_avx2 with const generics
 - K= 3
@@ -52,7 +42,6 @@
 }
 
 /**
->>>>>>> 13a5dead
 A monomorphic instance of libcrux_ml_kem.ind_cca.instantiations.avx2.decapsulate
 with const generics
 - K= 3
@@ -72,17 +61,10 @@
 - ETA2_RANDOMNESS_SIZE= 128
 - IMPLICIT_REJECTION_HASH_INPUT_SIZE= 1120
 */
-<<<<<<< HEAD
-static void decapsulate_151(
-    libcrux_ml_kem_types_MlKemPrivateKey_55 *private_key,
-    libcrux_ml_kem_mlkem768_MlKem768Ciphertext *ciphertext, uint8_t ret[32U]) {
-  libcrux_ml_kem_ind_cca_decapsulate_6f1(private_key, ciphertext, ret);
-=======
 static void decapsulate_35(
     libcrux_ml_kem_types_MlKemPrivateKey_d9 *private_key,
     libcrux_ml_kem_mlkem768_MlKem768Ciphertext *ciphertext, uint8_t ret[32U]) {
   decapsulate_avx2_35(private_key, ciphertext, ret);
->>>>>>> 13a5dead
 }
 
 /**
@@ -95,9 +77,6 @@
 void libcrux_ml_kem_mlkem768_avx2_decapsulate(
     libcrux_ml_kem_types_MlKemPrivateKey_d9 *private_key,
     libcrux_ml_kem_mlkem768_MlKem768Ciphertext *ciphertext, uint8_t ret[32U]) {
-<<<<<<< HEAD
-  decapsulate_151(private_key, ciphertext, ret);
-=======
   decapsulate_35(private_key, ciphertext, ret);
 }
 
@@ -126,7 +105,6 @@
   uint8_t copy_of_randomness[32U];
   memcpy(copy_of_randomness, randomness, (size_t)32U * sizeof(uint8_t));
   return libcrux_ml_kem_ind_cca_encapsulate_701(uu____0, copy_of_randomness);
->>>>>>> 13a5dead
 }
 
 /**
@@ -140,29 +118,20 @@
 - C2_SIZE= 128
 - VECTOR_U_COMPRESSION_FACTOR= 10
 - VECTOR_V_COMPRESSION_FACTOR= 4
-- C1_BLOCK_SIZE= 320
-- ETA1= 2
-- ETA1_RANDOMNESS_SIZE= 128
-- ETA2= 2
-- ETA2_RANDOMNESS_SIZE= 128
-*/
-<<<<<<< HEAD
-static tuple_3c encapsulate_9e1(
-    libcrux_ml_kem_types_MlKemPublicKey_15 *public_key,
-=======
+- VECTOR_U_BLOCK_LEN= 320
+- ETA1= 2
+- ETA1_RANDOMNESS_SIZE= 128
+- ETA2= 2
+- ETA2_RANDOMNESS_SIZE= 128
+*/
 static tuple_c2 encapsulate_cd(
     libcrux_ml_kem_types_MlKemPublicKey_30 *public_key,
->>>>>>> 13a5dead
     uint8_t randomness[32U]) {
   libcrux_ml_kem_types_MlKemPublicKey_30 *uu____0 = public_key;
   /* Passing arrays by value in Rust generates a copy in C */
   uint8_t copy_of_randomness[32U];
   memcpy(copy_of_randomness, randomness, (size_t)32U * sizeof(uint8_t));
-<<<<<<< HEAD
-  return libcrux_ml_kem_ind_cca_encapsulate_f41(uu____0, copy_of_randomness);
-=======
   return encapsulate_avx2_cd(uu____0, copy_of_randomness);
->>>>>>> 13a5dead
 }
 
 /**
@@ -179,13 +148,12 @@
   /* Passing arrays by value in Rust generates a copy in C */
   uint8_t copy_of_randomness[32U];
   memcpy(copy_of_randomness, randomness, (size_t)32U * sizeof(uint8_t));
-<<<<<<< HEAD
-  return encapsulate_9e1(uu____0, copy_of_randomness);
-=======
   return encapsulate_cd(uu____0, copy_of_randomness);
->>>>>>> 13a5dead
-}
-
+}
+
+/**
+ Portable generate key pair.
+*/
 /**
 A monomorphic instance of
 libcrux_ml_kem.ind_cca.instantiations.avx2.generate_keypair_avx2 with const
@@ -213,24 +181,16 @@
 - CPA_PRIVATE_KEY_SIZE= 1152
 - PRIVATE_KEY_SIZE= 2400
 - PUBLIC_KEY_SIZE= 1184
-- RANKED_BYTES_PER_RING_ELEMENT= 1152
-- ETA1= 2
-- ETA1_RANDOMNESS_SIZE= 128
-*/
-<<<<<<< HEAD
-static libcrux_ml_kem_mlkem768_MlKem768KeyPair generate_keypair_011(
-=======
+- BYTES_PER_RING_ELEMENT= 1152
+- ETA1= 2
+- ETA1_RANDOMNESS_SIZE= 128
+*/
 static libcrux_ml_kem_mlkem768_MlKem768KeyPair generate_keypair_c6(
->>>>>>> 13a5dead
     uint8_t randomness[64U]) {
   /* Passing arrays by value in Rust generates a copy in C */
   uint8_t copy_of_randomness[64U];
   memcpy(copy_of_randomness, randomness, (size_t)64U * sizeof(uint8_t));
-<<<<<<< HEAD
-  return libcrux_ml_kem_ind_cca_generate_keypair_d21(copy_of_randomness);
-=======
   return generate_keypair_avx2_c6(copy_of_randomness);
->>>>>>> 13a5dead
 }
 
 /**
@@ -241,12 +201,6 @@
   /* Passing arrays by value in Rust generates a copy in C */
   uint8_t copy_of_randomness[64U];
   memcpy(copy_of_randomness, randomness, (size_t)64U * sizeof(uint8_t));
-<<<<<<< HEAD
-  return generate_keypair_011(copy_of_randomness);
-}
-
-/**
-=======
   return generate_keypair_c6(copy_of_randomness);
 }
 
@@ -266,7 +220,6 @@
 }
 
 /**
->>>>>>> 13a5dead
 A monomorphic instance of
 libcrux_ml_kem.ind_cca.instantiations.avx2.validate_private_key with const
 generics
@@ -274,18 +227,10 @@
 - SECRET_KEY_SIZE= 2400
 - CIPHERTEXT_SIZE= 1088
 */
-<<<<<<< HEAD
-static KRML_MUSTINLINE bool validate_private_key_841(
-    libcrux_ml_kem_types_MlKemPrivateKey_55 *private_key,
-    libcrux_ml_kem_mlkem768_MlKem768Ciphertext *ciphertext) {
-  return libcrux_ml_kem_ind_cca_validate_private_key_e11(private_key,
-                                                         ciphertext);
-=======
 static bool validate_private_key_31(
     libcrux_ml_kem_types_MlKemPrivateKey_d9 *private_key,
     libcrux_ml_kem_mlkem768_MlKem768Ciphertext *ciphertext) {
   return validate_private_key_avx2_31(private_key, ciphertext);
->>>>>>> 13a5dead
 }
 
 /**
@@ -296,12 +241,6 @@
 bool libcrux_ml_kem_mlkem768_avx2_validate_private_key(
     libcrux_ml_kem_types_MlKemPrivateKey_d9 *private_key,
     libcrux_ml_kem_mlkem768_MlKem768Ciphertext *ciphertext) {
-<<<<<<< HEAD
-  return validate_private_key_841(private_key, ciphertext);
-}
-
-/**
-=======
   return validate_private_key_31(private_key, ciphertext);
 }
 
@@ -318,7 +257,6 @@
 }
 
 /**
->>>>>>> 13a5dead
 A monomorphic instance of
 libcrux_ml_kem.ind_cca.instantiations.avx2.validate_public_key with const
 generics
@@ -326,13 +264,8 @@
 - RANKED_BYTES_PER_RING_ELEMENT= 1152
 - PUBLIC_KEY_SIZE= 1184
 */
-<<<<<<< HEAD
-static KRML_MUSTINLINE bool validate_public_key_e31(uint8_t *public_key) {
-  return libcrux_ml_kem_ind_cca_validate_public_key_4a1(public_key);
-=======
 static bool validate_public_key_31(uint8_t *public_key) {
   return validate_public_key_avx2_31(public_key);
->>>>>>> 13a5dead
 }
 
 /**
@@ -341,11 +274,6 @@
  Returns `true` if valid, and `false` otherwise.
 */
 bool libcrux_ml_kem_mlkem768_avx2_validate_public_key(
-<<<<<<< HEAD
-    libcrux_ml_kem_types_MlKemPublicKey_15 *public_key) {
-  return validate_public_key_e31(public_key->value);
-=======
     libcrux_ml_kem_types_MlKemPublicKey_30 *public_key) {
   return validate_public_key_31(public_key->value);
->>>>>>> 13a5dead
 }