--- conflicted
+++ resolved
@@ -8,11 +8,7 @@
  * Eurydice: 60f543ddc60a777138070968daaf7620ec48170d
  * Karamel: 1d81d757d5d9e16dd6463ccc72324e587c707959
  * F*: b0961063393215ca65927f017720cb365a193833-dirty
-<<<<<<< HEAD
- * Libcrux: e2291b6e918559a4712b2a553f49ec92fdba1e42
-=======
  * Libcrux: 072dd6530cbd58bb23ba8e0fabab8141aa9de3b7
->>>>>>> 16d626cb
  */
 
 #include "libcrux_mlkem768_avx2.h"
@@ -167,15 +163,16 @@
 - CPA_PRIVATE_KEY_SIZE= 1152
 - PRIVATE_KEY_SIZE= 2400
 - PUBLIC_KEY_SIZE= 1184
-- ETA1= 2
-- ETA1_RANDOMNESS_SIZE= 128
-*/
-static libcrux_ml_kem_mlkem768_MlKem768KeyPair generate_keypair_avx2_ce(
+- BYTES_PER_RING_ELEMENT= 1152
+- ETA1= 2
+- ETA1_RANDOMNESS_SIZE= 128
+*/
+static libcrux_ml_kem_mlkem768_MlKem768KeyPair generate_keypair_avx2_c6(
     uint8_t randomness[64U]) {
   /* Passing arrays by value in Rust generates a copy in C */
   uint8_t copy_of_randomness[64U];
   memcpy(copy_of_randomness, randomness, (size_t)64U * sizeof(uint8_t));
-  return libcrux_ml_kem_ind_cca_generate_keypair_bb1(copy_of_randomness);
+  return libcrux_ml_kem_ind_cca_generate_keypair_d61(copy_of_randomness);
 }
 
 /**
@@ -185,15 +182,16 @@
 - CPA_PRIVATE_KEY_SIZE= 1152
 - PRIVATE_KEY_SIZE= 2400
 - PUBLIC_KEY_SIZE= 1184
-- ETA1= 2
-- ETA1_RANDOMNESS_SIZE= 128
-*/
-static libcrux_ml_kem_mlkem768_MlKem768KeyPair generate_keypair_ce(
+- BYTES_PER_RING_ELEMENT= 1152
+- ETA1= 2
+- ETA1_RANDOMNESS_SIZE= 128
+*/
+static libcrux_ml_kem_mlkem768_MlKem768KeyPair generate_keypair_c6(
     uint8_t randomness[64U]) {
   /* Passing arrays by value in Rust generates a copy in C */
   uint8_t copy_of_randomness[64U];
   memcpy(copy_of_randomness, randomness, (size_t)64U * sizeof(uint8_t));
-  return generate_keypair_avx2_ce(copy_of_randomness);
+  return generate_keypair_avx2_c6(copy_of_randomness);
 }
 
 /**
@@ -204,7 +202,7 @@
   /* Passing arrays by value in Rust generates a copy in C */
   uint8_t copy_of_randomness[64U];
   memcpy(copy_of_randomness, randomness, (size_t)64U * sizeof(uint8_t));
-  return generate_keypair_ce(copy_of_randomness);
+  return generate_keypair_c6(copy_of_randomness);
 }
 
 /**
@@ -277,9 +275,10 @@
 libcrux_ml_kem.ind_cca.instantiations.avx2.validate_public_key_avx2 with const
 generics
 - K= 3
-- PUBLIC_KEY_SIZE= 1184
-*/
-static bool validate_public_key_avx2_41(uint8_t *public_key) {
+- RANKED_BYTES_PER_RING_ELEMENT= 1152
+- PUBLIC_KEY_SIZE= 1184
+*/
+static bool validate_public_key_avx2_31(uint8_t *public_key) {
   return libcrux_ml_kem_ind_cca_validate_public_key_ed(public_key);
 }
 
@@ -288,10 +287,11 @@
 libcrux_ml_kem.ind_cca.instantiations.avx2.validate_public_key with const
 generics
 - K= 3
-- PUBLIC_KEY_SIZE= 1184
-*/
-static bool validate_public_key_41(uint8_t *public_key) {
-  return validate_public_key_avx2_41(public_key);
+- RANKED_BYTES_PER_RING_ELEMENT= 1152
+- PUBLIC_KEY_SIZE= 1184
+*/
+static bool validate_public_key_31(uint8_t *public_key) {
+  return validate_public_key_avx2_31(public_key);
 }
 
 /**
@@ -301,5 +301,5 @@
 */
 bool libcrux_ml_kem_mlkem768_avx2_validate_public_key(
     libcrux_ml_kem_types_MlKemPublicKey_30 *public_key) {
-  return validate_public_key_41(public_key->value);
+  return validate_public_key_31(public_key->value);
 }