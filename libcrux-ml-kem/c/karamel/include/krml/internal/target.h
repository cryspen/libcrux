/* Copyright (c) INRIA and Microsoft Corporation. All rights reserved.
   Licensed under the Apache 2.0 License. */

#ifndef __KRML_TARGET_H
#define __KRML_TARGET_H

#include <assert.h>
#include <inttypes.h>
#include <limits.h>
#include <stdbool.h>
#include <stddef.h>
#include <stdio.h>
#include <stdlib.h>

/* Since KaRaMeL emits the inline keyword unconditionally, we follow the
 * guidelines at https://gcc.gnu.org/onlinedocs/gcc/Inline.html and make this
 * __inline__ to ensure the code compiles with -std=c90 and earlier. */
#ifdef __GNUC__
#define inline __inline__
#endif

/******************************************************************************/
/* Macros that KaRaMeL will generate.                                         */
/******************************************************************************/

/* For "bare" targets that do not have a C stdlib, the user might want to use
 * [-add-early-include '"mydefinitions.h"'] and override these. */
#ifndef KRML_HOST_PRINTF
#define KRML_HOST_PRINTF printf
#endif

#if ((defined __STDC_VERSION__) && (__STDC_VERSION__ >= 199901L) && \
     (!(defined KRML_HOST_EPRINTF)))
#define KRML_HOST_EPRINTF(...) fprintf(stderr, __VA_ARGS__)
#elif !(defined KRML_HOST_EPRINTF) && defined(_MSC_VER)
#define KRML_HOST_EPRINTF(...) fprintf(stderr, __VA_ARGS__)
#endif

#ifndef KRML_HOST_EXIT
#define KRML_HOST_EXIT exit
#endif

#ifndef KRML_HOST_MALLOC
#define KRML_HOST_MALLOC malloc
#endif

#ifndef KRML_HOST_CALLOC
#define KRML_HOST_CALLOC calloc
#endif

#ifndef KRML_HOST_FREE
#define KRML_HOST_FREE free
#endif

#ifndef KRML_HOST_IGNORE
#define KRML_HOST_IGNORE(x) (void)(x)
#endif

#ifndef KRML_MAYBE_UNUSED_VAR
#define KRML_MAYBE_UNUSED_VAR(x) KRML_HOST_IGNORE(x)
#endif

#ifndef KRML_MAYBE_UNUSED
#if defined(__GNUC__)
#define KRML_MAYBE_UNUSED __attribute__((unused))
#else
#define KRML_MAYBE_UNUSED
#endif
#endif

#ifndef KRML_ATTRIBUTE_TARGET
#if defined(__GNUC__)
#define KRML_ATTRIBUTE_TARGET(x) __attribute__((target(x)))
#else
#define KRML_ATTRIBUTE_TARGET(x)
#endif
#endif

#ifndef KRML_NOINLINE
#if defined(_MSC_VER)
#define KRML_NOINLINE __declspec(noinline)
#elif defined(__GNUC__)
#define KRML_NOINLINE __attribute__((noinline, unused))
#else
#define KRML_NOINLINE
#warning "The KRML_NOINLINE macro is not defined for this toolchain!"
#warning "The compiler may defeat side-channel resistance with optimizations."
#warning \
    "Please locate target.h and try to fill it out with a suitable definition for this compiler."
#endif
#endif

<<<<<<< HEAD
#define KRML_MUSTINLINE inline
=======
#ifndef KRML_MUSTINLINE
#if defined(_MSC_VER)
#define KRML_MUSTINLINE inline __forceinline
#elif defined(__GNUC__)
#define KRML_MUSTINLINE inline __attribute__((always_inline))
#else
#define KRML_MUSTINLINE inline
#warning \
    "The KRML_MUSTINLINE macro defaults to plain inline for this toolchain!"
#warning \
    "Please locate target.h and try to fill it out with a suitable definition for this compiler."
#endif
#endif
>>>>>>> 94f5125d

#ifndef KRML_PRE_ALIGN
#ifdef _MSC_VER
#define KRML_PRE_ALIGN(X) __declspec(align(X))
#else
#define KRML_PRE_ALIGN(X)
#endif
#endif

#ifndef KRML_POST_ALIGN
#ifdef _MSC_VER
#define KRML_POST_ALIGN(X)
#else
#define KRML_POST_ALIGN(X) __attribute__((aligned(X)))
#endif
#endif

/* MinGW-W64 does not support C11 aligned_alloc, but it supports
 * MSVC's _aligned_malloc.
 */
#ifndef KRML_ALIGNED_MALLOC
#ifdef __MINGW32__
#include <_mingw.h>
#endif
#if (defined(_MSC_VER) || \
     (defined(__MINGW32__) && defined(__MINGW64_VERSION_MAJOR)))
#define KRML_ALIGNED_MALLOC(X, Y) _aligned_malloc(Y, X)
#else
#define KRML_ALIGNED_MALLOC(X, Y) aligned_alloc(X, Y)
#endif
#endif

/* Since aligned allocations with MinGW-W64 are done with
 * _aligned_malloc (see above), such pointers must be freed with
 * _aligned_free.
 */
#ifndef KRML_ALIGNED_FREE
#ifdef __MINGW32__
#include <_mingw.h>
#endif
#if (defined(_MSC_VER) || \
     (defined(__MINGW32__) && defined(__MINGW64_VERSION_MAJOR)))
#define KRML_ALIGNED_FREE(X) _aligned_free(X)
#else
#define KRML_ALIGNED_FREE(X) free(X)
#endif
#endif

#ifndef KRML_HOST_TIME

#include <time.h>

/* Prims_nat not yet in scope */
inline static int32_t krml_time(void) { return (int32_t)time(NULL); }

#define KRML_HOST_TIME krml_time
#endif

/* In statement position, exiting is easy. */
#define KRML_EXIT                                                              \
  do {                                                                         \
    KRML_HOST_PRINTF("Unimplemented function at %s:%d\n", __FILE__, __LINE__); \
    KRML_HOST_EXIT(254);                                                       \
  } while (0)

/* In expression position, use the comma-operator and a malloc to return an
 * expression of the right size. KaRaMeL passes t as the parameter to the macro.
 */
#define KRML_EABORT(t, msg)                                                   \
  (KRML_HOST_PRINTF("KaRaMeL abort at %s:%d\n%s\n", __FILE__, __LINE__, msg), \
   KRML_HOST_EXIT(255), *((t *)KRML_HOST_MALLOC(sizeof(t))))

/* In FStar.Buffer.fst, the size of arrays is uint32_t, but it's a number of
 * *elements*. Do an ugly, run-time check (some of which KaRaMeL can eliminate).
 */
#if defined(__GNUC__) && (__GNUC__ > 4 || (__GNUC__ == 4 && __GNUC_MINOR__ > 4))
#define _KRML_CHECK_SIZE_PRAGMA \
  _Pragma("GCC diagnostic ignored \"-Wtype-limits\"")
#else
#define _KRML_CHECK_SIZE_PRAGMA
#endif

#define KRML_CHECK_SIZE(size_elt, sz)                                       \
  do {                                                                      \
    _KRML_CHECK_SIZE_PRAGMA                                                 \
    if (((size_t)(sz)) > ((size_t)(SIZE_MAX / (size_elt)))) {               \
      KRML_HOST_PRINTF(                                                     \
          "Maximum allocatable size exceeded, aborting before overflow at " \
          "%s:%d\n",                                                        \
          __FILE__, __LINE__);                                              \
      KRML_HOST_EXIT(253);                                                  \
    }                                                                       \
  } while (0)

#if defined(_MSC_VER) && _MSC_VER < 1900
#define KRML_HOST_SNPRINTF(buf, sz, fmt, arg) \
  _snprintf_s(buf, sz, _TRUNCATE, fmt, arg)
#else
#define KRML_HOST_SNPRINTF(buf, sz, fmt, arg) snprintf(buf, sz, fmt, arg)
#endif

#if defined(__GNUC__) && (__GNUC__ > 4 || (__GNUC__ == 4 && __GNUC_MINOR__ > 4))
#define KRML_DEPRECATED(x) __attribute__((deprecated(x)))
#elif defined(__GNUC__)
/* deprecated attribute is not defined in GCC < 4.5. */
#define KRML_DEPRECATED(x)
#elif defined(_MSC_VER)
#define KRML_DEPRECATED(x) __declspec(deprecated(x))
#endif

/* Macros for prettier unrolling of loops */
#define KRML_LOOP1(i, n, x) \
  {                         \
    x i += n;               \
    (void)i;                \
  }

#define KRML_LOOP2(i, n, x) \
  KRML_LOOP1(i, n, x)       \
  KRML_LOOP1(i, n, x)

#define KRML_LOOP3(i, n, x) \
  KRML_LOOP2(i, n, x)       \
  KRML_LOOP1(i, n, x)

#define KRML_LOOP4(i, n, x) \
  KRML_LOOP2(i, n, x)       \
  KRML_LOOP2(i, n, x)

#define KRML_LOOP5(i, n, x) \
  KRML_LOOP4(i, n, x)       \
  KRML_LOOP1(i, n, x)

#define KRML_LOOP6(i, n, x) \
  KRML_LOOP4(i, n, x)       \
  KRML_LOOP2(i, n, x)

#define KRML_LOOP7(i, n, x) \
  KRML_LOOP4(i, n, x)       \
  KRML_LOOP3(i, n, x)

#define KRML_LOOP8(i, n, x) \
  KRML_LOOP4(i, n, x)       \
  KRML_LOOP4(i, n, x)

#define KRML_LOOP9(i, n, x) \
  KRML_LOOP8(i, n, x)       \
  KRML_LOOP1(i, n, x)

#define KRML_LOOP10(i, n, x) \
  KRML_LOOP8(i, n, x)        \
  KRML_LOOP2(i, n, x)

#define KRML_LOOP11(i, n, x) \
  KRML_LOOP8(i, n, x)        \
  KRML_LOOP3(i, n, x)

#define KRML_LOOP12(i, n, x) \
  KRML_LOOP8(i, n, x)        \
  KRML_LOOP4(i, n, x)

#define KRML_LOOP13(i, n, x) \
  KRML_LOOP8(i, n, x)        \
  KRML_LOOP5(i, n, x)

#define KRML_LOOP14(i, n, x) \
  KRML_LOOP8(i, n, x)        \
  KRML_LOOP6(i, n, x)

#define KRML_LOOP15(i, n, x) \
  KRML_LOOP8(i, n, x)        \
  KRML_LOOP7(i, n, x)

#define KRML_LOOP16(i, n, x) \
  KRML_LOOP8(i, n, x)        \
  KRML_LOOP8(i, n, x)

#define KRML_UNROLL_FOR(i, z, n, k, x) \
  do {                                 \
    uint32_t i = z;                    \
    KRML_LOOP##n(i, k, x)              \
  } while (0)

#define KRML_ACTUAL_FOR(i, z, n, k, x)    \
  do {                                    \
    for (uint32_t i = z; i < n; i += k) { \
      x                                   \
    }                                     \
  } while (0)

#ifndef KRML_UNROLL_MAX
#define KRML_UNROLL_MAX 16
#endif

/* 1 is the number of loop iterations, i.e. (n - z)/k as evaluated by krml */
#if 0 <= KRML_UNROLL_MAX
#define KRML_MAYBE_FOR0(i, z, n, k, x)
#else
#define KRML_MAYBE_FOR0(i, z, n, k, x) KRML_ACTUAL_FOR(i, z, n, k, x)
#endif

#if 1 <= KRML_UNROLL_MAX
#define KRML_MAYBE_FOR1(i, z, n, k, x) KRML_UNROLL_FOR(i, z, 1, k, x)
#else
#define KRML_MAYBE_FOR1(i, z, n, k, x) KRML_ACTUAL_FOR(i, z, n, k, x)
#endif

#if 2 <= KRML_UNROLL_MAX
#define KRML_MAYBE_FOR2(i, z, n, k, x) KRML_UNROLL_FOR(i, z, 2, k, x)
#else
#define KRML_MAYBE_FOR2(i, z, n, k, x) KRML_ACTUAL_FOR(i, z, n, k, x)
#endif

#if 3 <= KRML_UNROLL_MAX
#define KRML_MAYBE_FOR3(i, z, n, k, x) KRML_UNROLL_FOR(i, z, 3, k, x)
#else
#define KRML_MAYBE_FOR3(i, z, n, k, x) KRML_ACTUAL_FOR(i, z, n, k, x)
#endif

#if 4 <= KRML_UNROLL_MAX
#define KRML_MAYBE_FOR4(i, z, n, k, x) KRML_UNROLL_FOR(i, z, 4, k, x)
#else
#define KRML_MAYBE_FOR4(i, z, n, k, x) KRML_ACTUAL_FOR(i, z, n, k, x)
#endif

#if 5 <= KRML_UNROLL_MAX
#define KRML_MAYBE_FOR5(i, z, n, k, x) KRML_UNROLL_FOR(i, z, 5, k, x)
#else
#define KRML_MAYBE_FOR5(i, z, n, k, x) KRML_ACTUAL_FOR(i, z, n, k, x)
#endif

#if 6 <= KRML_UNROLL_MAX
#define KRML_MAYBE_FOR6(i, z, n, k, x) KRML_UNROLL_FOR(i, z, 6, k, x)
#else
#define KRML_MAYBE_FOR6(i, z, n, k, x) KRML_ACTUAL_FOR(i, z, n, k, x)
#endif

#if 7 <= KRML_UNROLL_MAX
#define KRML_MAYBE_FOR7(i, z, n, k, x) KRML_UNROLL_FOR(i, z, 7, k, x)
#else
#define KRML_MAYBE_FOR7(i, z, n, k, x) KRML_ACTUAL_FOR(i, z, n, k, x)
#endif

#if 8 <= KRML_UNROLL_MAX
#define KRML_MAYBE_FOR8(i, z, n, k, x) KRML_UNROLL_FOR(i, z, 8, k, x)
#else
#define KRML_MAYBE_FOR8(i, z, n, k, x) KRML_ACTUAL_FOR(i, z, n, k, x)
#endif

#if 9 <= KRML_UNROLL_MAX
#define KRML_MAYBE_FOR9(i, z, n, k, x) KRML_UNROLL_FOR(i, z, 9, k, x)
#else
#define KRML_MAYBE_FOR9(i, z, n, k, x) KRML_ACTUAL_FOR(i, z, n, k, x)
#endif

#if 10 <= KRML_UNROLL_MAX
#define KRML_MAYBE_FOR10(i, z, n, k, x) KRML_UNROLL_FOR(i, z, 10, k, x)
#else
#define KRML_MAYBE_FOR10(i, z, n, k, x) KRML_ACTUAL_FOR(i, z, n, k, x)
#endif

#if 11 <= KRML_UNROLL_MAX
#define KRML_MAYBE_FOR11(i, z, n, k, x) KRML_UNROLL_FOR(i, z, 11, k, x)
#else
#define KRML_MAYBE_FOR11(i, z, n, k, x) KRML_ACTUAL_FOR(i, z, n, k, x)
#endif

#if 12 <= KRML_UNROLL_MAX
#define KRML_MAYBE_FOR12(i, z, n, k, x) KRML_UNROLL_FOR(i, z, 12, k, x)
#else
#define KRML_MAYBE_FOR12(i, z, n, k, x) KRML_ACTUAL_FOR(i, z, n, k, x)
#endif

#if 13 <= KRML_UNROLL_MAX
#define KRML_MAYBE_FOR13(i, z, n, k, x) KRML_UNROLL_FOR(i, z, 13, k, x)
#else
#define KRML_MAYBE_FOR13(i, z, n, k, x) KRML_ACTUAL_FOR(i, z, n, k, x)
#endif

#if 14 <= KRML_UNROLL_MAX
#define KRML_MAYBE_FOR14(i, z, n, k, x) KRML_UNROLL_FOR(i, z, 14, k, x)
#else
#define KRML_MAYBE_FOR14(i, z, n, k, x) KRML_ACTUAL_FOR(i, z, n, k, x)
#endif

#if 15 <= KRML_UNROLL_MAX
#define KRML_MAYBE_FOR15(i, z, n, k, x) KRML_UNROLL_FOR(i, z, 15, k, x)
#else
#define KRML_MAYBE_FOR15(i, z, n, k, x) KRML_ACTUAL_FOR(i, z, n, k, x)
#endif

#if 16 <= KRML_UNROLL_MAX
#define KRML_MAYBE_FOR16(i, z, n, k, x) KRML_UNROLL_FOR(i, z, 16, k, x)
#else
#define KRML_MAYBE_FOR16(i, z, n, k, x) KRML_ACTUAL_FOR(i, z, n, k, x)
#endif
#endif<|MERGE_RESOLUTION|>--- conflicted
+++ resolved
@@ -90,9 +90,6 @@
 #endif
 #endif
 
-<<<<<<< HEAD
-#define KRML_MUSTINLINE inline
-=======
 #ifndef KRML_MUSTINLINE
 #if defined(_MSC_VER)
 #define KRML_MUSTINLINE inline __forceinline
@@ -106,7 +103,6 @@
     "Please locate target.h and try to fill it out with a suitable definition for this compiler."
 #endif
 #endif
->>>>>>> 94f5125d
 
 #ifndef KRML_PRE_ALIGN
 #ifdef _MSC_VER
