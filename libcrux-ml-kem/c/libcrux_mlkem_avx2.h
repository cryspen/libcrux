--- conflicted
+++ resolved
@@ -4,19 +4,11 @@
  * SPDX-License-Identifier: MIT or Apache-2.0
  *
  * This code was generated with the following revisions:
-<<<<<<< HEAD
- * Charon: 920e78bb15250348a7a7a938e8023148e0a249bf
- * Eurydice: 8db8a4838ea46c9ac681ba1051d1d296dd0d54b7
- * Karamel: 65aab550cf3ba36d52ae6ad1ad962bb573406395
- * F*: a32b316e521fa4f239b610ec8f1d15e78d62cbe8
- * Libcrux: d992e8bff91dab77b6f0abebf16384ce422b310c
-=======
  * Charon: 3f6d1c304e0e5bef1e9e2ea65aec703661b05f39
  * Eurydice: 392674166bac86e60f5fffa861181a398fdc3896
  * Karamel: fc56fce6a58754766809845f88fc62063b2c6b92
  * F*: a32b316e521fa4f239b610ec8f1d15e78d62cbe8-dirty
  * Libcrux: 75bf8bca5f9903b4f6e8fba693d61af1415d512f
->>>>>>> ef25d687
  */
 
 #ifndef __libcrux_mlkem_avx2_H
@@ -31,7 +23,6 @@
 #include "libcrux_mlkem_portable.h"
 #include "libcrux_sha3.h"
 #include "libcrux_sha3_avx2.h"
-#include "libcrux_sha3_libcrux_ml_kem.h"
 
 void libcrux_ml_kem_hash_functions_avx2_G(Eurydice_slice input,
                                           uint8_t ret[64U]);
@@ -39,102 +30,69 @@
 void libcrux_ml_kem_hash_functions_avx2_H(Eurydice_slice input,
                                           uint8_t ret[32U]);
 
-uint8_t libcrux_ml_kem_vector_avx2_zero(void);
-
-<<<<<<< HEAD
-uint8_t
-libcrux_ml_kem_vector_avx2___libcrux_ml_kem__vector__traits__Operations_for_libcrux_ml_kem__vector__avx2__SIMD256Vector___ZERO(
-    void);
-=======
+core_core_arch_x86___m256i libcrux_ml_kem_vector_avx2_zero(void);
+
 /**
 This function found in impl {(libcrux_ml_kem::vector::traits::Operations for
 libcrux_ml_kem::vector::avx2::SIMD256Vector)}
 */
 core_core_arch_x86___m256i libcrux_ml_kem_vector_avx2_ZERO_ea(void);
->>>>>>> ef25d687
-
-uint8_t libcrux_ml_kem_vector_avx2_from_i16_array(Eurydice_slice array);
-
-<<<<<<< HEAD
-uint8_t
-libcrux_ml_kem_vector_avx2___libcrux_ml_kem__vector__traits__Operations_for_libcrux_ml_kem__vector__avx2__SIMD256Vector___from_i16_array(
-=======
+
+core_core_arch_x86___m256i libcrux_ml_kem_vector_avx2_from_i16_array(
+    Eurydice_slice array);
+
 /**
 This function found in impl {(libcrux_ml_kem::vector::traits::Operations for
 libcrux_ml_kem::vector::avx2::SIMD256Vector)}
 */
 core_core_arch_x86___m256i libcrux_ml_kem_vector_avx2_from_i16_array_ea(
->>>>>>> ef25d687
     Eurydice_slice array);
 
-void libcrux_ml_kem_vector_avx2_to_i16_array(uint8_t v, int16_t ret[16U]);
-
-<<<<<<< HEAD
-void libcrux_ml_kem_vector_avx2___libcrux_ml_kem__vector__traits__Operations_for_libcrux_ml_kem__vector__avx2__SIMD256Vector___to_i16_array(
-    uint8_t x, int16_t ret[16U]);
-=======
+void libcrux_ml_kem_vector_avx2_to_i16_array(core_core_arch_x86___m256i v,
+                                             int16_t ret[16U]);
+
 /**
 This function found in impl {(libcrux_ml_kem::vector::traits::Operations for
 libcrux_ml_kem::vector::avx2::SIMD256Vector)}
 */
 void libcrux_ml_kem_vector_avx2_to_i16_array_ea(core_core_arch_x86___m256i x,
                                                 int16_t ret[16U]);
->>>>>>> ef25d687
-
-uint8_t libcrux_ml_kem_vector_avx2_arithmetic_add(uint8_t lhs, uint8_t rhs);
-
-<<<<<<< HEAD
-uint8_t
-libcrux_ml_kem_vector_avx2___libcrux_ml_kem__vector__traits__Operations_for_libcrux_ml_kem__vector__avx2__SIMD256Vector___add(
-    uint8_t lhs, uint8_t *rhs);
-=======
+
+core_core_arch_x86___m256i libcrux_ml_kem_vector_avx2_arithmetic_add(
+    core_core_arch_x86___m256i lhs, core_core_arch_x86___m256i rhs);
+
 /**
 This function found in impl {(libcrux_ml_kem::vector::traits::Operations for
 libcrux_ml_kem::vector::avx2::SIMD256Vector)}
 */
 core_core_arch_x86___m256i libcrux_ml_kem_vector_avx2_add_ea(
     core_core_arch_x86___m256i lhs, core_core_arch_x86___m256i *rhs);
->>>>>>> ef25d687
-
-uint8_t libcrux_ml_kem_vector_avx2_arithmetic_sub(uint8_t lhs, uint8_t rhs);
-
-<<<<<<< HEAD
-uint8_t
-libcrux_ml_kem_vector_avx2___libcrux_ml_kem__vector__traits__Operations_for_libcrux_ml_kem__vector__avx2__SIMD256Vector___sub(
-    uint8_t lhs, uint8_t *rhs);
-=======
+
+core_core_arch_x86___m256i libcrux_ml_kem_vector_avx2_arithmetic_sub(
+    core_core_arch_x86___m256i lhs, core_core_arch_x86___m256i rhs);
+
 /**
 This function found in impl {(libcrux_ml_kem::vector::traits::Operations for
 libcrux_ml_kem::vector::avx2::SIMD256Vector)}
 */
 core_core_arch_x86___m256i libcrux_ml_kem_vector_avx2_sub_ea(
     core_core_arch_x86___m256i lhs, core_core_arch_x86___m256i *rhs);
->>>>>>> ef25d687
-
-uint8_t libcrux_ml_kem_vector_avx2_arithmetic_multiply_by_constant(
-    uint8_t vector, int16_t constant);
-
-<<<<<<< HEAD
-uint8_t
-libcrux_ml_kem_vector_avx2___libcrux_ml_kem__vector__traits__Operations_for_libcrux_ml_kem__vector__avx2__SIMD256Vector___multiply_by_constant(
-    uint8_t v, int16_t c);
-=======
+
+core_core_arch_x86___m256i
+libcrux_ml_kem_vector_avx2_arithmetic_multiply_by_constant(
+    core_core_arch_x86___m256i vector, int16_t constant);
+
 /**
 This function found in impl {(libcrux_ml_kem::vector::traits::Operations for
 libcrux_ml_kem::vector::avx2::SIMD256Vector)}
 */
 core_core_arch_x86___m256i libcrux_ml_kem_vector_avx2_multiply_by_constant_ea(
     core_core_arch_x86___m256i v, int16_t c);
->>>>>>> ef25d687
-
-uint8_t libcrux_ml_kem_vector_avx2_arithmetic_bitwise_and_with_constant(
-    uint8_t vector, int16_t constant);
-
-<<<<<<< HEAD
-uint8_t
-libcrux_ml_kem_vector_avx2___libcrux_ml_kem__vector__traits__Operations_for_libcrux_ml_kem__vector__avx2__SIMD256Vector___bitwise_and_with_constant(
-    uint8_t vector, int16_t constant);
-=======
+
+core_core_arch_x86___m256i
+libcrux_ml_kem_vector_avx2_arithmetic_bitwise_and_with_constant(
+    core_core_arch_x86___m256i vector, int16_t constant);
+
 /**
 This function found in impl {(libcrux_ml_kem::vector::traits::Operations for
 libcrux_ml_kem::vector::avx2::SIMD256Vector)}
@@ -142,50 +100,35 @@
 core_core_arch_x86___m256i
 libcrux_ml_kem_vector_avx2_bitwise_and_with_constant_ea(
     core_core_arch_x86___m256i vector, int16_t constant);
->>>>>>> ef25d687
-
-uint8_t libcrux_ml_kem_vector_avx2_arithmetic_cond_subtract_3329(
-    uint8_t vector);
-
-<<<<<<< HEAD
-uint8_t
-libcrux_ml_kem_vector_avx2___libcrux_ml_kem__vector__traits__Operations_for_libcrux_ml_kem__vector__avx2__SIMD256Vector___cond_subtract_3329(
-    uint8_t vector);
-=======
+
+core_core_arch_x86___m256i
+libcrux_ml_kem_vector_avx2_arithmetic_cond_subtract_3329(
+    core_core_arch_x86___m256i vector);
+
 /**
 This function found in impl {(libcrux_ml_kem::vector::traits::Operations for
 libcrux_ml_kem::vector::avx2::SIMD256Vector)}
 */
 core_core_arch_x86___m256i libcrux_ml_kem_vector_avx2_cond_subtract_3329_ea(
     core_core_arch_x86___m256i vector);
->>>>>>> ef25d687
 
 #define LIBCRUX_ML_KEM_VECTOR_AVX2_ARITHMETIC_BARRETT_MULTIPLIER \
   ((int16_t)20159)
 
-uint8_t libcrux_ml_kem_vector_avx2_arithmetic_barrett_reduce(uint8_t vector);
-
-<<<<<<< HEAD
-uint8_t
-libcrux_ml_kem_vector_avx2___libcrux_ml_kem__vector__traits__Operations_for_libcrux_ml_kem__vector__avx2__SIMD256Vector___barrett_reduce(
-    uint8_t vector);
-=======
+core_core_arch_x86___m256i libcrux_ml_kem_vector_avx2_arithmetic_barrett_reduce(
+    core_core_arch_x86___m256i vector);
+
 /**
 This function found in impl {(libcrux_ml_kem::vector::traits::Operations for
 libcrux_ml_kem::vector::avx2::SIMD256Vector)}
 */
 core_core_arch_x86___m256i libcrux_ml_kem_vector_avx2_barrett_reduce_ea(
     core_core_arch_x86___m256i vector);
->>>>>>> ef25d687
-
-uint8_t libcrux_ml_kem_vector_avx2_arithmetic_montgomery_multiply_by_constant(
-    uint8_t vector, int16_t constant);
-
-<<<<<<< HEAD
-uint8_t
-libcrux_ml_kem_vector_avx2___libcrux_ml_kem__vector__traits__Operations_for_libcrux_ml_kem__vector__avx2__SIMD256Vector___montgomery_multiply_by_constant(
-    uint8_t vector, int16_t constant);
-=======
+
+core_core_arch_x86___m256i
+libcrux_ml_kem_vector_avx2_arithmetic_montgomery_multiply_by_constant(
+    core_core_arch_x86___m256i vector, int16_t constant);
+
 /**
 This function found in impl {(libcrux_ml_kem::vector::traits::Operations for
 libcrux_ml_kem::vector::avx2::SIMD256Vector)}
@@ -193,38 +136,30 @@
 core_core_arch_x86___m256i
 libcrux_ml_kem_vector_avx2_montgomery_multiply_by_constant_ea(
     core_core_arch_x86___m256i vector, int16_t constant);
->>>>>>> ef25d687
-
-uint8_t libcrux_ml_kem_vector_avx2_compress_compress_message_coefficient(
-    uint8_t vector);
-
-<<<<<<< HEAD
-uint8_t
-libcrux_ml_kem_vector_avx2___libcrux_ml_kem__vector__traits__Operations_for_libcrux_ml_kem__vector__avx2__SIMD256Vector___compress_1(
-    uint8_t vector);
-=======
+
+core_core_arch_x86___m256i
+libcrux_ml_kem_vector_avx2_compress_compress_message_coefficient(
+    core_core_arch_x86___m256i vector);
+
 /**
 This function found in impl {(libcrux_ml_kem::vector::traits::Operations for
 libcrux_ml_kem::vector::avx2::SIMD256Vector)}
 */
 core_core_arch_x86___m256i libcrux_ml_kem_vector_avx2_compress_1_ea(
     core_core_arch_x86___m256i vector);
->>>>>>> ef25d687
-
-uint8_t libcrux_ml_kem_vector_avx2_compress_mulhi_mm256_epi32(uint8_t lhs,
-                                                              uint8_t rhs);
-
-uint8_t libcrux_ml_kem_vector_avx2_arithmetic_montgomery_multiply_by_constants(
-    uint8_t v, uint8_t c);
-
-uint8_t libcrux_ml_kem_vector_avx2_ntt_ntt_layer_1_step(
-    uint8_t vector, int16_t zeta0, int16_t zeta1, int16_t zeta2, int16_t zeta3);
-
-<<<<<<< HEAD
-uint8_t
-libcrux_ml_kem_vector_avx2___libcrux_ml_kem__vector__traits__Operations_for_libcrux_ml_kem__vector__avx2__SIMD256Vector___ntt_layer_1_step(
-    uint8_t vector, int16_t zeta0, int16_t zeta1, int16_t zeta2, int16_t zeta3);
-=======
+
+core_core_arch_x86___m256i
+libcrux_ml_kem_vector_avx2_compress_mulhi_mm256_epi32(
+    core_core_arch_x86___m256i lhs, core_core_arch_x86___m256i rhs);
+
+core_core_arch_x86___m256i
+libcrux_ml_kem_vector_avx2_arithmetic_montgomery_multiply_by_constants(
+    core_core_arch_x86___m256i v, core_core_arch_x86___m256i c);
+
+core_core_arch_x86___m256i libcrux_ml_kem_vector_avx2_ntt_ntt_layer_1_step(
+    core_core_arch_x86___m256i vector, int16_t zeta0, int16_t zeta1,
+    int16_t zeta2, int16_t zeta3);
+
 /**
 This function found in impl {(libcrux_ml_kem::vector::traits::Operations for
 libcrux_ml_kem::vector::avx2::SIMD256Vector)}
@@ -232,53 +167,35 @@
 core_core_arch_x86___m256i libcrux_ml_kem_vector_avx2_ntt_layer_1_step_ea(
     core_core_arch_x86___m256i vector, int16_t zeta0, int16_t zeta1,
     int16_t zeta2, int16_t zeta3);
->>>>>>> ef25d687
-
-uint8_t libcrux_ml_kem_vector_avx2_ntt_ntt_layer_2_step(uint8_t vector,
-                                                        int16_t zeta0,
-                                                        int16_t zeta1);
-
-<<<<<<< HEAD
-uint8_t
-libcrux_ml_kem_vector_avx2___libcrux_ml_kem__vector__traits__Operations_for_libcrux_ml_kem__vector__avx2__SIMD256Vector___ntt_layer_2_step(
-    uint8_t vector, int16_t zeta0, int16_t zeta1);
-=======
+
+core_core_arch_x86___m256i libcrux_ml_kem_vector_avx2_ntt_ntt_layer_2_step(
+    core_core_arch_x86___m256i vector, int16_t zeta0, int16_t zeta1);
+
 /**
 This function found in impl {(libcrux_ml_kem::vector::traits::Operations for
 libcrux_ml_kem::vector::avx2::SIMD256Vector)}
 */
 core_core_arch_x86___m256i libcrux_ml_kem_vector_avx2_ntt_layer_2_step_ea(
     core_core_arch_x86___m256i vector, int16_t zeta0, int16_t zeta1);
->>>>>>> ef25d687
-
-uint8_t
+
+core_core_arch_x86___m128i
 libcrux_ml_kem_vector_avx2_arithmetic_montgomery_multiply_m128i_by_constants(
-    uint8_t v, uint8_t c);
-
-uint8_t libcrux_ml_kem_vector_avx2_ntt_ntt_layer_3_step(uint8_t vector,
-                                                        int16_t zeta);
-
-<<<<<<< HEAD
-uint8_t
-libcrux_ml_kem_vector_avx2___libcrux_ml_kem__vector__traits__Operations_for_libcrux_ml_kem__vector__avx2__SIMD256Vector___ntt_layer_3_step(
-    uint8_t vector, int16_t zeta);
-=======
+    core_core_arch_x86___m128i v, core_core_arch_x86___m128i c);
+
+core_core_arch_x86___m256i libcrux_ml_kem_vector_avx2_ntt_ntt_layer_3_step(
+    core_core_arch_x86___m256i vector, int16_t zeta);
+
 /**
 This function found in impl {(libcrux_ml_kem::vector::traits::Operations for
 libcrux_ml_kem::vector::avx2::SIMD256Vector)}
 */
 core_core_arch_x86___m256i libcrux_ml_kem_vector_avx2_ntt_layer_3_step_ea(
     core_core_arch_x86___m256i vector, int16_t zeta);
->>>>>>> ef25d687
-
-uint8_t libcrux_ml_kem_vector_avx2_ntt_inv_ntt_layer_1_step(
-    uint8_t vector, int16_t zeta0, int16_t zeta1, int16_t zeta2, int16_t zeta3);
-
-<<<<<<< HEAD
-uint8_t
-libcrux_ml_kem_vector_avx2___libcrux_ml_kem__vector__traits__Operations_for_libcrux_ml_kem__vector__avx2__SIMD256Vector___inv_ntt_layer_1_step(
-    uint8_t vector, int16_t zeta0, int16_t zeta1, int16_t zeta2, int16_t zeta3);
-=======
+
+core_core_arch_x86___m256i libcrux_ml_kem_vector_avx2_ntt_inv_ntt_layer_1_step(
+    core_core_arch_x86___m256i vector, int16_t zeta0, int16_t zeta1,
+    int16_t zeta2, int16_t zeta3);
+
 /**
 This function found in impl {(libcrux_ml_kem::vector::traits::Operations for
 libcrux_ml_kem::vector::avx2::SIMD256Vector)}
@@ -286,55 +203,35 @@
 core_core_arch_x86___m256i libcrux_ml_kem_vector_avx2_inv_ntt_layer_1_step_ea(
     core_core_arch_x86___m256i vector, int16_t zeta0, int16_t zeta1,
     int16_t zeta2, int16_t zeta3);
->>>>>>> ef25d687
-
-uint8_t libcrux_ml_kem_vector_avx2_ntt_inv_ntt_layer_2_step(uint8_t vector,
-                                                            int16_t zeta0,
-                                                            int16_t zeta1);
-
-<<<<<<< HEAD
-uint8_t
-libcrux_ml_kem_vector_avx2___libcrux_ml_kem__vector__traits__Operations_for_libcrux_ml_kem__vector__avx2__SIMD256Vector___inv_ntt_layer_2_step(
-    uint8_t vector, int16_t zeta0, int16_t zeta1);
-=======
+
+core_core_arch_x86___m256i libcrux_ml_kem_vector_avx2_ntt_inv_ntt_layer_2_step(
+    core_core_arch_x86___m256i vector, int16_t zeta0, int16_t zeta1);
+
 /**
 This function found in impl {(libcrux_ml_kem::vector::traits::Operations for
 libcrux_ml_kem::vector::avx2::SIMD256Vector)}
 */
 core_core_arch_x86___m256i libcrux_ml_kem_vector_avx2_inv_ntt_layer_2_step_ea(
     core_core_arch_x86___m256i vector, int16_t zeta0, int16_t zeta1);
->>>>>>> ef25d687
-
-uint8_t libcrux_ml_kem_vector_avx2_ntt_inv_ntt_layer_3_step(uint8_t vector,
-                                                            int16_t zeta);
-
-<<<<<<< HEAD
-uint8_t
-libcrux_ml_kem_vector_avx2___libcrux_ml_kem__vector__traits__Operations_for_libcrux_ml_kem__vector__avx2__SIMD256Vector___inv_ntt_layer_3_step(
-    uint8_t vector, int16_t zeta);
-=======
+
+core_core_arch_x86___m256i libcrux_ml_kem_vector_avx2_ntt_inv_ntt_layer_3_step(
+    core_core_arch_x86___m256i vector, int16_t zeta);
+
 /**
 This function found in impl {(libcrux_ml_kem::vector::traits::Operations for
 libcrux_ml_kem::vector::avx2::SIMD256Vector)}
 */
 core_core_arch_x86___m256i libcrux_ml_kem_vector_avx2_inv_ntt_layer_3_step_ea(
     core_core_arch_x86___m256i vector, int16_t zeta);
->>>>>>> ef25d687
-
-uint8_t libcrux_ml_kem_vector_avx2_arithmetic_montgomery_reduce_i32s(uint8_t v);
-
-uint8_t libcrux_ml_kem_vector_avx2_ntt_ntt_multiply(uint8_t lhs, uint8_t rhs,
-                                                    int16_t zeta0,
-                                                    int16_t zeta1,
-                                                    int16_t zeta2,
-                                                    int16_t zeta3);
-
-<<<<<<< HEAD
-uint8_t
-libcrux_ml_kem_vector_avx2___libcrux_ml_kem__vector__traits__Operations_for_libcrux_ml_kem__vector__avx2__SIMD256Vector___ntt_multiply(
-    uint8_t *lhs, uint8_t *rhs, int16_t zeta0, int16_t zeta1, int16_t zeta2,
-    int16_t zeta3);
-=======
+
+core_core_arch_x86___m256i
+libcrux_ml_kem_vector_avx2_arithmetic_montgomery_reduce_i32s(
+    core_core_arch_x86___m256i v);
+
+core_core_arch_x86___m256i libcrux_ml_kem_vector_avx2_ntt_ntt_multiply(
+    core_core_arch_x86___m256i lhs, core_core_arch_x86___m256i rhs,
+    int16_t zeta0, int16_t zeta1, int16_t zeta2, int16_t zeta3);
+
 /**
 This function found in impl {(libcrux_ml_kem::vector::traits::Operations for
 libcrux_ml_kem::vector::avx2::SIMD256Vector)}
@@ -342,211 +239,130 @@
 core_core_arch_x86___m256i libcrux_ml_kem_vector_avx2_ntt_multiply_ea(
     core_core_arch_x86___m256i *lhs, core_core_arch_x86___m256i *rhs,
     int16_t zeta0, int16_t zeta1, int16_t zeta2, int16_t zeta3);
->>>>>>> ef25d687
-
-void libcrux_ml_kem_vector_avx2_serialize_serialize_1(uint8_t vector,
-                                                      uint8_t ret[2U]);
-
-<<<<<<< HEAD
-void libcrux_ml_kem_vector_avx2___libcrux_ml_kem__vector__traits__Operations_for_libcrux_ml_kem__vector__avx2__SIMD256Vector___serialize_1(
-    uint8_t vector, uint8_t ret[2U]);
-=======
+
+void libcrux_ml_kem_vector_avx2_serialize_serialize_1(
+    core_core_arch_x86___m256i vector, uint8_t ret[2U]);
+
 /**
 This function found in impl {(libcrux_ml_kem::vector::traits::Operations for
 libcrux_ml_kem::vector::avx2::SIMD256Vector)}
 */
 void libcrux_ml_kem_vector_avx2_serialize_1_ea(
     core_core_arch_x86___m256i vector, uint8_t ret[2U]);
->>>>>>> ef25d687
-
-uint8_t libcrux_ml_kem_vector_avx2_serialize_deserialize_1(
-    Eurydice_slice bytes);
-
-<<<<<<< HEAD
-uint8_t
-libcrux_ml_kem_vector_avx2___libcrux_ml_kem__vector__traits__Operations_for_libcrux_ml_kem__vector__avx2__SIMD256Vector___deserialize_1(
-=======
+
+core_core_arch_x86___m256i libcrux_ml_kem_vector_avx2_serialize_deserialize_1(
+    Eurydice_slice bytes);
+
 /**
 This function found in impl {(libcrux_ml_kem::vector::traits::Operations for
 libcrux_ml_kem::vector::avx2::SIMD256Vector)}
 */
 core_core_arch_x86___m256i libcrux_ml_kem_vector_avx2_deserialize_1_ea(
->>>>>>> ef25d687
-    Eurydice_slice bytes);
-
-void libcrux_ml_kem_vector_avx2_serialize_serialize_4(uint8_t vector,
-                                                      uint8_t ret[8U]);
-
-<<<<<<< HEAD
-void libcrux_ml_kem_vector_avx2___libcrux_ml_kem__vector__traits__Operations_for_libcrux_ml_kem__vector__avx2__SIMD256Vector___serialize_4(
-    uint8_t vector, uint8_t ret[8U]);
-=======
+    Eurydice_slice bytes);
+
+void libcrux_ml_kem_vector_avx2_serialize_serialize_4(
+    core_core_arch_x86___m256i vector, uint8_t ret[8U]);
+
 /**
 This function found in impl {(libcrux_ml_kem::vector::traits::Operations for
 libcrux_ml_kem::vector::avx2::SIMD256Vector)}
 */
 void libcrux_ml_kem_vector_avx2_serialize_4_ea(
     core_core_arch_x86___m256i vector, uint8_t ret[8U]);
->>>>>>> ef25d687
-
-uint8_t libcrux_ml_kem_vector_avx2_serialize_deserialize_4(
-    Eurydice_slice bytes);
-
-<<<<<<< HEAD
-uint8_t
-libcrux_ml_kem_vector_avx2___libcrux_ml_kem__vector__traits__Operations_for_libcrux_ml_kem__vector__avx2__SIMD256Vector___deserialize_4(
-=======
+
+core_core_arch_x86___m256i libcrux_ml_kem_vector_avx2_serialize_deserialize_4(
+    Eurydice_slice bytes);
+
 /**
 This function found in impl {(libcrux_ml_kem::vector::traits::Operations for
 libcrux_ml_kem::vector::avx2::SIMD256Vector)}
 */
 core_core_arch_x86___m256i libcrux_ml_kem_vector_avx2_deserialize_4_ea(
->>>>>>> ef25d687
-    Eurydice_slice bytes);
-
-void libcrux_ml_kem_vector_avx2_serialize_serialize_5(uint8_t vector,
-                                                      uint8_t ret[10U]);
-
-<<<<<<< HEAD
-void libcrux_ml_kem_vector_avx2___libcrux_ml_kem__vector__traits__Operations_for_libcrux_ml_kem__vector__avx2__SIMD256Vector___serialize_5(
-    uint8_t vector, uint8_t ret[10U]);
-=======
+    Eurydice_slice bytes);
+
+void libcrux_ml_kem_vector_avx2_serialize_serialize_5(
+    core_core_arch_x86___m256i vector, uint8_t ret[10U]);
+
 /**
 This function found in impl {(libcrux_ml_kem::vector::traits::Operations for
 libcrux_ml_kem::vector::avx2::SIMD256Vector)}
 */
 void libcrux_ml_kem_vector_avx2_serialize_5_ea(
     core_core_arch_x86___m256i vector, uint8_t ret[10U]);
->>>>>>> ef25d687
-
-uint8_t libcrux_ml_kem_vector_avx2_serialize_deserialize_5(
-    Eurydice_slice bytes);
-
-<<<<<<< HEAD
-uint8_t
-libcrux_ml_kem_vector_avx2___libcrux_ml_kem__vector__traits__Operations_for_libcrux_ml_kem__vector__avx2__SIMD256Vector___deserialize_5(
-=======
+
+core_core_arch_x86___m256i libcrux_ml_kem_vector_avx2_serialize_deserialize_5(
+    Eurydice_slice bytes);
+
 /**
 This function found in impl {(libcrux_ml_kem::vector::traits::Operations for
 libcrux_ml_kem::vector::avx2::SIMD256Vector)}
 */
 core_core_arch_x86___m256i libcrux_ml_kem_vector_avx2_deserialize_5_ea(
->>>>>>> ef25d687
-    Eurydice_slice bytes);
-
-void libcrux_ml_kem_vector_avx2_serialize_serialize_10(uint8_t vector,
-                                                       uint8_t ret[20U]);
-
-<<<<<<< HEAD
-void libcrux_ml_kem_vector_avx2___libcrux_ml_kem__vector__traits__Operations_for_libcrux_ml_kem__vector__avx2__SIMD256Vector___serialize_10(
-    uint8_t vector, uint8_t ret[20U]);
-=======
+    Eurydice_slice bytes);
+
+void libcrux_ml_kem_vector_avx2_serialize_serialize_10(
+    core_core_arch_x86___m256i vector, uint8_t ret[20U]);
+
 /**
 This function found in impl {(libcrux_ml_kem::vector::traits::Operations for
 libcrux_ml_kem::vector::avx2::SIMD256Vector)}
 */
 void libcrux_ml_kem_vector_avx2_serialize_10_ea(
     core_core_arch_x86___m256i vector, uint8_t ret[20U]);
->>>>>>> ef25d687
-
-uint8_t libcrux_ml_kem_vector_avx2_serialize_deserialize_10(
-    Eurydice_slice bytes);
-
-<<<<<<< HEAD
-uint8_t
-libcrux_ml_kem_vector_avx2___libcrux_ml_kem__vector__traits__Operations_for_libcrux_ml_kem__vector__avx2__SIMD256Vector___deserialize_10(
-=======
+
+core_core_arch_x86___m256i libcrux_ml_kem_vector_avx2_serialize_deserialize_10(
+    Eurydice_slice bytes);
+
 /**
 This function found in impl {(libcrux_ml_kem::vector::traits::Operations for
 libcrux_ml_kem::vector::avx2::SIMD256Vector)}
 */
 core_core_arch_x86___m256i libcrux_ml_kem_vector_avx2_deserialize_10_ea(
->>>>>>> ef25d687
-    Eurydice_slice bytes);
-
-void libcrux_ml_kem_vector_avx2_serialize_serialize_11(uint8_t vector,
-                                                       uint8_t ret[22U]);
-
-<<<<<<< HEAD
-void libcrux_ml_kem_vector_avx2___libcrux_ml_kem__vector__traits__Operations_for_libcrux_ml_kem__vector__avx2__SIMD256Vector___serialize_11(
-    uint8_t vector, uint8_t ret[22U]);
-=======
+    Eurydice_slice bytes);
+
+void libcrux_ml_kem_vector_avx2_serialize_serialize_11(
+    core_core_arch_x86___m256i vector, uint8_t ret[22U]);
+
 /**
 This function found in impl {(libcrux_ml_kem::vector::traits::Operations for
 libcrux_ml_kem::vector::avx2::SIMD256Vector)}
 */
 void libcrux_ml_kem_vector_avx2_serialize_11_ea(
     core_core_arch_x86___m256i vector, uint8_t ret[22U]);
->>>>>>> ef25d687
-
-uint8_t libcrux_ml_kem_vector_avx2_serialize_deserialize_11(
-    Eurydice_slice bytes);
-
-<<<<<<< HEAD
-uint8_t
-libcrux_ml_kem_vector_avx2___libcrux_ml_kem__vector__traits__Operations_for_libcrux_ml_kem__vector__avx2__SIMD256Vector___deserialize_11(
-=======
+
+core_core_arch_x86___m256i libcrux_ml_kem_vector_avx2_serialize_deserialize_11(
+    Eurydice_slice bytes);
+
 /**
 This function found in impl {(libcrux_ml_kem::vector::traits::Operations for
 libcrux_ml_kem::vector::avx2::SIMD256Vector)}
 */
 core_core_arch_x86___m256i libcrux_ml_kem_vector_avx2_deserialize_11_ea(
->>>>>>> ef25d687
-    Eurydice_slice bytes);
-
-void libcrux_ml_kem_vector_avx2_serialize_serialize_12(uint8_t vector,
-                                                       uint8_t ret[24U]);
-
-<<<<<<< HEAD
-void libcrux_ml_kem_vector_avx2___libcrux_ml_kem__vector__traits__Operations_for_libcrux_ml_kem__vector__avx2__SIMD256Vector___serialize_12(
-    uint8_t vector, uint8_t ret[24U]);
-=======
+    Eurydice_slice bytes);
+
+void libcrux_ml_kem_vector_avx2_serialize_serialize_12(
+    core_core_arch_x86___m256i vector, uint8_t ret[24U]);
+
 /**
 This function found in impl {(libcrux_ml_kem::vector::traits::Operations for
 libcrux_ml_kem::vector::avx2::SIMD256Vector)}
 */
 void libcrux_ml_kem_vector_avx2_serialize_12_ea(
     core_core_arch_x86___m256i vector, uint8_t ret[24U]);
->>>>>>> ef25d687
-
-uint8_t libcrux_ml_kem_vector_avx2_serialize_deserialize_12(
-    Eurydice_slice bytes);
-
-<<<<<<< HEAD
-uint8_t
-libcrux_ml_kem_vector_avx2___libcrux_ml_kem__vector__traits__Operations_for_libcrux_ml_kem__vector__avx2__SIMD256Vector___deserialize_12(
-=======
+
+core_core_arch_x86___m256i libcrux_ml_kem_vector_avx2_serialize_deserialize_12(
+    Eurydice_slice bytes);
+
 /**
 This function found in impl {(libcrux_ml_kem::vector::traits::Operations for
 libcrux_ml_kem::vector::avx2::SIMD256Vector)}
 */
 core_core_arch_x86___m256i libcrux_ml_kem_vector_avx2_deserialize_12_ea(
->>>>>>> ef25d687
     Eurydice_slice bytes);
 
 size_t libcrux_ml_kem_vector_avx2_sampling_rejection_sample(
     Eurydice_slice input, Eurydice_slice output);
 
-<<<<<<< HEAD
-size_t
-libcrux_ml_kem_vector_avx2___libcrux_ml_kem__vector__traits__Operations_for_libcrux_ml_kem__vector__avx2__SIMD256Vector___rej_sample(
-    Eurydice_slice input, Eurydice_slice output);
-
-uint8_t
-libcrux_ml_kem_vector_avx2___core__clone__Clone_for_libcrux_ml_kem__vector__avx2__SIMD256Vector__1__clone(
-    uint8_t *self);
-
-typedef struct
-    libcrux_ml_kem_polynomial_PolynomialRingElement__libcrux_ml_kem_vector_avx2_SIMD256Vector_s {
-  uint8_t coefficients[16U];
-} libcrux_ml_kem_polynomial_PolynomialRingElement__libcrux_ml_kem_vector_avx2_SIMD256Vector;
-
-typedef struct
-    libcrux_ml_kem_ind_cpa_unpacked_IndCpaPrivateKeyUnpacked__libcrux_ml_kem_vector_avx2_SIMD256Vector__3size_t_s {
-  libcrux_ml_kem_polynomial_PolynomialRingElement__libcrux_ml_kem_vector_avx2_SIMD256Vector
-      secret_as_ntt[3U];
-} libcrux_ml_kem_ind_cpa_unpacked_IndCpaPrivateKeyUnpacked__libcrux_ml_kem_vector_avx2_SIMD256Vector__3size_t;
-=======
 /**
 This function found in impl {(libcrux_ml_kem::vector::traits::Operations for
 libcrux_ml_kem::vector::avx2::SIMD256Vector)}
@@ -564,7 +380,6 @@
 /**
 A monomorphic instance of libcrux_ml_kem.polynomial.PolynomialRingElement
 with types libcrux_ml_kem_vector_avx2_SIMD256Vector
->>>>>>> ef25d687
 
 */
 typedef struct libcrux_ml_kem_polynomial_PolynomialRingElement_d2_s {
