--- conflicted
+++ resolved
@@ -4,19 +4,11 @@
  * SPDX-License-Identifier: MIT or Apache-2.0
  *
  * This code was generated with the following revisions:
-<<<<<<< HEAD
- * Charon: 28d543bfacc902ba9cc2a734b76baae9583892a4
- * Eurydice: 1a65dbf3758fe310833718c645a64266294a29ac
- * Karamel: 15d4bce74a2d43e34a64f48f8311b7d9bcb0e152
- * F*: 3063d19312f8ec3af5945f24ed3ebbb6b6cd9678
- * Libcrux: 098de7d283a7867de9c3e5672d7b3c915ef9b2f1
-=======
  * Charon: 3a133fe0eee9bd3928d5bb16c24ddd2dd0f3ee7f
  * Eurydice: 1fff1c51ae6e6c87eafd28ec9d5594f54bc91c0c
  * Karamel: c31a22c1e07d2118c07ee5cebb640d863e31a198
  * F*: 2c32d6e230851bbceadac7a21fc418fa2bb7e4bc
  * Libcrux: 99b4e0ae6147eb731652e0ee355fc77d2c160664
->>>>>>> 13a5dead
  */
 
 #ifndef __libcrux_mlkem_avx2_H
@@ -38,54 +30,54 @@
 void libcrux_ml_kem_hash_functions_avx2_H(Eurydice_slice input,
                                           uint8_t ret[32U]);
 
-__m256i libcrux_ml_kem_vector_avx2_vec_zero(void);
-
-/**
-This function found in impl {(libcrux_ml_kem::vector::traits::Operations for
-libcrux_ml_kem::vector::avx2::SIMD256Vector)#2}
-*/
-__m256i libcrux_ml_kem_vector_avx2_ZERO_09(void);
-
-__m256i libcrux_ml_kem_vector_avx2_vec_from_i16_array(Eurydice_slice array);
-
-/**
-This function found in impl {(libcrux_ml_kem::vector::traits::Operations for
-libcrux_ml_kem::vector::avx2::SIMD256Vector)#2}
-*/
-__m256i libcrux_ml_kem_vector_avx2_from_i16_array_09(Eurydice_slice array);
-
-void libcrux_ml_kem_vector_avx2_vec_to_i16_array(__m256i v, int16_t ret[16U]);
-
-/**
-This function found in impl {(libcrux_ml_kem::vector::traits::Operations for
-libcrux_ml_kem::vector::avx2::SIMD256Vector)#2}
-*/
-void libcrux_ml_kem_vector_avx2_to_i16_array_09(__m256i x, int16_t ret[16U]);
+__m256i libcrux_ml_kem_vector_avx2_zero(void);
+
+/**
+This function found in impl {(libcrux_ml_kem::vector::traits::Operations for
+libcrux_ml_kem::vector::avx2::SIMD256Vector)}
+*/
+__m256i libcrux_ml_kem_vector_avx2_ZERO_ea(void);
+
+__m256i libcrux_ml_kem_vector_avx2_from_i16_array(Eurydice_slice array);
+
+/**
+This function found in impl {(libcrux_ml_kem::vector::traits::Operations for
+libcrux_ml_kem::vector::avx2::SIMD256Vector)}
+*/
+__m256i libcrux_ml_kem_vector_avx2_from_i16_array_ea(Eurydice_slice array);
+
+void libcrux_ml_kem_vector_avx2_to_i16_array(__m256i v, int16_t ret[16U]);
+
+/**
+This function found in impl {(libcrux_ml_kem::vector::traits::Operations for
+libcrux_ml_kem::vector::avx2::SIMD256Vector)}
+*/
+void libcrux_ml_kem_vector_avx2_to_i16_array_ea(__m256i x, int16_t ret[16U]);
 
 __m256i libcrux_ml_kem_vector_avx2_arithmetic_add(__m256i lhs, __m256i rhs);
 
 /**
 This function found in impl {(libcrux_ml_kem::vector::traits::Operations for
-libcrux_ml_kem::vector::avx2::SIMD256Vector)#2}
-*/
-__m256i libcrux_ml_kem_vector_avx2_add_09(__m256i lhs, __m256i *rhs);
+libcrux_ml_kem::vector::avx2::SIMD256Vector)}
+*/
+__m256i libcrux_ml_kem_vector_avx2_add_ea(__m256i lhs, __m256i *rhs);
 
 __m256i libcrux_ml_kem_vector_avx2_arithmetic_sub(__m256i lhs, __m256i rhs);
 
 /**
 This function found in impl {(libcrux_ml_kem::vector::traits::Operations for
-libcrux_ml_kem::vector::avx2::SIMD256Vector)#2}
-*/
-__m256i libcrux_ml_kem_vector_avx2_sub_09(__m256i lhs, __m256i *rhs);
+libcrux_ml_kem::vector::avx2::SIMD256Vector)}
+*/
+__m256i libcrux_ml_kem_vector_avx2_sub_ea(__m256i lhs, __m256i *rhs);
 
 __m256i libcrux_ml_kem_vector_avx2_arithmetic_multiply_by_constant(
     __m256i vector, int16_t constant);
 
 /**
 This function found in impl {(libcrux_ml_kem::vector::traits::Operations for
-libcrux_ml_kem::vector::avx2::SIMD256Vector)#2}
-*/
-__m256i libcrux_ml_kem_vector_avx2_multiply_by_constant_09(__m256i vec,
+libcrux_ml_kem::vector::avx2::SIMD256Vector)}
+*/
+__m256i libcrux_ml_kem_vector_avx2_multiply_by_constant_ea(__m256i v,
                                                            int16_t c);
 
 __m256i libcrux_ml_kem_vector_avx2_arithmetic_bitwise_and_with_constant(
@@ -93,9 +85,9 @@
 
 /**
 This function found in impl {(libcrux_ml_kem::vector::traits::Operations for
-libcrux_ml_kem::vector::avx2::SIMD256Vector)#2}
-*/
-__m256i libcrux_ml_kem_vector_avx2_bitwise_and_with_constant_09(
+libcrux_ml_kem::vector::avx2::SIMD256Vector)}
+*/
+__m256i libcrux_ml_kem_vector_avx2_bitwise_and_with_constant_ea(
     __m256i vector, int16_t constant);
 
 __m256i libcrux_ml_kem_vector_avx2_arithmetic_cond_subtract_3329(
@@ -103,9 +95,9 @@
 
 /**
 This function found in impl {(libcrux_ml_kem::vector::traits::Operations for
-libcrux_ml_kem::vector::avx2::SIMD256Vector)#2}
-*/
-__m256i libcrux_ml_kem_vector_avx2_cond_subtract_3329_09(__m256i vector);
+libcrux_ml_kem::vector::avx2::SIMD256Vector)}
+*/
+__m256i libcrux_ml_kem_vector_avx2_cond_subtract_3329_ea(__m256i vector);
 
 #define LIBCRUX_ML_KEM_VECTOR_AVX2_ARITHMETIC_BARRETT_MULTIPLIER \
   ((int16_t)20159)
@@ -118,18 +110,18 @@
 
 /**
 This function found in impl {(libcrux_ml_kem::vector::traits::Operations for
-libcrux_ml_kem::vector::avx2::SIMD256Vector)#2}
-*/
-__m256i libcrux_ml_kem_vector_avx2_barrett_reduce_09(__m256i vector);
+libcrux_ml_kem::vector::avx2::SIMD256Vector)}
+*/
+__m256i libcrux_ml_kem_vector_avx2_barrett_reduce_ea(__m256i vector);
 
 __m256i libcrux_ml_kem_vector_avx2_arithmetic_montgomery_multiply_by_constant(
     __m256i vector, int16_t constant);
 
 /**
 This function found in impl {(libcrux_ml_kem::vector::traits::Operations for
-libcrux_ml_kem::vector::avx2::SIMD256Vector)#2}
-*/
-__m256i libcrux_ml_kem_vector_avx2_montgomery_multiply_by_constant_09(
+libcrux_ml_kem::vector::avx2::SIMD256Vector)}
+*/
+__m256i libcrux_ml_kem_vector_avx2_montgomery_multiply_by_constant_ea(
     __m256i vector, int16_t constant);
 
 __m256i libcrux_ml_kem_vector_avx2_compress_compress_message_coefficient(
@@ -137,24 +129,24 @@
 
 /**
 This function found in impl {(libcrux_ml_kem::vector::traits::Operations for
-libcrux_ml_kem::vector::avx2::SIMD256Vector)#2}
-*/
-__m256i libcrux_ml_kem_vector_avx2_compress_1_09(__m256i vector);
+libcrux_ml_kem::vector::avx2::SIMD256Vector)}
+*/
+__m256i libcrux_ml_kem_vector_avx2_compress_1_ea(__m256i vector);
 
 __m256i libcrux_ml_kem_vector_avx2_compress_mulhi_mm256_epi32(__m256i lhs,
                                                               __m256i rhs);
 
 __m256i libcrux_ml_kem_vector_avx2_arithmetic_montgomery_multiply_by_constants(
-    __m256i vec, __m256i constants);
+    __m256i v, __m256i c);
 
 __m256i libcrux_ml_kem_vector_avx2_ntt_ntt_layer_1_step(
     __m256i vector, int16_t zeta0, int16_t zeta1, int16_t zeta2, int16_t zeta3);
 
 /**
 This function found in impl {(libcrux_ml_kem::vector::traits::Operations for
-libcrux_ml_kem::vector::avx2::SIMD256Vector)#2}
-*/
-__m256i libcrux_ml_kem_vector_avx2_ntt_layer_1_step_09(
+libcrux_ml_kem::vector::avx2::SIMD256Vector)}
+*/
+__m256i libcrux_ml_kem_vector_avx2_ntt_layer_1_step_ea(
     __m256i vector, int16_t zeta0, int16_t zeta1, int16_t zeta2, int16_t zeta3);
 
 __m256i libcrux_ml_kem_vector_avx2_ntt_ntt_layer_2_step(__m256i vector,
@@ -163,24 +155,24 @@
 
 /**
 This function found in impl {(libcrux_ml_kem::vector::traits::Operations for
-libcrux_ml_kem::vector::avx2::SIMD256Vector)#2}
-*/
-__m256i libcrux_ml_kem_vector_avx2_ntt_layer_2_step_09(__m256i vector,
+libcrux_ml_kem::vector::avx2::SIMD256Vector)}
+*/
+__m256i libcrux_ml_kem_vector_avx2_ntt_layer_2_step_ea(__m256i vector,
                                                        int16_t zeta0,
                                                        int16_t zeta1);
 
 __m128i
 libcrux_ml_kem_vector_avx2_arithmetic_montgomery_multiply_m128i_by_constants(
-    __m128i vec, __m128i constants);
+    __m128i v, __m128i c);
 
 __m256i libcrux_ml_kem_vector_avx2_ntt_ntt_layer_3_step(__m256i vector,
                                                         int16_t zeta);
 
 /**
 This function found in impl {(libcrux_ml_kem::vector::traits::Operations for
-libcrux_ml_kem::vector::avx2::SIMD256Vector)#2}
-*/
-__m256i libcrux_ml_kem_vector_avx2_ntt_layer_3_step_09(__m256i vector,
+libcrux_ml_kem::vector::avx2::SIMD256Vector)}
+*/
+__m256i libcrux_ml_kem_vector_avx2_ntt_layer_3_step_ea(__m256i vector,
                                                        int16_t zeta);
 
 __m256i libcrux_ml_kem_vector_avx2_ntt_inv_ntt_layer_1_step(
@@ -188,9 +180,9 @@
 
 /**
 This function found in impl {(libcrux_ml_kem::vector::traits::Operations for
-libcrux_ml_kem::vector::avx2::SIMD256Vector)#2}
-*/
-__m256i libcrux_ml_kem_vector_avx2_inv_ntt_layer_1_step_09(
+libcrux_ml_kem::vector::avx2::SIMD256Vector)}
+*/
+__m256i libcrux_ml_kem_vector_avx2_inv_ntt_layer_1_step_ea(
     __m256i vector, int16_t zeta0, int16_t zeta1, int16_t zeta2, int16_t zeta3);
 
 __m256i libcrux_ml_kem_vector_avx2_ntt_inv_ntt_layer_2_step(__m256i vector,
@@ -199,9 +191,9 @@
 
 /**
 This function found in impl {(libcrux_ml_kem::vector::traits::Operations for
-libcrux_ml_kem::vector::avx2::SIMD256Vector)#2}
-*/
-__m256i libcrux_ml_kem_vector_avx2_inv_ntt_layer_2_step_09(__m256i vector,
+libcrux_ml_kem::vector::avx2::SIMD256Vector)}
+*/
+__m256i libcrux_ml_kem_vector_avx2_inv_ntt_layer_2_step_ea(__m256i vector,
                                                            int16_t zeta0,
                                                            int16_t zeta1);
 
@@ -210,13 +202,12 @@
 
 /**
 This function found in impl {(libcrux_ml_kem::vector::traits::Operations for
-libcrux_ml_kem::vector::avx2::SIMD256Vector)#2}
-*/
-__m256i libcrux_ml_kem_vector_avx2_inv_ntt_layer_3_step_09(__m256i vector,
+libcrux_ml_kem::vector::avx2::SIMD256Vector)}
+*/
+__m256i libcrux_ml_kem_vector_avx2_inv_ntt_layer_3_step_ea(__m256i vector,
                                                            int16_t zeta);
 
-__m256i libcrux_ml_kem_vector_avx2_arithmetic_montgomery_reduce_i32s(
-    __m256i vec);
+__m256i libcrux_ml_kem_vector_avx2_arithmetic_montgomery_reduce_i32s(__m256i v);
 
 __m256i libcrux_ml_kem_vector_avx2_ntt_ntt_multiply(__m256i lhs, __m256i rhs,
                                                     int16_t zeta0,
@@ -226,9 +217,9 @@
 
 /**
 This function found in impl {(libcrux_ml_kem::vector::traits::Operations for
-libcrux_ml_kem::vector::avx2::SIMD256Vector)#2}
-*/
-__m256i libcrux_ml_kem_vector_avx2_ntt_multiply_09(__m256i *lhs, __m256i *rhs,
+libcrux_ml_kem::vector::avx2::SIMD256Vector)}
+*/
+__m256i libcrux_ml_kem_vector_avx2_ntt_multiply_ea(__m256i *lhs, __m256i *rhs,
                                                    int16_t zeta0, int16_t zeta1,
                                                    int16_t zeta2,
                                                    int16_t zeta3);
@@ -238,130 +229,83 @@
 
 /**
 This function found in impl {(libcrux_ml_kem::vector::traits::Operations for
-libcrux_ml_kem::vector::avx2::SIMD256Vector)#2}
-*/
-void libcrux_ml_kem_vector_avx2_serialize_1_09(__m256i vector, uint8_t ret[2U]);
-
-__m256i libcrux_ml_kem_vector_avx2_serialize_deserialize_1_deserialize_1_i16s(
-    int16_t a, int16_t b);
-
-__m256i libcrux_ml_kem_vector_avx2_serialize_deserialize_1_deserialize_1_u8s(
-    uint8_t a, uint8_t b);
+libcrux_ml_kem::vector::avx2::SIMD256Vector)}
+*/
+void libcrux_ml_kem_vector_avx2_serialize_1_ea(__m256i vector, uint8_t ret[2U]);
 
 __m256i libcrux_ml_kem_vector_avx2_serialize_deserialize_1(
     Eurydice_slice bytes);
 
 /**
 This function found in impl {(libcrux_ml_kem::vector::traits::Operations for
-libcrux_ml_kem::vector::avx2::SIMD256Vector)#2}
-*/
-__m256i libcrux_ml_kem_vector_avx2_deserialize_1_09(Eurydice_slice bytes);
-
-/**
- `mm256_concat_pairs_n(n, x)` is then a sequence of 32 bits packets
- of the shape `0b0…0b₁…bₙa₁…aₙ`, if `x` is a sequence of pairs of
- 16 bits, of the shape `(0b0…0a₁…aₙ, 0b0…0b₁…bₙ)` (where the last
- `n` bits are non-zero).
-*/
-__m256i libcrux_ml_kem_vector_avx2_serialize_mm256_concat_pairs_n(uint8_t n,
-                                                                  __m256i x);
+libcrux_ml_kem::vector::avx2::SIMD256Vector)}
+*/
+__m256i libcrux_ml_kem_vector_avx2_deserialize_1_ea(Eurydice_slice bytes);
 
 void libcrux_ml_kem_vector_avx2_serialize_serialize_4(__m256i vector,
                                                       uint8_t ret[8U]);
 
 /**
 This function found in impl {(libcrux_ml_kem::vector::traits::Operations for
-libcrux_ml_kem::vector::avx2::SIMD256Vector)#2}
-*/
-void libcrux_ml_kem_vector_avx2_serialize_4_09(__m256i vector, uint8_t ret[8U]);
-
-__m256i libcrux_ml_kem_vector_avx2_serialize_deserialize_4_deserialize_4_i16s(
-    int16_t b0, int16_t b1, int16_t b2, int16_t b3, int16_t b4, int16_t b5,
-    int16_t b6, int16_t b7);
-
-__m256i libcrux_ml_kem_vector_avx2_serialize_deserialize_4_deserialize_4_u8s(
-    uint8_t b0, uint8_t b1, uint8_t b2, uint8_t b3, uint8_t b4, uint8_t b5,
-    uint8_t b6, uint8_t b7);
+libcrux_ml_kem::vector::avx2::SIMD256Vector)}
+*/
+void libcrux_ml_kem_vector_avx2_serialize_4_ea(__m256i vector, uint8_t ret[8U]);
 
 __m256i libcrux_ml_kem_vector_avx2_serialize_deserialize_4(
     Eurydice_slice bytes);
 
 /**
 This function found in impl {(libcrux_ml_kem::vector::traits::Operations for
-libcrux_ml_kem::vector::avx2::SIMD256Vector)#2}
-*/
-__m256i libcrux_ml_kem_vector_avx2_deserialize_4_09(Eurydice_slice bytes);
+libcrux_ml_kem::vector::avx2::SIMD256Vector)}
+*/
+__m256i libcrux_ml_kem_vector_avx2_deserialize_4_ea(Eurydice_slice bytes);
 
 void libcrux_ml_kem_vector_avx2_serialize_serialize_5(__m256i vector,
                                                       uint8_t ret[10U]);
 
 /**
 This function found in impl {(libcrux_ml_kem::vector::traits::Operations for
-libcrux_ml_kem::vector::avx2::SIMD256Vector)#2}
-*/
-void libcrux_ml_kem_vector_avx2_serialize_5_09(__m256i vector,
+libcrux_ml_kem::vector::avx2::SIMD256Vector)}
+*/
+void libcrux_ml_kem_vector_avx2_serialize_5_ea(__m256i vector,
                                                uint8_t ret[10U]);
 
-/**
- We cannot model `mm256_inserti128_si256` on its own: it produces a
- Vec256 where the upper 128 bits are undefined. Thus
- `mm256_inserti128_si256` is not pure.
-
- Luckily, we always call `mm256_castsi128_si256` right after
- `mm256_inserti128_si256`: this composition sets the upper bits,
- making the whole computation pure again.
-*/
-__m256i libcrux_ml_kem_vector_avx2_serialize_mm256_si256_from_two_si128(
-    __m128i lower, __m128i upper);
-
 __m256i libcrux_ml_kem_vector_avx2_serialize_deserialize_5(
     Eurydice_slice bytes);
 
 /**
 This function found in impl {(libcrux_ml_kem::vector::traits::Operations for
-libcrux_ml_kem::vector::avx2::SIMD256Vector)#2}
-*/
-__m256i libcrux_ml_kem_vector_avx2_deserialize_5_09(Eurydice_slice bytes);
-
-typedef struct core_core_arch_x86___m128i_x2_s {
-  __m128i fst;
-  __m128i snd;
-} core_core_arch_x86___m128i_x2;
-
-core_core_arch_x86___m128i_x2
-libcrux_ml_kem_vector_avx2_serialize_serialize_10_serialize_10_vec(
-    __m256i vector);
+libcrux_ml_kem::vector::avx2::SIMD256Vector)}
+*/
+__m256i libcrux_ml_kem_vector_avx2_deserialize_5_ea(Eurydice_slice bytes);
 
 void libcrux_ml_kem_vector_avx2_serialize_serialize_10(__m256i vector,
                                                        uint8_t ret[20U]);
 
 /**
 This function found in impl {(libcrux_ml_kem::vector::traits::Operations for
-libcrux_ml_kem::vector::avx2::SIMD256Vector)#2}
-*/
-void libcrux_ml_kem_vector_avx2_serialize_10_09(__m256i vector,
+libcrux_ml_kem::vector::avx2::SIMD256Vector)}
+*/
+void libcrux_ml_kem_vector_avx2_serialize_10_ea(__m256i vector,
                                                 uint8_t ret[20U]);
 
-__m256i libcrux_ml_kem_vector_avx2_serialize_deserialize_10_deserialize_10_vec(
-    __m128i lower_coefficients0, __m128i upper_coefficients0);
-
 __m256i libcrux_ml_kem_vector_avx2_serialize_deserialize_10(
     Eurydice_slice bytes);
 
 /**
 This function found in impl {(libcrux_ml_kem::vector::traits::Operations for
-libcrux_ml_kem::vector::avx2::SIMD256Vector)#2}
-*/
-__m256i libcrux_ml_kem_vector_avx2_deserialize_10_09(Eurydice_slice bytes);
+libcrux_ml_kem::vector::avx2::SIMD256Vector)}
+*/
+__m256i libcrux_ml_kem_vector_avx2_deserialize_10_ea(Eurydice_slice bytes);
 
 void libcrux_ml_kem_vector_avx2_serialize_serialize_11(__m256i vector,
                                                        uint8_t ret[22U]);
 
 /**
 This function found in impl {(libcrux_ml_kem::vector::traits::Operations for
-libcrux_ml_kem::vector::avx2::SIMD256Vector)#2}
-*/
-void libcrux_ml_kem_vector_avx2_serialize_11_09(__m256i vector,
+libcrux_ml_kem::vector::avx2::SIMD256Vector)}
+*/
+void libcrux_ml_kem_vector_avx2_serialize_11_ea(__m256i vector,
                                                 uint8_t ret[22U]);
 
 __m256i libcrux_ml_kem_vector_avx2_serialize_deserialize_11(
@@ -369,51 +313,44 @@
 
 /**
 This function found in impl {(libcrux_ml_kem::vector::traits::Operations for
-libcrux_ml_kem::vector::avx2::SIMD256Vector)#2}
-*/
-__m256i libcrux_ml_kem_vector_avx2_deserialize_11_09(Eurydice_slice bytes);
-
-core_core_arch_x86___m128i_x2
-libcrux_ml_kem_vector_avx2_serialize_serialize_12_serialize_12_vec(
-    __m256i vector);
+libcrux_ml_kem::vector::avx2::SIMD256Vector)}
+*/
+__m256i libcrux_ml_kem_vector_avx2_deserialize_11_ea(Eurydice_slice bytes);
 
 void libcrux_ml_kem_vector_avx2_serialize_serialize_12(__m256i vector,
                                                        uint8_t ret[24U]);
 
 /**
 This function found in impl {(libcrux_ml_kem::vector::traits::Operations for
-libcrux_ml_kem::vector::avx2::SIMD256Vector)#2}
-*/
-void libcrux_ml_kem_vector_avx2_serialize_12_09(__m256i vector,
+libcrux_ml_kem::vector::avx2::SIMD256Vector)}
+*/
+void libcrux_ml_kem_vector_avx2_serialize_12_ea(__m256i vector,
                                                 uint8_t ret[24U]);
 
-__m256i libcrux_ml_kem_vector_avx2_serialize_deserialize_12_deserialize_12_vec(
-    __m128i lower_coefficients0, __m128i upper_coefficients0);
-
 __m256i libcrux_ml_kem_vector_avx2_serialize_deserialize_12(
     Eurydice_slice bytes);
 
 /**
 This function found in impl {(libcrux_ml_kem::vector::traits::Operations for
-libcrux_ml_kem::vector::avx2::SIMD256Vector)#2}
-*/
-__m256i libcrux_ml_kem_vector_avx2_deserialize_12_09(Eurydice_slice bytes);
+libcrux_ml_kem::vector::avx2::SIMD256Vector)}
+*/
+__m256i libcrux_ml_kem_vector_avx2_deserialize_12_ea(Eurydice_slice bytes);
 
 size_t libcrux_ml_kem_vector_avx2_sampling_rejection_sample(
     Eurydice_slice input, Eurydice_slice output);
 
 /**
 This function found in impl {(libcrux_ml_kem::vector::traits::Operations for
-libcrux_ml_kem::vector::avx2::SIMD256Vector)#2}
-*/
-size_t libcrux_ml_kem_vector_avx2_rej_sample_09(Eurydice_slice input,
+libcrux_ml_kem::vector::avx2::SIMD256Vector)}
+*/
+size_t libcrux_ml_kem_vector_avx2_rej_sample_ea(Eurydice_slice input,
                                                 Eurydice_slice output);
 
 /**
 This function found in impl {(core::clone::Clone for
-libcrux_ml_kem::vector::avx2::SIMD256Vector)}
-*/
-__m256i libcrux_ml_kem_vector_avx2_clone_78(__m256i *self);
+libcrux_ml_kem::vector::avx2::SIMD256Vector)#1}
+*/
+__m256i libcrux_ml_kem_vector_avx2_clone_3a(__m256i *self);
 
 #if defined(__cplusplus)
 }
