--- conflicted
+++ resolved
@@ -8,11 +8,7 @@
  * Eurydice: 60f543ddc60a777138070968daaf7620ec48170d
  * Karamel: 1d81d757d5d9e16dd6463ccc72324e587c707959
  * F*: b0961063393215ca65927f017720cb365a193833-dirty
-<<<<<<< HEAD
- * Libcrux: e2291b6e918559a4712b2a553f49ec92fdba1e42
-=======
  * Libcrux: 072dd6530cbd58bb23ba8e0fabab8141aa9de3b7
->>>>>>> 16d626cb
  */
 
 #include "internal/libcrux_core.h"
@@ -84,16 +80,6 @@
   uint8_t ret0[32U];
   select_shared_secret_in_constant_time(lhs_s, rhs_s, selector, ret0);
   memcpy(ret, ret0, (size_t)32U * sizeof(uint8_t));
-}
-
-/**
- K * BITS_PER_RING_ELEMENT / 8
-
- [eurydice] Note that we can't use const generics here because that breaks
-            C extraction with eurydice.
-*/
-size_t libcrux_ml_kem_constants_ranked_bytes_per_ring_element(size_t rank) {
-  return rank * LIBCRUX_ML_KEM_CONSTANTS_BITS_PER_RING_ELEMENT / (size_t)8U;
 }
 
 /**
