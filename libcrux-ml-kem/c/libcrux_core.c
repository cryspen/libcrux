/*
 * SPDX-FileCopyrightText: 2024 Cryspen Sarl <info@cryspen.com>
 *
 * SPDX-License-Identifier: MIT or Apache-2.0
 *
 * This code was generated with the following revisions:
 * Charon: 0576bfc67e99aae86c51930421072688138b672b
 * Eurydice: e66abbc2119485abfafa17c1911bdbdada5b04f3
 * Karamel: 7862fdc3899b718d39ec98568f78ec40592a622a
 * F*: 3ed3c98d39ce028c31c5908a38bc68ad5098f563
<<<<<<< HEAD
 * Libcrux: ffaeafbdbb5598f4060b0f4e1cc8ad937feac00a
=======
 * Libcrux: 5cc4b70a624527733049367b7fa90e15047c47c7
>>>>>>> a6e4d55c
 */

#include "internal/libcrux_core.h"

/**
 Return 1 if `value` is not zero and 0 otherwise.
*/
static uint8_t inz(uint8_t value) {
  uint16_t value0 = (uint16_t)value;
  uint16_t result = (((uint32_t)value0 |
                      (uint32_t)core_num__u16_7__wrapping_add(~value0, 1U)) &
                     0xFFFFU) >>
                        8U &
                    1U;
  return (uint8_t)result;
}

static KRML_NOINLINE uint8_t is_non_zero(uint8_t value) { return inz(value); }

/**
 Return 1 if the bytes of `lhs` and `rhs` do not exactly
 match and 0 otherwise.
*/
static uint8_t compare(Eurydice_slice lhs, Eurydice_slice rhs) {
  uint8_t r = 0U;
  for (size_t i = (size_t)0U; i < Eurydice_slice_len(lhs, uint8_t); i++) {
    size_t i0 = i;
    r = (uint32_t)r |
        ((uint32_t)Eurydice_slice_index(lhs, i0, uint8_t, uint8_t *) ^
         (uint32_t)Eurydice_slice_index(rhs, i0, uint8_t, uint8_t *));
  }
  return is_non_zero(r);
}

KRML_NOINLINE uint8_t
libcrux_ml_kem_constant_time_ops_compare_ciphertexts_in_constant_time(
    Eurydice_slice lhs, Eurydice_slice rhs) {
  return compare(lhs, rhs);
}

/**
 If `selector` is not zero, return the bytes in `rhs`; return the bytes in
 `lhs` otherwise.
*/
static void select_ct(Eurydice_slice lhs, Eurydice_slice rhs, uint8_t selector,
                      uint8_t ret[32U]) {
  uint8_t mask = core_num__u8_6__wrapping_sub(is_non_zero(selector), 1U);
  uint8_t out[32U] = {0U};
  for (size_t i = (size_t)0U; i < LIBCRUX_ML_KEM_CONSTANTS_SHARED_SECRET_SIZE;
       i++) {
    size_t i0 = i;
    out[i0] = ((uint32_t)Eurydice_slice_index(lhs, i0, uint8_t, uint8_t *) &
               (uint32_t)mask) |
              ((uint32_t)Eurydice_slice_index(rhs, i0, uint8_t, uint8_t *) &
               (uint32_t)~mask);
  }
  memcpy(ret, out, (size_t)32U * sizeof(uint8_t));
}

KRML_NOINLINE void
libcrux_ml_kem_constant_time_ops_select_shared_secret_in_constant_time(
    Eurydice_slice lhs, Eurydice_slice rhs, uint8_t selector,
    uint8_t ret[32U]) {
  select_ct(lhs, rhs, selector, ret);
}

void libcrux_ml_kem_constant_time_ops_compare_ciphertexts_select_shared_secret_in_constant_time(
    Eurydice_slice lhs_c, Eurydice_slice rhs_c, Eurydice_slice lhs_s,
    Eurydice_slice rhs_s, uint8_t ret[32U]) {
  uint8_t selector =
      libcrux_ml_kem_constant_time_ops_compare_ciphertexts_in_constant_time(
          lhs_c, rhs_c);
  uint8_t ret0[32U];
  libcrux_ml_kem_constant_time_ops_select_shared_secret_in_constant_time(
      lhs_s, rhs_s, selector, ret0);
  memcpy(ret, ret0, (size_t)32U * sizeof(uint8_t));
}

/**
This function found in impl {(core::convert::From<@Array<u8, SIZE>> for
libcrux_ml_kem::types::MlKemPublicKey<SIZE>)#13}
*/
/**
A monomorphic instance of libcrux_ml_kem.types.from_07
with const generics
- SIZE= 1568
*/
<<<<<<< HEAD
libcrux_ml_kem_types_MlKemPublicKey_1f libcrux_ml_kem_types_from_07_4c1(
=======
libcrux_ml_kem_types_MlKemPublicKey_1f libcrux_ml_kem_types_from_07_201(
>>>>>>> a6e4d55c
    uint8_t value[1568U]) {
  /* Passing arrays by value in Rust generates a copy in C */
  uint8_t copy_of_value[1568U];
  memcpy(copy_of_value, value, (size_t)1568U * sizeof(uint8_t));
  libcrux_ml_kem_types_MlKemPublicKey_1f lit;
  memcpy(lit.value, copy_of_value, (size_t)1568U * sizeof(uint8_t));
  return lit;
}

/**
This function found in impl
{libcrux_ml_kem::types::MlKemKeyPair<PRIVATE_KEY_SIZE, PUBLIC_KEY_SIZE>#18}
*/
/**
A monomorphic instance of libcrux_ml_kem.types.from_64
with const generics
- PRIVATE_KEY_SIZE= 3168
- PUBLIC_KEY_SIZE= 1568
*/
<<<<<<< HEAD
libcrux_ml_kem_mlkem1024_MlKem1024KeyPair libcrux_ml_kem_types_from_64_c91(
=======
libcrux_ml_kem_mlkem1024_MlKem1024KeyPair libcrux_ml_kem_types_from_64_981(
>>>>>>> a6e4d55c
    libcrux_ml_kem_types_MlKemPrivateKey_95 sk,
    libcrux_ml_kem_types_MlKemPublicKey_1f pk) {
  return (
      CLITERAL(libcrux_ml_kem_mlkem1024_MlKem1024KeyPair){.sk = sk, .pk = pk});
}

/**
This function found in impl {(core::convert::From<@Array<u8, SIZE>> for
libcrux_ml_kem::types::MlKemPrivateKey<SIZE>)#7}
*/
/**
A monomorphic instance of libcrux_ml_kem.types.from_e7
with const generics
- SIZE= 3168
*/
<<<<<<< HEAD
libcrux_ml_kem_types_MlKemPrivateKey_95 libcrux_ml_kem_types_from_e7_a71(
=======
libcrux_ml_kem_types_MlKemPrivateKey_95 libcrux_ml_kem_types_from_e7_781(
>>>>>>> a6e4d55c
    uint8_t value[3168U]) {
  /* Passing arrays by value in Rust generates a copy in C */
  uint8_t copy_of_value[3168U];
  memcpy(copy_of_value, value, (size_t)3168U * sizeof(uint8_t));
  libcrux_ml_kem_types_MlKemPrivateKey_95 lit;
  memcpy(lit.value, copy_of_value, (size_t)3168U * sizeof(uint8_t));
  return lit;
}

/**
This function found in impl {(core::convert::From<@Array<u8, SIZE>> for
libcrux_ml_kem::types::MlKemCiphertext<SIZE>)#1}
*/
/**
A monomorphic instance of libcrux_ml_kem.types.from_15
with const generics
- SIZE= 1568
*/
<<<<<<< HEAD
libcrux_ml_kem_mlkem1024_MlKem1024Ciphertext libcrux_ml_kem_types_from_15_f51(
=======
libcrux_ml_kem_mlkem1024_MlKem1024Ciphertext libcrux_ml_kem_types_from_15_251(
>>>>>>> a6e4d55c
    uint8_t value[1568U]) {
  /* Passing arrays by value in Rust generates a copy in C */
  uint8_t copy_of_value[1568U];
  memcpy(copy_of_value, value, (size_t)1568U * sizeof(uint8_t));
  libcrux_ml_kem_mlkem1024_MlKem1024Ciphertext lit;
  memcpy(lit.value, copy_of_value, (size_t)1568U * sizeof(uint8_t));
  return lit;
}

/**
This function found in impl {libcrux_ml_kem::types::MlKemPublicKey<SIZE>#17}
*/
/**
A monomorphic instance of libcrux_ml_kem.types.as_slice_f6
with const generics
- SIZE= 1568
*/
<<<<<<< HEAD
uint8_t *libcrux_ml_kem_types_as_slice_f6_f21(
=======
uint8_t *libcrux_ml_kem_types_as_slice_f6_501(
>>>>>>> a6e4d55c
    libcrux_ml_kem_types_MlKemPublicKey_1f *self) {
  return self->value;
}

/**
This function found in impl {(core::convert::AsRef<@Slice<u8>> for
libcrux_ml_kem::types::MlKemCiphertext<SIZE>)}
*/
/**
A monomorphic instance of libcrux_ml_kem.types.as_ref_ba
with const generics
- SIZE= 1568
*/
<<<<<<< HEAD
Eurydice_slice libcrux_ml_kem_types_as_ref_ba_711(
=======
Eurydice_slice libcrux_ml_kem_types_as_ref_ba_c01(
>>>>>>> a6e4d55c
    libcrux_ml_kem_mlkem1024_MlKem1024Ciphertext *self) {
  return Eurydice_array_to_slice((size_t)1568U, self->value, uint8_t);
}

/**
 Pad the `slice` with `0`s at the end.
*/
/**
A monomorphic instance of libcrux_ml_kem.utils.into_padded_array
with const generics
- LEN= 1600
*/
void libcrux_ml_kem_utils_into_padded_array_2d4(Eurydice_slice slice,
                                                uint8_t ret[1600U]) {
  uint8_t out[1600U] = {0U};
  uint8_t *uu____0 = out;
  Eurydice_slice_copy(
      Eurydice_array_to_subslice2(uu____0, (size_t)0U,
                                  Eurydice_slice_len(slice, uint8_t), uint8_t),
      slice, uint8_t);
  memcpy(ret, out, (size_t)1600U * sizeof(uint8_t));
}

/**
This function found in impl {(core::convert::From<@Array<u8, SIZE>> for
libcrux_ml_kem::types::MlKemPublicKey<SIZE>)#13}
*/
/**
A monomorphic instance of libcrux_ml_kem.types.from_07
with const generics
- SIZE= 1184
*/
<<<<<<< HEAD
libcrux_ml_kem_types_MlKemPublicKey_15 libcrux_ml_kem_types_from_07_4c0(
=======
libcrux_ml_kem_types_MlKemPublicKey_15 libcrux_ml_kem_types_from_07_200(
>>>>>>> a6e4d55c
    uint8_t value[1184U]) {
  /* Passing arrays by value in Rust generates a copy in C */
  uint8_t copy_of_value[1184U];
  memcpy(copy_of_value, value, (size_t)1184U * sizeof(uint8_t));
  libcrux_ml_kem_types_MlKemPublicKey_15 lit;
  memcpy(lit.value, copy_of_value, (size_t)1184U * sizeof(uint8_t));
  return lit;
}

/**
This function found in impl
{libcrux_ml_kem::types::MlKemKeyPair<PRIVATE_KEY_SIZE, PUBLIC_KEY_SIZE>#18}
*/
/**
A monomorphic instance of libcrux_ml_kem.types.from_64
with const generics
- PRIVATE_KEY_SIZE= 2400
- PUBLIC_KEY_SIZE= 1184
*/
<<<<<<< HEAD
libcrux_ml_kem_mlkem768_MlKem768KeyPair libcrux_ml_kem_types_from_64_c90(
=======
libcrux_ml_kem_mlkem768_MlKem768KeyPair libcrux_ml_kem_types_from_64_980(
>>>>>>> a6e4d55c
    libcrux_ml_kem_types_MlKemPrivateKey_55 sk,
    libcrux_ml_kem_types_MlKemPublicKey_15 pk) {
  return (
      CLITERAL(libcrux_ml_kem_mlkem768_MlKem768KeyPair){.sk = sk, .pk = pk});
}

/**
This function found in impl {(core::convert::From<@Array<u8, SIZE>> for
libcrux_ml_kem::types::MlKemPrivateKey<SIZE>)#7}
*/
/**
A monomorphic instance of libcrux_ml_kem.types.from_e7
with const generics
- SIZE= 2400
*/
<<<<<<< HEAD
libcrux_ml_kem_types_MlKemPrivateKey_55 libcrux_ml_kem_types_from_e7_a70(
=======
libcrux_ml_kem_types_MlKemPrivateKey_55 libcrux_ml_kem_types_from_e7_780(
>>>>>>> a6e4d55c
    uint8_t value[2400U]) {
  /* Passing arrays by value in Rust generates a copy in C */
  uint8_t copy_of_value[2400U];
  memcpy(copy_of_value, value, (size_t)2400U * sizeof(uint8_t));
  libcrux_ml_kem_types_MlKemPrivateKey_55 lit;
  memcpy(lit.value, copy_of_value, (size_t)2400U * sizeof(uint8_t));
  return lit;
}

/**
This function found in impl {(core::convert::From<@Array<u8, SIZE>> for
libcrux_ml_kem::types::MlKemCiphertext<SIZE>)#1}
*/
/**
A monomorphic instance of libcrux_ml_kem.types.from_15
with const generics
- SIZE= 1088
*/
<<<<<<< HEAD
libcrux_ml_kem_mlkem768_MlKem768Ciphertext libcrux_ml_kem_types_from_15_f50(
=======
libcrux_ml_kem_mlkem768_MlKem768Ciphertext libcrux_ml_kem_types_from_15_250(
>>>>>>> a6e4d55c
    uint8_t value[1088U]) {
  /* Passing arrays by value in Rust generates a copy in C */
  uint8_t copy_of_value[1088U];
  memcpy(copy_of_value, value, (size_t)1088U * sizeof(uint8_t));
  libcrux_ml_kem_mlkem768_MlKem768Ciphertext lit;
  memcpy(lit.value, copy_of_value, (size_t)1088U * sizeof(uint8_t));
  return lit;
}

/**
This function found in impl {libcrux_ml_kem::types::MlKemPublicKey<SIZE>#17}
*/
/**
A monomorphic instance of libcrux_ml_kem.types.as_slice_f6
with const generics
- SIZE= 1184
*/
<<<<<<< HEAD
uint8_t *libcrux_ml_kem_types_as_slice_f6_f20(
=======
uint8_t *libcrux_ml_kem_types_as_slice_f6_500(
>>>>>>> a6e4d55c
    libcrux_ml_kem_types_MlKemPublicKey_15 *self) {
  return self->value;
}

/**
This function found in impl {(core::convert::AsRef<@Slice<u8>> for
libcrux_ml_kem::types::MlKemCiphertext<SIZE>)}
*/
/**
A monomorphic instance of libcrux_ml_kem.types.as_ref_ba
with const generics
- SIZE= 1088
*/
<<<<<<< HEAD
Eurydice_slice libcrux_ml_kem_types_as_ref_ba_710(
=======
Eurydice_slice libcrux_ml_kem_types_as_ref_ba_c00(
>>>>>>> a6e4d55c
    libcrux_ml_kem_mlkem768_MlKem768Ciphertext *self) {
  return Eurydice_array_to_slice((size_t)1088U, self->value, uint8_t);
}

/**
 Pad the `slice` with `0`s at the end.
*/
/**
A monomorphic instance of libcrux_ml_kem.utils.into_padded_array
with const generics
- LEN= 1120
*/
void libcrux_ml_kem_utils_into_padded_array_2d3(Eurydice_slice slice,
                                                uint8_t ret[1120U]) {
  uint8_t out[1120U] = {0U};
  uint8_t *uu____0 = out;
  Eurydice_slice_copy(
      Eurydice_array_to_subslice2(uu____0, (size_t)0U,
                                  Eurydice_slice_len(slice, uint8_t), uint8_t),
      slice, uint8_t);
  memcpy(ret, out, (size_t)1120U * sizeof(uint8_t));
}

/**
This function found in impl {(core::convert::From<@Array<u8, SIZE>> for
libcrux_ml_kem::types::MlKemPublicKey<SIZE>)#13}
*/
/**
A monomorphic instance of libcrux_ml_kem.types.from_07
with const generics
- SIZE= 800
*/
<<<<<<< HEAD
libcrux_ml_kem_types_MlKemPublicKey_be libcrux_ml_kem_types_from_07_4c(
=======
libcrux_ml_kem_types_MlKemPublicKey_be libcrux_ml_kem_types_from_07_20(
>>>>>>> a6e4d55c
    uint8_t value[800U]) {
  /* Passing arrays by value in Rust generates a copy in C */
  uint8_t copy_of_value[800U];
  memcpy(copy_of_value, value, (size_t)800U * sizeof(uint8_t));
  libcrux_ml_kem_types_MlKemPublicKey_be lit;
  memcpy(lit.value, copy_of_value, (size_t)800U * sizeof(uint8_t));
  return lit;
}

/**
This function found in impl
{libcrux_ml_kem::types::MlKemKeyPair<PRIVATE_KEY_SIZE, PUBLIC_KEY_SIZE>#18}
*/
/**
A monomorphic instance of libcrux_ml_kem.types.from_64
with const generics
- PRIVATE_KEY_SIZE= 1632
- PUBLIC_KEY_SIZE= 800
*/
<<<<<<< HEAD
libcrux_ml_kem_types_MlKemKeyPair_cb libcrux_ml_kem_types_from_64_c9(
=======
libcrux_ml_kem_types_MlKemKeyPair_cb libcrux_ml_kem_types_from_64_98(
>>>>>>> a6e4d55c
    libcrux_ml_kem_types_MlKemPrivateKey_5e sk,
    libcrux_ml_kem_types_MlKemPublicKey_be pk) {
  return (CLITERAL(libcrux_ml_kem_types_MlKemKeyPair_cb){.sk = sk, .pk = pk});
}

/**
This function found in impl {(core::convert::From<@Array<u8, SIZE>> for
libcrux_ml_kem::types::MlKemPrivateKey<SIZE>)#7}
*/
/**
A monomorphic instance of libcrux_ml_kem.types.from_e7
with const generics
- SIZE= 1632
*/
<<<<<<< HEAD
libcrux_ml_kem_types_MlKemPrivateKey_5e libcrux_ml_kem_types_from_e7_a7(
=======
libcrux_ml_kem_types_MlKemPrivateKey_5e libcrux_ml_kem_types_from_e7_78(
>>>>>>> a6e4d55c
    uint8_t value[1632U]) {
  /* Passing arrays by value in Rust generates a copy in C */
  uint8_t copy_of_value[1632U];
  memcpy(copy_of_value, value, (size_t)1632U * sizeof(uint8_t));
  libcrux_ml_kem_types_MlKemPrivateKey_5e lit;
  memcpy(lit.value, copy_of_value, (size_t)1632U * sizeof(uint8_t));
  return lit;
}

/**
This function found in impl {(core::convert::From<@Array<u8, SIZE>> for
libcrux_ml_kem::types::MlKemCiphertext<SIZE>)#1}
*/
/**
A monomorphic instance of libcrux_ml_kem.types.from_15
with const generics
- SIZE= 768
*/
<<<<<<< HEAD
libcrux_ml_kem_types_MlKemCiphertext_e8 libcrux_ml_kem_types_from_15_f5(
=======
libcrux_ml_kem_types_MlKemCiphertext_e8 libcrux_ml_kem_types_from_15_25(
>>>>>>> a6e4d55c
    uint8_t value[768U]) {
  /* Passing arrays by value in Rust generates a copy in C */
  uint8_t copy_of_value[768U];
  memcpy(copy_of_value, value, (size_t)768U * sizeof(uint8_t));
  libcrux_ml_kem_types_MlKemCiphertext_e8 lit;
  memcpy(lit.value, copy_of_value, (size_t)768U * sizeof(uint8_t));
  return lit;
}

/**
This function found in impl {libcrux_ml_kem::types::MlKemPublicKey<SIZE>#17}
*/
/**
A monomorphic instance of libcrux_ml_kem.types.as_slice_f6
with const generics
- SIZE= 800
*/
<<<<<<< HEAD
uint8_t *libcrux_ml_kem_types_as_slice_f6_f2(
=======
uint8_t *libcrux_ml_kem_types_as_slice_f6_50(
>>>>>>> a6e4d55c
    libcrux_ml_kem_types_MlKemPublicKey_be *self) {
  return self->value;
}

/**
 Pad the `slice` with `0`s at the end.
*/
/**
A monomorphic instance of libcrux_ml_kem.utils.into_padded_array
with const generics
- LEN= 33
*/
void libcrux_ml_kem_utils_into_padded_array_2d2(Eurydice_slice slice,
                                                uint8_t ret[33U]) {
  uint8_t out[33U] = {0U};
  uint8_t *uu____0 = out;
  Eurydice_slice_copy(
      Eurydice_array_to_subslice2(uu____0, (size_t)0U,
                                  Eurydice_slice_len(slice, uint8_t), uint8_t),
      slice, uint8_t);
  memcpy(ret, out, (size_t)33U * sizeof(uint8_t));
}

/**
This function found in impl {core::result::Result<T, E>}
*/
/**
A monomorphic instance of core.result.unwrap_41
with types uint8_t[32size_t], core_array_TryFromSliceError

*/
void core_result_unwrap_41_83(core_result_Result_00 self, uint8_t ret[32U]) {
  if (self.tag == core_result_Ok) {
    uint8_t f0[32U];
    memcpy(f0, self.val.case_Ok, (size_t)32U * sizeof(uint8_t));
    memcpy(ret, f0, (size_t)32U * sizeof(uint8_t));
  } else {
    KRML_HOST_EPRINTF("KaRaMeL abort at %s:%d\n%s\n", __FILE__, __LINE__,
                      "unwrap not Ok");
    KRML_HOST_EXIT(255U);
  }
}

/**
 Pad the `slice` with `0`s at the end.
*/
/**
A monomorphic instance of libcrux_ml_kem.utils.into_padded_array
with const generics
- LEN= 34
*/
void libcrux_ml_kem_utils_into_padded_array_2d1(Eurydice_slice slice,
                                                uint8_t ret[34U]) {
  uint8_t out[34U] = {0U};
  uint8_t *uu____0 = out;
  Eurydice_slice_copy(
      Eurydice_array_to_subslice2(uu____0, (size_t)0U,
                                  Eurydice_slice_len(slice, uint8_t), uint8_t),
      slice, uint8_t);
  memcpy(ret, out, (size_t)34U * sizeof(uint8_t));
}

/**
This function found in impl {(core::convert::AsRef<@Slice<u8>> for
libcrux_ml_kem::types::MlKemCiphertext<SIZE>)}
*/
/**
A monomorphic instance of libcrux_ml_kem.types.as_ref_ba
with const generics
- SIZE= 768
*/
<<<<<<< HEAD
Eurydice_slice libcrux_ml_kem_types_as_ref_ba_71(
=======
Eurydice_slice libcrux_ml_kem_types_as_ref_ba_c0(
>>>>>>> a6e4d55c
    libcrux_ml_kem_types_MlKemCiphertext_e8 *self) {
  return Eurydice_array_to_slice((size_t)768U, self->value, uint8_t);
}

/**
 Pad the `slice` with `0`s at the end.
*/
/**
A monomorphic instance of libcrux_ml_kem.utils.into_padded_array
with const generics
- LEN= 800
*/
void libcrux_ml_kem_utils_into_padded_array_2d0(Eurydice_slice slice,
                                                uint8_t ret[800U]) {
  uint8_t out[800U] = {0U};
  uint8_t *uu____0 = out;
  Eurydice_slice_copy(
      Eurydice_array_to_subslice2(uu____0, (size_t)0U,
                                  Eurydice_slice_len(slice, uint8_t), uint8_t),
      slice, uint8_t);
  memcpy(ret, out, (size_t)800U * sizeof(uint8_t));
}

/**
 Pad the `slice` with `0`s at the end.
*/
/**
A monomorphic instance of libcrux_ml_kem.utils.into_padded_array
with const generics
- LEN= 64
*/
void libcrux_ml_kem_utils_into_padded_array_2d(Eurydice_slice slice,
                                               uint8_t ret[64U]) {
  uint8_t out[64U] = {0U};
  uint8_t *uu____0 = out;
  Eurydice_slice_copy(
      Eurydice_array_to_subslice2(uu____0, (size_t)0U,
                                  Eurydice_slice_len(slice, uint8_t), uint8_t),
      slice, uint8_t);
  memcpy(ret, out, (size_t)64U * sizeof(uint8_t));
}

/**
This function found in impl {core::result::Result<T, E>}
*/
/**
A monomorphic instance of core.result.unwrap_41
with types uint8_t[24size_t], core_array_TryFromSliceError

*/
void core_result_unwrap_41_1c(core_result_Result_6f self, uint8_t ret[24U]) {
  if (self.tag == core_result_Ok) {
    uint8_t f0[24U];
    memcpy(f0, self.val.case_Ok, (size_t)24U * sizeof(uint8_t));
    memcpy(ret, f0, (size_t)24U * sizeof(uint8_t));
  } else {
    KRML_HOST_EPRINTF("KaRaMeL abort at %s:%d\n%s\n", __FILE__, __LINE__,
                      "unwrap not Ok");
    KRML_HOST_EXIT(255U);
  }
}

/**
This function found in impl {core::result::Result<T, E>}
*/
/**
A monomorphic instance of core.result.unwrap_41
with types uint8_t[20size_t], core_array_TryFromSliceError

*/
void core_result_unwrap_41_34(core_result_Result_7a self, uint8_t ret[20U]) {
  if (self.tag == core_result_Ok) {
    uint8_t f0[20U];
    memcpy(f0, self.val.case_Ok, (size_t)20U * sizeof(uint8_t));
    memcpy(ret, f0, (size_t)20U * sizeof(uint8_t));
  } else {
    KRML_HOST_EPRINTF("KaRaMeL abort at %s:%d\n%s\n", __FILE__, __LINE__,
                      "unwrap not Ok");
    KRML_HOST_EXIT(255U);
  }
}

/**
This function found in impl {core::result::Result<T, E>}
*/
/**
A monomorphic instance of core.result.unwrap_41
with types uint8_t[10size_t], core_array_TryFromSliceError

*/
void core_result_unwrap_41_e8(core_result_Result_cd self, uint8_t ret[10U]) {
  if (self.tag == core_result_Ok) {
    uint8_t f0[10U];
    memcpy(f0, self.val.case_Ok, (size_t)10U * sizeof(uint8_t));
    memcpy(ret, f0, (size_t)10U * sizeof(uint8_t));
  } else {
    KRML_HOST_EPRINTF("KaRaMeL abort at %s:%d\n%s\n", __FILE__, __LINE__,
                      "unwrap not Ok");
    KRML_HOST_EXIT(255U);
  }
}

/**
This function found in impl {core::result::Result<T, E>}
*/
/**
A monomorphic instance of core.result.unwrap_41
with types int16_t[16size_t], core_array_TryFromSliceError

*/
void core_result_unwrap_41_f9(core_result_Result_c0 self, int16_t ret[16U]) {
  if (self.tag == core_result_Ok) {
    int16_t f0[16U];
    memcpy(f0, self.val.case_Ok, (size_t)16U * sizeof(int16_t));
    memcpy(ret, f0, (size_t)16U * sizeof(int16_t));
  } else {
    KRML_HOST_EPRINTF("KaRaMeL abort at %s:%d\n%s\n", __FILE__, __LINE__,
                      "unwrap not Ok");
    KRML_HOST_EXIT(255U);
  }
}

/**
This function found in impl {core::result::Result<T, E>}
*/
/**
A monomorphic instance of core.result.unwrap_41
with types uint8_t[8size_t], core_array_TryFromSliceError

*/
void core_result_unwrap_41_ac(core_result_Result_56 self, uint8_t ret[8U]) {
  if (self.tag == core_result_Ok) {
    uint8_t f0[8U];
    memcpy(f0, self.val.case_Ok, (size_t)8U * sizeof(uint8_t));
    memcpy(ret, f0, (size_t)8U * sizeof(uint8_t));
  } else {
    KRML_HOST_EPRINTF("KaRaMeL abort at %s:%d\n%s\n", __FILE__, __LINE__,
                      "unwrap not Ok");
    KRML_HOST_EXIT(255U);
  }
}<|MERGE_RESOLUTION|>--- conflicted
+++ resolved
@@ -8,11 +8,7 @@
  * Eurydice: e66abbc2119485abfafa17c1911bdbdada5b04f3
  * Karamel: 7862fdc3899b718d39ec98568f78ec40592a622a
  * F*: 3ed3c98d39ce028c31c5908a38bc68ad5098f563
-<<<<<<< HEAD
- * Libcrux: ffaeafbdbb5598f4060b0f4e1cc8ad937feac00a
-=======
  * Libcrux: 5cc4b70a624527733049367b7fa90e15047c47c7
->>>>>>> a6e4d55c
  */
 
 #include "internal/libcrux_core.h"
@@ -100,11 +96,7 @@
 with const generics
 - SIZE= 1568
 */
-<<<<<<< HEAD
-libcrux_ml_kem_types_MlKemPublicKey_1f libcrux_ml_kem_types_from_07_4c1(
-=======
 libcrux_ml_kem_types_MlKemPublicKey_1f libcrux_ml_kem_types_from_07_201(
->>>>>>> a6e4d55c
     uint8_t value[1568U]) {
   /* Passing arrays by value in Rust generates a copy in C */
   uint8_t copy_of_value[1568U];
@@ -124,11 +116,7 @@
 - PRIVATE_KEY_SIZE= 3168
 - PUBLIC_KEY_SIZE= 1568
 */
-<<<<<<< HEAD
-libcrux_ml_kem_mlkem1024_MlKem1024KeyPair libcrux_ml_kem_types_from_64_c91(
-=======
 libcrux_ml_kem_mlkem1024_MlKem1024KeyPair libcrux_ml_kem_types_from_64_981(
->>>>>>> a6e4d55c
     libcrux_ml_kem_types_MlKemPrivateKey_95 sk,
     libcrux_ml_kem_types_MlKemPublicKey_1f pk) {
   return (
@@ -144,11 +132,7 @@
 with const generics
 - SIZE= 3168
 */
-<<<<<<< HEAD
-libcrux_ml_kem_types_MlKemPrivateKey_95 libcrux_ml_kem_types_from_e7_a71(
-=======
 libcrux_ml_kem_types_MlKemPrivateKey_95 libcrux_ml_kem_types_from_e7_781(
->>>>>>> a6e4d55c
     uint8_t value[3168U]) {
   /* Passing arrays by value in Rust generates a copy in C */
   uint8_t copy_of_value[3168U];
@@ -167,11 +151,7 @@
 with const generics
 - SIZE= 1568
 */
-<<<<<<< HEAD
-libcrux_ml_kem_mlkem1024_MlKem1024Ciphertext libcrux_ml_kem_types_from_15_f51(
-=======
 libcrux_ml_kem_mlkem1024_MlKem1024Ciphertext libcrux_ml_kem_types_from_15_251(
->>>>>>> a6e4d55c
     uint8_t value[1568U]) {
   /* Passing arrays by value in Rust generates a copy in C */
   uint8_t copy_of_value[1568U];
@@ -189,11 +169,7 @@
 with const generics
 - SIZE= 1568
 */
-<<<<<<< HEAD
-uint8_t *libcrux_ml_kem_types_as_slice_f6_f21(
-=======
 uint8_t *libcrux_ml_kem_types_as_slice_f6_501(
->>>>>>> a6e4d55c
     libcrux_ml_kem_types_MlKemPublicKey_1f *self) {
   return self->value;
 }
@@ -207,11 +183,7 @@
 with const generics
 - SIZE= 1568
 */
-<<<<<<< HEAD
-Eurydice_slice libcrux_ml_kem_types_as_ref_ba_711(
-=======
 Eurydice_slice libcrux_ml_kem_types_as_ref_ba_c01(
->>>>>>> a6e4d55c
     libcrux_ml_kem_mlkem1024_MlKem1024Ciphertext *self) {
   return Eurydice_array_to_slice((size_t)1568U, self->value, uint8_t);
 }
@@ -244,11 +216,7 @@
 with const generics
 - SIZE= 1184
 */
-<<<<<<< HEAD
-libcrux_ml_kem_types_MlKemPublicKey_15 libcrux_ml_kem_types_from_07_4c0(
-=======
 libcrux_ml_kem_types_MlKemPublicKey_15 libcrux_ml_kem_types_from_07_200(
->>>>>>> a6e4d55c
     uint8_t value[1184U]) {
   /* Passing arrays by value in Rust generates a copy in C */
   uint8_t copy_of_value[1184U];
@@ -268,11 +236,7 @@
 - PRIVATE_KEY_SIZE= 2400
 - PUBLIC_KEY_SIZE= 1184
 */
-<<<<<<< HEAD
-libcrux_ml_kem_mlkem768_MlKem768KeyPair libcrux_ml_kem_types_from_64_c90(
-=======
 libcrux_ml_kem_mlkem768_MlKem768KeyPair libcrux_ml_kem_types_from_64_980(
->>>>>>> a6e4d55c
     libcrux_ml_kem_types_MlKemPrivateKey_55 sk,
     libcrux_ml_kem_types_MlKemPublicKey_15 pk) {
   return (
@@ -288,11 +252,7 @@
 with const generics
 - SIZE= 2400
 */
-<<<<<<< HEAD
-libcrux_ml_kem_types_MlKemPrivateKey_55 libcrux_ml_kem_types_from_e7_a70(
-=======
 libcrux_ml_kem_types_MlKemPrivateKey_55 libcrux_ml_kem_types_from_e7_780(
->>>>>>> a6e4d55c
     uint8_t value[2400U]) {
   /* Passing arrays by value in Rust generates a copy in C */
   uint8_t copy_of_value[2400U];
@@ -311,11 +271,7 @@
 with const generics
 - SIZE= 1088
 */
-<<<<<<< HEAD
-libcrux_ml_kem_mlkem768_MlKem768Ciphertext libcrux_ml_kem_types_from_15_f50(
-=======
 libcrux_ml_kem_mlkem768_MlKem768Ciphertext libcrux_ml_kem_types_from_15_250(
->>>>>>> a6e4d55c
     uint8_t value[1088U]) {
   /* Passing arrays by value in Rust generates a copy in C */
   uint8_t copy_of_value[1088U];
@@ -333,11 +289,7 @@
 with const generics
 - SIZE= 1184
 */
-<<<<<<< HEAD
-uint8_t *libcrux_ml_kem_types_as_slice_f6_f20(
-=======
 uint8_t *libcrux_ml_kem_types_as_slice_f6_500(
->>>>>>> a6e4d55c
     libcrux_ml_kem_types_MlKemPublicKey_15 *self) {
   return self->value;
 }
@@ -351,11 +303,7 @@
 with const generics
 - SIZE= 1088
 */
-<<<<<<< HEAD
-Eurydice_slice libcrux_ml_kem_types_as_ref_ba_710(
-=======
 Eurydice_slice libcrux_ml_kem_types_as_ref_ba_c00(
->>>>>>> a6e4d55c
     libcrux_ml_kem_mlkem768_MlKem768Ciphertext *self) {
   return Eurydice_array_to_slice((size_t)1088U, self->value, uint8_t);
 }
@@ -388,11 +336,7 @@
 with const generics
 - SIZE= 800
 */
-<<<<<<< HEAD
-libcrux_ml_kem_types_MlKemPublicKey_be libcrux_ml_kem_types_from_07_4c(
-=======
 libcrux_ml_kem_types_MlKemPublicKey_be libcrux_ml_kem_types_from_07_20(
->>>>>>> a6e4d55c
     uint8_t value[800U]) {
   /* Passing arrays by value in Rust generates a copy in C */
   uint8_t copy_of_value[800U];
@@ -412,11 +356,7 @@
 - PRIVATE_KEY_SIZE= 1632
 - PUBLIC_KEY_SIZE= 800
 */
-<<<<<<< HEAD
-libcrux_ml_kem_types_MlKemKeyPair_cb libcrux_ml_kem_types_from_64_c9(
-=======
 libcrux_ml_kem_types_MlKemKeyPair_cb libcrux_ml_kem_types_from_64_98(
->>>>>>> a6e4d55c
     libcrux_ml_kem_types_MlKemPrivateKey_5e sk,
     libcrux_ml_kem_types_MlKemPublicKey_be pk) {
   return (CLITERAL(libcrux_ml_kem_types_MlKemKeyPair_cb){.sk = sk, .pk = pk});
@@ -431,11 +371,7 @@
 with const generics
 - SIZE= 1632
 */
-<<<<<<< HEAD
-libcrux_ml_kem_types_MlKemPrivateKey_5e libcrux_ml_kem_types_from_e7_a7(
-=======
 libcrux_ml_kem_types_MlKemPrivateKey_5e libcrux_ml_kem_types_from_e7_78(
->>>>>>> a6e4d55c
     uint8_t value[1632U]) {
   /* Passing arrays by value in Rust generates a copy in C */
   uint8_t copy_of_value[1632U];
@@ -454,11 +390,7 @@
 with const generics
 - SIZE= 768
 */
-<<<<<<< HEAD
-libcrux_ml_kem_types_MlKemCiphertext_e8 libcrux_ml_kem_types_from_15_f5(
-=======
 libcrux_ml_kem_types_MlKemCiphertext_e8 libcrux_ml_kem_types_from_15_25(
->>>>>>> a6e4d55c
     uint8_t value[768U]) {
   /* Passing arrays by value in Rust generates a copy in C */
   uint8_t copy_of_value[768U];
@@ -476,11 +408,7 @@
 with const generics
 - SIZE= 800
 */
-<<<<<<< HEAD
-uint8_t *libcrux_ml_kem_types_as_slice_f6_f2(
-=======
 uint8_t *libcrux_ml_kem_types_as_slice_f6_50(
->>>>>>> a6e4d55c
     libcrux_ml_kem_types_MlKemPublicKey_be *self) {
   return self->value;
 }
@@ -552,11 +480,7 @@
 with const generics
 - SIZE= 768
 */
-<<<<<<< HEAD
-Eurydice_slice libcrux_ml_kem_types_as_ref_ba_71(
-=======
 Eurydice_slice libcrux_ml_kem_types_as_ref_ba_c0(
->>>>>>> a6e4d55c
     libcrux_ml_kem_types_MlKemCiphertext_e8 *self) {
   return Eurydice_array_to_slice((size_t)768U, self->value, uint8_t);
 }
