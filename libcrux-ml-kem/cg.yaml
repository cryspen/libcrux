--- conflicted
+++ resolved
@@ -23,11 +23,8 @@
         - [libcrux_sha3, simd, avx2, "*"]
       monomorphizations_exact:
         - [libcrux_sha3, generic_keccak, KeccakState_55]
-<<<<<<< HEAD
         - [libcrux_sha3, generic_keccak, absorb_final_fb ]
         - [libcrux_sha3, generic_keccak, squeeze_first_three_blocks_97 ]
-=======
->>>>>>> fb469cb7
       monomorphizations_of:
         - [libcrux_sha3, avx2, "*"]
         - [libcrux_sha3, simd, avx2, "*"]
