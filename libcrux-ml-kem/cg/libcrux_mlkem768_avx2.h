--- conflicted
+++ resolved
@@ -4,16 +4,11 @@
  * SPDX-License-Identifier: MIT or Apache-2.0
  *
  * This code was generated with the following revisions:
- * Charon: 45f5a34f336e35c6cc2253bc90cbdb8d812cefa9
- * Eurydice: e2db6e88adc9995ca9d3dedf7fa9bc4095e9ca20
- * Karamel: 8c3612018c25889288da6857771be3ad03b75bcd
-<<<<<<< HEAD
- * F*: 8b6fce63ca91b16386d8f76e82ea87a3c109a208
- * Libcrux: af3367d851f36102956c944b6bb3353f59d455bc
-=======
- * F*: 5643e656b989aca7629723653a2570c7df6252b9-dirty
- * Libcrux: 9f923062eac13378f38581b2713046191d4ae7ad
->>>>>>> 5d76f68f
+ * Charon: e6a9a3d65857f37917f378fd98db7b7b4d0a060f
+ * Eurydice: 907fef61b716e094dcd6b41a9a41f0850ac7fd73
+ * Karamel: 21c28f3b016868a7cdd715382338bdcd9685a3b4
+ * F*: b0961063393215ca65927f017720cb365a193833-dirty
+ * Libcrux: 887cc3c3760e64d740774adb301e4bae530126d1
  */
 
 #ifndef __libcrux_mlkem768_avx2_H
@@ -6286,17 +6281,9 @@
 KRML_ATTRIBUTE_TARGET("avx2")
 static KRML_MUSTINLINE bool libcrux_ml_kem_ind_cca_validate_private_key_only_ae(
     libcrux_ml_kem_types_MlKemPrivateKey_d9 *private_key) {
-  uint8_t t[32U];
-  libcrux_ml_kem_hash_functions_avx2_H_a9_e0(
-      Eurydice_array_to_subslice2(private_key->value, (size_t)384U * (size_t)3U,
-                                  (size_t)768U * (size_t)3U + (size_t)32U,
-                                  uint8_t),
-      t);
-  Eurydice_slice expected = Eurydice_array_to_subslice2(
-      private_key->value, (size_t)768U * (size_t)3U + (size_t)32U,
-      (size_t)768U * (size_t)3U + (size_t)64U, uint8_t);
-  return core_array_equality___core__cmp__PartialEq__0___Slice_U____for__Array_T__N___3__eq(
-      (size_t)32U, t, &expected, uint8_t, uint8_t, bool);
+  KRML_HOST_EPRINTF("KaRaMeL abort at %s:%d\n%s\n", __FILE__, __LINE__,
+                    "Eurydice error: Invalid_argument(\"List.combine\")\n");
+  KRML_HOST_EXIT(255U);
 }
 
 /**
