--- conflicted
+++ resolved
@@ -4,19 +4,11 @@
  * SPDX-License-Identifier: MIT or Apache-2.0
  *
  * This code was generated with the following revisions:
-<<<<<<< HEAD
- * Charon: 2b71c3c42337fe17ceca860bedaafb3443e6c5e8
- * Eurydice: dcfae68c874635956f71d4c05928841b29ad0a8b
- * Karamel: 87384b244a98a0c41a2e14c65b872d885af7c8df
- * F*: 8b6fce63ca91b16386d8f76e82ea87a3c109a208
- * Libcrux: 4b0d78759e0adf160bab80862883bd5ba7338977
-=======
  * Charon: 3a133fe0eee9bd3928d5bb16c24ddd2dd0f3ee7f
  * Eurydice: 1fff1c51ae6e6c87eafd28ec9d5594f54bc91c0c
  * Karamel: c31a22c1e07d2118c07ee5cebb640d863e31a198
  * F*: 2c32d6e230851bbceadac7a21fc418fa2bb7e4bc
- * Libcrux: 99b4e0ae6147eb731652e0ee355fc77d2c160664
->>>>>>> fb469cb7
+ * Libcrux: 18a089ceff3ef1a9f6876cd99a9f4f42c0fe05d9
  */
 
 #ifndef __libcrux_sha3_portable_H
@@ -2304,48 +2296,27 @@
 }
 
 /**
-A monomorphic instance of libcrux_sha3.generic_keccak.squeeze_next_block
+A monomorphic instance of libcrux_sha3.generic_keccak.squeeze_first_block
 with types uint64_t
 with const generics
 - N= 1
 - RATE= 168
 */
-<<<<<<< HEAD
 static KRML_MUSTINLINE void libcrux_sha3_generic_keccak_squeeze_first_block_c61(
     libcrux_sha3_generic_keccak_KeccakState_17 *s, Eurydice_slice out[1U]) {
-=======
+  libcrux_sha3_portable_keccak_store_block_5a_3a(s->st, out);
+}
+
+/**
+A monomorphic instance of libcrux_sha3.generic_keccak.squeeze_next_block
+with types uint64_t
+with const generics
+- N= 1
+- RATE= 168
+*/
 static KRML_MUSTINLINE void libcrux_sha3_generic_keccak_squeeze_next_block_c61(
     libcrux_sha3_generic_keccak_KeccakState_17 *s, Eurydice_slice out[1U]) {
   libcrux_sha3_generic_keccak_keccakf1600_04(s);
->>>>>>> fb469cb7
-  libcrux_sha3_portable_keccak_store_block_5a_3a(s->st, out);
-}
-
-/**
- Squeeze another block
-*/
-static KRML_MUSTINLINE void
-libcrux_sha3_portable_incremental_shake128_squeeze_next_block(
-    libcrux_sha3_generic_keccak_KeccakState_17 *s, Eurydice_slice out0) {
-  Eurydice_slice buf[1U] = {out0};
-  libcrux_sha3_generic_keccak_squeeze_next_block_c61(s, buf);
-}
-
-/**
-A monomorphic instance of libcrux_sha3.generic_keccak.squeeze_first_block
-with types uint64_t
-with const generics
-- N= 1
-- RATE= 168
-*/
-<<<<<<< HEAD
-static KRML_MUSTINLINE void libcrux_sha3_generic_keccak_squeeze_next_block_c61(
-    libcrux_sha3_generic_keccak_KeccakState_17 *s, Eurydice_slice out[1U]) {
-  libcrux_sha3_generic_keccak_keccakf1600_04(s);
-=======
-static KRML_MUSTINLINE void libcrux_sha3_generic_keccak_squeeze_first_block_c61(
-    libcrux_sha3_generic_keccak_KeccakState_17 *s, Eurydice_slice out[1U]) {
->>>>>>> fb469cb7
   libcrux_sha3_portable_keccak_store_block_5a_3a(s->st, out);
 }
 
@@ -2382,7 +2353,6 @@
 static KRML_MUSTINLINE void
 libcrux_sha3_portable_incremental_shake128_squeeze_first_three_blocks(
     libcrux_sha3_generic_keccak_KeccakState_17 *s, Eurydice_slice out0) {
-<<<<<<< HEAD
   Eurydice_slice buf[1U] = {out0};
   libcrux_sha3_generic_keccak_squeeze_first_three_blocks_c6(s, buf);
 }
@@ -2395,10 +2365,6 @@
     libcrux_sha3_generic_keccak_KeccakState_17 *s, Eurydice_slice out0) {
   Eurydice_slice buf[1U] = {out0};
   libcrux_sha3_generic_keccak_squeeze_next_block_c61(s, buf);
-=======
-  Eurydice_slice buf[1U] = {out0};
-  libcrux_sha3_generic_keccak_squeeze_first_three_blocks_c6(s, buf);
->>>>>>> fb469cb7
 }
 
 #define libcrux_sha3_Sha224 0
@@ -3905,13 +3871,9 @@
   memcpy(copy_of_inputs, inputs, (size_t)1U * sizeof(Eurydice_slice));
   size_t input_remainder_len =
       libcrux_sha3_generic_keccak_absorb_full_8b_c6(uu____0, copy_of_inputs);
-<<<<<<< HEAD
-  if (input_remainder_len > (size_t)0U) {
-=======
   if (
       /* ... buffer the rest if there's not enough input (left). */
       input_remainder_len > (size_t)0U) {
->>>>>>> fb469cb7
     size_t input_len = Eurydice_slice_len(inputs[0U], uint8_t);
     for (size_t i = (size_t)0U; i < (size_t)1U; i++) {
       size_t i0 = i;
@@ -4370,13 +4332,9 @@
   memcpy(copy_of_inputs, inputs, (size_t)1U * sizeof(Eurydice_slice));
   size_t input_remainder_len =
       libcrux_sha3_generic_keccak_absorb_full_8b_c60(uu____0, copy_of_inputs);
-<<<<<<< HEAD
-  if (input_remainder_len > (size_t)0U) {
-=======
   if (
       /* ... buffer the rest if there's not enough input (left). */
       input_remainder_len > (size_t)0U) {
->>>>>>> fb469cb7
     size_t input_len = Eurydice_slice_len(inputs[0U], uint8_t);
     for (size_t i = (size_t)0U; i < (size_t)1U; i++) {
       size_t i0 = i;
@@ -4786,16 +4744,11 @@
   libcrux_sha3_portable_keccak_store_5a_5b(self->inner.st, out00);
   core_ops_range_Range_08 iter =
       core_iter_traits_collect___core__iter__traits__collect__IntoIterator_for_I__1__into_iter(
-<<<<<<< HEAD
-          (CLITERAL(core_ops_range_Range_08){.start = (size_t)1U,
-                                             .end = blocks}),
-=======
           (CLITERAL(core_ops_range_Range_08){
               .start = (size_t)1U,
               .end = /* If we got asked for more than one block, squeeze out
                         more. */
               blocks}),
->>>>>>> fb469cb7
           core_ops_range_Range_08, core_ops_range_Range_08);
   while (true) {
     if (core_iter_range___core__iter__traits__iterator__Iterator_for_core__ops__range__Range_A__TraitClause_0___6__next(
@@ -4923,16 +4876,11 @@
   libcrux_sha3_portable_keccak_store_5a_3a(self->inner.st, out00);
   core_ops_range_Range_08 iter =
       core_iter_traits_collect___core__iter__traits__collect__IntoIterator_for_I__1__into_iter(
-<<<<<<< HEAD
-          (CLITERAL(core_ops_range_Range_08){.start = (size_t)1U,
-                                             .end = blocks}),
-=======
           (CLITERAL(core_ops_range_Range_08){
               .start = (size_t)1U,
               .end = /* If we got asked for more than one block, squeeze out
                         more. */
               blocks}),
->>>>>>> fb469cb7
           core_ops_range_Range_08, core_ops_range_Range_08);
   while (true) {
     if (core_iter_range___core__iter__traits__iterator__Iterator_for_core__ops__range__Range_A__TraitClause_0___6__next(
