/*
 * SPDX-FileCopyrightText: 2024 Cryspen Sarl <info@cryspen.com>
 *
 * SPDX-License-Identifier: MIT or Apache-2.0
 *
 * This code was generated with the following revisions:
 * Charon: 45f5a34f336e35c6cc2253bc90cbdb8d812cefa9
 * Eurydice: 1fff1c51ae6e6c87eafd28ec9d5594f54bc91c0c
<<<<<<< HEAD
 * Karamel: c31a22c1e07d2118c07ee5cebb640d863e31a198
 * F*: 2c32d6e230851bbceadac7a21fc418fa2bb7e4bc
 * Libcrux: 7ed909f8033142d720fcbfe309243b9fa52d181d
=======
 * Karamel: 8c3612018c25889288da6857771be3ad03b75bcd
 * F*: 5643e656b989aca7629723653a2570c7df6252b9-dirty
 * Libcrux: a31e411ce57494f7a7e8c5962c9951a52a62c770
>>>>>>> d4b585d9
 */

#ifndef __libcrux_sha3_portable_H
#define __libcrux_sha3_portable_H

#if defined(__cplusplus)
extern "C" {
#endif

#include "eurydice_glue.h"
#include "libcrux_core.h"

static const uint64_t libcrux_sha3_generic_keccak_ROUNDCONSTANTS[24U] = {
    1ULL,
    32898ULL,
    9223372036854808714ULL,
    9223372039002292224ULL,
    32907ULL,
    2147483649ULL,
    9223372039002292353ULL,
    9223372036854808585ULL,
    138ULL,
    136ULL,
    2147516425ULL,
    2147483658ULL,
    2147516555ULL,
    9223372036854775947ULL,
    9223372036854808713ULL,
    9223372036854808579ULL,
    9223372036854808578ULL,
    9223372036854775936ULL,
    32778ULL,
    9223372039002259466ULL,
    9223372039002292353ULL,
    9223372036854808704ULL,
    2147483649ULL,
    9223372039002292232ULL};

/**
This function found in impl {(libcrux_sha3::traits::internal::KeccakItem<1:
usize> for u64)}
*/
static KRML_MUSTINLINE uint64_t libcrux_sha3_portable_keccak_zero_5a(void) {
  return 0ULL;
}

static KRML_MUSTINLINE uint64_t libcrux_sha3_portable_keccak__veor5q_u64(
    uint64_t a, uint64_t b, uint64_t c, uint64_t d, uint64_t e) {
  uint64_t ab = a ^ b;
  uint64_t cd = c ^ d;
  uint64_t abcd = ab ^ cd;
  return abcd ^ e;
}

/**
This function found in impl {(libcrux_sha3::traits::internal::KeccakItem<1:
usize> for u64)}
*/
static KRML_MUSTINLINE uint64_t libcrux_sha3_portable_keccak_xor5_5a(
    uint64_t a, uint64_t b, uint64_t c, uint64_t d, uint64_t e) {
  return libcrux_sha3_portable_keccak__veor5q_u64(a, b, c, d, e);
}

/**
A monomorphic instance of libcrux_sha3.portable_keccak.rotate_left
with const generics
- LEFT= 1
- RIGHT= 63
*/
static KRML_MUSTINLINE uint64_t
libcrux_sha3_portable_keccak_rotate_left_76(uint64_t x) {
  return x << (uint32_t)(int32_t)1 | x >> (uint32_t)(int32_t)63;
}

static KRML_MUSTINLINE uint64_t
libcrux_sha3_portable_keccak__vrax1q_u64(uint64_t a, uint64_t b) {
  uint64_t uu____0 = a;
  return uu____0 ^ libcrux_sha3_portable_keccak_rotate_left_76(b);
}

/**
This function found in impl {(libcrux_sha3::traits::internal::KeccakItem<1:
usize> for u64)}
*/
static KRML_MUSTINLINE uint64_t
libcrux_sha3_portable_keccak_rotate_left1_and_xor_5a(uint64_t a, uint64_t b) {
  return libcrux_sha3_portable_keccak__vrax1q_u64(a, b);
}

static KRML_MUSTINLINE uint64_t
libcrux_sha3_portable_keccak__vbcaxq_u64(uint64_t a, uint64_t b, uint64_t c) {
  return a ^ (b & ~c);
}

/**
This function found in impl {(libcrux_sha3::traits::internal::KeccakItem<1:
usize> for u64)}
*/
static KRML_MUSTINLINE uint64_t libcrux_sha3_portable_keccak_and_not_xor_5a(
    uint64_t a, uint64_t b, uint64_t c) {
  return libcrux_sha3_portable_keccak__vbcaxq_u64(a, b, c);
}

static KRML_MUSTINLINE uint64_t
libcrux_sha3_portable_keccak__veorq_n_u64(uint64_t a, uint64_t c) {
  return a ^ c;
}

/**
This function found in impl {(libcrux_sha3::traits::internal::KeccakItem<1:
usize> for u64)}
*/
static KRML_MUSTINLINE uint64_t
libcrux_sha3_portable_keccak_xor_constant_5a(uint64_t a, uint64_t c) {
  return libcrux_sha3_portable_keccak__veorq_n_u64(a, c);
}

/**
This function found in impl {(libcrux_sha3::traits::internal::KeccakItem<1:
usize> for u64)}
*/
static KRML_MUSTINLINE uint64_t
libcrux_sha3_portable_keccak_xor_5a(uint64_t a, uint64_t b) {
  return a ^ b;
}

static KRML_MUSTINLINE void libcrux_sha3_portable_keccak_slice_1(
    Eurydice_slice a[1U], size_t start, size_t len, Eurydice_slice ret[1U]) {
  ret[0U] = Eurydice_slice_subslice2(a[0U], start, start + len, uint8_t);
}

/**
This function found in impl {(libcrux_sha3::traits::internal::KeccakItem<1:
usize> for u64)}
*/
static KRML_MUSTINLINE void libcrux_sha3_portable_keccak_slice_n_5a(
    Eurydice_slice a[1U], size_t start, size_t len, Eurydice_slice ret[1U]) {
  /* Passing arrays by value in Rust generates a copy in C */
  Eurydice_slice copy_of_a[1U];
  memcpy(copy_of_a, a, (size_t)1U * sizeof(Eurydice_slice));
  Eurydice_slice ret0[1U];
  libcrux_sha3_portable_keccak_slice_1(copy_of_a, start, len, ret0);
  memcpy(ret, ret0, (size_t)1U * sizeof(Eurydice_slice));
}

static KRML_MUSTINLINE Eurydice_slice_uint8_t_1size_t__x2
libcrux_sha3_portable_keccak_split_at_mut_1(Eurydice_slice out[1U],
                                            size_t mid) {
  Eurydice_slice_uint8_t_x2 uu____0 = Eurydice_slice_split_at_mut(
      out[0U], mid, uint8_t, Eurydice_slice_uint8_t_x2);
  Eurydice_slice out00 = uu____0.fst;
  Eurydice_slice out01 = uu____0.snd;
  Eurydice_slice_uint8_t_1size_t__x2 lit;
  lit.fst[0U] = out00;
  lit.snd[0U] = out01;
  return lit;
}

/**
This function found in impl {(libcrux_sha3::traits::internal::KeccakItem<1:
usize> for u64)}
*/
static KRML_MUSTINLINE Eurydice_slice_uint8_t_1size_t__x2
libcrux_sha3_portable_keccak_split_at_mut_n_5a(Eurydice_slice a[1U],
                                               size_t mid) {
  return libcrux_sha3_portable_keccak_split_at_mut_1(a, mid);
}

/**
A monomorphic instance of libcrux_sha3.generic_keccak.KeccakState
with types uint64_t
with const generics
- $1size_t
*/
typedef struct libcrux_sha3_generic_keccak_KeccakState_17_s {
  uint64_t st[5U][5U];
} libcrux_sha3_generic_keccak_KeccakState_17;

/**
 Create a new Shake128 x4 state.
*/
/**
This function found in impl {libcrux_sha3::generic_keccak::KeccakState<T,
N>[TraitClause@0, TraitClause@1]#1}
*/
/**
A monomorphic instance of libcrux_sha3.generic_keccak.new_89
with types uint64_t
with const generics
- N= 1
*/
static KRML_MUSTINLINE libcrux_sha3_generic_keccak_KeccakState_17
libcrux_sha3_generic_keccak_new_89_04(void) {
  libcrux_sha3_generic_keccak_KeccakState_17 lit;
  lit.st[0U][0U] = libcrux_sha3_portable_keccak_zero_5a();
  lit.st[0U][1U] = libcrux_sha3_portable_keccak_zero_5a();
  lit.st[0U][2U] = libcrux_sha3_portable_keccak_zero_5a();
  lit.st[0U][3U] = libcrux_sha3_portable_keccak_zero_5a();
  lit.st[0U][4U] = libcrux_sha3_portable_keccak_zero_5a();
  lit.st[1U][0U] = libcrux_sha3_portable_keccak_zero_5a();
  lit.st[1U][1U] = libcrux_sha3_portable_keccak_zero_5a();
  lit.st[1U][2U] = libcrux_sha3_portable_keccak_zero_5a();
  lit.st[1U][3U] = libcrux_sha3_portable_keccak_zero_5a();
  lit.st[1U][4U] = libcrux_sha3_portable_keccak_zero_5a();
  lit.st[2U][0U] = libcrux_sha3_portable_keccak_zero_5a();
  lit.st[2U][1U] = libcrux_sha3_portable_keccak_zero_5a();
  lit.st[2U][2U] = libcrux_sha3_portable_keccak_zero_5a();
  lit.st[2U][3U] = libcrux_sha3_portable_keccak_zero_5a();
  lit.st[2U][4U] = libcrux_sha3_portable_keccak_zero_5a();
  lit.st[3U][0U] = libcrux_sha3_portable_keccak_zero_5a();
  lit.st[3U][1U] = libcrux_sha3_portable_keccak_zero_5a();
  lit.st[3U][2U] = libcrux_sha3_portable_keccak_zero_5a();
  lit.st[3U][3U] = libcrux_sha3_portable_keccak_zero_5a();
  lit.st[3U][4U] = libcrux_sha3_portable_keccak_zero_5a();
  lit.st[4U][0U] = libcrux_sha3_portable_keccak_zero_5a();
  lit.st[4U][1U] = libcrux_sha3_portable_keccak_zero_5a();
  lit.st[4U][2U] = libcrux_sha3_portable_keccak_zero_5a();
  lit.st[4U][3U] = libcrux_sha3_portable_keccak_zero_5a();
  lit.st[4U][4U] = libcrux_sha3_portable_keccak_zero_5a();
  return lit;
}

/**
A monomorphic instance of libcrux_sha3.portable_keccak.load_block
with const generics
- RATE= 72
*/
static KRML_MUSTINLINE void libcrux_sha3_portable_keccak_load_block_f8(
    uint64_t (*s)[5U], Eurydice_slice blocks[1U]) {
  for (size_t i = (size_t)0U; i < (size_t)72U / (size_t)8U; i++) {
    size_t i0 = i;
    uint8_t uu____0[8U];
    Result_15 dst;
    Eurydice_slice_to_array2(
        &dst,
        Eurydice_slice_subslice2(blocks[0U], (size_t)8U * i0,
                                 (size_t)8U * i0 + (size_t)8U, uint8_t),
        Eurydice_slice, uint8_t[8U]);
    unwrap_26_68(dst, uu____0);
    size_t uu____1 = i0 / (size_t)5U;
    size_t uu____2 = i0 % (size_t)5U;
    s[uu____1][uu____2] =
        s[uu____1][uu____2] ^ core_num__u64_9__from_le_bytes(uu____0);
  }
}

/**
This function found in impl {(libcrux_sha3::traits::internal::KeccakItem<1:
usize> for u64)}
*/
/**
A monomorphic instance of libcrux_sha3.portable_keccak.load_block_5a
with const generics
- RATE= 72
*/
static KRML_MUSTINLINE void libcrux_sha3_portable_keccak_load_block_5a_f8(
    uint64_t (*a)[5U], Eurydice_slice b[1U]) {
  uint64_t(*uu____0)[5U] = a;
  /* Passing arrays by value in Rust generates a copy in C */
  Eurydice_slice copy_of_b[1U];
  memcpy(copy_of_b, b, (size_t)1U * sizeof(Eurydice_slice));
  libcrux_sha3_portable_keccak_load_block_f8(uu____0, copy_of_b);
}

/**
A monomorphic instance of libcrux_sha3.portable_keccak.rotate_left
with const generics
- LEFT= 36
- RIGHT= 28
*/
static KRML_MUSTINLINE uint64_t
libcrux_sha3_portable_keccak_rotate_left_02(uint64_t x) {
  return x << (uint32_t)(int32_t)36 | x >> (uint32_t)(int32_t)28;
}

/**
A monomorphic instance of libcrux_sha3.portable_keccak._vxarq_u64
with const generics
- LEFT= 36
- RIGHT= 28
*/
static KRML_MUSTINLINE uint64_t
libcrux_sha3_portable_keccak__vxarq_u64_02(uint64_t a, uint64_t b) {
  uint64_t ab = a ^ b;
  return libcrux_sha3_portable_keccak_rotate_left_02(ab);
}

/**
This function found in impl {(libcrux_sha3::traits::internal::KeccakItem<1:
usize> for u64)}
*/
/**
A monomorphic instance of libcrux_sha3.portable_keccak.xor_and_rotate_5a
with const generics
- LEFT= 36
- RIGHT= 28
*/
static KRML_MUSTINLINE uint64_t
libcrux_sha3_portable_keccak_xor_and_rotate_5a_02(uint64_t a, uint64_t b) {
  return libcrux_sha3_portable_keccak__vxarq_u64_02(a, b);
}

/**
A monomorphic instance of libcrux_sha3.portable_keccak.rotate_left
with const generics
- LEFT= 3
- RIGHT= 61
*/
static KRML_MUSTINLINE uint64_t
libcrux_sha3_portable_keccak_rotate_left_ac(uint64_t x) {
  return x << (uint32_t)(int32_t)3 | x >> (uint32_t)(int32_t)61;
}

/**
A monomorphic instance of libcrux_sha3.portable_keccak._vxarq_u64
with const generics
- LEFT= 3
- RIGHT= 61
*/
static KRML_MUSTINLINE uint64_t
libcrux_sha3_portable_keccak__vxarq_u64_ac(uint64_t a, uint64_t b) {
  uint64_t ab = a ^ b;
  return libcrux_sha3_portable_keccak_rotate_left_ac(ab);
}

/**
This function found in impl {(libcrux_sha3::traits::internal::KeccakItem<1:
usize> for u64)}
*/
/**
A monomorphic instance of libcrux_sha3.portable_keccak.xor_and_rotate_5a
with const generics
- LEFT= 3
- RIGHT= 61
*/
static KRML_MUSTINLINE uint64_t
libcrux_sha3_portable_keccak_xor_and_rotate_5a_ac(uint64_t a, uint64_t b) {
  return libcrux_sha3_portable_keccak__vxarq_u64_ac(a, b);
}

/**
A monomorphic instance of libcrux_sha3.portable_keccak.rotate_left
with const generics
- LEFT= 41
- RIGHT= 23
*/
static KRML_MUSTINLINE uint64_t
libcrux_sha3_portable_keccak_rotate_left_020(uint64_t x) {
  return x << (uint32_t)(int32_t)41 | x >> (uint32_t)(int32_t)23;
}

/**
A monomorphic instance of libcrux_sha3.portable_keccak._vxarq_u64
with const generics
- LEFT= 41
- RIGHT= 23
*/
static KRML_MUSTINLINE uint64_t
libcrux_sha3_portable_keccak__vxarq_u64_020(uint64_t a, uint64_t b) {
  uint64_t ab = a ^ b;
  return libcrux_sha3_portable_keccak_rotate_left_020(ab);
}

/**
This function found in impl {(libcrux_sha3::traits::internal::KeccakItem<1:
usize> for u64)}
*/
/**
A monomorphic instance of libcrux_sha3.portable_keccak.xor_and_rotate_5a
with const generics
- LEFT= 41
- RIGHT= 23
*/
static KRML_MUSTINLINE uint64_t
libcrux_sha3_portable_keccak_xor_and_rotate_5a_020(uint64_t a, uint64_t b) {
  return libcrux_sha3_portable_keccak__vxarq_u64_020(a, b);
}

/**
A monomorphic instance of libcrux_sha3.portable_keccak.rotate_left
with const generics
- LEFT= 18
- RIGHT= 46
*/
static KRML_MUSTINLINE uint64_t
libcrux_sha3_portable_keccak_rotate_left_a9(uint64_t x) {
  return x << (uint32_t)(int32_t)18 | x >> (uint32_t)(int32_t)46;
}

/**
A monomorphic instance of libcrux_sha3.portable_keccak._vxarq_u64
with const generics
- LEFT= 18
- RIGHT= 46
*/
static KRML_MUSTINLINE uint64_t
libcrux_sha3_portable_keccak__vxarq_u64_a9(uint64_t a, uint64_t b) {
  uint64_t ab = a ^ b;
  return libcrux_sha3_portable_keccak_rotate_left_a9(ab);
}

/**
This function found in impl {(libcrux_sha3::traits::internal::KeccakItem<1:
usize> for u64)}
*/
/**
A monomorphic instance of libcrux_sha3.portable_keccak.xor_and_rotate_5a
with const generics
- LEFT= 18
- RIGHT= 46
*/
static KRML_MUSTINLINE uint64_t
libcrux_sha3_portable_keccak_xor_and_rotate_5a_a9(uint64_t a, uint64_t b) {
  return libcrux_sha3_portable_keccak__vxarq_u64_a9(a, b);
}

/**
A monomorphic instance of libcrux_sha3.portable_keccak._vxarq_u64
with const generics
- LEFT= 1
- RIGHT= 63
*/
static KRML_MUSTINLINE uint64_t
libcrux_sha3_portable_keccak__vxarq_u64_76(uint64_t a, uint64_t b) {
  uint64_t ab = a ^ b;
  return libcrux_sha3_portable_keccak_rotate_left_76(ab);
}

/**
This function found in impl {(libcrux_sha3::traits::internal::KeccakItem<1:
usize> for u64)}
*/
/**
A monomorphic instance of libcrux_sha3.portable_keccak.xor_and_rotate_5a
with const generics
- LEFT= 1
- RIGHT= 63
*/
static KRML_MUSTINLINE uint64_t
libcrux_sha3_portable_keccak_xor_and_rotate_5a_76(uint64_t a, uint64_t b) {
  return libcrux_sha3_portable_keccak__vxarq_u64_76(a, b);
}

/**
A monomorphic instance of libcrux_sha3.portable_keccak.rotate_left
with const generics
- LEFT= 44
- RIGHT= 20
*/
static KRML_MUSTINLINE uint64_t
libcrux_sha3_portable_keccak_rotate_left_58(uint64_t x) {
  return x << (uint32_t)(int32_t)44 | x >> (uint32_t)(int32_t)20;
}

/**
A monomorphic instance of libcrux_sha3.portable_keccak._vxarq_u64
with const generics
- LEFT= 44
- RIGHT= 20
*/
static KRML_MUSTINLINE uint64_t
libcrux_sha3_portable_keccak__vxarq_u64_58(uint64_t a, uint64_t b) {
  uint64_t ab = a ^ b;
  return libcrux_sha3_portable_keccak_rotate_left_58(ab);
}

/**
This function found in impl {(libcrux_sha3::traits::internal::KeccakItem<1:
usize> for u64)}
*/
/**
A monomorphic instance of libcrux_sha3.portable_keccak.xor_and_rotate_5a
with const generics
- LEFT= 44
- RIGHT= 20
*/
static KRML_MUSTINLINE uint64_t
libcrux_sha3_portable_keccak_xor_and_rotate_5a_58(uint64_t a, uint64_t b) {
  return libcrux_sha3_portable_keccak__vxarq_u64_58(a, b);
}

/**
A monomorphic instance of libcrux_sha3.portable_keccak.rotate_left
with const generics
- LEFT= 10
- RIGHT= 54
*/
static KRML_MUSTINLINE uint64_t
libcrux_sha3_portable_keccak_rotate_left_e0(uint64_t x) {
  return x << (uint32_t)(int32_t)10 | x >> (uint32_t)(int32_t)54;
}

/**
A monomorphic instance of libcrux_sha3.portable_keccak._vxarq_u64
with const generics
- LEFT= 10
- RIGHT= 54
*/
static KRML_MUSTINLINE uint64_t
libcrux_sha3_portable_keccak__vxarq_u64_e0(uint64_t a, uint64_t b) {
  uint64_t ab = a ^ b;
  return libcrux_sha3_portable_keccak_rotate_left_e0(ab);
}

/**
This function found in impl {(libcrux_sha3::traits::internal::KeccakItem<1:
usize> for u64)}
*/
/**
A monomorphic instance of libcrux_sha3.portable_keccak.xor_and_rotate_5a
with const generics
- LEFT= 10
- RIGHT= 54
*/
static KRML_MUSTINLINE uint64_t
libcrux_sha3_portable_keccak_xor_and_rotate_5a_e0(uint64_t a, uint64_t b) {
  return libcrux_sha3_portable_keccak__vxarq_u64_e0(a, b);
}

/**
A monomorphic instance of libcrux_sha3.portable_keccak.rotate_left
with const generics
- LEFT= 45
- RIGHT= 19
*/
static KRML_MUSTINLINE uint64_t
libcrux_sha3_portable_keccak_rotate_left_63(uint64_t x) {
  return x << (uint32_t)(int32_t)45 | x >> (uint32_t)(int32_t)19;
}

/**
A monomorphic instance of libcrux_sha3.portable_keccak._vxarq_u64
with const generics
- LEFT= 45
- RIGHT= 19
*/
static KRML_MUSTINLINE uint64_t
libcrux_sha3_portable_keccak__vxarq_u64_63(uint64_t a, uint64_t b) {
  uint64_t ab = a ^ b;
  return libcrux_sha3_portable_keccak_rotate_left_63(ab);
}

/**
This function found in impl {(libcrux_sha3::traits::internal::KeccakItem<1:
usize> for u64)}
*/
/**
A monomorphic instance of libcrux_sha3.portable_keccak.xor_and_rotate_5a
with const generics
- LEFT= 45
- RIGHT= 19
*/
static KRML_MUSTINLINE uint64_t
libcrux_sha3_portable_keccak_xor_and_rotate_5a_63(uint64_t a, uint64_t b) {
  return libcrux_sha3_portable_keccak__vxarq_u64_63(a, b);
}

/**
A monomorphic instance of libcrux_sha3.portable_keccak.rotate_left
with const generics
- LEFT= 2
- RIGHT= 62
*/
static KRML_MUSTINLINE uint64_t
libcrux_sha3_portable_keccak_rotate_left_6a(uint64_t x) {
  return x << (uint32_t)(int32_t)2 | x >> (uint32_t)(int32_t)62;
}

/**
A monomorphic instance of libcrux_sha3.portable_keccak._vxarq_u64
with const generics
- LEFT= 2
- RIGHT= 62
*/
static KRML_MUSTINLINE uint64_t
libcrux_sha3_portable_keccak__vxarq_u64_6a(uint64_t a, uint64_t b) {
  uint64_t ab = a ^ b;
  return libcrux_sha3_portable_keccak_rotate_left_6a(ab);
}

/**
This function found in impl {(libcrux_sha3::traits::internal::KeccakItem<1:
usize> for u64)}
*/
/**
A monomorphic instance of libcrux_sha3.portable_keccak.xor_and_rotate_5a
with const generics
- LEFT= 2
- RIGHT= 62
*/
static KRML_MUSTINLINE uint64_t
libcrux_sha3_portable_keccak_xor_and_rotate_5a_6a(uint64_t a, uint64_t b) {
  return libcrux_sha3_portable_keccak__vxarq_u64_6a(a, b);
}

/**
A monomorphic instance of libcrux_sha3.portable_keccak.rotate_left
with const generics
- LEFT= 62
- RIGHT= 2
*/
static KRML_MUSTINLINE uint64_t
libcrux_sha3_portable_keccak_rotate_left_ab(uint64_t x) {
  return x << (uint32_t)(int32_t)62 | x >> (uint32_t)(int32_t)2;
}

/**
A monomorphic instance of libcrux_sha3.portable_keccak._vxarq_u64
with const generics
- LEFT= 62
- RIGHT= 2
*/
static KRML_MUSTINLINE uint64_t
libcrux_sha3_portable_keccak__vxarq_u64_ab(uint64_t a, uint64_t b) {
  uint64_t ab = a ^ b;
  return libcrux_sha3_portable_keccak_rotate_left_ab(ab);
}

/**
This function found in impl {(libcrux_sha3::traits::internal::KeccakItem<1:
usize> for u64)}
*/
/**
A monomorphic instance of libcrux_sha3.portable_keccak.xor_and_rotate_5a
with const generics
- LEFT= 62
- RIGHT= 2
*/
static KRML_MUSTINLINE uint64_t
libcrux_sha3_portable_keccak_xor_and_rotate_5a_ab(uint64_t a, uint64_t b) {
  return libcrux_sha3_portable_keccak__vxarq_u64_ab(a, b);
}

/**
A monomorphic instance of libcrux_sha3.portable_keccak.rotate_left
with const generics
- LEFT= 6
- RIGHT= 58
*/
static KRML_MUSTINLINE uint64_t
libcrux_sha3_portable_keccak_rotate_left_5b(uint64_t x) {
  return x << (uint32_t)(int32_t)6 | x >> (uint32_t)(int32_t)58;
}

/**
A monomorphic instance of libcrux_sha3.portable_keccak._vxarq_u64
with const generics
- LEFT= 6
- RIGHT= 58
*/
static KRML_MUSTINLINE uint64_t
libcrux_sha3_portable_keccak__vxarq_u64_5b(uint64_t a, uint64_t b) {
  uint64_t ab = a ^ b;
  return libcrux_sha3_portable_keccak_rotate_left_5b(ab);
}

/**
This function found in impl {(libcrux_sha3::traits::internal::KeccakItem<1:
usize> for u64)}
*/
/**
A monomorphic instance of libcrux_sha3.portable_keccak.xor_and_rotate_5a
with const generics
- LEFT= 6
- RIGHT= 58
*/
static KRML_MUSTINLINE uint64_t
libcrux_sha3_portable_keccak_xor_and_rotate_5a_5b(uint64_t a, uint64_t b) {
  return libcrux_sha3_portable_keccak__vxarq_u64_5b(a, b);
}

/**
A monomorphic instance of libcrux_sha3.portable_keccak.rotate_left
with const generics
- LEFT= 43
- RIGHT= 21
*/
static KRML_MUSTINLINE uint64_t
libcrux_sha3_portable_keccak_rotate_left_6f(uint64_t x) {
  return x << (uint32_t)(int32_t)43 | x >> (uint32_t)(int32_t)21;
}

/**
A monomorphic instance of libcrux_sha3.portable_keccak._vxarq_u64
with const generics
- LEFT= 43
- RIGHT= 21
*/
static KRML_MUSTINLINE uint64_t
libcrux_sha3_portable_keccak__vxarq_u64_6f(uint64_t a, uint64_t b) {
  uint64_t ab = a ^ b;
  return libcrux_sha3_portable_keccak_rotate_left_6f(ab);
}

/**
This function found in impl {(libcrux_sha3::traits::internal::KeccakItem<1:
usize> for u64)}
*/
/**
A monomorphic instance of libcrux_sha3.portable_keccak.xor_and_rotate_5a
with const generics
- LEFT= 43
- RIGHT= 21
*/
static KRML_MUSTINLINE uint64_t
libcrux_sha3_portable_keccak_xor_and_rotate_5a_6f(uint64_t a, uint64_t b) {
  return libcrux_sha3_portable_keccak__vxarq_u64_6f(a, b);
}

/**
A monomorphic instance of libcrux_sha3.portable_keccak.rotate_left
with const generics
- LEFT= 15
- RIGHT= 49
*/
static KRML_MUSTINLINE uint64_t
libcrux_sha3_portable_keccak_rotate_left_62(uint64_t x) {
  return x << (uint32_t)(int32_t)15 | x >> (uint32_t)(int32_t)49;
}

/**
A monomorphic instance of libcrux_sha3.portable_keccak._vxarq_u64
with const generics
- LEFT= 15
- RIGHT= 49
*/
static KRML_MUSTINLINE uint64_t
libcrux_sha3_portable_keccak__vxarq_u64_62(uint64_t a, uint64_t b) {
  uint64_t ab = a ^ b;
  return libcrux_sha3_portable_keccak_rotate_left_62(ab);
}

/**
This function found in impl {(libcrux_sha3::traits::internal::KeccakItem<1:
usize> for u64)}
*/
/**
A monomorphic instance of libcrux_sha3.portable_keccak.xor_and_rotate_5a
with const generics
- LEFT= 15
- RIGHT= 49
*/
static KRML_MUSTINLINE uint64_t
libcrux_sha3_portable_keccak_xor_and_rotate_5a_62(uint64_t a, uint64_t b) {
  return libcrux_sha3_portable_keccak__vxarq_u64_62(a, b);
}

/**
A monomorphic instance of libcrux_sha3.portable_keccak.rotate_left
with const generics
- LEFT= 61
- RIGHT= 3
*/
static KRML_MUSTINLINE uint64_t
libcrux_sha3_portable_keccak_rotate_left_23(uint64_t x) {
  return x << (uint32_t)(int32_t)61 | x >> (uint32_t)(int32_t)3;
}

/**
A monomorphic instance of libcrux_sha3.portable_keccak._vxarq_u64
with const generics
- LEFT= 61
- RIGHT= 3
*/
static KRML_MUSTINLINE uint64_t
libcrux_sha3_portable_keccak__vxarq_u64_23(uint64_t a, uint64_t b) {
  uint64_t ab = a ^ b;
  return libcrux_sha3_portable_keccak_rotate_left_23(ab);
}

/**
This function found in impl {(libcrux_sha3::traits::internal::KeccakItem<1:
usize> for u64)}
*/
/**
A monomorphic instance of libcrux_sha3.portable_keccak.xor_and_rotate_5a
with const generics
- LEFT= 61
- RIGHT= 3
*/
static KRML_MUSTINLINE uint64_t
libcrux_sha3_portable_keccak_xor_and_rotate_5a_23(uint64_t a, uint64_t b) {
  return libcrux_sha3_portable_keccak__vxarq_u64_23(a, b);
}

/**
A monomorphic instance of libcrux_sha3.portable_keccak.rotate_left
with const generics
- LEFT= 28
- RIGHT= 36
*/
static KRML_MUSTINLINE uint64_t
libcrux_sha3_portable_keccak_rotate_left_37(uint64_t x) {
  return x << (uint32_t)(int32_t)28 | x >> (uint32_t)(int32_t)36;
}

/**
A monomorphic instance of libcrux_sha3.portable_keccak._vxarq_u64
with const generics
- LEFT= 28
- RIGHT= 36
*/
static KRML_MUSTINLINE uint64_t
libcrux_sha3_portable_keccak__vxarq_u64_37(uint64_t a, uint64_t b) {
  uint64_t ab = a ^ b;
  return libcrux_sha3_portable_keccak_rotate_left_37(ab);
}

/**
This function found in impl {(libcrux_sha3::traits::internal::KeccakItem<1:
usize> for u64)}
*/
/**
A monomorphic instance of libcrux_sha3.portable_keccak.xor_and_rotate_5a
with const generics
- LEFT= 28
- RIGHT= 36
*/
static KRML_MUSTINLINE uint64_t
libcrux_sha3_portable_keccak_xor_and_rotate_5a_37(uint64_t a, uint64_t b) {
  return libcrux_sha3_portable_keccak__vxarq_u64_37(a, b);
}

/**
A monomorphic instance of libcrux_sha3.portable_keccak.rotate_left
with const generics
- LEFT= 55
- RIGHT= 9
*/
static KRML_MUSTINLINE uint64_t
libcrux_sha3_portable_keccak_rotate_left_bb(uint64_t x) {
  return x << (uint32_t)(int32_t)55 | x >> (uint32_t)(int32_t)9;
}

/**
A monomorphic instance of libcrux_sha3.portable_keccak._vxarq_u64
with const generics
- LEFT= 55
- RIGHT= 9
*/
static KRML_MUSTINLINE uint64_t
libcrux_sha3_portable_keccak__vxarq_u64_bb(uint64_t a, uint64_t b) {
  uint64_t ab = a ^ b;
  return libcrux_sha3_portable_keccak_rotate_left_bb(ab);
}

/**
This function found in impl {(libcrux_sha3::traits::internal::KeccakItem<1:
usize> for u64)}
*/
/**
A monomorphic instance of libcrux_sha3.portable_keccak.xor_and_rotate_5a
with const generics
- LEFT= 55
- RIGHT= 9
*/
static KRML_MUSTINLINE uint64_t
libcrux_sha3_portable_keccak_xor_and_rotate_5a_bb(uint64_t a, uint64_t b) {
  return libcrux_sha3_portable_keccak__vxarq_u64_bb(a, b);
}

/**
A monomorphic instance of libcrux_sha3.portable_keccak.rotate_left
with const generics
- LEFT= 25
- RIGHT= 39
*/
static KRML_MUSTINLINE uint64_t
libcrux_sha3_portable_keccak_rotate_left_b9(uint64_t x) {
  return x << (uint32_t)(int32_t)25 | x >> (uint32_t)(int32_t)39;
}

/**
A monomorphic instance of libcrux_sha3.portable_keccak._vxarq_u64
with const generics
- LEFT= 25
- RIGHT= 39
*/
static KRML_MUSTINLINE uint64_t
libcrux_sha3_portable_keccak__vxarq_u64_b9(uint64_t a, uint64_t b) {
  uint64_t ab = a ^ b;
  return libcrux_sha3_portable_keccak_rotate_left_b9(ab);
}

/**
This function found in impl {(libcrux_sha3::traits::internal::KeccakItem<1:
usize> for u64)}
*/
/**
A monomorphic instance of libcrux_sha3.portable_keccak.xor_and_rotate_5a
with const generics
- LEFT= 25
- RIGHT= 39
*/
static KRML_MUSTINLINE uint64_t
libcrux_sha3_portable_keccak_xor_and_rotate_5a_b9(uint64_t a, uint64_t b) {
  return libcrux_sha3_portable_keccak__vxarq_u64_b9(a, b);
}

/**
A monomorphic instance of libcrux_sha3.portable_keccak.rotate_left
with const generics
- LEFT= 21
- RIGHT= 43
*/
static KRML_MUSTINLINE uint64_t
libcrux_sha3_portable_keccak_rotate_left_54(uint64_t x) {
  return x << (uint32_t)(int32_t)21 | x >> (uint32_t)(int32_t)43;
}

/**
A monomorphic instance of libcrux_sha3.portable_keccak._vxarq_u64
with const generics
- LEFT= 21
- RIGHT= 43
*/
static KRML_MUSTINLINE uint64_t
libcrux_sha3_portable_keccak__vxarq_u64_54(uint64_t a, uint64_t b) {
  uint64_t ab = a ^ b;
  return libcrux_sha3_portable_keccak_rotate_left_54(ab);
}

/**
This function found in impl {(libcrux_sha3::traits::internal::KeccakItem<1:
usize> for u64)}
*/
/**
A monomorphic instance of libcrux_sha3.portable_keccak.xor_and_rotate_5a
with const generics
- LEFT= 21
- RIGHT= 43
*/
static KRML_MUSTINLINE uint64_t
libcrux_sha3_portable_keccak_xor_and_rotate_5a_54(uint64_t a, uint64_t b) {
  return libcrux_sha3_portable_keccak__vxarq_u64_54(a, b);
}

/**
A monomorphic instance of libcrux_sha3.portable_keccak.rotate_left
with const generics
- LEFT= 56
- RIGHT= 8
*/
static KRML_MUSTINLINE uint64_t
libcrux_sha3_portable_keccak_rotate_left_4c(uint64_t x) {
  return x << (uint32_t)(int32_t)56 | x >> (uint32_t)(int32_t)8;
}

/**
A monomorphic instance of libcrux_sha3.portable_keccak._vxarq_u64
with const generics
- LEFT= 56
- RIGHT= 8
*/
static KRML_MUSTINLINE uint64_t
libcrux_sha3_portable_keccak__vxarq_u64_4c(uint64_t a, uint64_t b) {
  uint64_t ab = a ^ b;
  return libcrux_sha3_portable_keccak_rotate_left_4c(ab);
}

/**
This function found in impl {(libcrux_sha3::traits::internal::KeccakItem<1:
usize> for u64)}
*/
/**
A monomorphic instance of libcrux_sha3.portable_keccak.xor_and_rotate_5a
with const generics
- LEFT= 56
- RIGHT= 8
*/
static KRML_MUSTINLINE uint64_t
libcrux_sha3_portable_keccak_xor_and_rotate_5a_4c(uint64_t a, uint64_t b) {
  return libcrux_sha3_portable_keccak__vxarq_u64_4c(a, b);
}

/**
A monomorphic instance of libcrux_sha3.portable_keccak.rotate_left
with const generics
- LEFT= 27
- RIGHT= 37
*/
static KRML_MUSTINLINE uint64_t
libcrux_sha3_portable_keccak_rotate_left_ce(uint64_t x) {
  return x << (uint32_t)(int32_t)27 | x >> (uint32_t)(int32_t)37;
}

/**
A monomorphic instance of libcrux_sha3.portable_keccak._vxarq_u64
with const generics
- LEFT= 27
- RIGHT= 37
*/
static KRML_MUSTINLINE uint64_t
libcrux_sha3_portable_keccak__vxarq_u64_ce(uint64_t a, uint64_t b) {
  uint64_t ab = a ^ b;
  return libcrux_sha3_portable_keccak_rotate_left_ce(ab);
}

/**
This function found in impl {(libcrux_sha3::traits::internal::KeccakItem<1:
usize> for u64)}
*/
/**
A monomorphic instance of libcrux_sha3.portable_keccak.xor_and_rotate_5a
with const generics
- LEFT= 27
- RIGHT= 37
*/
static KRML_MUSTINLINE uint64_t
libcrux_sha3_portable_keccak_xor_and_rotate_5a_ce(uint64_t a, uint64_t b) {
  return libcrux_sha3_portable_keccak__vxarq_u64_ce(a, b);
}

/**
A monomorphic instance of libcrux_sha3.portable_keccak.rotate_left
with const generics
- LEFT= 20
- RIGHT= 44
*/
static KRML_MUSTINLINE uint64_t
libcrux_sha3_portable_keccak_rotate_left_77(uint64_t x) {
  return x << (uint32_t)(int32_t)20 | x >> (uint32_t)(int32_t)44;
}

/**
A monomorphic instance of libcrux_sha3.portable_keccak._vxarq_u64
with const generics
- LEFT= 20
- RIGHT= 44
*/
static KRML_MUSTINLINE uint64_t
libcrux_sha3_portable_keccak__vxarq_u64_77(uint64_t a, uint64_t b) {
  uint64_t ab = a ^ b;
  return libcrux_sha3_portable_keccak_rotate_left_77(ab);
}

/**
This function found in impl {(libcrux_sha3::traits::internal::KeccakItem<1:
usize> for u64)}
*/
/**
A monomorphic instance of libcrux_sha3.portable_keccak.xor_and_rotate_5a
with const generics
- LEFT= 20
- RIGHT= 44
*/
static KRML_MUSTINLINE uint64_t
libcrux_sha3_portable_keccak_xor_and_rotate_5a_77(uint64_t a, uint64_t b) {
  return libcrux_sha3_portable_keccak__vxarq_u64_77(a, b);
}

/**
A monomorphic instance of libcrux_sha3.portable_keccak.rotate_left
with const generics
- LEFT= 39
- RIGHT= 25
*/
static KRML_MUSTINLINE uint64_t
libcrux_sha3_portable_keccak_rotate_left_25(uint64_t x) {
  return x << (uint32_t)(int32_t)39 | x >> (uint32_t)(int32_t)25;
}

/**
A monomorphic instance of libcrux_sha3.portable_keccak._vxarq_u64
with const generics
- LEFT= 39
- RIGHT= 25
*/
static KRML_MUSTINLINE uint64_t
libcrux_sha3_portable_keccak__vxarq_u64_25(uint64_t a, uint64_t b) {
  uint64_t ab = a ^ b;
  return libcrux_sha3_portable_keccak_rotate_left_25(ab);
}

/**
This function found in impl {(libcrux_sha3::traits::internal::KeccakItem<1:
usize> for u64)}
*/
/**
A monomorphic instance of libcrux_sha3.portable_keccak.xor_and_rotate_5a
with const generics
- LEFT= 39
- RIGHT= 25
*/
static KRML_MUSTINLINE uint64_t
libcrux_sha3_portable_keccak_xor_and_rotate_5a_25(uint64_t a, uint64_t b) {
  return libcrux_sha3_portable_keccak__vxarq_u64_25(a, b);
}

/**
A monomorphic instance of libcrux_sha3.portable_keccak.rotate_left
with const generics
- LEFT= 8
- RIGHT= 56
*/
static KRML_MUSTINLINE uint64_t
libcrux_sha3_portable_keccak_rotate_left_af(uint64_t x) {
  return x << (uint32_t)(int32_t)8 | x >> (uint32_t)(int32_t)56;
}

/**
A monomorphic instance of libcrux_sha3.portable_keccak._vxarq_u64
with const generics
- LEFT= 8
- RIGHT= 56
*/
static KRML_MUSTINLINE uint64_t
libcrux_sha3_portable_keccak__vxarq_u64_af(uint64_t a, uint64_t b) {
  uint64_t ab = a ^ b;
  return libcrux_sha3_portable_keccak_rotate_left_af(ab);
}

/**
This function found in impl {(libcrux_sha3::traits::internal::KeccakItem<1:
usize> for u64)}
*/
/**
A monomorphic instance of libcrux_sha3.portable_keccak.xor_and_rotate_5a
with const generics
- LEFT= 8
- RIGHT= 56
*/
static KRML_MUSTINLINE uint64_t
libcrux_sha3_portable_keccak_xor_and_rotate_5a_af(uint64_t a, uint64_t b) {
  return libcrux_sha3_portable_keccak__vxarq_u64_af(a, b);
}

/**
A monomorphic instance of libcrux_sha3.portable_keccak.rotate_left
with const generics
- LEFT= 14
- RIGHT= 50
*/
static KRML_MUSTINLINE uint64_t
libcrux_sha3_portable_keccak_rotate_left_fd(uint64_t x) {
  return x << (uint32_t)(int32_t)14 | x >> (uint32_t)(int32_t)50;
}

/**
A monomorphic instance of libcrux_sha3.portable_keccak._vxarq_u64
with const generics
- LEFT= 14
- RIGHT= 50
*/
static KRML_MUSTINLINE uint64_t
libcrux_sha3_portable_keccak__vxarq_u64_fd(uint64_t a, uint64_t b) {
  uint64_t ab = a ^ b;
  return libcrux_sha3_portable_keccak_rotate_left_fd(ab);
}

/**
This function found in impl {(libcrux_sha3::traits::internal::KeccakItem<1:
usize> for u64)}
*/
/**
A monomorphic instance of libcrux_sha3.portable_keccak.xor_and_rotate_5a
with const generics
- LEFT= 14
- RIGHT= 50
*/
static KRML_MUSTINLINE uint64_t
libcrux_sha3_portable_keccak_xor_and_rotate_5a_fd(uint64_t a, uint64_t b) {
  return libcrux_sha3_portable_keccak__vxarq_u64_fd(a, b);
}

/**
A monomorphic instance of libcrux_sha3.generic_keccak.theta_rho
with types uint64_t
with const generics
- N= 1
*/
static KRML_MUSTINLINE void libcrux_sha3_generic_keccak_theta_rho_04(
    libcrux_sha3_generic_keccak_KeccakState_17 *s) {
  uint64_t c[5U] = {
      libcrux_sha3_portable_keccak_xor5_5a(s->st[0U][0U], s->st[1U][0U],
                                           s->st[2U][0U], s->st[3U][0U],
                                           s->st[4U][0U]),
      libcrux_sha3_portable_keccak_xor5_5a(s->st[0U][1U], s->st[1U][1U],
                                           s->st[2U][1U], s->st[3U][1U],
                                           s->st[4U][1U]),
      libcrux_sha3_portable_keccak_xor5_5a(s->st[0U][2U], s->st[1U][2U],
                                           s->st[2U][2U], s->st[3U][2U],
                                           s->st[4U][2U]),
      libcrux_sha3_portable_keccak_xor5_5a(s->st[0U][3U], s->st[1U][3U],
                                           s->st[2U][3U], s->st[3U][3U],
                                           s->st[4U][3U]),
      libcrux_sha3_portable_keccak_xor5_5a(s->st[0U][4U], s->st[1U][4U],
                                           s->st[2U][4U], s->st[3U][4U],
                                           s->st[4U][4U])};
  uint64_t uu____0 = libcrux_sha3_portable_keccak_rotate_left1_and_xor_5a(
      c[((size_t)0U + (size_t)4U) % (size_t)5U],
      c[((size_t)0U + (size_t)1U) % (size_t)5U]);
  uint64_t uu____1 = libcrux_sha3_portable_keccak_rotate_left1_and_xor_5a(
      c[((size_t)1U + (size_t)4U) % (size_t)5U],
      c[((size_t)1U + (size_t)1U) % (size_t)5U]);
  uint64_t uu____2 = libcrux_sha3_portable_keccak_rotate_left1_and_xor_5a(
      c[((size_t)2U + (size_t)4U) % (size_t)5U],
      c[((size_t)2U + (size_t)1U) % (size_t)5U]);
  uint64_t uu____3 = libcrux_sha3_portable_keccak_rotate_left1_and_xor_5a(
      c[((size_t)3U + (size_t)4U) % (size_t)5U],
      c[((size_t)3U + (size_t)1U) % (size_t)5U]);
  uint64_t t[5U] = {uu____0, uu____1, uu____2, uu____3,
                    libcrux_sha3_portable_keccak_rotate_left1_and_xor_5a(
                        c[((size_t)4U + (size_t)4U) % (size_t)5U],
                        c[((size_t)4U + (size_t)1U) % (size_t)5U])};
  s->st[0U][0U] = libcrux_sha3_portable_keccak_xor_5a(s->st[0U][0U], t[0U]);
  s->st[1U][0U] =
      libcrux_sha3_portable_keccak_xor_and_rotate_5a_02(s->st[1U][0U], t[0U]);
  s->st[2U][0U] =
      libcrux_sha3_portable_keccak_xor_and_rotate_5a_ac(s->st[2U][0U], t[0U]);
  s->st[3U][0U] =
      libcrux_sha3_portable_keccak_xor_and_rotate_5a_020(s->st[3U][0U], t[0U]);
  s->st[4U][0U] =
      libcrux_sha3_portable_keccak_xor_and_rotate_5a_a9(s->st[4U][0U], t[0U]);
  s->st[0U][1U] =
      libcrux_sha3_portable_keccak_xor_and_rotate_5a_76(s->st[0U][1U], t[1U]);
  s->st[1U][1U] =
      libcrux_sha3_portable_keccak_xor_and_rotate_5a_58(s->st[1U][1U], t[1U]);
  s->st[2U][1U] =
      libcrux_sha3_portable_keccak_xor_and_rotate_5a_e0(s->st[2U][1U], t[1U]);
  s->st[3U][1U] =
      libcrux_sha3_portable_keccak_xor_and_rotate_5a_63(s->st[3U][1U], t[1U]);
  s->st[4U][1U] =
      libcrux_sha3_portable_keccak_xor_and_rotate_5a_6a(s->st[4U][1U], t[1U]);
  s->st[0U][2U] =
      libcrux_sha3_portable_keccak_xor_and_rotate_5a_ab(s->st[0U][2U], t[2U]);
  s->st[1U][2U] =
      libcrux_sha3_portable_keccak_xor_and_rotate_5a_5b(s->st[1U][2U], t[2U]);
  s->st[2U][2U] =
      libcrux_sha3_portable_keccak_xor_and_rotate_5a_6f(s->st[2U][2U], t[2U]);
  s->st[3U][2U] =
      libcrux_sha3_portable_keccak_xor_and_rotate_5a_62(s->st[3U][2U], t[2U]);
  s->st[4U][2U] =
      libcrux_sha3_portable_keccak_xor_and_rotate_5a_23(s->st[4U][2U], t[2U]);
  s->st[0U][3U] =
      libcrux_sha3_portable_keccak_xor_and_rotate_5a_37(s->st[0U][3U], t[3U]);
  s->st[1U][3U] =
      libcrux_sha3_portable_keccak_xor_and_rotate_5a_bb(s->st[1U][3U], t[3U]);
  s->st[2U][3U] =
      libcrux_sha3_portable_keccak_xor_and_rotate_5a_b9(s->st[2U][3U], t[3U]);
  s->st[3U][3U] =
      libcrux_sha3_portable_keccak_xor_and_rotate_5a_54(s->st[3U][3U], t[3U]);
  s->st[4U][3U] =
      libcrux_sha3_portable_keccak_xor_and_rotate_5a_4c(s->st[4U][3U], t[3U]);
  s->st[0U][4U] =
      libcrux_sha3_portable_keccak_xor_and_rotate_5a_ce(s->st[0U][4U], t[4U]);
  s->st[1U][4U] =
      libcrux_sha3_portable_keccak_xor_and_rotate_5a_77(s->st[1U][4U], t[4U]);
  s->st[2U][4U] =
      libcrux_sha3_portable_keccak_xor_and_rotate_5a_25(s->st[2U][4U], t[4U]);
  s->st[3U][4U] =
      libcrux_sha3_portable_keccak_xor_and_rotate_5a_af(s->st[3U][4U], t[4U]);
  uint64_t uu____27 =
      libcrux_sha3_portable_keccak_xor_and_rotate_5a_fd(s->st[4U][4U], t[4U]);
  s->st[4U][4U] = uu____27;
}

/**
A monomorphic instance of libcrux_sha3.generic_keccak.pi
with types uint64_t
with const generics
- N= 1
*/
static KRML_MUSTINLINE void libcrux_sha3_generic_keccak_pi_04(
    libcrux_sha3_generic_keccak_KeccakState_17 *s) {
  uint64_t old[5U][5U];
  memcpy(old, s->st, (size_t)5U * sizeof(uint64_t[5U]));
  s->st[0U][1U] = old[1U][1U];
  s->st[0U][2U] = old[2U][2U];
  s->st[0U][3U] = old[3U][3U];
  s->st[0U][4U] = old[4U][4U];
  s->st[1U][0U] = old[0U][3U];
  s->st[1U][1U] = old[1U][4U];
  s->st[1U][2U] = old[2U][0U];
  s->st[1U][3U] = old[3U][1U];
  s->st[1U][4U] = old[4U][2U];
  s->st[2U][0U] = old[0U][1U];
  s->st[2U][1U] = old[1U][2U];
  s->st[2U][2U] = old[2U][3U];
  s->st[2U][3U] = old[3U][4U];
  s->st[2U][4U] = old[4U][0U];
  s->st[3U][0U] = old[0U][4U];
  s->st[3U][1U] = old[1U][0U];
  s->st[3U][2U] = old[2U][1U];
  s->st[3U][3U] = old[3U][2U];
  s->st[3U][4U] = old[4U][3U];
  s->st[4U][0U] = old[0U][2U];
  s->st[4U][1U] = old[1U][3U];
  s->st[4U][2U] = old[2U][4U];
  s->st[4U][3U] = old[3U][0U];
  s->st[4U][4U] = old[4U][1U];
}

/**
A monomorphic instance of libcrux_sha3.generic_keccak.chi
with types uint64_t
with const generics
- N= 1
*/
static KRML_MUSTINLINE void libcrux_sha3_generic_keccak_chi_04(
    libcrux_sha3_generic_keccak_KeccakState_17 *s) {
  uint64_t old[5U][5U];
  memcpy(old, s->st, (size_t)5U * sizeof(uint64_t[5U]));
  for (size_t i0 = (size_t)0U; i0 < (size_t)5U; i0++) {
    size_t i1 = i0;
    for (size_t i = (size_t)0U; i < (size_t)5U; i++) {
      size_t j = i;
      s->st[i1][j] = libcrux_sha3_portable_keccak_and_not_xor_5a(
          s->st[i1][j], old[i1][(j + (size_t)2U) % (size_t)5U],
          old[i1][(j + (size_t)1U) % (size_t)5U]);
    }
  }
}

/**
A monomorphic instance of libcrux_sha3.generic_keccak.iota
with types uint64_t
with const generics
- N= 1
*/
static KRML_MUSTINLINE void libcrux_sha3_generic_keccak_iota_04(
    libcrux_sha3_generic_keccak_KeccakState_17 *s, size_t i) {
  s->st[0U][0U] = libcrux_sha3_portable_keccak_xor_constant_5a(
      s->st[0U][0U], libcrux_sha3_generic_keccak_ROUNDCONSTANTS[i]);
}

/**
A monomorphic instance of libcrux_sha3.generic_keccak.keccakf1600
with types uint64_t
with const generics
- N= 1
*/
static KRML_MUSTINLINE void libcrux_sha3_generic_keccak_keccakf1600_04(
    libcrux_sha3_generic_keccak_KeccakState_17 *s) {
  for (size_t i = (size_t)0U; i < (size_t)24U; i++) {
    size_t i0 = i;
    libcrux_sha3_generic_keccak_theta_rho_04(s);
    libcrux_sha3_generic_keccak_pi_04(s);
    libcrux_sha3_generic_keccak_chi_04(s);
    libcrux_sha3_generic_keccak_iota_04(s, i0);
  }
}

/**
A monomorphic instance of libcrux_sha3.generic_keccak.absorb_block
with types uint64_t
with const generics
- N= 1
- RATE= 72
*/
static KRML_MUSTINLINE void libcrux_sha3_generic_keccak_absorb_block_c6(
    libcrux_sha3_generic_keccak_KeccakState_17 *s, Eurydice_slice blocks[1U]) {
  uint64_t(*uu____0)[5U] = s->st;
  Eurydice_slice uu____1[1U];
  memcpy(uu____1, blocks, (size_t)1U * sizeof(Eurydice_slice));
  libcrux_sha3_portable_keccak_load_block_5a_f8(uu____0, uu____1);
  libcrux_sha3_generic_keccak_keccakf1600_04(s);
}

/**
A monomorphic instance of libcrux_sha3.portable_keccak.load_block_full
with const generics
- RATE= 72
*/
static KRML_MUSTINLINE void libcrux_sha3_portable_keccak_load_block_full_f8(
    uint64_t (*s)[5U], uint8_t blocks[1U][200U]) {
  Eurydice_slice buf[1U] = {
      Eurydice_array_to_slice((size_t)200U, blocks[0U], uint8_t)};
  libcrux_sha3_portable_keccak_load_block_f8(s, buf);
}

/**
This function found in impl {(libcrux_sha3::traits::internal::KeccakItem<1:
usize> for u64)}
*/
/**
A monomorphic instance of libcrux_sha3.portable_keccak.load_block_full_5a
with const generics
- RATE= 72
*/
static KRML_MUSTINLINE void libcrux_sha3_portable_keccak_load_block_full_5a_f8(
    uint64_t (*a)[5U], uint8_t b[1U][200U]) {
  uint64_t(*uu____0)[5U] = a;
  /* Passing arrays by value in Rust generates a copy in C */
  uint8_t copy_of_b[1U][200U];
  memcpy(copy_of_b, b, (size_t)1U * sizeof(uint8_t[200U]));
  libcrux_sha3_portable_keccak_load_block_full_f8(uu____0, copy_of_b);
}

/**
A monomorphic instance of libcrux_sha3.generic_keccak.absorb_final
with types uint64_t
with const generics
- N= 1
- RATE= 72
- DELIM= 6
*/
static KRML_MUSTINLINE void libcrux_sha3_generic_keccak_absorb_final_9e(
    libcrux_sha3_generic_keccak_KeccakState_17 *s, Eurydice_slice last[1U]) {
  size_t last_len = Eurydice_slice_len(last[0U], uint8_t);
  uint8_t blocks[1U][200U] = {{0U}};
  for (size_t i = (size_t)0U; i < (size_t)1U; i++) {
    size_t i0 = i;
    if (last_len > (size_t)0U) {
      Eurydice_slice uu____0 = Eurydice_array_to_subslice2(
          blocks[i0], (size_t)0U, last_len, uint8_t);
      Eurydice_slice_copy(uu____0, last[i0], uint8_t);
    }
    blocks[i0][last_len] = 6U;
    size_t uu____1 = i0;
    size_t uu____2 = (size_t)72U - (size_t)1U;
    blocks[uu____1][uu____2] = (uint32_t)blocks[uu____1][uu____2] | 128U;
  }
  uint64_t(*uu____3)[5U] = s->st;
  uint8_t uu____4[1U][200U];
  memcpy(uu____4, blocks, (size_t)1U * sizeof(uint8_t[200U]));
  libcrux_sha3_portable_keccak_load_block_full_5a_f8(uu____3, uu____4);
  libcrux_sha3_generic_keccak_keccakf1600_04(s);
}

/**
A monomorphic instance of libcrux_sha3.portable_keccak.store_block
with const generics
- RATE= 72
*/
static KRML_MUSTINLINE void libcrux_sha3_portable_keccak_store_block_f8(
    uint64_t (*s)[5U], Eurydice_slice out[1U]) {
  for (size_t i = (size_t)0U; i < (size_t)72U / (size_t)8U; i++) {
    size_t i0 = i;
    Eurydice_slice uu____0 = Eurydice_slice_subslice2(
        out[0U], (size_t)8U * i0, (size_t)8U * i0 + (size_t)8U, uint8_t);
    uint8_t ret[8U];
    core_num__u64_9__to_le_bytes(s[i0 / (size_t)5U][i0 % (size_t)5U], ret);
    Eurydice_slice_copy(
        uu____0, Eurydice_array_to_slice((size_t)8U, ret, uint8_t), uint8_t);
  }
}

/**
A monomorphic instance of libcrux_sha3.portable_keccak.store_block_full
with const generics
- RATE= 72
*/
static KRML_MUSTINLINE void libcrux_sha3_portable_keccak_store_block_full_f8(
    uint64_t (*s)[5U], uint8_t ret[1U][200U]) {
  uint8_t out[200U] = {0U};
  Eurydice_slice buf[1U] = {
      Eurydice_array_to_slice((size_t)200U, out, uint8_t)};
  libcrux_sha3_portable_keccak_store_block_f8(s, buf);
  /* Passing arrays by value in Rust generates a copy in C */
  uint8_t copy_of_out[200U];
  memcpy(copy_of_out, out, (size_t)200U * sizeof(uint8_t));
  memcpy(ret[0U], copy_of_out, (size_t)200U * sizeof(uint8_t));
}

/**
This function found in impl {(libcrux_sha3::traits::internal::KeccakItem<1:
usize> for u64)}
*/
/**
A monomorphic instance of libcrux_sha3.portable_keccak.store_block_full_5a
with const generics
- RATE= 72
*/
static KRML_MUSTINLINE void libcrux_sha3_portable_keccak_store_block_full_5a_f8(
    uint64_t (*a)[5U], uint8_t ret[1U][200U]) {
  libcrux_sha3_portable_keccak_store_block_full_f8(a, ret);
}

/**
A monomorphic instance of libcrux_sha3.generic_keccak.squeeze_first_and_last
with types uint64_t
with const generics
- N= 1
- RATE= 72
*/
static KRML_MUSTINLINE void
libcrux_sha3_generic_keccak_squeeze_first_and_last_c6(
    libcrux_sha3_generic_keccak_KeccakState_17 *s, Eurydice_slice out[1U]) {
  uint8_t b[1U][200U];
  libcrux_sha3_portable_keccak_store_block_full_5a_f8(s->st, b);
  for (size_t i = (size_t)0U; i < (size_t)1U; i++) {
    size_t i0 = i;
    Eurydice_slice uu____0 = out[i0];
    uint8_t *uu____1 = b[i0];
    core_ops_range_Range_08 lit;
    lit.start = (size_t)0U;
    lit.end = Eurydice_slice_len(out[i0], uint8_t);
    Eurydice_slice_copy(
        uu____0,
        Eurydice_array_to_subslice((size_t)200U, uu____1, lit, uint8_t,
                                   core_ops_range_Range_08),
        uint8_t);
  }
}

/**
This function found in impl {(libcrux_sha3::traits::internal::KeccakItem<1:
usize> for u64)}
*/
/**
A monomorphic instance of libcrux_sha3.portable_keccak.store_block_5a
with const generics
- RATE= 72
*/
static KRML_MUSTINLINE void libcrux_sha3_portable_keccak_store_block_5a_f8(
    uint64_t (*a)[5U], Eurydice_slice b[1U]) {
  libcrux_sha3_portable_keccak_store_block_f8(a, b);
}

/**
A monomorphic instance of libcrux_sha3.generic_keccak.squeeze_first_block
with types uint64_t
with const generics
- N= 1
- RATE= 72
*/
static KRML_MUSTINLINE void libcrux_sha3_generic_keccak_squeeze_first_block_c6(
    libcrux_sha3_generic_keccak_KeccakState_17 *s, Eurydice_slice out[1U]) {
  libcrux_sha3_portable_keccak_store_block_5a_f8(s->st, out);
}

/**
A monomorphic instance of libcrux_sha3.generic_keccak.squeeze_next_block
with types uint64_t
with const generics
- N= 1
- RATE= 72
*/
static KRML_MUSTINLINE void libcrux_sha3_generic_keccak_squeeze_next_block_c6(
    libcrux_sha3_generic_keccak_KeccakState_17 *s, Eurydice_slice out[1U]) {
  libcrux_sha3_generic_keccak_keccakf1600_04(s);
  libcrux_sha3_portable_keccak_store_block_5a_f8(s->st, out);
}

/**
A monomorphic instance of libcrux_sha3.generic_keccak.squeeze_last
with types uint64_t
with const generics
- N= 1
- RATE= 72
*/
static KRML_MUSTINLINE void libcrux_sha3_generic_keccak_squeeze_last_c6(
    libcrux_sha3_generic_keccak_KeccakState_17 s, Eurydice_slice out[1U]) {
  libcrux_sha3_generic_keccak_keccakf1600_04(&s);
  uint8_t b[1U][200U];
  libcrux_sha3_portable_keccak_store_block_full_5a_f8(s.st, b);
  for (size_t i = (size_t)0U; i < (size_t)1U; i++) {
    size_t i0 = i;
    Eurydice_slice uu____0 = out[i0];
    uint8_t *uu____1 = b[i0];
    core_ops_range_Range_08 lit;
    lit.start = (size_t)0U;
    lit.end = Eurydice_slice_len(out[i0], uint8_t);
    Eurydice_slice_copy(
        uu____0,
        Eurydice_array_to_subslice((size_t)200U, uu____1, lit, uint8_t,
                                   core_ops_range_Range_08),
        uint8_t);
  }
}

/**
A monomorphic instance of libcrux_sha3.generic_keccak.keccak
with types uint64_t
with const generics
- N= 1
- RATE= 72
- DELIM= 6
*/
static KRML_MUSTINLINE void libcrux_sha3_generic_keccak_keccak_9e(
    Eurydice_slice data[1U], Eurydice_slice out[1U]) {
  libcrux_sha3_generic_keccak_KeccakState_17 s =
      libcrux_sha3_generic_keccak_new_89_04();
  for (size_t i = (size_t)0U;
       i < Eurydice_slice_len(data[0U], uint8_t) / (size_t)72U; i++) {
    size_t i0 = i;
    libcrux_sha3_generic_keccak_KeccakState_17 *uu____0 = &s;
    /* Passing arrays by value in Rust generates a copy in C */
    Eurydice_slice copy_of_data[1U];
    memcpy(copy_of_data, data, (size_t)1U * sizeof(Eurydice_slice));
    Eurydice_slice ret[1U];
    libcrux_sha3_portable_keccak_slice_n_5a(copy_of_data, i0 * (size_t)72U,
                                            (size_t)72U, ret);
    libcrux_sha3_generic_keccak_absorb_block_c6(uu____0, ret);
  }
  size_t rem = Eurydice_slice_len(data[0U], uint8_t) % (size_t)72U;
  libcrux_sha3_generic_keccak_KeccakState_17 *uu____2 = &s;
  /* Passing arrays by value in Rust generates a copy in C */
  Eurydice_slice copy_of_data[1U];
  memcpy(copy_of_data, data, (size_t)1U * sizeof(Eurydice_slice));
  Eurydice_slice ret[1U];
  libcrux_sha3_portable_keccak_slice_n_5a(
      copy_of_data, Eurydice_slice_len(data[0U], uint8_t) - rem, rem, ret);
  libcrux_sha3_generic_keccak_absorb_final_9e(uu____2, ret);
  size_t outlen = Eurydice_slice_len(out[0U], uint8_t);
  size_t blocks = outlen / (size_t)72U;
  size_t last = outlen - outlen % (size_t)72U;
  if (blocks == (size_t)0U) {
    libcrux_sha3_generic_keccak_squeeze_first_and_last_c6(&s, out);
  } else {
    Eurydice_slice_uint8_t_1size_t__x2 uu____4 =
        libcrux_sha3_portable_keccak_split_at_mut_n_5a(out, (size_t)72U);
    Eurydice_slice o0[1U];
    memcpy(o0, uu____4.fst, (size_t)1U * sizeof(Eurydice_slice));
    Eurydice_slice o1[1U];
    memcpy(o1, uu____4.snd, (size_t)1U * sizeof(Eurydice_slice));
    libcrux_sha3_generic_keccak_squeeze_first_block_c6(&s, o0);
    core_ops_range_Range_08 iter =
        core_iter_traits_collect___core__iter__traits__collect__IntoIterator_for_I__1__into_iter(
            (CLITERAL(core_ops_range_Range_08){.start = (size_t)1U,
                                               .end = blocks}),
            core_ops_range_Range_08, core_ops_range_Range_08);
    while (true) {
      if (core_iter_range___core__iter__traits__iterator__Iterator_for_core__ops__range__Range_A__TraitClause_0___6__next(
              &iter, size_t, Option_08)
              .tag == None) {
        break;
      } else {
        Eurydice_slice_uint8_t_1size_t__x2 uu____5 =
            libcrux_sha3_portable_keccak_split_at_mut_n_5a(o1, (size_t)72U);
        Eurydice_slice o[1U];
        memcpy(o, uu____5.fst, (size_t)1U * sizeof(Eurydice_slice));
        Eurydice_slice orest[1U];
        memcpy(orest, uu____5.snd, (size_t)1U * sizeof(Eurydice_slice));
        libcrux_sha3_generic_keccak_squeeze_next_block_c6(&s, o);
        memcpy(o1, orest, (size_t)1U * sizeof(Eurydice_slice));
      }
    }
    if (last < outlen) {
      libcrux_sha3_generic_keccak_squeeze_last_c6(s, o1);
    }
  }
}

/**
A monomorphic instance of libcrux_sha3.portable.keccakx1
with const generics
- RATE= 72
- DELIM= 6
*/
static KRML_MUSTINLINE void libcrux_sha3_portable_keccakx1_96(
    Eurydice_slice data[1U], Eurydice_slice out[1U]) {
  /* Passing arrays by value in Rust generates a copy in C */
  Eurydice_slice copy_of_data[1U];
  /* generic_keccak::keccak_xof::<1, u64, RATE, DELIM>(data, out); or */
  memcpy(copy_of_data, data, (size_t)1U * sizeof(Eurydice_slice));
  libcrux_sha3_generic_keccak_keccak_9e(copy_of_data, out);
}

/**
 A portable SHA3 512 implementation.
*/
static KRML_MUSTINLINE void libcrux_sha3_portable_sha512(Eurydice_slice digest,
                                                         Eurydice_slice data) {
  Eurydice_slice buf0[1U] = {data};
  Eurydice_slice buf[1U] = {digest};
  libcrux_sha3_portable_keccakx1_96(buf0, buf);
}

/**
A monomorphic instance of libcrux_sha3.portable_keccak.load_block
with const generics
- RATE= 136
*/
static KRML_MUSTINLINE void libcrux_sha3_portable_keccak_load_block_5b(
    uint64_t (*s)[5U], Eurydice_slice blocks[1U]) {
  for (size_t i = (size_t)0U; i < (size_t)136U / (size_t)8U; i++) {
    size_t i0 = i;
    uint8_t uu____0[8U];
    Result_15 dst;
    Eurydice_slice_to_array2(
        &dst,
        Eurydice_slice_subslice2(blocks[0U], (size_t)8U * i0,
                                 (size_t)8U * i0 + (size_t)8U, uint8_t),
        Eurydice_slice, uint8_t[8U]);
    unwrap_26_68(dst, uu____0);
    size_t uu____1 = i0 / (size_t)5U;
    size_t uu____2 = i0 % (size_t)5U;
    s[uu____1][uu____2] =
        s[uu____1][uu____2] ^ core_num__u64_9__from_le_bytes(uu____0);
  }
}

/**
This function found in impl {(libcrux_sha3::traits::internal::KeccakItem<1:
usize> for u64)}
*/
/**
A monomorphic instance of libcrux_sha3.portable_keccak.load_block_5a
with const generics
- RATE= 136
*/
static KRML_MUSTINLINE void libcrux_sha3_portable_keccak_load_block_5a_5b(
    uint64_t (*a)[5U], Eurydice_slice b[1U]) {
  uint64_t(*uu____0)[5U] = a;
  /* Passing arrays by value in Rust generates a copy in C */
  Eurydice_slice copy_of_b[1U];
  memcpy(copy_of_b, b, (size_t)1U * sizeof(Eurydice_slice));
  libcrux_sha3_portable_keccak_load_block_5b(uu____0, copy_of_b);
}

/**
A monomorphic instance of libcrux_sha3.generic_keccak.absorb_block
with types uint64_t
with const generics
- N= 1
- RATE= 136
*/
static KRML_MUSTINLINE void libcrux_sha3_generic_keccak_absorb_block_c60(
    libcrux_sha3_generic_keccak_KeccakState_17 *s, Eurydice_slice blocks[1U]) {
  uint64_t(*uu____0)[5U] = s->st;
  Eurydice_slice uu____1[1U];
  memcpy(uu____1, blocks, (size_t)1U * sizeof(Eurydice_slice));
  libcrux_sha3_portable_keccak_load_block_5a_5b(uu____0, uu____1);
  libcrux_sha3_generic_keccak_keccakf1600_04(s);
}

/**
A monomorphic instance of libcrux_sha3.portable_keccak.load_block_full
with const generics
- RATE= 136
*/
static KRML_MUSTINLINE void libcrux_sha3_portable_keccak_load_block_full_5b(
    uint64_t (*s)[5U], uint8_t blocks[1U][200U]) {
  Eurydice_slice buf[1U] = {
      Eurydice_array_to_slice((size_t)200U, blocks[0U], uint8_t)};
  libcrux_sha3_portable_keccak_load_block_5b(s, buf);
}

/**
This function found in impl {(libcrux_sha3::traits::internal::KeccakItem<1:
usize> for u64)}
*/
/**
A monomorphic instance of libcrux_sha3.portable_keccak.load_block_full_5a
with const generics
- RATE= 136
*/
static KRML_MUSTINLINE void libcrux_sha3_portable_keccak_load_block_full_5a_5b(
    uint64_t (*a)[5U], uint8_t b[1U][200U]) {
  uint64_t(*uu____0)[5U] = a;
  /* Passing arrays by value in Rust generates a copy in C */
  uint8_t copy_of_b[1U][200U];
  memcpy(copy_of_b, b, (size_t)1U * sizeof(uint8_t[200U]));
  libcrux_sha3_portable_keccak_load_block_full_5b(uu____0, copy_of_b);
}

/**
A monomorphic instance of libcrux_sha3.generic_keccak.absorb_final
with types uint64_t
with const generics
- N= 1
- RATE= 136
- DELIM= 6
*/
static KRML_MUSTINLINE void libcrux_sha3_generic_keccak_absorb_final_9e0(
    libcrux_sha3_generic_keccak_KeccakState_17 *s, Eurydice_slice last[1U]) {
  size_t last_len = Eurydice_slice_len(last[0U], uint8_t);
  uint8_t blocks[1U][200U] = {{0U}};
  for (size_t i = (size_t)0U; i < (size_t)1U; i++) {
    size_t i0 = i;
    if (last_len > (size_t)0U) {
      Eurydice_slice uu____0 = Eurydice_array_to_subslice2(
          blocks[i0], (size_t)0U, last_len, uint8_t);
      Eurydice_slice_copy(uu____0, last[i0], uint8_t);
    }
    blocks[i0][last_len] = 6U;
    size_t uu____1 = i0;
    size_t uu____2 = (size_t)136U - (size_t)1U;
    blocks[uu____1][uu____2] = (uint32_t)blocks[uu____1][uu____2] | 128U;
  }
  uint64_t(*uu____3)[5U] = s->st;
  uint8_t uu____4[1U][200U];
  memcpy(uu____4, blocks, (size_t)1U * sizeof(uint8_t[200U]));
  libcrux_sha3_portable_keccak_load_block_full_5a_5b(uu____3, uu____4);
  libcrux_sha3_generic_keccak_keccakf1600_04(s);
}

/**
A monomorphic instance of libcrux_sha3.portable_keccak.store_block
with const generics
- RATE= 136
*/
static KRML_MUSTINLINE void libcrux_sha3_portable_keccak_store_block_5b(
    uint64_t (*s)[5U], Eurydice_slice out[1U]) {
  for (size_t i = (size_t)0U; i < (size_t)136U / (size_t)8U; i++) {
    size_t i0 = i;
    Eurydice_slice uu____0 = Eurydice_slice_subslice2(
        out[0U], (size_t)8U * i0, (size_t)8U * i0 + (size_t)8U, uint8_t);
    uint8_t ret[8U];
    core_num__u64_9__to_le_bytes(s[i0 / (size_t)5U][i0 % (size_t)5U], ret);
    Eurydice_slice_copy(
        uu____0, Eurydice_array_to_slice((size_t)8U, ret, uint8_t), uint8_t);
  }
}

/**
A monomorphic instance of libcrux_sha3.portable_keccak.store_block_full
with const generics
- RATE= 136
*/
static KRML_MUSTINLINE void libcrux_sha3_portable_keccak_store_block_full_5b(
    uint64_t (*s)[5U], uint8_t ret[1U][200U]) {
  uint8_t out[200U] = {0U};
  Eurydice_slice buf[1U] = {
      Eurydice_array_to_slice((size_t)200U, out, uint8_t)};
  libcrux_sha3_portable_keccak_store_block_5b(s, buf);
  /* Passing arrays by value in Rust generates a copy in C */
  uint8_t copy_of_out[200U];
  memcpy(copy_of_out, out, (size_t)200U * sizeof(uint8_t));
  memcpy(ret[0U], copy_of_out, (size_t)200U * sizeof(uint8_t));
}

/**
This function found in impl {(libcrux_sha3::traits::internal::KeccakItem<1:
usize> for u64)}
*/
/**
A monomorphic instance of libcrux_sha3.portable_keccak.store_block_full_5a
with const generics
- RATE= 136
*/
static KRML_MUSTINLINE void libcrux_sha3_portable_keccak_store_block_full_5a_5b(
    uint64_t (*a)[5U], uint8_t ret[1U][200U]) {
  libcrux_sha3_portable_keccak_store_block_full_5b(a, ret);
}

/**
A monomorphic instance of libcrux_sha3.generic_keccak.squeeze_first_and_last
with types uint64_t
with const generics
- N= 1
- RATE= 136
*/
static KRML_MUSTINLINE void
libcrux_sha3_generic_keccak_squeeze_first_and_last_c60(
    libcrux_sha3_generic_keccak_KeccakState_17 *s, Eurydice_slice out[1U]) {
  uint8_t b[1U][200U];
  libcrux_sha3_portable_keccak_store_block_full_5a_5b(s->st, b);
  for (size_t i = (size_t)0U; i < (size_t)1U; i++) {
    size_t i0 = i;
    Eurydice_slice uu____0 = out[i0];
    uint8_t *uu____1 = b[i0];
    core_ops_range_Range_08 lit;
    lit.start = (size_t)0U;
    lit.end = Eurydice_slice_len(out[i0], uint8_t);
    Eurydice_slice_copy(
        uu____0,
        Eurydice_array_to_subslice((size_t)200U, uu____1, lit, uint8_t,
                                   core_ops_range_Range_08),
        uint8_t);
  }
}

/**
This function found in impl {(libcrux_sha3::traits::internal::KeccakItem<1:
usize> for u64)}
*/
/**
A monomorphic instance of libcrux_sha3.portable_keccak.store_block_5a
with const generics
- RATE= 136
*/
static KRML_MUSTINLINE void libcrux_sha3_portable_keccak_store_block_5a_5b(
    uint64_t (*a)[5U], Eurydice_slice b[1U]) {
  libcrux_sha3_portable_keccak_store_block_5b(a, b);
}

/**
A monomorphic instance of libcrux_sha3.generic_keccak.squeeze_first_block
with types uint64_t
with const generics
- N= 1
- RATE= 136
*/
static KRML_MUSTINLINE void libcrux_sha3_generic_keccak_squeeze_first_block_c60(
    libcrux_sha3_generic_keccak_KeccakState_17 *s, Eurydice_slice out[1U]) {
  libcrux_sha3_portable_keccak_store_block_5a_5b(s->st, out);
}

/**
A monomorphic instance of libcrux_sha3.generic_keccak.squeeze_next_block
with types uint64_t
with const generics
- N= 1
- RATE= 136
*/
static KRML_MUSTINLINE void libcrux_sha3_generic_keccak_squeeze_next_block_c60(
    libcrux_sha3_generic_keccak_KeccakState_17 *s, Eurydice_slice out[1U]) {
  libcrux_sha3_generic_keccak_keccakf1600_04(s);
  libcrux_sha3_portable_keccak_store_block_5a_5b(s->st, out);
}

/**
A monomorphic instance of libcrux_sha3.generic_keccak.squeeze_last
with types uint64_t
with const generics
- N= 1
- RATE= 136
*/
static KRML_MUSTINLINE void libcrux_sha3_generic_keccak_squeeze_last_c60(
    libcrux_sha3_generic_keccak_KeccakState_17 s, Eurydice_slice out[1U]) {
  libcrux_sha3_generic_keccak_keccakf1600_04(&s);
  uint8_t b[1U][200U];
  libcrux_sha3_portable_keccak_store_block_full_5a_5b(s.st, b);
  for (size_t i = (size_t)0U; i < (size_t)1U; i++) {
    size_t i0 = i;
    Eurydice_slice uu____0 = out[i0];
    uint8_t *uu____1 = b[i0];
    core_ops_range_Range_08 lit;
    lit.start = (size_t)0U;
    lit.end = Eurydice_slice_len(out[i0], uint8_t);
    Eurydice_slice_copy(
        uu____0,
        Eurydice_array_to_subslice((size_t)200U, uu____1, lit, uint8_t,
                                   core_ops_range_Range_08),
        uint8_t);
  }
}

/**
A monomorphic instance of libcrux_sha3.generic_keccak.keccak
with types uint64_t
with const generics
- N= 1
- RATE= 136
- DELIM= 6
*/
static KRML_MUSTINLINE void libcrux_sha3_generic_keccak_keccak_9e0(
    Eurydice_slice data[1U], Eurydice_slice out[1U]) {
  libcrux_sha3_generic_keccak_KeccakState_17 s =
      libcrux_sha3_generic_keccak_new_89_04();
  for (size_t i = (size_t)0U;
       i < Eurydice_slice_len(data[0U], uint8_t) / (size_t)136U; i++) {
    size_t i0 = i;
    libcrux_sha3_generic_keccak_KeccakState_17 *uu____0 = &s;
    /* Passing arrays by value in Rust generates a copy in C */
    Eurydice_slice copy_of_data[1U];
    memcpy(copy_of_data, data, (size_t)1U * sizeof(Eurydice_slice));
    Eurydice_slice ret[1U];
    libcrux_sha3_portable_keccak_slice_n_5a(copy_of_data, i0 * (size_t)136U,
                                            (size_t)136U, ret);
    libcrux_sha3_generic_keccak_absorb_block_c60(uu____0, ret);
  }
  size_t rem = Eurydice_slice_len(data[0U], uint8_t) % (size_t)136U;
  libcrux_sha3_generic_keccak_KeccakState_17 *uu____2 = &s;
  /* Passing arrays by value in Rust generates a copy in C */
  Eurydice_slice copy_of_data[1U];
  memcpy(copy_of_data, data, (size_t)1U * sizeof(Eurydice_slice));
  Eurydice_slice ret[1U];
  libcrux_sha3_portable_keccak_slice_n_5a(
      copy_of_data, Eurydice_slice_len(data[0U], uint8_t) - rem, rem, ret);
  libcrux_sha3_generic_keccak_absorb_final_9e0(uu____2, ret);
  size_t outlen = Eurydice_slice_len(out[0U], uint8_t);
  size_t blocks = outlen / (size_t)136U;
  size_t last = outlen - outlen % (size_t)136U;
  if (blocks == (size_t)0U) {
    libcrux_sha3_generic_keccak_squeeze_first_and_last_c60(&s, out);
  } else {
    Eurydice_slice_uint8_t_1size_t__x2 uu____4 =
        libcrux_sha3_portable_keccak_split_at_mut_n_5a(out, (size_t)136U);
    Eurydice_slice o0[1U];
    memcpy(o0, uu____4.fst, (size_t)1U * sizeof(Eurydice_slice));
    Eurydice_slice o1[1U];
    memcpy(o1, uu____4.snd, (size_t)1U * sizeof(Eurydice_slice));
    libcrux_sha3_generic_keccak_squeeze_first_block_c60(&s, o0);
    core_ops_range_Range_08 iter =
        core_iter_traits_collect___core__iter__traits__collect__IntoIterator_for_I__1__into_iter(
            (CLITERAL(core_ops_range_Range_08){.start = (size_t)1U,
                                               .end = blocks}),
            core_ops_range_Range_08, core_ops_range_Range_08);
    while (true) {
      if (core_iter_range___core__iter__traits__iterator__Iterator_for_core__ops__range__Range_A__TraitClause_0___6__next(
              &iter, size_t, Option_08)
              .tag == None) {
        break;
      } else {
        Eurydice_slice_uint8_t_1size_t__x2 uu____5 =
            libcrux_sha3_portable_keccak_split_at_mut_n_5a(o1, (size_t)136U);
        Eurydice_slice o[1U];
        memcpy(o, uu____5.fst, (size_t)1U * sizeof(Eurydice_slice));
        Eurydice_slice orest[1U];
        memcpy(orest, uu____5.snd, (size_t)1U * sizeof(Eurydice_slice));
        libcrux_sha3_generic_keccak_squeeze_next_block_c60(&s, o);
        memcpy(o1, orest, (size_t)1U * sizeof(Eurydice_slice));
      }
    }
    if (last < outlen) {
      libcrux_sha3_generic_keccak_squeeze_last_c60(s, o1);
    }
  }
}

/**
A monomorphic instance of libcrux_sha3.portable.keccakx1
with const generics
- RATE= 136
- DELIM= 6
*/
static KRML_MUSTINLINE void libcrux_sha3_portable_keccakx1_ad(
    Eurydice_slice data[1U], Eurydice_slice out[1U]) {
  /* Passing arrays by value in Rust generates a copy in C */
  Eurydice_slice copy_of_data[1U];
  /* generic_keccak::keccak_xof::<1, u64, RATE, DELIM>(data, out); or */
  memcpy(copy_of_data, data, (size_t)1U * sizeof(Eurydice_slice));
  libcrux_sha3_generic_keccak_keccak_9e0(copy_of_data, out);
}

/**
 A portable SHA3 256 implementation.
*/
static KRML_MUSTINLINE void libcrux_sha3_portable_sha256(Eurydice_slice digest,
                                                         Eurydice_slice data) {
  Eurydice_slice buf0[1U] = {data};
  Eurydice_slice buf[1U] = {digest};
  libcrux_sha3_portable_keccakx1_ad(buf0, buf);
}

/**
A monomorphic instance of libcrux_sha3.generic_keccak.absorb_final
with types uint64_t
with const generics
- N= 1
- RATE= 136
- DELIM= 31
*/
static KRML_MUSTINLINE void libcrux_sha3_generic_keccak_absorb_final_9e1(
    libcrux_sha3_generic_keccak_KeccakState_17 *s, Eurydice_slice last[1U]) {
  size_t last_len = Eurydice_slice_len(last[0U], uint8_t);
  uint8_t blocks[1U][200U] = {{0U}};
  for (size_t i = (size_t)0U; i < (size_t)1U; i++) {
    size_t i0 = i;
    if (last_len > (size_t)0U) {
      Eurydice_slice uu____0 = Eurydice_array_to_subslice2(
          blocks[i0], (size_t)0U, last_len, uint8_t);
      Eurydice_slice_copy(uu____0, last[i0], uint8_t);
    }
    blocks[i0][last_len] = 31U;
    size_t uu____1 = i0;
    size_t uu____2 = (size_t)136U - (size_t)1U;
    blocks[uu____1][uu____2] = (uint32_t)blocks[uu____1][uu____2] | 128U;
  }
  uint64_t(*uu____3)[5U] = s->st;
  uint8_t uu____4[1U][200U];
  memcpy(uu____4, blocks, (size_t)1U * sizeof(uint8_t[200U]));
  libcrux_sha3_portable_keccak_load_block_full_5a_5b(uu____3, uu____4);
  libcrux_sha3_generic_keccak_keccakf1600_04(s);
}

/**
A monomorphic instance of libcrux_sha3.generic_keccak.keccak
with types uint64_t
with const generics
- N= 1
- RATE= 136
- DELIM= 31
*/
static KRML_MUSTINLINE void libcrux_sha3_generic_keccak_keccak_9e1(
    Eurydice_slice data[1U], Eurydice_slice out[1U]) {
  libcrux_sha3_generic_keccak_KeccakState_17 s =
      libcrux_sha3_generic_keccak_new_89_04();
  for (size_t i = (size_t)0U;
       i < Eurydice_slice_len(data[0U], uint8_t) / (size_t)136U; i++) {
    size_t i0 = i;
    libcrux_sha3_generic_keccak_KeccakState_17 *uu____0 = &s;
    /* Passing arrays by value in Rust generates a copy in C */
    Eurydice_slice copy_of_data[1U];
    memcpy(copy_of_data, data, (size_t)1U * sizeof(Eurydice_slice));
    Eurydice_slice ret[1U];
    libcrux_sha3_portable_keccak_slice_n_5a(copy_of_data, i0 * (size_t)136U,
                                            (size_t)136U, ret);
    libcrux_sha3_generic_keccak_absorb_block_c60(uu____0, ret);
  }
  size_t rem = Eurydice_slice_len(data[0U], uint8_t) % (size_t)136U;
  libcrux_sha3_generic_keccak_KeccakState_17 *uu____2 = &s;
  /* Passing arrays by value in Rust generates a copy in C */
  Eurydice_slice copy_of_data[1U];
  memcpy(copy_of_data, data, (size_t)1U * sizeof(Eurydice_slice));
  Eurydice_slice ret[1U];
  libcrux_sha3_portable_keccak_slice_n_5a(
      copy_of_data, Eurydice_slice_len(data[0U], uint8_t) - rem, rem, ret);
  libcrux_sha3_generic_keccak_absorb_final_9e1(uu____2, ret);
  size_t outlen = Eurydice_slice_len(out[0U], uint8_t);
  size_t blocks = outlen / (size_t)136U;
  size_t last = outlen - outlen % (size_t)136U;
  if (blocks == (size_t)0U) {
    libcrux_sha3_generic_keccak_squeeze_first_and_last_c60(&s, out);
  } else {
    Eurydice_slice_uint8_t_1size_t__x2 uu____4 =
        libcrux_sha3_portable_keccak_split_at_mut_n_5a(out, (size_t)136U);
    Eurydice_slice o0[1U];
    memcpy(o0, uu____4.fst, (size_t)1U * sizeof(Eurydice_slice));
    Eurydice_slice o1[1U];
    memcpy(o1, uu____4.snd, (size_t)1U * sizeof(Eurydice_slice));
    libcrux_sha3_generic_keccak_squeeze_first_block_c60(&s, o0);
    core_ops_range_Range_08 iter =
        core_iter_traits_collect___core__iter__traits__collect__IntoIterator_for_I__1__into_iter(
            (CLITERAL(core_ops_range_Range_08){.start = (size_t)1U,
                                               .end = blocks}),
            core_ops_range_Range_08, core_ops_range_Range_08);
    while (true) {
      if (core_iter_range___core__iter__traits__iterator__Iterator_for_core__ops__range__Range_A__TraitClause_0___6__next(
              &iter, size_t, Option_08)
              .tag == None) {
        break;
      } else {
        Eurydice_slice_uint8_t_1size_t__x2 uu____5 =
            libcrux_sha3_portable_keccak_split_at_mut_n_5a(o1, (size_t)136U);
        Eurydice_slice o[1U];
        memcpy(o, uu____5.fst, (size_t)1U * sizeof(Eurydice_slice));
        Eurydice_slice orest[1U];
        memcpy(orest, uu____5.snd, (size_t)1U * sizeof(Eurydice_slice));
        libcrux_sha3_generic_keccak_squeeze_next_block_c60(&s, o);
        memcpy(o1, orest, (size_t)1U * sizeof(Eurydice_slice));
      }
    }
    if (last < outlen) {
      libcrux_sha3_generic_keccak_squeeze_last_c60(s, o1);
    }
  }
}

/**
A monomorphic instance of libcrux_sha3.portable.keccakx1
with const generics
- RATE= 136
- DELIM= 31
*/
static KRML_MUSTINLINE void libcrux_sha3_portable_keccakx1_ad0(
    Eurydice_slice data[1U], Eurydice_slice out[1U]) {
  /* Passing arrays by value in Rust generates a copy in C */
  Eurydice_slice copy_of_data[1U];
  /* generic_keccak::keccak_xof::<1, u64, RATE, DELIM>(data, out); or */
  memcpy(copy_of_data, data, (size_t)1U * sizeof(Eurydice_slice));
  libcrux_sha3_generic_keccak_keccak_9e1(copy_of_data, out);
}

/**
 A portable SHAKE256 implementation.
*/
static KRML_MUSTINLINE void libcrux_sha3_portable_shake256(
    Eurydice_slice digest, Eurydice_slice data) {
  Eurydice_slice buf0[1U] = {data};
  Eurydice_slice buf[1U] = {digest};
  libcrux_sha3_portable_keccakx1_ad0(buf0, buf);
}

typedef libcrux_sha3_generic_keccak_KeccakState_17
    libcrux_sha3_portable_KeccakState;

/**
 Create a new SHAKE-128 state object.
*/
static KRML_MUSTINLINE libcrux_sha3_generic_keccak_KeccakState_17
libcrux_sha3_portable_incremental_shake128_init(void) {
  return libcrux_sha3_generic_keccak_new_89_04();
}

/**
A monomorphic instance of libcrux_sha3.portable_keccak.load_block
with const generics
- RATE= 168
*/
static KRML_MUSTINLINE void libcrux_sha3_portable_keccak_load_block_3a(
    uint64_t (*s)[5U], Eurydice_slice blocks[1U]) {
  for (size_t i = (size_t)0U; i < (size_t)168U / (size_t)8U; i++) {
    size_t i0 = i;
    uint8_t uu____0[8U];
    Result_15 dst;
    Eurydice_slice_to_array2(
        &dst,
        Eurydice_slice_subslice2(blocks[0U], (size_t)8U * i0,
                                 (size_t)8U * i0 + (size_t)8U, uint8_t),
        Eurydice_slice, uint8_t[8U]);
    unwrap_26_68(dst, uu____0);
    size_t uu____1 = i0 / (size_t)5U;
    size_t uu____2 = i0 % (size_t)5U;
    s[uu____1][uu____2] =
        s[uu____1][uu____2] ^ core_num__u64_9__from_le_bytes(uu____0);
  }
}

/**
A monomorphic instance of libcrux_sha3.portable_keccak.load_block_full
with const generics
- RATE= 168
*/
static KRML_MUSTINLINE void libcrux_sha3_portable_keccak_load_block_full_3a(
    uint64_t (*s)[5U], uint8_t blocks[1U][200U]) {
  Eurydice_slice buf[1U] = {
      Eurydice_array_to_slice((size_t)200U, blocks[0U], uint8_t)};
  libcrux_sha3_portable_keccak_load_block_3a(s, buf);
}

/**
This function found in impl {(libcrux_sha3::traits::internal::KeccakItem<1:
usize> for u64)}
*/
/**
A monomorphic instance of libcrux_sha3.portable_keccak.load_block_full_5a
with const generics
- RATE= 168
*/
static KRML_MUSTINLINE void libcrux_sha3_portable_keccak_load_block_full_5a_3a(
    uint64_t (*a)[5U], uint8_t b[1U][200U]) {
  uint64_t(*uu____0)[5U] = a;
  /* Passing arrays by value in Rust generates a copy in C */
  uint8_t copy_of_b[1U][200U];
  memcpy(copy_of_b, b, (size_t)1U * sizeof(uint8_t[200U]));
  libcrux_sha3_portable_keccak_load_block_full_3a(uu____0, copy_of_b);
}

/**
A monomorphic instance of libcrux_sha3.generic_keccak.absorb_final
with types uint64_t
with const generics
- N= 1
- RATE= 168
- DELIM= 31
*/
static KRML_MUSTINLINE void libcrux_sha3_generic_keccak_absorb_final_9e2(
    libcrux_sha3_generic_keccak_KeccakState_17 *s, Eurydice_slice last[1U]) {
  size_t last_len = Eurydice_slice_len(last[0U], uint8_t);
  uint8_t blocks[1U][200U] = {{0U}};
  for (size_t i = (size_t)0U; i < (size_t)1U; i++) {
    size_t i0 = i;
    if (last_len > (size_t)0U) {
      Eurydice_slice uu____0 = Eurydice_array_to_subslice2(
          blocks[i0], (size_t)0U, last_len, uint8_t);
      Eurydice_slice_copy(uu____0, last[i0], uint8_t);
    }
    blocks[i0][last_len] = 31U;
    size_t uu____1 = i0;
    size_t uu____2 = (size_t)168U - (size_t)1U;
    blocks[uu____1][uu____2] = (uint32_t)blocks[uu____1][uu____2] | 128U;
  }
  uint64_t(*uu____3)[5U] = s->st;
  uint8_t uu____4[1U][200U];
  memcpy(uu____4, blocks, (size_t)1U * sizeof(uint8_t[200U]));
  libcrux_sha3_portable_keccak_load_block_full_5a_3a(uu____3, uu____4);
  libcrux_sha3_generic_keccak_keccakf1600_04(s);
}

/**
 Absorb
*/
static KRML_MUSTINLINE void
libcrux_sha3_portable_incremental_shake128_absorb_final(
    libcrux_sha3_generic_keccak_KeccakState_17 *s, Eurydice_slice data0) {
  Eurydice_slice buf[1U] = {data0};
  libcrux_sha3_generic_keccak_absorb_final_9e2(s, buf);
}

/**
A monomorphic instance of libcrux_sha3.portable_keccak.store_block
with const generics
- RATE= 168
*/
static KRML_MUSTINLINE void libcrux_sha3_portable_keccak_store_block_3a(
    uint64_t (*s)[5U], Eurydice_slice out[1U]) {
  for (size_t i = (size_t)0U; i < (size_t)168U / (size_t)8U; i++) {
    size_t i0 = i;
    Eurydice_slice uu____0 = Eurydice_slice_subslice2(
        out[0U], (size_t)8U * i0, (size_t)8U * i0 + (size_t)8U, uint8_t);
    uint8_t ret[8U];
    core_num__u64_9__to_le_bytes(s[i0 / (size_t)5U][i0 % (size_t)5U], ret);
    Eurydice_slice_copy(
        uu____0, Eurydice_array_to_slice((size_t)8U, ret, uint8_t), uint8_t);
  }
}

/**
This function found in impl {(libcrux_sha3::traits::internal::KeccakItem<1:
usize> for u64)}
*/
/**
A monomorphic instance of libcrux_sha3.portable_keccak.store_block_5a
with const generics
- RATE= 168
*/
static KRML_MUSTINLINE void libcrux_sha3_portable_keccak_store_block_5a_3a(
    uint64_t (*a)[5U], Eurydice_slice b[1U]) {
  libcrux_sha3_portable_keccak_store_block_3a(a, b);
}

/**
A monomorphic instance of libcrux_sha3.generic_keccak.squeeze_first_block
with types uint64_t
with const generics
- N= 1
- RATE= 168
*/
static KRML_MUSTINLINE void libcrux_sha3_generic_keccak_squeeze_first_block_c61(
    libcrux_sha3_generic_keccak_KeccakState_17 *s, Eurydice_slice out[1U]) {
  libcrux_sha3_portable_keccak_store_block_5a_3a(s->st, out);
}

/**
A monomorphic instance of libcrux_sha3.generic_keccak.squeeze_next_block
with types uint64_t
with const generics
- N= 1
- RATE= 168
*/
static KRML_MUSTINLINE void libcrux_sha3_generic_keccak_squeeze_next_block_c61(
    libcrux_sha3_generic_keccak_KeccakState_17 *s, Eurydice_slice out[1U]) {
  libcrux_sha3_generic_keccak_keccakf1600_04(s);
  libcrux_sha3_portable_keccak_store_block_5a_3a(s->st, out);
}

/**
A monomorphic instance of libcrux_sha3.generic_keccak.squeeze_first_three_blocks
with types uint64_t
with const generics
- N= 1
- RATE= 168
*/
static KRML_MUSTINLINE void
libcrux_sha3_generic_keccak_squeeze_first_three_blocks_c6(
    libcrux_sha3_generic_keccak_KeccakState_17 *s, Eurydice_slice out[1U]) {
  Eurydice_slice_uint8_t_1size_t__x2 uu____0 =
      libcrux_sha3_portable_keccak_split_at_mut_n_5a(out, (size_t)168U);
  Eurydice_slice o0[1U];
  memcpy(o0, uu____0.fst, (size_t)1U * sizeof(Eurydice_slice));
  Eurydice_slice o10[1U];
  memcpy(o10, uu____0.snd, (size_t)1U * sizeof(Eurydice_slice));
  libcrux_sha3_generic_keccak_squeeze_first_block_c61(s, o0);
  Eurydice_slice_uint8_t_1size_t__x2 uu____1 =
      libcrux_sha3_portable_keccak_split_at_mut_n_5a(o10, (size_t)168U);
  Eurydice_slice o1[1U];
  memcpy(o1, uu____1.fst, (size_t)1U * sizeof(Eurydice_slice));
  Eurydice_slice o2[1U];
  memcpy(o2, uu____1.snd, (size_t)1U * sizeof(Eurydice_slice));
  libcrux_sha3_generic_keccak_squeeze_next_block_c61(s, o1);
  libcrux_sha3_generic_keccak_squeeze_next_block_c61(s, o2);
}

/**
 Squeeze three blocks
*/
static KRML_MUSTINLINE void
libcrux_sha3_portable_incremental_shake128_squeeze_first_three_blocks(
    libcrux_sha3_generic_keccak_KeccakState_17 *s, Eurydice_slice out0) {
  Eurydice_slice buf[1U] = {out0};
  libcrux_sha3_generic_keccak_squeeze_first_three_blocks_c6(s, buf);
}

/**
 Squeeze another block
*/
static KRML_MUSTINLINE void
libcrux_sha3_portable_incremental_shake128_squeeze_next_block(
    libcrux_sha3_generic_keccak_KeccakState_17 *s, Eurydice_slice out0) {
  Eurydice_slice buf[1U] = {out0};
  libcrux_sha3_generic_keccak_squeeze_next_block_c61(s, buf);
}

#define libcrux_sha3_Sha224 0
#define libcrux_sha3_Sha256 1
#define libcrux_sha3_Sha384 2
#define libcrux_sha3_Sha512 3

typedef uint8_t libcrux_sha3_Algorithm;

/**
 Returns the output size of a digest.
*/
static inline size_t libcrux_sha3_digest_size(libcrux_sha3_Algorithm mode) {
  size_t uu____0;
  switch (mode) {
    case libcrux_sha3_Sha224: {
      uu____0 = (size_t)28U;
      break;
    }
    case libcrux_sha3_Sha256: {
      uu____0 = (size_t)32U;
      break;
    }
    case libcrux_sha3_Sha384: {
      uu____0 = (size_t)48U;
      break;
    }
    case libcrux_sha3_Sha512: {
      uu____0 = (size_t)64U;
      break;
    }
    default: {
      KRML_HOST_EPRINTF("KaRaMeL incomplete match at %s:%d\n", __FILE__,
                        __LINE__);
      KRML_HOST_EXIT(253U);
    }
  }
  return uu____0;
}

/**
A monomorphic instance of libcrux_sha3.portable_keccak.load_block
with const generics
- RATE= 144
*/
static KRML_MUSTINLINE void libcrux_sha3_portable_keccak_load_block_2c(
    uint64_t (*s)[5U], Eurydice_slice blocks[1U]) {
  for (size_t i = (size_t)0U; i < (size_t)144U / (size_t)8U; i++) {
    size_t i0 = i;
    uint8_t uu____0[8U];
    Result_15 dst;
    Eurydice_slice_to_array2(
        &dst,
        Eurydice_slice_subslice2(blocks[0U], (size_t)8U * i0,
                                 (size_t)8U * i0 + (size_t)8U, uint8_t),
        Eurydice_slice, uint8_t[8U]);
    unwrap_26_68(dst, uu____0);
    size_t uu____1 = i0 / (size_t)5U;
    size_t uu____2 = i0 % (size_t)5U;
    s[uu____1][uu____2] =
        s[uu____1][uu____2] ^ core_num__u64_9__from_le_bytes(uu____0);
  }
}

/**
This function found in impl {(libcrux_sha3::traits::internal::KeccakItem<1:
usize> for u64)}
*/
/**
A monomorphic instance of libcrux_sha3.portable_keccak.load_block_5a
with const generics
- RATE= 144
*/
static KRML_MUSTINLINE void libcrux_sha3_portable_keccak_load_block_5a_2c(
    uint64_t (*a)[5U], Eurydice_slice b[1U]) {
  uint64_t(*uu____0)[5U] = a;
  /* Passing arrays by value in Rust generates a copy in C */
  Eurydice_slice copy_of_b[1U];
  memcpy(copy_of_b, b, (size_t)1U * sizeof(Eurydice_slice));
  libcrux_sha3_portable_keccak_load_block_2c(uu____0, copy_of_b);
}

/**
A monomorphic instance of libcrux_sha3.generic_keccak.absorb_block
with types uint64_t
with const generics
- N= 1
- RATE= 144
*/
static KRML_MUSTINLINE void libcrux_sha3_generic_keccak_absorb_block_c61(
    libcrux_sha3_generic_keccak_KeccakState_17 *s, Eurydice_slice blocks[1U]) {
  uint64_t(*uu____0)[5U] = s->st;
  Eurydice_slice uu____1[1U];
  memcpy(uu____1, blocks, (size_t)1U * sizeof(Eurydice_slice));
  libcrux_sha3_portable_keccak_load_block_5a_2c(uu____0, uu____1);
  libcrux_sha3_generic_keccak_keccakf1600_04(s);
}

/**
A monomorphic instance of libcrux_sha3.portable_keccak.load_block_full
with const generics
- RATE= 144
*/
static KRML_MUSTINLINE void libcrux_sha3_portable_keccak_load_block_full_2c(
    uint64_t (*s)[5U], uint8_t blocks[1U][200U]) {
  Eurydice_slice buf[1U] = {
      Eurydice_array_to_slice((size_t)200U, blocks[0U], uint8_t)};
  libcrux_sha3_portable_keccak_load_block_2c(s, buf);
}

/**
This function found in impl {(libcrux_sha3::traits::internal::KeccakItem<1:
usize> for u64)}
*/
/**
A monomorphic instance of libcrux_sha3.portable_keccak.load_block_full_5a
with const generics
- RATE= 144
*/
static KRML_MUSTINLINE void libcrux_sha3_portable_keccak_load_block_full_5a_2c(
    uint64_t (*a)[5U], uint8_t b[1U][200U]) {
  uint64_t(*uu____0)[5U] = a;
  /* Passing arrays by value in Rust generates a copy in C */
  uint8_t copy_of_b[1U][200U];
  memcpy(copy_of_b, b, (size_t)1U * sizeof(uint8_t[200U]));
  libcrux_sha3_portable_keccak_load_block_full_2c(uu____0, copy_of_b);
}

/**
A monomorphic instance of libcrux_sha3.generic_keccak.absorb_final
with types uint64_t
with const generics
- N= 1
- RATE= 144
- DELIM= 6
*/
static KRML_MUSTINLINE void libcrux_sha3_generic_keccak_absorb_final_9e3(
    libcrux_sha3_generic_keccak_KeccakState_17 *s, Eurydice_slice last[1U]) {
  size_t last_len = Eurydice_slice_len(last[0U], uint8_t);
  uint8_t blocks[1U][200U] = {{0U}};
  for (size_t i = (size_t)0U; i < (size_t)1U; i++) {
    size_t i0 = i;
    if (last_len > (size_t)0U) {
      Eurydice_slice uu____0 = Eurydice_array_to_subslice2(
          blocks[i0], (size_t)0U, last_len, uint8_t);
      Eurydice_slice_copy(uu____0, last[i0], uint8_t);
    }
    blocks[i0][last_len] = 6U;
    size_t uu____1 = i0;
    size_t uu____2 = (size_t)144U - (size_t)1U;
    blocks[uu____1][uu____2] = (uint32_t)blocks[uu____1][uu____2] | 128U;
  }
  uint64_t(*uu____3)[5U] = s->st;
  uint8_t uu____4[1U][200U];
  memcpy(uu____4, blocks, (size_t)1U * sizeof(uint8_t[200U]));
  libcrux_sha3_portable_keccak_load_block_full_5a_2c(uu____3, uu____4);
  libcrux_sha3_generic_keccak_keccakf1600_04(s);
}

/**
A monomorphic instance of libcrux_sha3.portable_keccak.store_block
with const generics
- RATE= 144
*/
static KRML_MUSTINLINE void libcrux_sha3_portable_keccak_store_block_2c(
    uint64_t (*s)[5U], Eurydice_slice out[1U]) {
  for (size_t i = (size_t)0U; i < (size_t)144U / (size_t)8U; i++) {
    size_t i0 = i;
    Eurydice_slice uu____0 = Eurydice_slice_subslice2(
        out[0U], (size_t)8U * i0, (size_t)8U * i0 + (size_t)8U, uint8_t);
    uint8_t ret[8U];
    core_num__u64_9__to_le_bytes(s[i0 / (size_t)5U][i0 % (size_t)5U], ret);
    Eurydice_slice_copy(
        uu____0, Eurydice_array_to_slice((size_t)8U, ret, uint8_t), uint8_t);
  }
}

/**
A monomorphic instance of libcrux_sha3.portable_keccak.store_block_full
with const generics
- RATE= 144
*/
static KRML_MUSTINLINE void libcrux_sha3_portable_keccak_store_block_full_2c(
    uint64_t (*s)[5U], uint8_t ret[1U][200U]) {
  uint8_t out[200U] = {0U};
  Eurydice_slice buf[1U] = {
      Eurydice_array_to_slice((size_t)200U, out, uint8_t)};
  libcrux_sha3_portable_keccak_store_block_2c(s, buf);
  /* Passing arrays by value in Rust generates a copy in C */
  uint8_t copy_of_out[200U];
  memcpy(copy_of_out, out, (size_t)200U * sizeof(uint8_t));
  memcpy(ret[0U], copy_of_out, (size_t)200U * sizeof(uint8_t));
}

/**
This function found in impl {(libcrux_sha3::traits::internal::KeccakItem<1:
usize> for u64)}
*/
/**
A monomorphic instance of libcrux_sha3.portable_keccak.store_block_full_5a
with const generics
- RATE= 144
*/
static KRML_MUSTINLINE void libcrux_sha3_portable_keccak_store_block_full_5a_2c(
    uint64_t (*a)[5U], uint8_t ret[1U][200U]) {
  libcrux_sha3_portable_keccak_store_block_full_2c(a, ret);
}

/**
A monomorphic instance of libcrux_sha3.generic_keccak.squeeze_first_and_last
with types uint64_t
with const generics
- N= 1
- RATE= 144
*/
static KRML_MUSTINLINE void
libcrux_sha3_generic_keccak_squeeze_first_and_last_c61(
    libcrux_sha3_generic_keccak_KeccakState_17 *s, Eurydice_slice out[1U]) {
  uint8_t b[1U][200U];
  libcrux_sha3_portable_keccak_store_block_full_5a_2c(s->st, b);
  for (size_t i = (size_t)0U; i < (size_t)1U; i++) {
    size_t i0 = i;
    Eurydice_slice uu____0 = out[i0];
    uint8_t *uu____1 = b[i0];
    core_ops_range_Range_08 lit;
    lit.start = (size_t)0U;
    lit.end = Eurydice_slice_len(out[i0], uint8_t);
    Eurydice_slice_copy(
        uu____0,
        Eurydice_array_to_subslice((size_t)200U, uu____1, lit, uint8_t,
                                   core_ops_range_Range_08),
        uint8_t);
  }
}

/**
This function found in impl {(libcrux_sha3::traits::internal::KeccakItem<1:
usize> for u64)}
*/
/**
A monomorphic instance of libcrux_sha3.portable_keccak.store_block_5a
with const generics
- RATE= 144
*/
static KRML_MUSTINLINE void libcrux_sha3_portable_keccak_store_block_5a_2c(
    uint64_t (*a)[5U], Eurydice_slice b[1U]) {
  libcrux_sha3_portable_keccak_store_block_2c(a, b);
}

/**
A monomorphic instance of libcrux_sha3.generic_keccak.squeeze_first_block
with types uint64_t
with const generics
- N= 1
- RATE= 144
*/
static KRML_MUSTINLINE void libcrux_sha3_generic_keccak_squeeze_first_block_c62(
    libcrux_sha3_generic_keccak_KeccakState_17 *s, Eurydice_slice out[1U]) {
  libcrux_sha3_portable_keccak_store_block_5a_2c(s->st, out);
}

/**
A monomorphic instance of libcrux_sha3.generic_keccak.squeeze_next_block
with types uint64_t
with const generics
- N= 1
- RATE= 144
*/
static KRML_MUSTINLINE void libcrux_sha3_generic_keccak_squeeze_next_block_c62(
    libcrux_sha3_generic_keccak_KeccakState_17 *s, Eurydice_slice out[1U]) {
  libcrux_sha3_generic_keccak_keccakf1600_04(s);
  libcrux_sha3_portable_keccak_store_block_5a_2c(s->st, out);
}

/**
A monomorphic instance of libcrux_sha3.generic_keccak.squeeze_last
with types uint64_t
with const generics
- N= 1
- RATE= 144
*/
static KRML_MUSTINLINE void libcrux_sha3_generic_keccak_squeeze_last_c61(
    libcrux_sha3_generic_keccak_KeccakState_17 s, Eurydice_slice out[1U]) {
  libcrux_sha3_generic_keccak_keccakf1600_04(&s);
  uint8_t b[1U][200U];
  libcrux_sha3_portable_keccak_store_block_full_5a_2c(s.st, b);
  for (size_t i = (size_t)0U; i < (size_t)1U; i++) {
    size_t i0 = i;
    Eurydice_slice uu____0 = out[i0];
    uint8_t *uu____1 = b[i0];
    core_ops_range_Range_08 lit;
    lit.start = (size_t)0U;
    lit.end = Eurydice_slice_len(out[i0], uint8_t);
    Eurydice_slice_copy(
        uu____0,
        Eurydice_array_to_subslice((size_t)200U, uu____1, lit, uint8_t,
                                   core_ops_range_Range_08),
        uint8_t);
  }
}

/**
A monomorphic instance of libcrux_sha3.generic_keccak.keccak
with types uint64_t
with const generics
- N= 1
- RATE= 144
- DELIM= 6
*/
static KRML_MUSTINLINE void libcrux_sha3_generic_keccak_keccak_9e2(
    Eurydice_slice data[1U], Eurydice_slice out[1U]) {
  libcrux_sha3_generic_keccak_KeccakState_17 s =
      libcrux_sha3_generic_keccak_new_89_04();
  for (size_t i = (size_t)0U;
       i < Eurydice_slice_len(data[0U], uint8_t) / (size_t)144U; i++) {
    size_t i0 = i;
    libcrux_sha3_generic_keccak_KeccakState_17 *uu____0 = &s;
    /* Passing arrays by value in Rust generates a copy in C */
    Eurydice_slice copy_of_data[1U];
    memcpy(copy_of_data, data, (size_t)1U * sizeof(Eurydice_slice));
    Eurydice_slice ret[1U];
    libcrux_sha3_portable_keccak_slice_n_5a(copy_of_data, i0 * (size_t)144U,
                                            (size_t)144U, ret);
    libcrux_sha3_generic_keccak_absorb_block_c61(uu____0, ret);
  }
  size_t rem = Eurydice_slice_len(data[0U], uint8_t) % (size_t)144U;
  libcrux_sha3_generic_keccak_KeccakState_17 *uu____2 = &s;
  /* Passing arrays by value in Rust generates a copy in C */
  Eurydice_slice copy_of_data[1U];
  memcpy(copy_of_data, data, (size_t)1U * sizeof(Eurydice_slice));
  Eurydice_slice ret[1U];
  libcrux_sha3_portable_keccak_slice_n_5a(
      copy_of_data, Eurydice_slice_len(data[0U], uint8_t) - rem, rem, ret);
  libcrux_sha3_generic_keccak_absorb_final_9e3(uu____2, ret);
  size_t outlen = Eurydice_slice_len(out[0U], uint8_t);
  size_t blocks = outlen / (size_t)144U;
  size_t last = outlen - outlen % (size_t)144U;
  if (blocks == (size_t)0U) {
    libcrux_sha3_generic_keccak_squeeze_first_and_last_c61(&s, out);
  } else {
    Eurydice_slice_uint8_t_1size_t__x2 uu____4 =
        libcrux_sha3_portable_keccak_split_at_mut_n_5a(out, (size_t)144U);
    Eurydice_slice o0[1U];
    memcpy(o0, uu____4.fst, (size_t)1U * sizeof(Eurydice_slice));
    Eurydice_slice o1[1U];
    memcpy(o1, uu____4.snd, (size_t)1U * sizeof(Eurydice_slice));
    libcrux_sha3_generic_keccak_squeeze_first_block_c62(&s, o0);
    core_ops_range_Range_08 iter =
        core_iter_traits_collect___core__iter__traits__collect__IntoIterator_for_I__1__into_iter(
            (CLITERAL(core_ops_range_Range_08){.start = (size_t)1U,
                                               .end = blocks}),
            core_ops_range_Range_08, core_ops_range_Range_08);
    while (true) {
      if (core_iter_range___core__iter__traits__iterator__Iterator_for_core__ops__range__Range_A__TraitClause_0___6__next(
              &iter, size_t, Option_08)
              .tag == None) {
        break;
      } else {
        Eurydice_slice_uint8_t_1size_t__x2 uu____5 =
            libcrux_sha3_portable_keccak_split_at_mut_n_5a(o1, (size_t)144U);
        Eurydice_slice o[1U];
        memcpy(o, uu____5.fst, (size_t)1U * sizeof(Eurydice_slice));
        Eurydice_slice orest[1U];
        memcpy(orest, uu____5.snd, (size_t)1U * sizeof(Eurydice_slice));
        libcrux_sha3_generic_keccak_squeeze_next_block_c62(&s, o);
        memcpy(o1, orest, (size_t)1U * sizeof(Eurydice_slice));
      }
    }
    if (last < outlen) {
      libcrux_sha3_generic_keccak_squeeze_last_c61(s, o1);
    }
  }
}

/**
A monomorphic instance of libcrux_sha3.portable.keccakx1
with const generics
- RATE= 144
- DELIM= 6
*/
static KRML_MUSTINLINE void libcrux_sha3_portable_keccakx1_1e(
    Eurydice_slice data[1U], Eurydice_slice out[1U]) {
  /* Passing arrays by value in Rust generates a copy in C */
  Eurydice_slice copy_of_data[1U];
  /* generic_keccak::keccak_xof::<1, u64, RATE, DELIM>(data, out); or */
  memcpy(copy_of_data, data, (size_t)1U * sizeof(Eurydice_slice));
  libcrux_sha3_generic_keccak_keccak_9e2(copy_of_data, out);
}

/**
 A portable SHA3 224 implementation.
*/
static KRML_MUSTINLINE void libcrux_sha3_portable_sha224(Eurydice_slice digest,
                                                         Eurydice_slice data) {
  Eurydice_slice buf0[1U] = {data};
  Eurydice_slice buf[1U] = {digest};
  libcrux_sha3_portable_keccakx1_1e(buf0, buf);
}

/**
A monomorphic instance of libcrux_sha3.portable_keccak.load_block
with const generics
- RATE= 104
*/
static KRML_MUSTINLINE void libcrux_sha3_portable_keccak_load_block_7a(
    uint64_t (*s)[5U], Eurydice_slice blocks[1U]) {
  for (size_t i = (size_t)0U; i < (size_t)104U / (size_t)8U; i++) {
    size_t i0 = i;
    uint8_t uu____0[8U];
    Result_15 dst;
    Eurydice_slice_to_array2(
        &dst,
        Eurydice_slice_subslice2(blocks[0U], (size_t)8U * i0,
                                 (size_t)8U * i0 + (size_t)8U, uint8_t),
        Eurydice_slice, uint8_t[8U]);
    unwrap_26_68(dst, uu____0);
    size_t uu____1 = i0 / (size_t)5U;
    size_t uu____2 = i0 % (size_t)5U;
    s[uu____1][uu____2] =
        s[uu____1][uu____2] ^ core_num__u64_9__from_le_bytes(uu____0);
  }
}

/**
This function found in impl {(libcrux_sha3::traits::internal::KeccakItem<1:
usize> for u64)}
*/
/**
A monomorphic instance of libcrux_sha3.portable_keccak.load_block_5a
with const generics
- RATE= 104
*/
static KRML_MUSTINLINE void libcrux_sha3_portable_keccak_load_block_5a_7a(
    uint64_t (*a)[5U], Eurydice_slice b[1U]) {
  uint64_t(*uu____0)[5U] = a;
  /* Passing arrays by value in Rust generates a copy in C */
  Eurydice_slice copy_of_b[1U];
  memcpy(copy_of_b, b, (size_t)1U * sizeof(Eurydice_slice));
  libcrux_sha3_portable_keccak_load_block_7a(uu____0, copy_of_b);
}

/**
A monomorphic instance of libcrux_sha3.generic_keccak.absorb_block
with types uint64_t
with const generics
- N= 1
- RATE= 104
*/
static KRML_MUSTINLINE void libcrux_sha3_generic_keccak_absorb_block_c62(
    libcrux_sha3_generic_keccak_KeccakState_17 *s, Eurydice_slice blocks[1U]) {
  uint64_t(*uu____0)[5U] = s->st;
  Eurydice_slice uu____1[1U];
  memcpy(uu____1, blocks, (size_t)1U * sizeof(Eurydice_slice));
  libcrux_sha3_portable_keccak_load_block_5a_7a(uu____0, uu____1);
  libcrux_sha3_generic_keccak_keccakf1600_04(s);
}

/**
A monomorphic instance of libcrux_sha3.portable_keccak.load_block_full
with const generics
- RATE= 104
*/
static KRML_MUSTINLINE void libcrux_sha3_portable_keccak_load_block_full_7a(
    uint64_t (*s)[5U], uint8_t blocks[1U][200U]) {
  Eurydice_slice buf[1U] = {
      Eurydice_array_to_slice((size_t)200U, blocks[0U], uint8_t)};
  libcrux_sha3_portable_keccak_load_block_7a(s, buf);
}

/**
This function found in impl {(libcrux_sha3::traits::internal::KeccakItem<1:
usize> for u64)}
*/
/**
A monomorphic instance of libcrux_sha3.portable_keccak.load_block_full_5a
with const generics
- RATE= 104
*/
static KRML_MUSTINLINE void libcrux_sha3_portable_keccak_load_block_full_5a_7a(
    uint64_t (*a)[5U], uint8_t b[1U][200U]) {
  uint64_t(*uu____0)[5U] = a;
  /* Passing arrays by value in Rust generates a copy in C */
  uint8_t copy_of_b[1U][200U];
  memcpy(copy_of_b, b, (size_t)1U * sizeof(uint8_t[200U]));
  libcrux_sha3_portable_keccak_load_block_full_7a(uu____0, copy_of_b);
}

/**
A monomorphic instance of libcrux_sha3.generic_keccak.absorb_final
with types uint64_t
with const generics
- N= 1
- RATE= 104
- DELIM= 6
*/
static KRML_MUSTINLINE void libcrux_sha3_generic_keccak_absorb_final_9e4(
    libcrux_sha3_generic_keccak_KeccakState_17 *s, Eurydice_slice last[1U]) {
  size_t last_len = Eurydice_slice_len(last[0U], uint8_t);
  uint8_t blocks[1U][200U] = {{0U}};
  for (size_t i = (size_t)0U; i < (size_t)1U; i++) {
    size_t i0 = i;
    if (last_len > (size_t)0U) {
      Eurydice_slice uu____0 = Eurydice_array_to_subslice2(
          blocks[i0], (size_t)0U, last_len, uint8_t);
      Eurydice_slice_copy(uu____0, last[i0], uint8_t);
    }
    blocks[i0][last_len] = 6U;
    size_t uu____1 = i0;
    size_t uu____2 = (size_t)104U - (size_t)1U;
    blocks[uu____1][uu____2] = (uint32_t)blocks[uu____1][uu____2] | 128U;
  }
  uint64_t(*uu____3)[5U] = s->st;
  uint8_t uu____4[1U][200U];
  memcpy(uu____4, blocks, (size_t)1U * sizeof(uint8_t[200U]));
  libcrux_sha3_portable_keccak_load_block_full_5a_7a(uu____3, uu____4);
  libcrux_sha3_generic_keccak_keccakf1600_04(s);
}

/**
A monomorphic instance of libcrux_sha3.portable_keccak.store_block
with const generics
- RATE= 104
*/
static KRML_MUSTINLINE void libcrux_sha3_portable_keccak_store_block_7a(
    uint64_t (*s)[5U], Eurydice_slice out[1U]) {
  for (size_t i = (size_t)0U; i < (size_t)104U / (size_t)8U; i++) {
    size_t i0 = i;
    Eurydice_slice uu____0 = Eurydice_slice_subslice2(
        out[0U], (size_t)8U * i0, (size_t)8U * i0 + (size_t)8U, uint8_t);
    uint8_t ret[8U];
    core_num__u64_9__to_le_bytes(s[i0 / (size_t)5U][i0 % (size_t)5U], ret);
    Eurydice_slice_copy(
        uu____0, Eurydice_array_to_slice((size_t)8U, ret, uint8_t), uint8_t);
  }
}

/**
A monomorphic instance of libcrux_sha3.portable_keccak.store_block_full
with const generics
- RATE= 104
*/
static KRML_MUSTINLINE void libcrux_sha3_portable_keccak_store_block_full_7a(
    uint64_t (*s)[5U], uint8_t ret[1U][200U]) {
  uint8_t out[200U] = {0U};
  Eurydice_slice buf[1U] = {
      Eurydice_array_to_slice((size_t)200U, out, uint8_t)};
  libcrux_sha3_portable_keccak_store_block_7a(s, buf);
  /* Passing arrays by value in Rust generates a copy in C */
  uint8_t copy_of_out[200U];
  memcpy(copy_of_out, out, (size_t)200U * sizeof(uint8_t));
  memcpy(ret[0U], copy_of_out, (size_t)200U * sizeof(uint8_t));
}

/**
This function found in impl {(libcrux_sha3::traits::internal::KeccakItem<1:
usize> for u64)}
*/
/**
A monomorphic instance of libcrux_sha3.portable_keccak.store_block_full_5a
with const generics
- RATE= 104
*/
static KRML_MUSTINLINE void libcrux_sha3_portable_keccak_store_block_full_5a_7a(
    uint64_t (*a)[5U], uint8_t ret[1U][200U]) {
  libcrux_sha3_portable_keccak_store_block_full_7a(a, ret);
}

/**
A monomorphic instance of libcrux_sha3.generic_keccak.squeeze_first_and_last
with types uint64_t
with const generics
- N= 1
- RATE= 104
*/
static KRML_MUSTINLINE void
libcrux_sha3_generic_keccak_squeeze_first_and_last_c62(
    libcrux_sha3_generic_keccak_KeccakState_17 *s, Eurydice_slice out[1U]) {
  uint8_t b[1U][200U];
  libcrux_sha3_portable_keccak_store_block_full_5a_7a(s->st, b);
  for (size_t i = (size_t)0U; i < (size_t)1U; i++) {
    size_t i0 = i;
    Eurydice_slice uu____0 = out[i0];
    uint8_t *uu____1 = b[i0];
    core_ops_range_Range_08 lit;
    lit.start = (size_t)0U;
    lit.end = Eurydice_slice_len(out[i0], uint8_t);
    Eurydice_slice_copy(
        uu____0,
        Eurydice_array_to_subslice((size_t)200U, uu____1, lit, uint8_t,
                                   core_ops_range_Range_08),
        uint8_t);
  }
}

/**
This function found in impl {(libcrux_sha3::traits::internal::KeccakItem<1:
usize> for u64)}
*/
/**
A monomorphic instance of libcrux_sha3.portable_keccak.store_block_5a
with const generics
- RATE= 104
*/
static KRML_MUSTINLINE void libcrux_sha3_portable_keccak_store_block_5a_7a(
    uint64_t (*a)[5U], Eurydice_slice b[1U]) {
  libcrux_sha3_portable_keccak_store_block_7a(a, b);
}

/**
A monomorphic instance of libcrux_sha3.generic_keccak.squeeze_first_block
with types uint64_t
with const generics
- N= 1
- RATE= 104
*/
static KRML_MUSTINLINE void libcrux_sha3_generic_keccak_squeeze_first_block_c63(
    libcrux_sha3_generic_keccak_KeccakState_17 *s, Eurydice_slice out[1U]) {
  libcrux_sha3_portable_keccak_store_block_5a_7a(s->st, out);
}

/**
A monomorphic instance of libcrux_sha3.generic_keccak.squeeze_next_block
with types uint64_t
with const generics
- N= 1
- RATE= 104
*/
static KRML_MUSTINLINE void libcrux_sha3_generic_keccak_squeeze_next_block_c63(
    libcrux_sha3_generic_keccak_KeccakState_17 *s, Eurydice_slice out[1U]) {
  libcrux_sha3_generic_keccak_keccakf1600_04(s);
  libcrux_sha3_portable_keccak_store_block_5a_7a(s->st, out);
}

/**
A monomorphic instance of libcrux_sha3.generic_keccak.squeeze_last
with types uint64_t
with const generics
- N= 1
- RATE= 104
*/
static KRML_MUSTINLINE void libcrux_sha3_generic_keccak_squeeze_last_c62(
    libcrux_sha3_generic_keccak_KeccakState_17 s, Eurydice_slice out[1U]) {
  libcrux_sha3_generic_keccak_keccakf1600_04(&s);
  uint8_t b[1U][200U];
  libcrux_sha3_portable_keccak_store_block_full_5a_7a(s.st, b);
  for (size_t i = (size_t)0U; i < (size_t)1U; i++) {
    size_t i0 = i;
    Eurydice_slice uu____0 = out[i0];
    uint8_t *uu____1 = b[i0];
    core_ops_range_Range_08 lit;
    lit.start = (size_t)0U;
    lit.end = Eurydice_slice_len(out[i0], uint8_t);
    Eurydice_slice_copy(
        uu____0,
        Eurydice_array_to_subslice((size_t)200U, uu____1, lit, uint8_t,
                                   core_ops_range_Range_08),
        uint8_t);
  }
}

/**
A monomorphic instance of libcrux_sha3.generic_keccak.keccak
with types uint64_t
with const generics
- N= 1
- RATE= 104
- DELIM= 6
*/
static KRML_MUSTINLINE void libcrux_sha3_generic_keccak_keccak_9e3(
    Eurydice_slice data[1U], Eurydice_slice out[1U]) {
  libcrux_sha3_generic_keccak_KeccakState_17 s =
      libcrux_sha3_generic_keccak_new_89_04();
  for (size_t i = (size_t)0U;
       i < Eurydice_slice_len(data[0U], uint8_t) / (size_t)104U; i++) {
    size_t i0 = i;
    libcrux_sha3_generic_keccak_KeccakState_17 *uu____0 = &s;
    /* Passing arrays by value in Rust generates a copy in C */
    Eurydice_slice copy_of_data[1U];
    memcpy(copy_of_data, data, (size_t)1U * sizeof(Eurydice_slice));
    Eurydice_slice ret[1U];
    libcrux_sha3_portable_keccak_slice_n_5a(copy_of_data, i0 * (size_t)104U,
                                            (size_t)104U, ret);
    libcrux_sha3_generic_keccak_absorb_block_c62(uu____0, ret);
  }
  size_t rem = Eurydice_slice_len(data[0U], uint8_t) % (size_t)104U;
  libcrux_sha3_generic_keccak_KeccakState_17 *uu____2 = &s;
  /* Passing arrays by value in Rust generates a copy in C */
  Eurydice_slice copy_of_data[1U];
  memcpy(copy_of_data, data, (size_t)1U * sizeof(Eurydice_slice));
  Eurydice_slice ret[1U];
  libcrux_sha3_portable_keccak_slice_n_5a(
      copy_of_data, Eurydice_slice_len(data[0U], uint8_t) - rem, rem, ret);
  libcrux_sha3_generic_keccak_absorb_final_9e4(uu____2, ret);
  size_t outlen = Eurydice_slice_len(out[0U], uint8_t);
  size_t blocks = outlen / (size_t)104U;
  size_t last = outlen - outlen % (size_t)104U;
  if (blocks == (size_t)0U) {
    libcrux_sha3_generic_keccak_squeeze_first_and_last_c62(&s, out);
  } else {
    Eurydice_slice_uint8_t_1size_t__x2 uu____4 =
        libcrux_sha3_portable_keccak_split_at_mut_n_5a(out, (size_t)104U);
    Eurydice_slice o0[1U];
    memcpy(o0, uu____4.fst, (size_t)1U * sizeof(Eurydice_slice));
    Eurydice_slice o1[1U];
    memcpy(o1, uu____4.snd, (size_t)1U * sizeof(Eurydice_slice));
    libcrux_sha3_generic_keccak_squeeze_first_block_c63(&s, o0);
    core_ops_range_Range_08 iter =
        core_iter_traits_collect___core__iter__traits__collect__IntoIterator_for_I__1__into_iter(
            (CLITERAL(core_ops_range_Range_08){.start = (size_t)1U,
                                               .end = blocks}),
            core_ops_range_Range_08, core_ops_range_Range_08);
    while (true) {
      if (core_iter_range___core__iter__traits__iterator__Iterator_for_core__ops__range__Range_A__TraitClause_0___6__next(
              &iter, size_t, Option_08)
              .tag == None) {
        break;
      } else {
        Eurydice_slice_uint8_t_1size_t__x2 uu____5 =
            libcrux_sha3_portable_keccak_split_at_mut_n_5a(o1, (size_t)104U);
        Eurydice_slice o[1U];
        memcpy(o, uu____5.fst, (size_t)1U * sizeof(Eurydice_slice));
        Eurydice_slice orest[1U];
        memcpy(orest, uu____5.snd, (size_t)1U * sizeof(Eurydice_slice));
        libcrux_sha3_generic_keccak_squeeze_next_block_c63(&s, o);
        memcpy(o1, orest, (size_t)1U * sizeof(Eurydice_slice));
      }
    }
    if (last < outlen) {
      libcrux_sha3_generic_keccak_squeeze_last_c62(s, o1);
    }
  }
}

/**
A monomorphic instance of libcrux_sha3.portable.keccakx1
with const generics
- RATE= 104
- DELIM= 6
*/
static KRML_MUSTINLINE void libcrux_sha3_portable_keccakx1_7c(
    Eurydice_slice data[1U], Eurydice_slice out[1U]) {
  /* Passing arrays by value in Rust generates a copy in C */
  Eurydice_slice copy_of_data[1U];
  /* generic_keccak::keccak_xof::<1, u64, RATE, DELIM>(data, out); or */
  memcpy(copy_of_data, data, (size_t)1U * sizeof(Eurydice_slice));
  libcrux_sha3_generic_keccak_keccak_9e3(copy_of_data, out);
}

/**
 A portable SHA3 384 implementation.
*/
static KRML_MUSTINLINE void libcrux_sha3_portable_sha384(Eurydice_slice digest,
                                                         Eurydice_slice data) {
  Eurydice_slice buf0[1U] = {data};
  Eurydice_slice buf[1U] = {digest};
  libcrux_sha3_portable_keccakx1_7c(buf0, buf);
}

/**
 SHA3 224

 Preconditions:
 - `digest.len() == 28`
*/
static KRML_MUSTINLINE void libcrux_sha3_sha224_ema(Eurydice_slice digest,
                                                    Eurydice_slice payload) {
  libcrux_sha3_portable_sha224(digest, payload);
}

/**
 SHA3 224
*/
static KRML_MUSTINLINE void libcrux_sha3_sha224(Eurydice_slice data,
                                                uint8_t ret[28U]) {
  uint8_t out[28U] = {0U};
  libcrux_sha3_sha224_ema(Eurydice_array_to_slice((size_t)28U, out, uint8_t),
                          data);
  memcpy(ret, out, (size_t)28U * sizeof(uint8_t));
}

/**
 SHA3 256
*/
static KRML_MUSTINLINE void libcrux_sha3_sha256_ema(Eurydice_slice digest,
                                                    Eurydice_slice payload) {
  libcrux_sha3_portable_sha256(digest, payload);
}

/**
 SHA3 256
*/
static KRML_MUSTINLINE void libcrux_sha3_sha256(Eurydice_slice data,
                                                uint8_t ret[32U]) {
  uint8_t out[32U] = {0U};
  libcrux_sha3_sha256_ema(Eurydice_array_to_slice((size_t)32U, out, uint8_t),
                          data);
  memcpy(ret, out, (size_t)32U * sizeof(uint8_t));
}

/**
 SHA3 384
*/
static KRML_MUSTINLINE void libcrux_sha3_sha384_ema(Eurydice_slice digest,
                                                    Eurydice_slice payload) {
  libcrux_sha3_portable_sha384(digest, payload);
}

/**
 SHA3 384
*/
static KRML_MUSTINLINE void libcrux_sha3_sha384(Eurydice_slice data,
                                                uint8_t ret[48U]) {
  uint8_t out[48U] = {0U};
  libcrux_sha3_sha384_ema(Eurydice_array_to_slice((size_t)48U, out, uint8_t),
                          data);
  memcpy(ret, out, (size_t)48U * sizeof(uint8_t));
}

/**
 SHA3 512
*/
static KRML_MUSTINLINE void libcrux_sha3_sha512_ema(Eurydice_slice digest,
                                                    Eurydice_slice payload) {
  libcrux_sha3_portable_sha512(digest, payload);
}

/**
 SHA3 512
*/
static KRML_MUSTINLINE void libcrux_sha3_sha512(Eurydice_slice data,
                                                uint8_t ret[64U]) {
  uint8_t out[64U] = {0U};
  libcrux_sha3_sha512_ema(Eurydice_array_to_slice((size_t)64U, out, uint8_t),
                          data);
  memcpy(ret, out, (size_t)64U * sizeof(uint8_t));
}

/**
This function found in impl {(libcrux_sha3::traits::internal::KeccakItem<1:
usize> for u64)}
*/
/**
A monomorphic instance of libcrux_sha3.portable_keccak.load_block_5a
with const generics
- RATE= 168
*/
static KRML_MUSTINLINE void libcrux_sha3_portable_keccak_load_block_5a_3a(
    uint64_t (*a)[5U], Eurydice_slice b[1U]) {
  uint64_t(*uu____0)[5U] = a;
  /* Passing arrays by value in Rust generates a copy in C */
  Eurydice_slice copy_of_b[1U];
  memcpy(copy_of_b, b, (size_t)1U * sizeof(Eurydice_slice));
  libcrux_sha3_portable_keccak_load_block_3a(uu____0, copy_of_b);
}

/**
A monomorphic instance of libcrux_sha3.generic_keccak.absorb_block
with types uint64_t
with const generics
- N= 1
- RATE= 168
*/
static KRML_MUSTINLINE void libcrux_sha3_generic_keccak_absorb_block_c63(
    libcrux_sha3_generic_keccak_KeccakState_17 *s, Eurydice_slice blocks[1U]) {
  uint64_t(*uu____0)[5U] = s->st;
  Eurydice_slice uu____1[1U];
  memcpy(uu____1, blocks, (size_t)1U * sizeof(Eurydice_slice));
  libcrux_sha3_portable_keccak_load_block_5a_3a(uu____0, uu____1);
  libcrux_sha3_generic_keccak_keccakf1600_04(s);
}

/**
A monomorphic instance of libcrux_sha3.portable_keccak.store_block_full
with const generics
- RATE= 168
*/
static KRML_MUSTINLINE void libcrux_sha3_portable_keccak_store_block_full_3a(
    uint64_t (*s)[5U], uint8_t ret[1U][200U]) {
  uint8_t out[200U] = {0U};
  Eurydice_slice buf[1U] = {
      Eurydice_array_to_slice((size_t)200U, out, uint8_t)};
  libcrux_sha3_portable_keccak_store_block_3a(s, buf);
  /* Passing arrays by value in Rust generates a copy in C */
  uint8_t copy_of_out[200U];
  memcpy(copy_of_out, out, (size_t)200U * sizeof(uint8_t));
  memcpy(ret[0U], copy_of_out, (size_t)200U * sizeof(uint8_t));
}

/**
This function found in impl {(libcrux_sha3::traits::internal::KeccakItem<1:
usize> for u64)}
*/
/**
A monomorphic instance of libcrux_sha3.portable_keccak.store_block_full_5a
with const generics
- RATE= 168
*/
static KRML_MUSTINLINE void libcrux_sha3_portable_keccak_store_block_full_5a_3a(
    uint64_t (*a)[5U], uint8_t ret[1U][200U]) {
  libcrux_sha3_portable_keccak_store_block_full_3a(a, ret);
}

/**
A monomorphic instance of libcrux_sha3.generic_keccak.squeeze_first_and_last
with types uint64_t
with const generics
- N= 1
- RATE= 168
*/
static KRML_MUSTINLINE void
libcrux_sha3_generic_keccak_squeeze_first_and_last_c63(
    libcrux_sha3_generic_keccak_KeccakState_17 *s, Eurydice_slice out[1U]) {
  uint8_t b[1U][200U];
  libcrux_sha3_portable_keccak_store_block_full_5a_3a(s->st, b);
  for (size_t i = (size_t)0U; i < (size_t)1U; i++) {
    size_t i0 = i;
    Eurydice_slice uu____0 = out[i0];
    uint8_t *uu____1 = b[i0];
    core_ops_range_Range_08 lit;
    lit.start = (size_t)0U;
    lit.end = Eurydice_slice_len(out[i0], uint8_t);
    Eurydice_slice_copy(
        uu____0,
        Eurydice_array_to_subslice((size_t)200U, uu____1, lit, uint8_t,
                                   core_ops_range_Range_08),
        uint8_t);
  }
}

/**
A monomorphic instance of libcrux_sha3.generic_keccak.squeeze_last
with types uint64_t
with const generics
- N= 1
- RATE= 168
*/
static KRML_MUSTINLINE void libcrux_sha3_generic_keccak_squeeze_last_c63(
    libcrux_sha3_generic_keccak_KeccakState_17 s, Eurydice_slice out[1U]) {
  libcrux_sha3_generic_keccak_keccakf1600_04(&s);
  uint8_t b[1U][200U];
  libcrux_sha3_portable_keccak_store_block_full_5a_3a(s.st, b);
  for (size_t i = (size_t)0U; i < (size_t)1U; i++) {
    size_t i0 = i;
    Eurydice_slice uu____0 = out[i0];
    uint8_t *uu____1 = b[i0];
    core_ops_range_Range_08 lit;
    lit.start = (size_t)0U;
    lit.end = Eurydice_slice_len(out[i0], uint8_t);
    Eurydice_slice_copy(
        uu____0,
        Eurydice_array_to_subslice((size_t)200U, uu____1, lit, uint8_t,
                                   core_ops_range_Range_08),
        uint8_t);
  }
}

/**
A monomorphic instance of libcrux_sha3.generic_keccak.keccak
with types uint64_t
with const generics
- N= 1
- RATE= 168
- DELIM= 31
*/
static KRML_MUSTINLINE void libcrux_sha3_generic_keccak_keccak_9e4(
    Eurydice_slice data[1U], Eurydice_slice out[1U]) {
  libcrux_sha3_generic_keccak_KeccakState_17 s =
      libcrux_sha3_generic_keccak_new_89_04();
  for (size_t i = (size_t)0U;
       i < Eurydice_slice_len(data[0U], uint8_t) / (size_t)168U; i++) {
    size_t i0 = i;
    libcrux_sha3_generic_keccak_KeccakState_17 *uu____0 = &s;
    /* Passing arrays by value in Rust generates a copy in C */
    Eurydice_slice copy_of_data[1U];
    memcpy(copy_of_data, data, (size_t)1U * sizeof(Eurydice_slice));
    Eurydice_slice ret[1U];
    libcrux_sha3_portable_keccak_slice_n_5a(copy_of_data, i0 * (size_t)168U,
                                            (size_t)168U, ret);
    libcrux_sha3_generic_keccak_absorb_block_c63(uu____0, ret);
  }
  size_t rem = Eurydice_slice_len(data[0U], uint8_t) % (size_t)168U;
  libcrux_sha3_generic_keccak_KeccakState_17 *uu____2 = &s;
  /* Passing arrays by value in Rust generates a copy in C */
  Eurydice_slice copy_of_data[1U];
  memcpy(copy_of_data, data, (size_t)1U * sizeof(Eurydice_slice));
  Eurydice_slice ret[1U];
  libcrux_sha3_portable_keccak_slice_n_5a(
      copy_of_data, Eurydice_slice_len(data[0U], uint8_t) - rem, rem, ret);
  libcrux_sha3_generic_keccak_absorb_final_9e2(uu____2, ret);
  size_t outlen = Eurydice_slice_len(out[0U], uint8_t);
  size_t blocks = outlen / (size_t)168U;
  size_t last = outlen - outlen % (size_t)168U;
  if (blocks == (size_t)0U) {
    libcrux_sha3_generic_keccak_squeeze_first_and_last_c63(&s, out);
  } else {
    Eurydice_slice_uint8_t_1size_t__x2 uu____4 =
        libcrux_sha3_portable_keccak_split_at_mut_n_5a(out, (size_t)168U);
    Eurydice_slice o0[1U];
    memcpy(o0, uu____4.fst, (size_t)1U * sizeof(Eurydice_slice));
    Eurydice_slice o1[1U];
    memcpy(o1, uu____4.snd, (size_t)1U * sizeof(Eurydice_slice));
    libcrux_sha3_generic_keccak_squeeze_first_block_c61(&s, o0);
    core_ops_range_Range_08 iter =
        core_iter_traits_collect___core__iter__traits__collect__IntoIterator_for_I__1__into_iter(
            (CLITERAL(core_ops_range_Range_08){.start = (size_t)1U,
                                               .end = blocks}),
            core_ops_range_Range_08, core_ops_range_Range_08);
    while (true) {
      if (core_iter_range___core__iter__traits__iterator__Iterator_for_core__ops__range__Range_A__TraitClause_0___6__next(
              &iter, size_t, Option_08)
              .tag == None) {
        break;
      } else {
        Eurydice_slice_uint8_t_1size_t__x2 uu____5 =
            libcrux_sha3_portable_keccak_split_at_mut_n_5a(o1, (size_t)168U);
        Eurydice_slice o[1U];
        memcpy(o, uu____5.fst, (size_t)1U * sizeof(Eurydice_slice));
        Eurydice_slice orest[1U];
        memcpy(orest, uu____5.snd, (size_t)1U * sizeof(Eurydice_slice));
        libcrux_sha3_generic_keccak_squeeze_next_block_c61(&s, o);
        memcpy(o1, orest, (size_t)1U * sizeof(Eurydice_slice));
      }
    }
    if (last < outlen) {
      libcrux_sha3_generic_keccak_squeeze_last_c63(s, o1);
    }
  }
}

/**
A monomorphic instance of libcrux_sha3.portable.keccakx1
with const generics
- RATE= 168
- DELIM= 31
*/
static KRML_MUSTINLINE void libcrux_sha3_portable_keccakx1_c6(
    Eurydice_slice data[1U], Eurydice_slice out[1U]) {
  /* Passing arrays by value in Rust generates a copy in C */
  Eurydice_slice copy_of_data[1U];
  /* generic_keccak::keccak_xof::<1, u64, RATE, DELIM>(data, out); or */
  memcpy(copy_of_data, data, (size_t)1U * sizeof(Eurydice_slice));
  libcrux_sha3_generic_keccak_keccak_9e4(copy_of_data, out);
}

/**
 A portable SHAKE128 implementation.
*/
static KRML_MUSTINLINE void libcrux_sha3_portable_shake128(
    Eurydice_slice digest, Eurydice_slice data) {
  Eurydice_slice buf0[1U] = {data};
  Eurydice_slice buf[1U] = {digest};
  libcrux_sha3_portable_keccakx1_c6(buf0, buf);
}

/**
 SHAKE 128

 Writes `out.len()` bytes.
*/
static KRML_MUSTINLINE void libcrux_sha3_shake128_ema(Eurydice_slice out,
                                                      Eurydice_slice data) {
  libcrux_sha3_portable_shake128(out, data);
}

/**
 SHAKE 256

 Writes `out.len()` bytes.
*/
static KRML_MUSTINLINE void libcrux_sha3_shake256_ema(Eurydice_slice out,
                                                      Eurydice_slice data) {
  libcrux_sha3_portable_shake256(out, data);
}

static const size_t libcrux_sha3_generic_keccak__PI[24U] = {
    (size_t)6U, (size_t)12U, (size_t)18U, (size_t)24U, (size_t)3U,
    (size_t)9U, (size_t)10U, (size_t)16U, (size_t)22U, (size_t)1U,
    (size_t)7U, (size_t)13U, (size_t)19U, (size_t)20U, (size_t)4U,
    (size_t)5U, (size_t)11U, (size_t)17U, (size_t)23U, (size_t)2U,
    (size_t)8U, (size_t)14U, (size_t)15U, (size_t)21U};

static const size_t libcrux_sha3_generic_keccak__ROTC[24U] = {
    (size_t)1U,  (size_t)62U, (size_t)28U, (size_t)27U, (size_t)36U,
    (size_t)44U, (size_t)6U,  (size_t)55U, (size_t)20U, (size_t)3U,
    (size_t)10U, (size_t)43U, (size_t)25U, (size_t)39U, (size_t)41U,
    (size_t)45U, (size_t)15U, (size_t)21U, (size_t)8U,  (size_t)18U,
    (size_t)2U,  (size_t)61U, (size_t)56U, (size_t)14U};

/**
 A portable SHA3 224 implementation.
*/
static KRML_MUSTINLINE void libcrux_sha3_neon_sha224(Eurydice_slice digest,
                                                     Eurydice_slice data) {
  KRML_HOST_EPRINTF("KaRaMeL abort at %s:%d\n%s\n", __FILE__, __LINE__,
                    "panic!");
  KRML_HOST_EXIT(255U);
}

/**
 A portable SHA3 256 implementation.
*/
static KRML_MUSTINLINE void libcrux_sha3_neon_sha256(Eurydice_slice digest,
                                                     Eurydice_slice data) {
  KRML_HOST_EPRINTF("KaRaMeL abort at %s:%d\n%s\n", __FILE__, __LINE__,
                    "panic!");
  KRML_HOST_EXIT(255U);
}

/**
 A portable SHA3 384 implementation.
*/
static KRML_MUSTINLINE void libcrux_sha3_neon_sha384(Eurydice_slice digest,
                                                     Eurydice_slice data) {
  KRML_HOST_EPRINTF("KaRaMeL abort at %s:%d\n%s\n", __FILE__, __LINE__,
                    "panic!");
  KRML_HOST_EXIT(255U);
}

/**
 A portable SHA3 512 implementation.
*/
static KRML_MUSTINLINE void libcrux_sha3_neon_sha512(Eurydice_slice digest,
                                                     Eurydice_slice data) {
  KRML_HOST_EPRINTF("KaRaMeL abort at %s:%d\n%s\n", __FILE__, __LINE__,
                    "panic!");
  KRML_HOST_EXIT(255U);
}

/**
 Run SHAKE256 on both inputs in parallel.

 Writes the two results into `out0` and `out1`
*/
static KRML_MUSTINLINE void libcrux_sha3_neon_x2_shake256(Eurydice_slice input0,
                                                          Eurydice_slice input1,
                                                          Eurydice_slice out0,
                                                          Eurydice_slice out1) {
  /* TODO: make argument ordering consistent */
  KRML_HOST_EPRINTF("KaRaMeL abort at %s:%d\n%s\n", __FILE__, __LINE__,
                    "panic!");
  KRML_HOST_EXIT(255U);
}

typedef struct libcrux_sha3_neon_x2_incremental_KeccakState_s {
  libcrux_sha3_generic_keccak_KeccakState_17 state[2U];
} libcrux_sha3_neon_x2_incremental_KeccakState;

/**
 Initialise the `KeccakState2`.
*/
static KRML_MUSTINLINE libcrux_sha3_neon_x2_incremental_KeccakState
libcrux_sha3_neon_x2_incremental_init(void) {
  /* XXX: These functions could alternatively implement the same with the
   * portable implementation { let s0 = KeccakState::new(); let s1 =
   * KeccakState::new(); [s0, s1] } */
  KRML_HOST_EPRINTF("KaRaMeL abort at %s:%d\n%s\n", __FILE__, __LINE__,
                    "panic!");
  KRML_HOST_EXIT(255U);
}

/**
 Shake128 absorb `data0` and `data1` in the [`KeccakState`] `s`.
*/
static KRML_MUSTINLINE void
libcrux_sha3_neon_x2_incremental_shake128_absorb_final(
    libcrux_sha3_neon_x2_incremental_KeccakState *s, Eurydice_slice data0,
    Eurydice_slice data1) {
  /* XXX: These functions could alternatively implement the same with the
   * portable implementation { let [mut s0, mut s1] = s;
   * shake128_absorb_final(&mut s0, data0); shake128_absorb_final(&mut s1,
   * data1); } */
  KRML_HOST_EPRINTF("KaRaMeL abort at %s:%d\n%s\n", __FILE__, __LINE__,
                    "panic!");
  KRML_HOST_EXIT(255U);
}

/**
 Squeeze 2 times the first three blocks in parallel in the
 [`KeccakState`] and return the output in `out0` and `out1`.
*/
static KRML_MUSTINLINE void
libcrux_sha3_neon_x2_incremental_shake128_squeeze_first_three_blocks(
    libcrux_sha3_neon_x2_incremental_KeccakState *s, Eurydice_slice out0,
    Eurydice_slice out1) {
  /* XXX: These functions could alternatively implement the same with the
   * portable implementation { let [mut s0, mut s1] = s;
   * shake128_squeeze_first_three_blocks(&mut s0, out0);
   * shake128_squeeze_first_three_blocks(&mut s1, out1); } */
  KRML_HOST_EPRINTF("KaRaMeL abort at %s:%d\n%s\n", __FILE__, __LINE__,
                    "panic!");
  KRML_HOST_EXIT(255U);
}

/**
 Squeeze 2 times the next block in parallel in the
 [`KeccakState`] and return the output in `out0` and `out1`.
*/
static KRML_MUSTINLINE void
libcrux_sha3_neon_x2_incremental_shake128_squeeze_next_block(
    libcrux_sha3_neon_x2_incremental_KeccakState *s, Eurydice_slice out0,
    Eurydice_slice out1) {
  /* XXX: These functions could alternatively implement the same with the
   * portable implementation { let [mut s0, mut s1] = s;
   * shake128_squeeze_next_block(&mut s0, out0);
   * shake128_squeeze_next_block(&mut s1, out1); } */
  KRML_HOST_EPRINTF("KaRaMeL abort at %s:%d\n%s\n", __FILE__, __LINE__,
                    "panic!");
  KRML_HOST_EXIT(255U);
}

/**
 Squeeze five blocks
*/
static KRML_MUSTINLINE void
libcrux_sha3_neon_x2_incremental_shake128_squeeze_first_five_blocks(
    libcrux_sha3_neon_x2_incremental_KeccakState *s, Eurydice_slice out0,
    Eurydice_slice out1) {
  KRML_HOST_EPRINTF("KaRaMeL abort at %s:%d\n%s\n", __FILE__, __LINE__,
                    "panic!");
  KRML_HOST_EXIT(255U);
}

/**
 Shake256 absorb `data0` and `data1` in the [`KeccakState`] `s`.
*/
static KRML_MUSTINLINE void
libcrux_sha3_neon_x2_incremental_shake256_absorb_final(
    libcrux_sha3_neon_x2_incremental_KeccakState *s, Eurydice_slice data0,
    Eurydice_slice data1) {
  /* XXX: These functions could alternatively implement the same with the
   * portable implementation { let [mut s0, mut s1] = s;
   * shake128_absorb_final(&mut s0, data0); shake128_absorb_final(&mut s1,
   * data1); } */
  KRML_HOST_EPRINTF("KaRaMeL abort at %s:%d\n%s\n", __FILE__, __LINE__,
                    "panic!");
  KRML_HOST_EXIT(255U);
}

/**
 Squeeze block
*/
static KRML_MUSTINLINE void
libcrux_sha3_neon_x2_incremental_shake256_squeeze_first_block(
    libcrux_sha3_neon_x2_incremental_KeccakState *s, Eurydice_slice out0,
    Eurydice_slice out1) {
  KRML_HOST_EPRINTF("KaRaMeL abort at %s:%d\n%s\n", __FILE__, __LINE__,
                    "panic!");
  KRML_HOST_EXIT(255U);
}

/**
 Squeeze next block
*/
static KRML_MUSTINLINE void
libcrux_sha3_neon_x2_incremental_shake256_squeeze_next_block(
    libcrux_sha3_neon_x2_incremental_KeccakState *s, Eurydice_slice out0,
    Eurydice_slice out1) {
  KRML_HOST_EPRINTF("KaRaMeL abort at %s:%d\n%s\n", __FILE__, __LINE__,
                    "panic!");
  KRML_HOST_EXIT(255U);
}

/**
A monomorphic instance of libcrux_sha3.generic_keccak.squeeze_first_five_blocks
with types uint64_t
with const generics
- N= 1
- RATE= 168
*/
static KRML_MUSTINLINE void
libcrux_sha3_generic_keccak_squeeze_first_five_blocks_c6(
    libcrux_sha3_generic_keccak_KeccakState_17 *s, Eurydice_slice out[1U]) {
  Eurydice_slice_uint8_t_1size_t__x2 uu____0 =
      libcrux_sha3_portable_keccak_split_at_mut_n_5a(out, (size_t)168U);
  Eurydice_slice o0[1U];
  memcpy(o0, uu____0.fst, (size_t)1U * sizeof(Eurydice_slice));
  Eurydice_slice o10[1U];
  memcpy(o10, uu____0.snd, (size_t)1U * sizeof(Eurydice_slice));
  libcrux_sha3_generic_keccak_squeeze_first_block_c61(s, o0);
  Eurydice_slice_uint8_t_1size_t__x2 uu____1 =
      libcrux_sha3_portable_keccak_split_at_mut_n_5a(o10, (size_t)168U);
  Eurydice_slice o1[1U];
  memcpy(o1, uu____1.fst, (size_t)1U * sizeof(Eurydice_slice));
  Eurydice_slice o20[1U];
  memcpy(o20, uu____1.snd, (size_t)1U * sizeof(Eurydice_slice));
  libcrux_sha3_generic_keccak_squeeze_next_block_c61(s, o1);
  Eurydice_slice_uint8_t_1size_t__x2 uu____2 =
      libcrux_sha3_portable_keccak_split_at_mut_n_5a(o20, (size_t)168U);
  Eurydice_slice o2[1U];
  memcpy(o2, uu____2.fst, (size_t)1U * sizeof(Eurydice_slice));
  Eurydice_slice o30[1U];
  memcpy(o30, uu____2.snd, (size_t)1U * sizeof(Eurydice_slice));
  libcrux_sha3_generic_keccak_squeeze_next_block_c61(s, o2);
  Eurydice_slice_uint8_t_1size_t__x2 uu____3 =
      libcrux_sha3_portable_keccak_split_at_mut_n_5a(o30, (size_t)168U);
  Eurydice_slice o3[1U];
  memcpy(o3, uu____3.fst, (size_t)1U * sizeof(Eurydice_slice));
  Eurydice_slice o4[1U];
  memcpy(o4, uu____3.snd, (size_t)1U * sizeof(Eurydice_slice));
  libcrux_sha3_generic_keccak_squeeze_next_block_c61(s, o3);
  libcrux_sha3_generic_keccak_squeeze_next_block_c61(s, o4);
}

/**
 Squeeze five blocks
*/
static KRML_MUSTINLINE void
libcrux_sha3_portable_incremental_shake128_squeeze_first_five_blocks(
    libcrux_sha3_generic_keccak_KeccakState_17 *s, Eurydice_slice out0) {
  Eurydice_slice buf[1U] = {out0};
  libcrux_sha3_generic_keccak_squeeze_first_five_blocks_c6(s, buf);
}

/**
 Absorb some data for SHAKE-256 for the last time
*/
static KRML_MUSTINLINE void
libcrux_sha3_portable_incremental_shake256_absorb_final(
    libcrux_sha3_generic_keccak_KeccakState_17 *s, Eurydice_slice data) {
  Eurydice_slice buf[1U] = {data};
  libcrux_sha3_generic_keccak_absorb_final_9e1(s, buf);
}

/**
 Create a new SHAKE-256 state object.
*/
static KRML_MUSTINLINE libcrux_sha3_generic_keccak_KeccakState_17
libcrux_sha3_portable_incremental_shake256_init(void) {
  return libcrux_sha3_generic_keccak_new_89_04();
}

/**
 Squeeze the first SHAKE-256 block
*/
static KRML_MUSTINLINE void
libcrux_sha3_portable_incremental_shake256_squeeze_first_block(
    libcrux_sha3_generic_keccak_KeccakState_17 *s, Eurydice_slice out) {
  Eurydice_slice buf[1U] = {out};
  libcrux_sha3_generic_keccak_squeeze_first_block_c60(s, buf);
}

/**
 Squeeze the next SHAKE-256 block
*/
static KRML_MUSTINLINE void
libcrux_sha3_portable_incremental_shake256_squeeze_next_block(
    libcrux_sha3_generic_keccak_KeccakState_17 *s, Eurydice_slice out) {
  Eurydice_slice buf[1U] = {out};
  libcrux_sha3_generic_keccak_squeeze_next_block_c60(s, buf);
}

/**
A monomorphic instance of libcrux_sha3.generic_keccak.KeccakXofState
with types uint64_t
with const generics
- $1size_t
- $136size_t
*/
typedef struct libcrux_sha3_generic_keccak_KeccakXofState_e2_s {
  libcrux_sha3_generic_keccak_KeccakState_17 inner;
  uint8_t buf[1U][136U];
  size_t buf_len;
  bool sponge;
} libcrux_sha3_generic_keccak_KeccakXofState_e2;

typedef libcrux_sha3_generic_keccak_KeccakXofState_e2
    libcrux_sha3_portable_incremental_Shake256Absorb;

/**
 Consume the internal buffer and the required amount of the input to pad to
 `RATE`.

 Returns the `consumed` bytes from `inputs` if there's enough buffered
 content to consume, and `0` otherwise.
 If `consumed > 0` is returned, `self.buf` contains a full block to be
 loaded.
*/
/**
This function found in impl {libcrux_sha3::generic_keccak::KeccakXofState<STATE,
PARALLEL_LANES, RATE>[TraitClause@0, TraitClause@1]#2}
*/
/**
A monomorphic instance of libcrux_sha3.generic_keccak.fill_buffer_8b
with types uint64_t
with const generics
- PARALLEL_LANES= 1
- RATE= 136
*/
static inline size_t libcrux_sha3_generic_keccak_fill_buffer_8b_c6(
    libcrux_sha3_generic_keccak_KeccakXofState_e2 *self,
    Eurydice_slice inputs[1U]) {
  size_t input_len = Eurydice_slice_len(inputs[0U], uint8_t);
  size_t consumed = (size_t)0U;
  if (self->buf_len > (size_t)0U) {
    if (
        /* There's something buffered internally to consume. */ self->buf_len +
            input_len >=
        (size_t)136U) {
      consumed = (size_t)136U - /* We have enough data when combining the
                                   internal buffer and the input. */
                 self->buf_len;
      for (size_t i = (size_t)0U; i < (size_t)1U; i++) {
        size_t i0 = i;
        Eurydice_slice uu____0 = Eurydice_array_to_subslice_from(
            (size_t)136U, self->buf[i0], self->buf_len, uint8_t, size_t);
        Eurydice_slice_copy(
            uu____0,
            Eurydice_slice_subslice_to(inputs[i0], consumed, uint8_t, size_t),
            uint8_t);
      }
      self->buf_len = self->buf_len + consumed;
    }
  }
  return consumed;
}

/**
This function found in impl {libcrux_sha3::generic_keccak::KeccakXofState<STATE,
PARALLEL_LANES, RATE>[TraitClause@0, TraitClause@1]#2}
*/
/**
A monomorphic instance of libcrux_sha3.generic_keccak.absorb_full_8b
with types uint64_t
with const generics
- PARALLEL_LANES= 1
- RATE= 136
*/
static inline size_t libcrux_sha3_generic_keccak_absorb_full_8b_c6(
    libcrux_sha3_generic_keccak_KeccakXofState_e2 *self,
    Eurydice_slice inputs[1U]) {
  libcrux_sha3_generic_keccak_KeccakXofState_e2 *uu____0 = self;
  /* Passing arrays by value in Rust generates a copy in C */
  Eurydice_slice copy_of_inputs0[1U];
  memcpy(copy_of_inputs0, inputs, (size_t)1U * sizeof(Eurydice_slice));
  size_t input_consumed =
      libcrux_sha3_generic_keccak_fill_buffer_8b_c6(uu____0, copy_of_inputs0);
  if (input_consumed > (size_t)0U) {
    Eurydice_slice borrowed[1U];
    for (size_t i = (size_t)0U; i < (size_t)1U; i++) {
      uint8_t buf[136U] = {0U};
      borrowed[i] = core_array___Array_T__N__23__as_slice(
          (size_t)136U, buf, uint8_t, Eurydice_slice);
    }
    for (size_t i = (size_t)0U; i < (size_t)1U; i++) {
      size_t i0 = i;
      borrowed[i0] =
          Eurydice_array_to_slice((size_t)136U, self->buf[i0], uint8_t);
    }
    uint64_t(*uu____2)[5U] = self->inner.st;
    Eurydice_slice uu____3[1U];
    memcpy(uu____3, borrowed, (size_t)1U * sizeof(Eurydice_slice));
    libcrux_sha3_portable_keccak_load_block_5a_5b(uu____2, uu____3);
    libcrux_sha3_generic_keccak_keccakf1600_04(&self->inner);
    self->buf_len = (size_t)0U;
  }
  size_t input_to_consume =
      Eurydice_slice_len(inputs[0U], uint8_t) - input_consumed;
  size_t num_blocks = input_to_consume / (size_t)136U;
  size_t remainder = input_to_consume % (size_t)136U;
  for (size_t i = (size_t)0U; i < num_blocks; i++) {
    size_t i0 = i;
    uint64_t(*uu____4)[5U] = self->inner.st;
    /* Passing arrays by value in Rust generates a copy in C */
    Eurydice_slice copy_of_inputs[1U];
    memcpy(copy_of_inputs, inputs, (size_t)1U * sizeof(Eurydice_slice));
    Eurydice_slice ret[1U];
    libcrux_sha3_portable_keccak_slice_n_5a(
        copy_of_inputs, input_consumed + i0 * (size_t)136U, (size_t)136U, ret);
    libcrux_sha3_portable_keccak_load_block_5a_5b(uu____4, ret);
    libcrux_sha3_generic_keccak_keccakf1600_04(&self->inner);
  }
  return remainder;
}

/**
 Absorb

 This function takes any number of bytes to absorb and buffers if it's not
 enough. The function assumes that all input slices in `blocks` have the same
 length.

 Only a multiple of `RATE` blocks are absorbed.
 For the remaining bytes [`absorb_final`] needs to be called.

 This works best with relatively small `inputs`.
*/
/**
This function found in impl {libcrux_sha3::generic_keccak::KeccakXofState<STATE,
PARALLEL_LANES, RATE>[TraitClause@0, TraitClause@1]#2}
*/
/**
A monomorphic instance of libcrux_sha3.generic_keccak.absorb_8b
with types uint64_t
with const generics
- PARALLEL_LANES= 1
- RATE= 136
*/
static KRML_MUSTINLINE void libcrux_sha3_generic_keccak_absorb_8b_c6(
    libcrux_sha3_generic_keccak_KeccakXofState_e2 *self,
    Eurydice_slice inputs[1U]) {
  libcrux_sha3_generic_keccak_KeccakXofState_e2 *uu____0 = self;
  /* Passing arrays by value in Rust generates a copy in C */
  Eurydice_slice copy_of_inputs[1U];
  memcpy(copy_of_inputs, inputs, (size_t)1U * sizeof(Eurydice_slice));
  size_t input_remainder_len =
      libcrux_sha3_generic_keccak_absorb_full_8b_c6(uu____0, copy_of_inputs);
  if (
      /* ... buffer the rest if there's not enough input (left). */
      input_remainder_len > (size_t)0U) {
    size_t input_len = Eurydice_slice_len(inputs[0U], uint8_t);
    for (size_t i = (size_t)0U; i < (size_t)1U; i++) {
      size_t i0 = i;
      Eurydice_slice uu____2 = Eurydice_array_to_subslice2(
          self->buf[i0], self->buf_len, self->buf_len + input_remainder_len,
          uint8_t);
      Eurydice_slice_copy(
          uu____2,
          Eurydice_slice_subslice_from(
              inputs[i0], input_len - input_remainder_len, uint8_t, size_t),
          uint8_t);
    }
    self->buf_len = self->buf_len + input_remainder_len;
  }
}

/**
 Shake256 absorb
*/
/**
This function found in impl
{(libcrux_sha3::portable::incremental::XofAbsorb<136: usize> for
libcrux_sha3::portable::incremental::Shake256Absorb)#2}
*/
static inline void libcrux_sha3_portable_incremental_absorb_7d(
    libcrux_sha3_generic_keccak_KeccakXofState_e2 *self, Eurydice_slice input) {
  Eurydice_slice buf[1U] = {input};
  libcrux_sha3_generic_keccak_absorb_8b_c6(self, buf);
}

typedef libcrux_sha3_generic_keccak_KeccakXofState_e2
    libcrux_sha3_portable_incremental_Shake256Squeeze;

/**
 Absorb a final block.

 The `inputs` block may be empty. Everything in the `inputs` block beyond
 `RATE` bytes is ignored.
*/
/**
This function found in impl {libcrux_sha3::generic_keccak::KeccakXofState<STATE,
PARALLEL_LANES, RATE>[TraitClause@0, TraitClause@1]#2}
*/
/**
A monomorphic instance of libcrux_sha3.generic_keccak.absorb_final_8b
with types uint64_t
with const generics
- PARALLEL_LANES= 1
- RATE= 136
- DELIMITER= 31
*/
static KRML_MUSTINLINE void libcrux_sha3_generic_keccak_absorb_final_8b_9e(
    libcrux_sha3_generic_keccak_KeccakXofState_e2 *self,
    Eurydice_slice inputs[1U]) {
  libcrux_sha3_generic_keccak_KeccakXofState_e2 *uu____0 = self;
  /* Passing arrays by value in Rust generates a copy in C */
  Eurydice_slice copy_of_inputs[1U];
  memcpy(copy_of_inputs, inputs, (size_t)1U * sizeof(Eurydice_slice));
  size_t input_remainder_len =
      libcrux_sha3_generic_keccak_absorb_full_8b_c6(uu____0, copy_of_inputs);
  size_t input_len = Eurydice_slice_len(inputs[0U], uint8_t);
  uint8_t blocks[1U][200U] = {{0U}};
  for (size_t i = (size_t)0U; i < (size_t)1U; i++) {
    size_t i0 = i;
    if (self->buf_len > (size_t)0U) {
      Eurydice_slice uu____2 = Eurydice_array_to_subslice2(
          blocks[i0], (size_t)0U, self->buf_len, uint8_t);
      Eurydice_slice_copy(uu____2,
                          Eurydice_array_to_subslice2(self->buf[i0], (size_t)0U,
                                                      self->buf_len, uint8_t),
                          uint8_t);
    }
    if (input_remainder_len > (size_t)0U) {
      Eurydice_slice uu____3 = Eurydice_array_to_subslice2(
          blocks[i0], self->buf_len, self->buf_len + input_remainder_len,
          uint8_t);
      Eurydice_slice_copy(
          uu____3,
          Eurydice_slice_subslice_from(
              inputs[i0], input_len - input_remainder_len, uint8_t, size_t),
          uint8_t);
    }
    blocks[i0][self->buf_len + input_remainder_len] = 31U;
    size_t uu____4 = i0;
    size_t uu____5 = (size_t)136U - (size_t)1U;
    blocks[uu____4][uu____5] = (uint32_t)blocks[uu____4][uu____5] | 128U;
  }
  uint64_t(*uu____6)[5U] = self->inner.st;
  uint8_t uu____7[1U][200U];
  memcpy(uu____7, blocks, (size_t)1U * sizeof(uint8_t[200U]));
  libcrux_sha3_portable_keccak_load_block_full_5a_5b(uu____6, uu____7);
  libcrux_sha3_generic_keccak_keccakf1600_04(&self->inner);
}

/**
 Shake256 absorb final
*/
/**
This function found in impl
{(libcrux_sha3::portable::incremental::XofAbsorb<136: usize> for
libcrux_sha3::portable::incremental::Shake256Absorb)#2}
*/
static inline libcrux_sha3_generic_keccak_KeccakXofState_e2
libcrux_sha3_portable_incremental_absorb_final_7d(
    libcrux_sha3_generic_keccak_KeccakXofState_e2 self, Eurydice_slice input) {
  Eurydice_slice buf[1U] = {input};
  libcrux_sha3_generic_keccak_absorb_final_8b_9e(&self, buf);
  return self;
}

/**
 An all zero block
*/
/**
This function found in impl {libcrux_sha3::generic_keccak::KeccakXofState<STATE,
PARALLEL_LANES, RATE>[TraitClause@0, TraitClause@1]#2}
*/
/**
A monomorphic instance of libcrux_sha3.generic_keccak.zero_block_8b
with types uint64_t
with const generics
- PARALLEL_LANES= 1
- RATE= 136
*/
static inline void libcrux_sha3_generic_keccak_zero_block_8b_c6(
    uint8_t ret[136U]) {
  ret[0U] = 0U;
  ret[1U] = 0U;
  ret[2U] = 0U;
  ret[3U] = 0U;
  ret[4U] = 0U;
  ret[5U] = 0U;
  ret[6U] = 0U;
  ret[7U] = 0U;
  ret[8U] = 0U;
  ret[9U] = 0U;
  ret[10U] = 0U;
  ret[11U] = 0U;
  ret[12U] = 0U;
  ret[13U] = 0U;
  ret[14U] = 0U;
  ret[15U] = 0U;
  ret[16U] = 0U;
  ret[17U] = 0U;
  ret[18U] = 0U;
  ret[19U] = 0U;
  ret[20U] = 0U;
  ret[21U] = 0U;
  ret[22U] = 0U;
  ret[23U] = 0U;
  ret[24U] = 0U;
  ret[25U] = 0U;
  ret[26U] = 0U;
  ret[27U] = 0U;
  ret[28U] = 0U;
  ret[29U] = 0U;
  ret[30U] = 0U;
  ret[31U] = 0U;
  ret[32U] = 0U;
  ret[33U] = 0U;
  ret[34U] = 0U;
  ret[35U] = 0U;
  ret[36U] = 0U;
  ret[37U] = 0U;
  ret[38U] = 0U;
  ret[39U] = 0U;
  ret[40U] = 0U;
  ret[41U] = 0U;
  ret[42U] = 0U;
  ret[43U] = 0U;
  ret[44U] = 0U;
  ret[45U] = 0U;
  ret[46U] = 0U;
  ret[47U] = 0U;
  ret[48U] = 0U;
  ret[49U] = 0U;
  ret[50U] = 0U;
  ret[51U] = 0U;
  ret[52U] = 0U;
  ret[53U] = 0U;
  ret[54U] = 0U;
  ret[55U] = 0U;
  ret[56U] = 0U;
  ret[57U] = 0U;
  ret[58U] = 0U;
  ret[59U] = 0U;
  ret[60U] = 0U;
  ret[61U] = 0U;
  ret[62U] = 0U;
  ret[63U] = 0U;
  ret[64U] = 0U;
  ret[65U] = 0U;
  ret[66U] = 0U;
  ret[67U] = 0U;
  ret[68U] = 0U;
  ret[69U] = 0U;
  ret[70U] = 0U;
  ret[71U] = 0U;
  ret[72U] = 0U;
  ret[73U] = 0U;
  ret[74U] = 0U;
  ret[75U] = 0U;
  ret[76U] = 0U;
  ret[77U] = 0U;
  ret[78U] = 0U;
  ret[79U] = 0U;
  ret[80U] = 0U;
  ret[81U] = 0U;
  ret[82U] = 0U;
  ret[83U] = 0U;
  ret[84U] = 0U;
  ret[85U] = 0U;
  ret[86U] = 0U;
  ret[87U] = 0U;
  ret[88U] = 0U;
  ret[89U] = 0U;
  ret[90U] = 0U;
  ret[91U] = 0U;
  ret[92U] = 0U;
  ret[93U] = 0U;
  ret[94U] = 0U;
  ret[95U] = 0U;
  ret[96U] = 0U;
  ret[97U] = 0U;
  ret[98U] = 0U;
  ret[99U] = 0U;
  ret[100U] = 0U;
  ret[101U] = 0U;
  ret[102U] = 0U;
  ret[103U] = 0U;
  ret[104U] = 0U;
  ret[105U] = 0U;
  ret[106U] = 0U;
  ret[107U] = 0U;
  ret[108U] = 0U;
  ret[109U] = 0U;
  ret[110U] = 0U;
  ret[111U] = 0U;
  ret[112U] = 0U;
  ret[113U] = 0U;
  ret[114U] = 0U;
  ret[115U] = 0U;
  ret[116U] = 0U;
  ret[117U] = 0U;
  ret[118U] = 0U;
  ret[119U] = 0U;
  ret[120U] = 0U;
  ret[121U] = 0U;
  ret[122U] = 0U;
  ret[123U] = 0U;
  ret[124U] = 0U;
  ret[125U] = 0U;
  ret[126U] = 0U;
  ret[127U] = 0U;
  ret[128U] = 0U;
  ret[129U] = 0U;
  ret[130U] = 0U;
  ret[131U] = 0U;
  ret[132U] = 0U;
  ret[133U] = 0U;
  ret[134U] = 0U;
  ret[135U] = 0U;
}

/**
 Generate a new keccak xof state.
*/
/**
This function found in impl {libcrux_sha3::generic_keccak::KeccakXofState<STATE,
PARALLEL_LANES, RATE>[TraitClause@0, TraitClause@1]#2}
*/
/**
A monomorphic instance of libcrux_sha3.generic_keccak.new_8b
with types uint64_t
with const generics
- PARALLEL_LANES= 1
- RATE= 136
*/
static inline libcrux_sha3_generic_keccak_KeccakXofState_e2
libcrux_sha3_generic_keccak_new_8b_c6(void) {
  libcrux_sha3_generic_keccak_KeccakXofState_e2 lit;
  lit.inner = libcrux_sha3_generic_keccak_new_89_04();
  uint8_t ret[136U];
  libcrux_sha3_generic_keccak_zero_block_8b_c6(ret);
  memcpy(lit.buf[0U], ret, (size_t)136U * sizeof(uint8_t));
  lit.buf_len = (size_t)0U;
  lit.sponge = false;
  return lit;
}

/**
 Shake256 new state
*/
/**
This function found in impl
{(libcrux_sha3::portable::incremental::XofAbsorb<136: usize> for
libcrux_sha3::portable::incremental::Shake256Absorb)#2}
*/
static inline libcrux_sha3_generic_keccak_KeccakXofState_e2
libcrux_sha3_portable_incremental_new_7d(void) {
  return libcrux_sha3_generic_keccak_new_8b_c6();
}

/**
A monomorphic instance of libcrux_sha3.generic_keccak.KeccakXofState
with types uint64_t
with const generics
- $1size_t
- $168size_t
*/
typedef struct libcrux_sha3_generic_keccak_KeccakXofState_97_s {
  libcrux_sha3_generic_keccak_KeccakState_17 inner;
  uint8_t buf[1U][168U];
  size_t buf_len;
  bool sponge;
} libcrux_sha3_generic_keccak_KeccakXofState_97;

typedef libcrux_sha3_generic_keccak_KeccakXofState_97
    libcrux_sha3_portable_incremental_Shake128Absorb;

/**
 Consume the internal buffer and the required amount of the input to pad to
 `RATE`.

 Returns the `consumed` bytes from `inputs` if there's enough buffered
 content to consume, and `0` otherwise.
 If `consumed > 0` is returned, `self.buf` contains a full block to be
 loaded.
*/
/**
This function found in impl {libcrux_sha3::generic_keccak::KeccakXofState<STATE,
PARALLEL_LANES, RATE>[TraitClause@0, TraitClause@1]#2}
*/
/**
A monomorphic instance of libcrux_sha3.generic_keccak.fill_buffer_8b
with types uint64_t
with const generics
- PARALLEL_LANES= 1
- RATE= 168
*/
static inline size_t libcrux_sha3_generic_keccak_fill_buffer_8b_c60(
    libcrux_sha3_generic_keccak_KeccakXofState_97 *self,
    Eurydice_slice inputs[1U]) {
  size_t input_len = Eurydice_slice_len(inputs[0U], uint8_t);
  size_t consumed = (size_t)0U;
  if (self->buf_len > (size_t)0U) {
    if (
        /* There's something buffered internally to consume. */ self->buf_len +
            input_len >=
        (size_t)168U) {
      consumed = (size_t)168U - /* We have enough data when combining the
                                   internal buffer and the input. */
                 self->buf_len;
      for (size_t i = (size_t)0U; i < (size_t)1U; i++) {
        size_t i0 = i;
        Eurydice_slice uu____0 = Eurydice_array_to_subslice_from(
            (size_t)168U, self->buf[i0], self->buf_len, uint8_t, size_t);
        Eurydice_slice_copy(
            uu____0,
            Eurydice_slice_subslice_to(inputs[i0], consumed, uint8_t, size_t),
            uint8_t);
      }
      self->buf_len = self->buf_len + consumed;
    }
  }
  return consumed;
}

/**
This function found in impl {libcrux_sha3::generic_keccak::KeccakXofState<STATE,
PARALLEL_LANES, RATE>[TraitClause@0, TraitClause@1]#2}
*/
/**
A monomorphic instance of libcrux_sha3.generic_keccak.absorb_full_8b
with types uint64_t
with const generics
- PARALLEL_LANES= 1
- RATE= 168
*/
static inline size_t libcrux_sha3_generic_keccak_absorb_full_8b_c60(
    libcrux_sha3_generic_keccak_KeccakXofState_97 *self,
    Eurydice_slice inputs[1U]) {
  libcrux_sha3_generic_keccak_KeccakXofState_97 *uu____0 = self;
  /* Passing arrays by value in Rust generates a copy in C */
  Eurydice_slice copy_of_inputs0[1U];
  memcpy(copy_of_inputs0, inputs, (size_t)1U * sizeof(Eurydice_slice));
  size_t input_consumed =
      libcrux_sha3_generic_keccak_fill_buffer_8b_c60(uu____0, copy_of_inputs0);
  if (input_consumed > (size_t)0U) {
    Eurydice_slice borrowed[1U];
    for (size_t i = (size_t)0U; i < (size_t)1U; i++) {
      uint8_t buf[168U] = {0U};
      borrowed[i] = core_array___Array_T__N__23__as_slice(
          (size_t)168U, buf, uint8_t, Eurydice_slice);
    }
    for (size_t i = (size_t)0U; i < (size_t)1U; i++) {
      size_t i0 = i;
      borrowed[i0] =
          Eurydice_array_to_slice((size_t)168U, self->buf[i0], uint8_t);
    }
    uint64_t(*uu____2)[5U] = self->inner.st;
    Eurydice_slice uu____3[1U];
    memcpy(uu____3, borrowed, (size_t)1U * sizeof(Eurydice_slice));
    libcrux_sha3_portable_keccak_load_block_5a_3a(uu____2, uu____3);
    libcrux_sha3_generic_keccak_keccakf1600_04(&self->inner);
    self->buf_len = (size_t)0U;
  }
  size_t input_to_consume =
      Eurydice_slice_len(inputs[0U], uint8_t) - input_consumed;
  size_t num_blocks = input_to_consume / (size_t)168U;
  size_t remainder = input_to_consume % (size_t)168U;
  for (size_t i = (size_t)0U; i < num_blocks; i++) {
    size_t i0 = i;
    uint64_t(*uu____4)[5U] = self->inner.st;
    /* Passing arrays by value in Rust generates a copy in C */
    Eurydice_slice copy_of_inputs[1U];
    memcpy(copy_of_inputs, inputs, (size_t)1U * sizeof(Eurydice_slice));
    Eurydice_slice ret[1U];
    libcrux_sha3_portable_keccak_slice_n_5a(
        copy_of_inputs, input_consumed + i0 * (size_t)168U, (size_t)168U, ret);
    libcrux_sha3_portable_keccak_load_block_5a_3a(uu____4, ret);
    libcrux_sha3_generic_keccak_keccakf1600_04(&self->inner);
  }
  return remainder;
}

/**
 Absorb

 This function takes any number of bytes to absorb and buffers if it's not
 enough. The function assumes that all input slices in `blocks` have the same
 length.

 Only a multiple of `RATE` blocks are absorbed.
 For the remaining bytes [`absorb_final`] needs to be called.

 This works best with relatively small `inputs`.
*/
/**
This function found in impl {libcrux_sha3::generic_keccak::KeccakXofState<STATE,
PARALLEL_LANES, RATE>[TraitClause@0, TraitClause@1]#2}
*/
/**
A monomorphic instance of libcrux_sha3.generic_keccak.absorb_8b
with types uint64_t
with const generics
- PARALLEL_LANES= 1
- RATE= 168
*/
static KRML_MUSTINLINE void libcrux_sha3_generic_keccak_absorb_8b_c60(
    libcrux_sha3_generic_keccak_KeccakXofState_97 *self,
    Eurydice_slice inputs[1U]) {
  libcrux_sha3_generic_keccak_KeccakXofState_97 *uu____0 = self;
  /* Passing arrays by value in Rust generates a copy in C */
  Eurydice_slice copy_of_inputs[1U];
  memcpy(copy_of_inputs, inputs, (size_t)1U * sizeof(Eurydice_slice));
  size_t input_remainder_len =
      libcrux_sha3_generic_keccak_absorb_full_8b_c60(uu____0, copy_of_inputs);
  if (
      /* ... buffer the rest if there's not enough input (left). */
      input_remainder_len > (size_t)0U) {
    size_t input_len = Eurydice_slice_len(inputs[0U], uint8_t);
    for (size_t i = (size_t)0U; i < (size_t)1U; i++) {
      size_t i0 = i;
      Eurydice_slice uu____2 = Eurydice_array_to_subslice2(
          self->buf[i0], self->buf_len, self->buf_len + input_remainder_len,
          uint8_t);
      Eurydice_slice_copy(
          uu____2,
          Eurydice_slice_subslice_from(
              inputs[i0], input_len - input_remainder_len, uint8_t, size_t),
          uint8_t);
    }
    self->buf_len = self->buf_len + input_remainder_len;
  }
}

/**
This function found in impl
{(libcrux_sha3::portable::incremental::XofAbsorb<168: usize> for
libcrux_sha3::portable::incremental::Shake128Absorb)}
*/
static inline void libcrux_sha3_portable_incremental_absorb_1c(
    libcrux_sha3_generic_keccak_KeccakXofState_97 *self, Eurydice_slice input) {
  Eurydice_slice buf[1U] = {input};
  libcrux_sha3_generic_keccak_absorb_8b_c60(self, buf);
}

typedef libcrux_sha3_generic_keccak_KeccakXofState_97
    libcrux_sha3_portable_incremental_Shake128Squeeze;

/**
 Absorb a final block.

 The `inputs` block may be empty. Everything in the `inputs` block beyond
 `RATE` bytes is ignored.
*/
/**
This function found in impl {libcrux_sha3::generic_keccak::KeccakXofState<STATE,
PARALLEL_LANES, RATE>[TraitClause@0, TraitClause@1]#2}
*/
/**
A monomorphic instance of libcrux_sha3.generic_keccak.absorb_final_8b
with types uint64_t
with const generics
- PARALLEL_LANES= 1
- RATE= 168
- DELIMITER= 31
*/
static KRML_MUSTINLINE void libcrux_sha3_generic_keccak_absorb_final_8b_9e0(
    libcrux_sha3_generic_keccak_KeccakXofState_97 *self,
    Eurydice_slice inputs[1U]) {
  libcrux_sha3_generic_keccak_KeccakXofState_97 *uu____0 = self;
  /* Passing arrays by value in Rust generates a copy in C */
  Eurydice_slice copy_of_inputs[1U];
  memcpy(copy_of_inputs, inputs, (size_t)1U * sizeof(Eurydice_slice));
  size_t input_remainder_len =
      libcrux_sha3_generic_keccak_absorb_full_8b_c60(uu____0, copy_of_inputs);
  size_t input_len = Eurydice_slice_len(inputs[0U], uint8_t);
  uint8_t blocks[1U][200U] = {{0U}};
  for (size_t i = (size_t)0U; i < (size_t)1U; i++) {
    size_t i0 = i;
    if (self->buf_len > (size_t)0U) {
      Eurydice_slice uu____2 = Eurydice_array_to_subslice2(
          blocks[i0], (size_t)0U, self->buf_len, uint8_t);
      Eurydice_slice_copy(uu____2,
                          Eurydice_array_to_subslice2(self->buf[i0], (size_t)0U,
                                                      self->buf_len, uint8_t),
                          uint8_t);
    }
    if (input_remainder_len > (size_t)0U) {
      Eurydice_slice uu____3 = Eurydice_array_to_subslice2(
          blocks[i0], self->buf_len, self->buf_len + input_remainder_len,
          uint8_t);
      Eurydice_slice_copy(
          uu____3,
          Eurydice_slice_subslice_from(
              inputs[i0], input_len - input_remainder_len, uint8_t, size_t),
          uint8_t);
    }
    blocks[i0][self->buf_len + input_remainder_len] = 31U;
    size_t uu____4 = i0;
    size_t uu____5 = (size_t)168U - (size_t)1U;
    blocks[uu____4][uu____5] = (uint32_t)blocks[uu____4][uu____5] | 128U;
  }
  uint64_t(*uu____6)[5U] = self->inner.st;
  uint8_t uu____7[1U][200U];
  memcpy(uu____7, blocks, (size_t)1U * sizeof(uint8_t[200U]));
  libcrux_sha3_portable_keccak_load_block_full_5a_3a(uu____6, uu____7);
  libcrux_sha3_generic_keccak_keccakf1600_04(&self->inner);
}

/**
This function found in impl
{(libcrux_sha3::portable::incremental::XofAbsorb<168: usize> for
libcrux_sha3::portable::incremental::Shake128Absorb)}
*/
static inline libcrux_sha3_generic_keccak_KeccakXofState_97
libcrux_sha3_portable_incremental_absorb_final_1c(
    libcrux_sha3_generic_keccak_KeccakXofState_97 self, Eurydice_slice input) {
  Eurydice_slice buf[1U] = {input};
  libcrux_sha3_generic_keccak_absorb_final_8b_9e0(&self, buf);
  return self;
}

/**
 An all zero block
*/
/**
This function found in impl {libcrux_sha3::generic_keccak::KeccakXofState<STATE,
PARALLEL_LANES, RATE>[TraitClause@0, TraitClause@1]#2}
*/
/**
A monomorphic instance of libcrux_sha3.generic_keccak.zero_block_8b
with types uint64_t
with const generics
- PARALLEL_LANES= 1
- RATE= 168
*/
static inline void libcrux_sha3_generic_keccak_zero_block_8b_c60(
    uint8_t ret[168U]) {
  ret[0U] = 0U;
  ret[1U] = 0U;
  ret[2U] = 0U;
  ret[3U] = 0U;
  ret[4U] = 0U;
  ret[5U] = 0U;
  ret[6U] = 0U;
  ret[7U] = 0U;
  ret[8U] = 0U;
  ret[9U] = 0U;
  ret[10U] = 0U;
  ret[11U] = 0U;
  ret[12U] = 0U;
  ret[13U] = 0U;
  ret[14U] = 0U;
  ret[15U] = 0U;
  ret[16U] = 0U;
  ret[17U] = 0U;
  ret[18U] = 0U;
  ret[19U] = 0U;
  ret[20U] = 0U;
  ret[21U] = 0U;
  ret[22U] = 0U;
  ret[23U] = 0U;
  ret[24U] = 0U;
  ret[25U] = 0U;
  ret[26U] = 0U;
  ret[27U] = 0U;
  ret[28U] = 0U;
  ret[29U] = 0U;
  ret[30U] = 0U;
  ret[31U] = 0U;
  ret[32U] = 0U;
  ret[33U] = 0U;
  ret[34U] = 0U;
  ret[35U] = 0U;
  ret[36U] = 0U;
  ret[37U] = 0U;
  ret[38U] = 0U;
  ret[39U] = 0U;
  ret[40U] = 0U;
  ret[41U] = 0U;
  ret[42U] = 0U;
  ret[43U] = 0U;
  ret[44U] = 0U;
  ret[45U] = 0U;
  ret[46U] = 0U;
  ret[47U] = 0U;
  ret[48U] = 0U;
  ret[49U] = 0U;
  ret[50U] = 0U;
  ret[51U] = 0U;
  ret[52U] = 0U;
  ret[53U] = 0U;
  ret[54U] = 0U;
  ret[55U] = 0U;
  ret[56U] = 0U;
  ret[57U] = 0U;
  ret[58U] = 0U;
  ret[59U] = 0U;
  ret[60U] = 0U;
  ret[61U] = 0U;
  ret[62U] = 0U;
  ret[63U] = 0U;
  ret[64U] = 0U;
  ret[65U] = 0U;
  ret[66U] = 0U;
  ret[67U] = 0U;
  ret[68U] = 0U;
  ret[69U] = 0U;
  ret[70U] = 0U;
  ret[71U] = 0U;
  ret[72U] = 0U;
  ret[73U] = 0U;
  ret[74U] = 0U;
  ret[75U] = 0U;
  ret[76U] = 0U;
  ret[77U] = 0U;
  ret[78U] = 0U;
  ret[79U] = 0U;
  ret[80U] = 0U;
  ret[81U] = 0U;
  ret[82U] = 0U;
  ret[83U] = 0U;
  ret[84U] = 0U;
  ret[85U] = 0U;
  ret[86U] = 0U;
  ret[87U] = 0U;
  ret[88U] = 0U;
  ret[89U] = 0U;
  ret[90U] = 0U;
  ret[91U] = 0U;
  ret[92U] = 0U;
  ret[93U] = 0U;
  ret[94U] = 0U;
  ret[95U] = 0U;
  ret[96U] = 0U;
  ret[97U] = 0U;
  ret[98U] = 0U;
  ret[99U] = 0U;
  ret[100U] = 0U;
  ret[101U] = 0U;
  ret[102U] = 0U;
  ret[103U] = 0U;
  ret[104U] = 0U;
  ret[105U] = 0U;
  ret[106U] = 0U;
  ret[107U] = 0U;
  ret[108U] = 0U;
  ret[109U] = 0U;
  ret[110U] = 0U;
  ret[111U] = 0U;
  ret[112U] = 0U;
  ret[113U] = 0U;
  ret[114U] = 0U;
  ret[115U] = 0U;
  ret[116U] = 0U;
  ret[117U] = 0U;
  ret[118U] = 0U;
  ret[119U] = 0U;
  ret[120U] = 0U;
  ret[121U] = 0U;
  ret[122U] = 0U;
  ret[123U] = 0U;
  ret[124U] = 0U;
  ret[125U] = 0U;
  ret[126U] = 0U;
  ret[127U] = 0U;
  ret[128U] = 0U;
  ret[129U] = 0U;
  ret[130U] = 0U;
  ret[131U] = 0U;
  ret[132U] = 0U;
  ret[133U] = 0U;
  ret[134U] = 0U;
  ret[135U] = 0U;
  ret[136U] = 0U;
  ret[137U] = 0U;
  ret[138U] = 0U;
  ret[139U] = 0U;
  ret[140U] = 0U;
  ret[141U] = 0U;
  ret[142U] = 0U;
  ret[143U] = 0U;
  ret[144U] = 0U;
  ret[145U] = 0U;
  ret[146U] = 0U;
  ret[147U] = 0U;
  ret[148U] = 0U;
  ret[149U] = 0U;
  ret[150U] = 0U;
  ret[151U] = 0U;
  ret[152U] = 0U;
  ret[153U] = 0U;
  ret[154U] = 0U;
  ret[155U] = 0U;
  ret[156U] = 0U;
  ret[157U] = 0U;
  ret[158U] = 0U;
  ret[159U] = 0U;
  ret[160U] = 0U;
  ret[161U] = 0U;
  ret[162U] = 0U;
  ret[163U] = 0U;
  ret[164U] = 0U;
  ret[165U] = 0U;
  ret[166U] = 0U;
  ret[167U] = 0U;
}

/**
 Generate a new keccak xof state.
*/
/**
This function found in impl {libcrux_sha3::generic_keccak::KeccakXofState<STATE,
PARALLEL_LANES, RATE>[TraitClause@0, TraitClause@1]#2}
*/
/**
A monomorphic instance of libcrux_sha3.generic_keccak.new_8b
with types uint64_t
with const generics
- PARALLEL_LANES= 1
- RATE= 168
*/
static inline libcrux_sha3_generic_keccak_KeccakXofState_97
libcrux_sha3_generic_keccak_new_8b_c60(void) {
  libcrux_sha3_generic_keccak_KeccakXofState_97 lit;
  lit.inner = libcrux_sha3_generic_keccak_new_89_04();
  uint8_t ret[168U];
  libcrux_sha3_generic_keccak_zero_block_8b_c60(ret);
  memcpy(lit.buf[0U], ret, (size_t)168U * sizeof(uint8_t));
  lit.buf_len = (size_t)0U;
  lit.sponge = false;
  return lit;
}

/**
This function found in impl
{(libcrux_sha3::portable::incremental::XofAbsorb<168: usize> for
libcrux_sha3::portable::incremental::Shake128Absorb)}
*/
static inline libcrux_sha3_generic_keccak_KeccakXofState_97
libcrux_sha3_portable_incremental_new_1c(void) {
  return libcrux_sha3_generic_keccak_new_8b_c60();
}

/**
 `out` has the exact size we want here. It must be less than or equal to `RATE`.
*/
/**
This function found in impl {(libcrux_sha3::traits::internal::KeccakItem<1:
usize> for u64)}
*/
/**
A monomorphic instance of libcrux_sha3.portable_keccak.store_5a
with const generics
- RATE= 136
*/
static KRML_MUSTINLINE void libcrux_sha3_portable_keccak_store_5a_5b(
    uint64_t (*state)[5U], Eurydice_slice out[1U]) {
  size_t num_full_blocks = Eurydice_slice_len(out[0U], uint8_t) / (size_t)8U;
  size_t last_block_len = Eurydice_slice_len(out[0U], uint8_t) % (size_t)8U;
  for (size_t i = (size_t)0U; i < num_full_blocks; i++) {
    size_t i0 = i;
    Eurydice_slice uu____0 = Eurydice_slice_subslice2(
        out[0U], i0 * (size_t)8U, i0 * (size_t)8U + (size_t)8U, uint8_t);
    uint8_t ret[8U];
    core_num__u64_9__to_le_bytes(state[i0 / (size_t)5U][i0 % (size_t)5U], ret);
    Eurydice_slice_copy(
        uu____0, Eurydice_array_to_slice((size_t)8U, ret, uint8_t), uint8_t);
  }
  if (last_block_len != (size_t)0U) {
    Eurydice_slice uu____1 = Eurydice_slice_subslice2(
        out[0U], num_full_blocks * (size_t)8U,
        num_full_blocks * (size_t)8U + last_block_len, uint8_t);
    uint8_t ret[8U];
    core_num__u64_9__to_le_bytes(
        state[num_full_blocks / (size_t)5U][num_full_blocks % (size_t)5U], ret);
    Eurydice_slice_copy(
        uu____1,
        Eurydice_array_to_subslice2(ret, (size_t)0U, last_block_len, uint8_t),
        uint8_t);
  }
}

/**
 Squeeze `N` x `LEN` bytes.
*/
/**
This function found in impl {libcrux_sha3::generic_keccak::KeccakXofState<STATE,
PARALLEL_LANES, RATE>[TraitClause@0, TraitClause@1]#2}
*/
/**
A monomorphic instance of libcrux_sha3.generic_keccak.squeeze_8b
with types uint64_t
with const generics
- PARALLEL_LANES= 1
- RATE= 136
*/
static KRML_MUSTINLINE void libcrux_sha3_generic_keccak_squeeze_8b_c6(
    libcrux_sha3_generic_keccak_KeccakXofState_e2 *self,
    Eurydice_slice out[1U]) {
  if (self->sponge) {
    libcrux_sha3_generic_keccak_keccakf1600_04(&self->inner);
  }
  size_t out_len = Eurydice_slice_len(out[0U], uint8_t);
  size_t blocks = out_len / (size_t)136U;
  size_t last = out_len - out_len % (size_t)136U;
  size_t mid;
  if ((size_t)136U >=
      /* Squeeze out one to start with. XXX: Eurydice does not extract
         `core::cmp::min`, so we do this instead. (cf.
         https://github.com/AeneasVerif/eurydice/issues/49) */
      out_len

  ) {
    mid = out_len;
  } else {
    mid = (size_t)136U;
  }
  Eurydice_slice_uint8_t_1size_t__x2 uu____0 =
      libcrux_sha3_portable_keccak_split_at_mut_n_5a(out, mid);
  Eurydice_slice out00[1U];
  memcpy(out00, uu____0.fst, (size_t)1U * sizeof(Eurydice_slice));
  Eurydice_slice out_rest[1U];
  memcpy(out_rest, uu____0.snd, (size_t)1U * sizeof(Eurydice_slice));
  libcrux_sha3_portable_keccak_store_5a_5b(self->inner.st, out00);
  core_ops_range_Range_08 iter =
      core_iter_traits_collect___core__iter__traits__collect__IntoIterator_for_I__1__into_iter(
          (CLITERAL(core_ops_range_Range_08){
              .start = (size_t)1U,
              .end = /* If we got asked for more than one block, squeeze out
                        more. */
              blocks}),
          core_ops_range_Range_08, core_ops_range_Range_08);
  while (true) {
    if (core_iter_range___core__iter__traits__iterator__Iterator_for_core__ops__range__Range_A__TraitClause_0___6__next(
            &iter, size_t, Option_08)
            .tag == None) {
      break;
    } else {
      Eurydice_slice_uint8_t_1size_t__x2 uu____1 =
          libcrux_sha3_portable_keccak_split_at_mut_n_5a(/* Here we know that we
                                                            always have full
                                                            blocks to write out.
                                                          */
                                                         out_rest,
                                                         (size_t)136U);
      Eurydice_slice out0[1U];
      memcpy(out0, uu____1.fst, (size_t)1U * sizeof(Eurydice_slice));
      Eurydice_slice tmp[1U];
      memcpy(tmp, uu____1.snd, (size_t)1U * sizeof(Eurydice_slice));
      libcrux_sha3_generic_keccak_keccakf1600_04(&self->inner);
      libcrux_sha3_portable_keccak_store_5a_5b(self->inner.st, out0);
      memcpy(out_rest, tmp, (size_t)1U * sizeof(Eurydice_slice));
    }
  }
  if (last < out_len) {
    libcrux_sha3_generic_keccak_keccakf1600_04(&self->inner);
    libcrux_sha3_portable_keccak_store_5a_5b(self->inner.st, out_rest);
  }
  self->sponge = true;
}

/**
 Shake256 squeeze
*/
/**
This function found in impl
{(libcrux_sha3::portable::incremental::XofSqueeze<136: usize> for
libcrux_sha3::portable::incremental::Shake256Squeeze)#3}
*/
static inline void libcrux_sha3_portable_incremental_squeeze_8a(
    libcrux_sha3_generic_keccak_KeccakXofState_e2 *self, Eurydice_slice out) {
  Eurydice_slice buf[1U] = {out};
  libcrux_sha3_generic_keccak_squeeze_8b_c6(self, buf);
}

/**
 `out` has the exact size we want here. It must be less than or equal to `RATE`.
*/
/**
This function found in impl {(libcrux_sha3::traits::internal::KeccakItem<1:
usize> for u64)}
*/
/**
A monomorphic instance of libcrux_sha3.portable_keccak.store_5a
with const generics
- RATE= 168
*/
static KRML_MUSTINLINE void libcrux_sha3_portable_keccak_store_5a_3a(
    uint64_t (*state)[5U], Eurydice_slice out[1U]) {
  size_t num_full_blocks = Eurydice_slice_len(out[0U], uint8_t) / (size_t)8U;
  size_t last_block_len = Eurydice_slice_len(out[0U], uint8_t) % (size_t)8U;
  for (size_t i = (size_t)0U; i < num_full_blocks; i++) {
    size_t i0 = i;
    Eurydice_slice uu____0 = Eurydice_slice_subslice2(
        out[0U], i0 * (size_t)8U, i0 * (size_t)8U + (size_t)8U, uint8_t);
    uint8_t ret[8U];
    core_num__u64_9__to_le_bytes(state[i0 / (size_t)5U][i0 % (size_t)5U], ret);
    Eurydice_slice_copy(
        uu____0, Eurydice_array_to_slice((size_t)8U, ret, uint8_t), uint8_t);
  }
  if (last_block_len != (size_t)0U) {
    Eurydice_slice uu____1 = Eurydice_slice_subslice2(
        out[0U], num_full_blocks * (size_t)8U,
        num_full_blocks * (size_t)8U + last_block_len, uint8_t);
    uint8_t ret[8U];
    core_num__u64_9__to_le_bytes(
        state[num_full_blocks / (size_t)5U][num_full_blocks % (size_t)5U], ret);
    Eurydice_slice_copy(
        uu____1,
        Eurydice_array_to_subslice2(ret, (size_t)0U, last_block_len, uint8_t),
        uint8_t);
  }
}

/**
 Squeeze `N` x `LEN` bytes.
*/
/**
This function found in impl {libcrux_sha3::generic_keccak::KeccakXofState<STATE,
PARALLEL_LANES, RATE>[TraitClause@0, TraitClause@1]#2}
*/
/**
A monomorphic instance of libcrux_sha3.generic_keccak.squeeze_8b
with types uint64_t
with const generics
- PARALLEL_LANES= 1
- RATE= 168
*/
static KRML_MUSTINLINE void libcrux_sha3_generic_keccak_squeeze_8b_c60(
    libcrux_sha3_generic_keccak_KeccakXofState_97 *self,
    Eurydice_slice out[1U]) {
  if (self->sponge) {
    libcrux_sha3_generic_keccak_keccakf1600_04(&self->inner);
  }
  size_t out_len = Eurydice_slice_len(out[0U], uint8_t);
  size_t blocks = out_len / (size_t)168U;
  size_t last = out_len - out_len % (size_t)168U;
  size_t mid;
  if ((size_t)168U >=
      /* Squeeze out one to start with. XXX: Eurydice does not extract
         `core::cmp::min`, so we do this instead. (cf.
         https://github.com/AeneasVerif/eurydice/issues/49) */
      out_len

  ) {
    mid = out_len;
  } else {
    mid = (size_t)168U;
  }
  Eurydice_slice_uint8_t_1size_t__x2 uu____0 =
      libcrux_sha3_portable_keccak_split_at_mut_n_5a(out, mid);
  Eurydice_slice out00[1U];
  memcpy(out00, uu____0.fst, (size_t)1U * sizeof(Eurydice_slice));
  Eurydice_slice out_rest[1U];
  memcpy(out_rest, uu____0.snd, (size_t)1U * sizeof(Eurydice_slice));
  libcrux_sha3_portable_keccak_store_5a_3a(self->inner.st, out00);
  core_ops_range_Range_08 iter =
      core_iter_traits_collect___core__iter__traits__collect__IntoIterator_for_I__1__into_iter(
          (CLITERAL(core_ops_range_Range_08){
              .start = (size_t)1U,
              .end = /* If we got asked for more than one block, squeeze out
                        more. */
              blocks}),
          core_ops_range_Range_08, core_ops_range_Range_08);
  while (true) {
    if (core_iter_range___core__iter__traits__iterator__Iterator_for_core__ops__range__Range_A__TraitClause_0___6__next(
            &iter, size_t, Option_08)
            .tag == None) {
      break;
    } else {
      Eurydice_slice_uint8_t_1size_t__x2 uu____1 =
          libcrux_sha3_portable_keccak_split_at_mut_n_5a(/* Here we know that we
                                                            always have full
                                                            blocks to write out.
                                                          */
                                                         out_rest,
                                                         (size_t)168U);
      Eurydice_slice out0[1U];
      memcpy(out0, uu____1.fst, (size_t)1U * sizeof(Eurydice_slice));
      Eurydice_slice tmp[1U];
      memcpy(tmp, uu____1.snd, (size_t)1U * sizeof(Eurydice_slice));
      libcrux_sha3_generic_keccak_keccakf1600_04(&self->inner);
      libcrux_sha3_portable_keccak_store_5a_3a(self->inner.st, out0);
      memcpy(out_rest, tmp, (size_t)1U * sizeof(Eurydice_slice));
    }
  }
  if (last < out_len) {
    libcrux_sha3_generic_keccak_keccakf1600_04(&self->inner);
    libcrux_sha3_portable_keccak_store_5a_3a(self->inner.st, out_rest);
  }
  self->sponge = true;
}

/**
 Shake128 squeeze
*/
/**
This function found in impl
{(libcrux_sha3::portable::incremental::XofSqueeze<168: usize> for
libcrux_sha3::portable::incremental::Shake128Squeeze)#1}
*/
static inline void libcrux_sha3_portable_incremental_squeeze_10(
    libcrux_sha3_generic_keccak_KeccakXofState_97 *self, Eurydice_slice out) {
  Eurydice_slice buf[1U] = {out};
  libcrux_sha3_generic_keccak_squeeze_8b_c60(self, buf);
}

/**
This function found in impl {(core::clone::Clone for
libcrux_sha3::portable::KeccakState)}
*/
static inline libcrux_sha3_generic_keccak_KeccakState_17
libcrux_sha3_portable_clone_3d(
    libcrux_sha3_generic_keccak_KeccakState_17 *self) {
  return self[0U];
}

/**
This function found in impl {(core::convert::From<libcrux_sha3::Algorithm> for
u32)#1}
*/
static inline uint32_t libcrux_sha3_from_eb(libcrux_sha3_Algorithm v) {
  uint32_t uu____0;
  switch (v) {
    case libcrux_sha3_Sha224: {
      uu____0 = 1U;
      break;
    }
    case libcrux_sha3_Sha256: {
      uu____0 = 2U;
      break;
    }
    case libcrux_sha3_Sha384: {
      uu____0 = 3U;
      break;
    }
    case libcrux_sha3_Sha512: {
      uu____0 = 4U;
      break;
    }
    default: {
      KRML_HOST_EPRINTF("KaRaMeL incomplete match at %s:%d\n", __FILE__,
                        __LINE__);
      KRML_HOST_EXIT(253U);
    }
  }
  return uu____0;
}

/**
This function found in impl {(core::convert::From<u32> for
libcrux_sha3::Algorithm)}
*/
static inline libcrux_sha3_Algorithm libcrux_sha3_from_2d(uint32_t v) {
  libcrux_sha3_Algorithm uu____0;
  switch (v) {
    case 1U: {
      uu____0 = libcrux_sha3_Sha224;
      break;
    }
    case 2U: {
      uu____0 = libcrux_sha3_Sha256;
      break;
    }
    case 3U: {
      uu____0 = libcrux_sha3_Sha384;
      break;
    }
    case 4U: {
      uu____0 = libcrux_sha3_Sha512;
      break;
    }
    default: {
      KRML_HOST_EPRINTF("KaRaMeL abort at %s:%d\n%s\n", __FILE__, __LINE__,
                        "panic!");
      KRML_HOST_EXIT(255U);
    }
  }
  return uu____0;
}

typedef uint8_t libcrux_sha3_Sha3_512Digest[64U];

typedef uint8_t libcrux_sha3_Sha3_384Digest[48U];

typedef uint8_t libcrux_sha3_Sha3_256Digest[32U];

typedef uint8_t libcrux_sha3_Sha3_224Digest[28U];

#if defined(__cplusplus)
}
#endif

#define __libcrux_sha3_portable_H_DEFINED
#endif<|MERGE_RESOLUTION|>--- conflicted
+++ resolved
@@ -6,15 +6,9 @@
  * This code was generated with the following revisions:
  * Charon: 45f5a34f336e35c6cc2253bc90cbdb8d812cefa9
  * Eurydice: 1fff1c51ae6e6c87eafd28ec9d5594f54bc91c0c
-<<<<<<< HEAD
- * Karamel: c31a22c1e07d2118c07ee5cebb640d863e31a198
- * F*: 2c32d6e230851bbceadac7a21fc418fa2bb7e4bc
- * Libcrux: 7ed909f8033142d720fcbfe309243b9fa52d181d
-=======
  * Karamel: 8c3612018c25889288da6857771be3ad03b75bcd
  * F*: 5643e656b989aca7629723653a2570c7df6252b9-dirty
  * Libcrux: a31e411ce57494f7a7e8c5962c9951a52a62c770
->>>>>>> d4b585d9
  */
 
 #ifndef __libcrux_sha3_portable_H
@@ -2302,18 +2296,6 @@
 }
 
 /**
-A monomorphic instance of libcrux_sha3.generic_keccak.squeeze_first_block
-with types uint64_t
-with const generics
-- N= 1
-- RATE= 168
-*/
-static KRML_MUSTINLINE void libcrux_sha3_generic_keccak_squeeze_first_block_c61(
-    libcrux_sha3_generic_keccak_KeccakState_17 *s, Eurydice_slice out[1U]) {
-  libcrux_sha3_portable_keccak_store_block_5a_3a(s->st, out);
-}
-
-/**
 A monomorphic instance of libcrux_sha3.generic_keccak.squeeze_next_block
 with types uint64_t
 with const generics
@@ -2323,6 +2305,28 @@
 static KRML_MUSTINLINE void libcrux_sha3_generic_keccak_squeeze_next_block_c61(
     libcrux_sha3_generic_keccak_KeccakState_17 *s, Eurydice_slice out[1U]) {
   libcrux_sha3_generic_keccak_keccakf1600_04(s);
+  libcrux_sha3_portable_keccak_store_block_5a_3a(s->st, out);
+}
+
+/**
+ Squeeze another block
+*/
+static KRML_MUSTINLINE void
+libcrux_sha3_portable_incremental_shake128_squeeze_next_block(
+    libcrux_sha3_generic_keccak_KeccakState_17 *s, Eurydice_slice out0) {
+  Eurydice_slice buf[1U] = {out0};
+  libcrux_sha3_generic_keccak_squeeze_next_block_c61(s, buf);
+}
+
+/**
+A monomorphic instance of libcrux_sha3.generic_keccak.squeeze_first_block
+with types uint64_t
+with const generics
+- N= 1
+- RATE= 168
+*/
+static KRML_MUSTINLINE void libcrux_sha3_generic_keccak_squeeze_first_block_c61(
+    libcrux_sha3_generic_keccak_KeccakState_17 *s, Eurydice_slice out[1U]) {
   libcrux_sha3_portable_keccak_store_block_5a_3a(s->st, out);
 }
 
@@ -2361,16 +2365,6 @@
     libcrux_sha3_generic_keccak_KeccakState_17 *s, Eurydice_slice out0) {
   Eurydice_slice buf[1U] = {out0};
   libcrux_sha3_generic_keccak_squeeze_first_three_blocks_c6(s, buf);
-}
-
-/**
- Squeeze another block
-*/
-static KRML_MUSTINLINE void
-libcrux_sha3_portable_incremental_shake128_squeeze_next_block(
-    libcrux_sha3_generic_keccak_KeccakState_17 *s, Eurydice_slice out0) {
-  Eurydice_slice buf[1U] = {out0};
-  libcrux_sha3_generic_keccak_squeeze_next_block_c61(s, buf);
 }
 
 #define libcrux_sha3_Sha224 0
