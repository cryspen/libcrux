/*
 * SPDX-FileCopyrightText: 2024 Cryspen Sarl <info@cryspen.com>
 *
 * SPDX-License-Identifier: MIT or Apache-2.0
 *
 * This code was generated with the following revisions:
 * Charon: 45f5a34f336e35c6cc2253bc90cbdb8d812cefa9
 * Eurydice: 1fff1c51ae6e6c87eafd28ec9d5594f54bc91c0c
<<<<<<< HEAD
 * Karamel: c31a22c1e07d2118c07ee5cebb640d863e31a198
 * F*: 2c32d6e230851bbceadac7a21fc418fa2bb7e4bc
 * Libcrux: 7ed909f8033142d720fcbfe309243b9fa52d181d
=======
 * Karamel: 8c3612018c25889288da6857771be3ad03b75bcd
 * F*: 5643e656b989aca7629723653a2570c7df6252b9-dirty
 * Libcrux: a31e411ce57494f7a7e8c5962c9951a52a62c770
>>>>>>> d4b585d9
 */

#ifndef __libcrux_sha3_avx2_H
#define __libcrux_sha3_avx2_H

#if defined(__cplusplus)
extern "C" {
#endif

#include "eurydice_glue.h"
#include "intrinsics/libcrux_intrinsics_avx2.h"
#include "libcrux_core.h"
#include "libcrux_sha3_portable.h"

/**
This function found in impl {(libcrux_sha3::traits::internal::KeccakItem<4:
usize> for core::core_arch::x86::__m256i)}
*/
KRML_ATTRIBUTE_TARGET("avx2")
static KRML_MUSTINLINE __m256i libcrux_sha3_simd_avx2_zero_ef(void) {
  return libcrux_intrinsics_avx2_mm256_set1_epi64x((int64_t)0);
}

KRML_ATTRIBUTE_TARGET("avx2")
static KRML_MUSTINLINE __m256i libcrux_sha3_simd_avx2__veor5q_u64(
    __m256i a, __m256i b, __m256i c, __m256i d, __m256i e) {
  __m256i ab = libcrux_intrinsics_avx2_mm256_xor_si256(a, b);
  __m256i cd = libcrux_intrinsics_avx2_mm256_xor_si256(c, d);
  __m256i abcd = libcrux_intrinsics_avx2_mm256_xor_si256(ab, cd);
  return libcrux_intrinsics_avx2_mm256_xor_si256(abcd, e);
}

/**
This function found in impl {(libcrux_sha3::traits::internal::KeccakItem<4:
usize> for core::core_arch::x86::__m256i)}
*/
KRML_ATTRIBUTE_TARGET("avx2")
static KRML_MUSTINLINE __m256i libcrux_sha3_simd_avx2_xor5_ef(
    __m256i a, __m256i b, __m256i c, __m256i d, __m256i e) {
  return libcrux_sha3_simd_avx2__veor5q_u64(a, b, c, d, e);
}

/**
A monomorphic instance of libcrux_sha3.simd.avx2.rotate_left
with const generics
- LEFT= 1
- RIGHT= 63
*/
KRML_ATTRIBUTE_TARGET("avx2")
static KRML_MUSTINLINE __m256i
libcrux_sha3_simd_avx2_rotate_left_76(__m256i x) {
  return libcrux_intrinsics_avx2_mm256_xor_si256(
      libcrux_intrinsics_avx2_mm256_slli_epi64((int32_t)1, x, __m256i),
      libcrux_intrinsics_avx2_mm256_srli_epi64((int32_t)63, x, __m256i));
}

KRML_ATTRIBUTE_TARGET("avx2")
static KRML_MUSTINLINE __m256i libcrux_sha3_simd_avx2__vrax1q_u64(__m256i a,
                                                                  __m256i b) {
  __m256i uu____0 = a;
  return libcrux_intrinsics_avx2_mm256_xor_si256(
      uu____0, libcrux_sha3_simd_avx2_rotate_left_76(b));
}

/**
This function found in impl {(libcrux_sha3::traits::internal::KeccakItem<4:
usize> for core::core_arch::x86::__m256i)}
*/
KRML_ATTRIBUTE_TARGET("avx2")
static KRML_MUSTINLINE __m256i
libcrux_sha3_simd_avx2_rotate_left1_and_xor_ef(__m256i a, __m256i b) {
  return libcrux_sha3_simd_avx2__vrax1q_u64(a, b);
}

KRML_ATTRIBUTE_TARGET("avx2")
static KRML_MUSTINLINE __m256i libcrux_sha3_simd_avx2__vbcaxq_u64(__m256i a,
                                                                  __m256i b,
                                                                  __m256i c) {
  return libcrux_intrinsics_avx2_mm256_xor_si256(
      a, libcrux_intrinsics_avx2_mm256_andnot_si256(c, b));
}

/**
This function found in impl {(libcrux_sha3::traits::internal::KeccakItem<4:
usize> for core::core_arch::x86::__m256i)}
*/
KRML_ATTRIBUTE_TARGET("avx2")
static KRML_MUSTINLINE __m256i
libcrux_sha3_simd_avx2_and_not_xor_ef(__m256i a, __m256i b, __m256i c) {
  return libcrux_sha3_simd_avx2__vbcaxq_u64(a, b, c);
}

KRML_ATTRIBUTE_TARGET("avx2")
static KRML_MUSTINLINE __m256i libcrux_sha3_simd_avx2__veorq_n_u64(__m256i a,
                                                                   uint64_t c) {
  __m256i c0 = libcrux_intrinsics_avx2_mm256_set1_epi64x(
      (int64_t) /* Casting here is required, doesn't change the value. */
      c);
  return libcrux_intrinsics_avx2_mm256_xor_si256(a, c0);
}

/**
This function found in impl {(libcrux_sha3::traits::internal::KeccakItem<4:
usize> for core::core_arch::x86::__m256i)}
*/
KRML_ATTRIBUTE_TARGET("avx2")
static KRML_MUSTINLINE __m256i
libcrux_sha3_simd_avx2_xor_constant_ef(__m256i a, uint64_t c) {
  return libcrux_sha3_simd_avx2__veorq_n_u64(a, c);
}

/**
This function found in impl {(libcrux_sha3::traits::internal::KeccakItem<4:
usize> for core::core_arch::x86::__m256i)}
*/
KRML_ATTRIBUTE_TARGET("avx2")
static KRML_MUSTINLINE __m256i libcrux_sha3_simd_avx2_xor_ef(__m256i a,
                                                             __m256i b) {
  return libcrux_intrinsics_avx2_mm256_xor_si256(a, b);
}

KRML_ATTRIBUTE_TARGET("avx2")
static KRML_MUSTINLINE void libcrux_sha3_simd_avx2_slice_4(
    Eurydice_slice a[4U], size_t start, size_t len, Eurydice_slice ret[4U]) {
  ret[0U] = Eurydice_slice_subslice2(a[0U], start, start + len, uint8_t);
  ret[1U] = Eurydice_slice_subslice2(a[1U], start, start + len, uint8_t);
  ret[2U] = Eurydice_slice_subslice2(a[2U], start, start + len, uint8_t);
  ret[3U] = Eurydice_slice_subslice2(a[3U], start, start + len, uint8_t);
}

/**
This function found in impl {(libcrux_sha3::traits::internal::KeccakItem<4:
usize> for core::core_arch::x86::__m256i)}
*/
KRML_ATTRIBUTE_TARGET("avx2")
static KRML_MUSTINLINE void libcrux_sha3_simd_avx2_slice_n_ef(
    Eurydice_slice a[4U], size_t start, size_t len, Eurydice_slice ret[4U]) {
  /* Passing arrays by value in Rust generates a copy in C */
  Eurydice_slice copy_of_a[4U];
  memcpy(copy_of_a, a, (size_t)4U * sizeof(Eurydice_slice));
  Eurydice_slice ret0[4U];
  libcrux_sha3_simd_avx2_slice_4(copy_of_a, start, len, ret0);
  memcpy(ret, ret0, (size_t)4U * sizeof(Eurydice_slice));
}

KRML_ATTRIBUTE_TARGET("avx2")
static KRML_MUSTINLINE Eurydice_slice_uint8_t_4size_t__x2
libcrux_sha3_simd_avx2_split_at_mut_4(Eurydice_slice out[4U], size_t mid) {
  Eurydice_slice out0 = out[0U];
  Eurydice_slice out1 = out[1U];
  Eurydice_slice out2 = out[2U];
  Eurydice_slice out3 = out[3U];
  Eurydice_slice_uint8_t_x2 uu____0 = Eurydice_slice_split_at_mut(
      out0, mid, uint8_t, Eurydice_slice_uint8_t_x2);
  Eurydice_slice out00 = uu____0.fst;
  Eurydice_slice out01 = uu____0.snd;
  Eurydice_slice_uint8_t_x2 uu____1 = Eurydice_slice_split_at_mut(
      out1, mid, uint8_t, Eurydice_slice_uint8_t_x2);
  Eurydice_slice out10 = uu____1.fst;
  Eurydice_slice out11 = uu____1.snd;
  Eurydice_slice_uint8_t_x2 uu____2 = Eurydice_slice_split_at_mut(
      out2, mid, uint8_t, Eurydice_slice_uint8_t_x2);
  Eurydice_slice out20 = uu____2.fst;
  Eurydice_slice out21 = uu____2.snd;
  Eurydice_slice_uint8_t_x2 uu____3 = Eurydice_slice_split_at_mut(
      out3, mid, uint8_t, Eurydice_slice_uint8_t_x2);
  Eurydice_slice out30 = uu____3.fst;
  Eurydice_slice out31 = uu____3.snd;
  Eurydice_slice_uint8_t_4size_t__x2 lit;
  lit.fst[0U] = out00;
  lit.fst[1U] = out10;
  lit.fst[2U] = out20;
  lit.fst[3U] = out30;
  lit.snd[0U] = out01;
  lit.snd[1U] = out11;
  lit.snd[2U] = out21;
  lit.snd[3U] = out31;
  return lit;
}

/**
This function found in impl {(libcrux_sha3::traits::internal::KeccakItem<4:
usize> for core::core_arch::x86::__m256i)}
*/
KRML_ATTRIBUTE_TARGET("avx2")
static KRML_MUSTINLINE Eurydice_slice_uint8_t_4size_t__x2
libcrux_sha3_simd_avx2_split_at_mut_n_ef(Eurydice_slice a[4U], size_t mid) {
  return libcrux_sha3_simd_avx2_split_at_mut_4(a, mid);
}

/**
A monomorphic instance of libcrux_sha3.generic_keccak.KeccakState
with types core_core_arch_x86___m256i
with const generics
- $4size_t
*/
typedef struct libcrux_sha3_generic_keccak_KeccakState_55_s {
  __m256i st[5U][5U];
} libcrux_sha3_generic_keccak_KeccakState_55;

/**
 Create a new Shake128 x4 state.
*/
/**
This function found in impl {libcrux_sha3::generic_keccak::KeccakState<T,
N>[TraitClause@0, TraitClause@1]#1}
*/
/**
A monomorphic instance of libcrux_sha3.generic_keccak.new_89
with types core_core_arch_x86___m256i
with const generics
- N= 4
*/
KRML_ATTRIBUTE_TARGET("avx2")
static KRML_MUSTINLINE libcrux_sha3_generic_keccak_KeccakState_55
libcrux_sha3_generic_keccak_new_89_a6(void) {
  libcrux_sha3_generic_keccak_KeccakState_55 lit;
  lit.st[0U][0U] = libcrux_sha3_simd_avx2_zero_ef();
  lit.st[0U][1U] = libcrux_sha3_simd_avx2_zero_ef();
  lit.st[0U][2U] = libcrux_sha3_simd_avx2_zero_ef();
  lit.st[0U][3U] = libcrux_sha3_simd_avx2_zero_ef();
  lit.st[0U][4U] = libcrux_sha3_simd_avx2_zero_ef();
  lit.st[1U][0U] = libcrux_sha3_simd_avx2_zero_ef();
  lit.st[1U][1U] = libcrux_sha3_simd_avx2_zero_ef();
  lit.st[1U][2U] = libcrux_sha3_simd_avx2_zero_ef();
  lit.st[1U][3U] = libcrux_sha3_simd_avx2_zero_ef();
  lit.st[1U][4U] = libcrux_sha3_simd_avx2_zero_ef();
  lit.st[2U][0U] = libcrux_sha3_simd_avx2_zero_ef();
  lit.st[2U][1U] = libcrux_sha3_simd_avx2_zero_ef();
  lit.st[2U][2U] = libcrux_sha3_simd_avx2_zero_ef();
  lit.st[2U][3U] = libcrux_sha3_simd_avx2_zero_ef();
  lit.st[2U][4U] = libcrux_sha3_simd_avx2_zero_ef();
  lit.st[3U][0U] = libcrux_sha3_simd_avx2_zero_ef();
  lit.st[3U][1U] = libcrux_sha3_simd_avx2_zero_ef();
  lit.st[3U][2U] = libcrux_sha3_simd_avx2_zero_ef();
  lit.st[3U][3U] = libcrux_sha3_simd_avx2_zero_ef();
  lit.st[3U][4U] = libcrux_sha3_simd_avx2_zero_ef();
  lit.st[4U][0U] = libcrux_sha3_simd_avx2_zero_ef();
  lit.st[4U][1U] = libcrux_sha3_simd_avx2_zero_ef();
  lit.st[4U][2U] = libcrux_sha3_simd_avx2_zero_ef();
  lit.st[4U][3U] = libcrux_sha3_simd_avx2_zero_ef();
  lit.st[4U][4U] = libcrux_sha3_simd_avx2_zero_ef();
  return lit;
}

/**
A monomorphic instance of libcrux_sha3.simd.avx2.load_block
with const generics
- RATE= 136
*/
KRML_ATTRIBUTE_TARGET("avx2")
static KRML_MUSTINLINE void libcrux_sha3_simd_avx2_load_block_5b(
    __m256i (*s)[5U], Eurydice_slice blocks[4U]) {
  for (size_t i = (size_t)0U; i < (size_t)136U / (size_t)32U; i++) {
    size_t i0 = i;
    __m256i v00 = libcrux_intrinsics_avx2_mm256_loadu_si256_u8(
        Eurydice_slice_subslice2(blocks[0U], (size_t)32U * i0,
                                 (size_t)32U * (i0 + (size_t)1U), uint8_t));
    __m256i v10 = libcrux_intrinsics_avx2_mm256_loadu_si256_u8(
        Eurydice_slice_subslice2(blocks[1U], (size_t)32U * i0,
                                 (size_t)32U * (i0 + (size_t)1U), uint8_t));
    __m256i v20 = libcrux_intrinsics_avx2_mm256_loadu_si256_u8(
        Eurydice_slice_subslice2(blocks[2U], (size_t)32U * i0,
                                 (size_t)32U * (i0 + (size_t)1U), uint8_t));
    __m256i v30 = libcrux_intrinsics_avx2_mm256_loadu_si256_u8(
        Eurydice_slice_subslice2(blocks[3U], (size_t)32U * i0,
                                 (size_t)32U * (i0 + (size_t)1U), uint8_t));
    __m256i v0l = libcrux_intrinsics_avx2_mm256_unpacklo_epi64(v00, v10);
    __m256i v1h = libcrux_intrinsics_avx2_mm256_unpackhi_epi64(v00, v10);
    __m256i v2l = libcrux_intrinsics_avx2_mm256_unpacklo_epi64(v20, v30);
    __m256i v3h = libcrux_intrinsics_avx2_mm256_unpackhi_epi64(v20, v30);
    __m256i v0 = libcrux_intrinsics_avx2_mm256_permute2x128_si256(
        (int32_t)32, v0l, v2l, __m256i);
    __m256i v1 = libcrux_intrinsics_avx2_mm256_permute2x128_si256(
        (int32_t)32, v1h, v3h, __m256i);
    __m256i v2 = libcrux_intrinsics_avx2_mm256_permute2x128_si256(
        (int32_t)49, v0l, v2l, __m256i);
    __m256i v3 = libcrux_intrinsics_avx2_mm256_permute2x128_si256(
        (int32_t)49, v1h, v3h, __m256i);
    s[(size_t)4U * i0 / (size_t)5U][(size_t)4U * i0 % (size_t)5U] =
        libcrux_intrinsics_avx2_mm256_xor_si256(
            s[(size_t)4U * i0 / (size_t)5U][(size_t)4U * i0 % (size_t)5U], v0);
    s[((size_t)4U * i0 + (size_t)1U) / (size_t)5U]
     [((size_t)4U * i0 + (size_t)1U) % (size_t)5U] =
         libcrux_intrinsics_avx2_mm256_xor_si256(
             s[((size_t)4U * i0 + (size_t)1U) / (size_t)5U]
              [((size_t)4U * i0 + (size_t)1U) % (size_t)5U],
             v1);
    s[((size_t)4U * i0 + (size_t)2U) / (size_t)5U]
     [((size_t)4U * i0 + (size_t)2U) % (size_t)5U] =
         libcrux_intrinsics_avx2_mm256_xor_si256(
             s[((size_t)4U * i0 + (size_t)2U) / (size_t)5U]
              [((size_t)4U * i0 + (size_t)2U) % (size_t)5U],
             v2);
    s[((size_t)4U * i0 + (size_t)3U) / (size_t)5U]
     [((size_t)4U * i0 + (size_t)3U) % (size_t)5U] =
         libcrux_intrinsics_avx2_mm256_xor_si256(
             s[((size_t)4U * i0 + (size_t)3U) / (size_t)5U]
              [((size_t)4U * i0 + (size_t)3U) % (size_t)5U],
             v3);
  }
  size_t rem = (size_t)136U % (size_t)32U;
  size_t start = (size_t)32U * ((size_t)136U / (size_t)32U);
  uint8_t u8s[32U] = {0U};
  Eurydice_slice uu____0 =
      Eurydice_array_to_subslice2(u8s, (size_t)0U, (size_t)8U, uint8_t);
  Eurydice_slice_copy(
      uu____0,
      Eurydice_slice_subslice2(blocks[0U], start, start + (size_t)8U, uint8_t),
      uint8_t);
  Eurydice_slice uu____1 =
      Eurydice_array_to_subslice2(u8s, (size_t)8U, (size_t)16U, uint8_t);
  Eurydice_slice_copy(
      uu____1,
      Eurydice_slice_subslice2(blocks[1U], start, start + (size_t)8U, uint8_t),
      uint8_t);
  Eurydice_slice uu____2 =
      Eurydice_array_to_subslice2(u8s, (size_t)16U, (size_t)24U, uint8_t);
  Eurydice_slice_copy(
      uu____2,
      Eurydice_slice_subslice2(blocks[2U], start, start + (size_t)8U, uint8_t),
      uint8_t);
  Eurydice_slice uu____3 =
      Eurydice_array_to_subslice2(u8s, (size_t)24U, (size_t)32U, uint8_t);
  Eurydice_slice_copy(
      uu____3,
      Eurydice_slice_subslice2(blocks[3U], start, start + (size_t)8U, uint8_t),
      uint8_t);
  __m256i u = libcrux_intrinsics_avx2_mm256_loadu_si256_u8(
      core_array___Array_T__N__23__as_slice((size_t)32U, u8s, uint8_t,
                                            Eurydice_slice));
  size_t i0 = (size_t)4U * ((size_t)136U / (size_t)32U) / (size_t)5U;
  size_t j0 = (size_t)4U * ((size_t)136U / (size_t)32U) % (size_t)5U;
  s[i0][j0] = libcrux_intrinsics_avx2_mm256_xor_si256(s[i0][j0], u);
  if (rem == (size_t)16U) {
    uint8_t u8s0[32U] = {0U};
    Eurydice_slice uu____4 =
        Eurydice_array_to_subslice2(u8s0, (size_t)0U, (size_t)8U, uint8_t);
    Eurydice_slice_copy(uu____4,
                        Eurydice_slice_subslice2(blocks[0U], start + (size_t)8U,
                                                 start + (size_t)16U, uint8_t),
                        uint8_t);
    Eurydice_slice uu____5 =
        Eurydice_array_to_subslice2(u8s0, (size_t)8U, (size_t)16U, uint8_t);
    Eurydice_slice_copy(uu____5,
                        Eurydice_slice_subslice2(blocks[1U], start + (size_t)8U,
                                                 start + (size_t)16U, uint8_t),
                        uint8_t);
    Eurydice_slice uu____6 =
        Eurydice_array_to_subslice2(u8s0, (size_t)16U, (size_t)24U, uint8_t);
    Eurydice_slice_copy(uu____6,
                        Eurydice_slice_subslice2(blocks[2U], start + (size_t)8U,
                                                 start + (size_t)16U, uint8_t),
                        uint8_t);
    Eurydice_slice uu____7 =
        Eurydice_array_to_subslice2(u8s0, (size_t)24U, (size_t)32U, uint8_t);
    Eurydice_slice_copy(uu____7,
                        Eurydice_slice_subslice2(blocks[3U], start + (size_t)8U,
                                                 start + (size_t)16U, uint8_t),
                        uint8_t);
    __m256i u0 = libcrux_intrinsics_avx2_mm256_loadu_si256_u8(
        core_array___Array_T__N__23__as_slice((size_t)32U, u8s0, uint8_t,
                                              Eurydice_slice));
    size_t i =
        ((size_t)4U * ((size_t)136U / (size_t)32U) + (size_t)1U) / (size_t)5U;
    size_t j =
        ((size_t)4U * ((size_t)136U / (size_t)32U) + (size_t)1U) % (size_t)5U;
    s[i][j] = libcrux_intrinsics_avx2_mm256_xor_si256(s[i][j], u0);
  }
}

/**
This function found in impl {(libcrux_sha3::traits::internal::KeccakItem<4:
usize> for core::core_arch::x86::__m256i)}
*/
/**
A monomorphic instance of libcrux_sha3.simd.avx2.load_block_ef
with const generics
- RATE= 136
*/
KRML_ATTRIBUTE_TARGET("avx2")
static KRML_MUSTINLINE void libcrux_sha3_simd_avx2_load_block_ef_5b(
    __m256i (*a)[5U], Eurydice_slice b[4U]) {
  __m256i(*uu____0)[5U] = a;
  /* Passing arrays by value in Rust generates a copy in C */
  Eurydice_slice copy_of_b[4U];
  memcpy(copy_of_b, b, (size_t)4U * sizeof(Eurydice_slice));
  libcrux_sha3_simd_avx2_load_block_5b(uu____0, copy_of_b);
}

/**
A monomorphic instance of libcrux_sha3.simd.avx2.rotate_left
with const generics
- LEFT= 36
- RIGHT= 28
*/
KRML_ATTRIBUTE_TARGET("avx2")
static KRML_MUSTINLINE __m256i
libcrux_sha3_simd_avx2_rotate_left_02(__m256i x) {
  return libcrux_intrinsics_avx2_mm256_xor_si256(
      libcrux_intrinsics_avx2_mm256_slli_epi64((int32_t)36, x, __m256i),
      libcrux_intrinsics_avx2_mm256_srli_epi64((int32_t)28, x, __m256i));
}

/**
A monomorphic instance of libcrux_sha3.simd.avx2._vxarq_u64
with const generics
- LEFT= 36
- RIGHT= 28
*/
KRML_ATTRIBUTE_TARGET("avx2")
static KRML_MUSTINLINE __m256i libcrux_sha3_simd_avx2__vxarq_u64_02(__m256i a,
                                                                    __m256i b) {
  __m256i ab = libcrux_intrinsics_avx2_mm256_xor_si256(a, b);
  return libcrux_sha3_simd_avx2_rotate_left_02(ab);
}

/**
This function found in impl {(libcrux_sha3::traits::internal::KeccakItem<4:
usize> for core::core_arch::x86::__m256i)}
*/
/**
A monomorphic instance of libcrux_sha3.simd.avx2.xor_and_rotate_ef
with const generics
- LEFT= 36
- RIGHT= 28
*/
KRML_ATTRIBUTE_TARGET("avx2")
static KRML_MUSTINLINE __m256i
libcrux_sha3_simd_avx2_xor_and_rotate_ef_02(__m256i a, __m256i b) {
  return libcrux_sha3_simd_avx2__vxarq_u64_02(a, b);
}

/**
A monomorphic instance of libcrux_sha3.simd.avx2.rotate_left
with const generics
- LEFT= 3
- RIGHT= 61
*/
KRML_ATTRIBUTE_TARGET("avx2")
static KRML_MUSTINLINE __m256i
libcrux_sha3_simd_avx2_rotate_left_ac(__m256i x) {
  return libcrux_intrinsics_avx2_mm256_xor_si256(
      libcrux_intrinsics_avx2_mm256_slli_epi64((int32_t)3, x, __m256i),
      libcrux_intrinsics_avx2_mm256_srli_epi64((int32_t)61, x, __m256i));
}

/**
A monomorphic instance of libcrux_sha3.simd.avx2._vxarq_u64
with const generics
- LEFT= 3
- RIGHT= 61
*/
KRML_ATTRIBUTE_TARGET("avx2")
static KRML_MUSTINLINE __m256i libcrux_sha3_simd_avx2__vxarq_u64_ac(__m256i a,
                                                                    __m256i b) {
  __m256i ab = libcrux_intrinsics_avx2_mm256_xor_si256(a, b);
  return libcrux_sha3_simd_avx2_rotate_left_ac(ab);
}

/**
This function found in impl {(libcrux_sha3::traits::internal::KeccakItem<4:
usize> for core::core_arch::x86::__m256i)}
*/
/**
A monomorphic instance of libcrux_sha3.simd.avx2.xor_and_rotate_ef
with const generics
- LEFT= 3
- RIGHT= 61
*/
KRML_ATTRIBUTE_TARGET("avx2")
static KRML_MUSTINLINE __m256i
libcrux_sha3_simd_avx2_xor_and_rotate_ef_ac(__m256i a, __m256i b) {
  return libcrux_sha3_simd_avx2__vxarq_u64_ac(a, b);
}

/**
A monomorphic instance of libcrux_sha3.simd.avx2.rotate_left
with const generics
- LEFT= 41
- RIGHT= 23
*/
KRML_ATTRIBUTE_TARGET("avx2")
static KRML_MUSTINLINE __m256i
libcrux_sha3_simd_avx2_rotate_left_020(__m256i x) {
  return libcrux_intrinsics_avx2_mm256_xor_si256(
      libcrux_intrinsics_avx2_mm256_slli_epi64((int32_t)41, x, __m256i),
      libcrux_intrinsics_avx2_mm256_srli_epi64((int32_t)23, x, __m256i));
}

/**
A monomorphic instance of libcrux_sha3.simd.avx2._vxarq_u64
with const generics
- LEFT= 41
- RIGHT= 23
*/
KRML_ATTRIBUTE_TARGET("avx2")
static KRML_MUSTINLINE __m256i
libcrux_sha3_simd_avx2__vxarq_u64_020(__m256i a, __m256i b) {
  __m256i ab = libcrux_intrinsics_avx2_mm256_xor_si256(a, b);
  return libcrux_sha3_simd_avx2_rotate_left_020(ab);
}

/**
This function found in impl {(libcrux_sha3::traits::internal::KeccakItem<4:
usize> for core::core_arch::x86::__m256i)}
*/
/**
A monomorphic instance of libcrux_sha3.simd.avx2.xor_and_rotate_ef
with const generics
- LEFT= 41
- RIGHT= 23
*/
KRML_ATTRIBUTE_TARGET("avx2")
static KRML_MUSTINLINE __m256i
libcrux_sha3_simd_avx2_xor_and_rotate_ef_020(__m256i a, __m256i b) {
  return libcrux_sha3_simd_avx2__vxarq_u64_020(a, b);
}

/**
A monomorphic instance of libcrux_sha3.simd.avx2.rotate_left
with const generics
- LEFT= 18
- RIGHT= 46
*/
KRML_ATTRIBUTE_TARGET("avx2")
static KRML_MUSTINLINE __m256i
libcrux_sha3_simd_avx2_rotate_left_a9(__m256i x) {
  return libcrux_intrinsics_avx2_mm256_xor_si256(
      libcrux_intrinsics_avx2_mm256_slli_epi64((int32_t)18, x, __m256i),
      libcrux_intrinsics_avx2_mm256_srli_epi64((int32_t)46, x, __m256i));
}

/**
A monomorphic instance of libcrux_sha3.simd.avx2._vxarq_u64
with const generics
- LEFT= 18
- RIGHT= 46
*/
KRML_ATTRIBUTE_TARGET("avx2")
static KRML_MUSTINLINE __m256i libcrux_sha3_simd_avx2__vxarq_u64_a9(__m256i a,
                                                                    __m256i b) {
  __m256i ab = libcrux_intrinsics_avx2_mm256_xor_si256(a, b);
  return libcrux_sha3_simd_avx2_rotate_left_a9(ab);
}

/**
This function found in impl {(libcrux_sha3::traits::internal::KeccakItem<4:
usize> for core::core_arch::x86::__m256i)}
*/
/**
A monomorphic instance of libcrux_sha3.simd.avx2.xor_and_rotate_ef
with const generics
- LEFT= 18
- RIGHT= 46
*/
KRML_ATTRIBUTE_TARGET("avx2")
static KRML_MUSTINLINE __m256i
libcrux_sha3_simd_avx2_xor_and_rotate_ef_a9(__m256i a, __m256i b) {
  return libcrux_sha3_simd_avx2__vxarq_u64_a9(a, b);
}

/**
A monomorphic instance of libcrux_sha3.simd.avx2._vxarq_u64
with const generics
- LEFT= 1
- RIGHT= 63
*/
KRML_ATTRIBUTE_TARGET("avx2")
static KRML_MUSTINLINE __m256i libcrux_sha3_simd_avx2__vxarq_u64_76(__m256i a,
                                                                    __m256i b) {
  __m256i ab = libcrux_intrinsics_avx2_mm256_xor_si256(a, b);
  return libcrux_sha3_simd_avx2_rotate_left_76(ab);
}

/**
This function found in impl {(libcrux_sha3::traits::internal::KeccakItem<4:
usize> for core::core_arch::x86::__m256i)}
*/
/**
A monomorphic instance of libcrux_sha3.simd.avx2.xor_and_rotate_ef
with const generics
- LEFT= 1
- RIGHT= 63
*/
KRML_ATTRIBUTE_TARGET("avx2")
static KRML_MUSTINLINE __m256i
libcrux_sha3_simd_avx2_xor_and_rotate_ef_76(__m256i a, __m256i b) {
  return libcrux_sha3_simd_avx2__vxarq_u64_76(a, b);
}

/**
A monomorphic instance of libcrux_sha3.simd.avx2.rotate_left
with const generics
- LEFT= 44
- RIGHT= 20
*/
KRML_ATTRIBUTE_TARGET("avx2")
static KRML_MUSTINLINE __m256i
libcrux_sha3_simd_avx2_rotate_left_58(__m256i x) {
  return libcrux_intrinsics_avx2_mm256_xor_si256(
      libcrux_intrinsics_avx2_mm256_slli_epi64((int32_t)44, x, __m256i),
      libcrux_intrinsics_avx2_mm256_srli_epi64((int32_t)20, x, __m256i));
}

/**
A monomorphic instance of libcrux_sha3.simd.avx2._vxarq_u64
with const generics
- LEFT= 44
- RIGHT= 20
*/
KRML_ATTRIBUTE_TARGET("avx2")
static KRML_MUSTINLINE __m256i libcrux_sha3_simd_avx2__vxarq_u64_58(__m256i a,
                                                                    __m256i b) {
  __m256i ab = libcrux_intrinsics_avx2_mm256_xor_si256(a, b);
  return libcrux_sha3_simd_avx2_rotate_left_58(ab);
}

/**
This function found in impl {(libcrux_sha3::traits::internal::KeccakItem<4:
usize> for core::core_arch::x86::__m256i)}
*/
/**
A monomorphic instance of libcrux_sha3.simd.avx2.xor_and_rotate_ef
with const generics
- LEFT= 44
- RIGHT= 20
*/
KRML_ATTRIBUTE_TARGET("avx2")
static KRML_MUSTINLINE __m256i
libcrux_sha3_simd_avx2_xor_and_rotate_ef_58(__m256i a, __m256i b) {
  return libcrux_sha3_simd_avx2__vxarq_u64_58(a, b);
}

/**
A monomorphic instance of libcrux_sha3.simd.avx2.rotate_left
with const generics
- LEFT= 10
- RIGHT= 54
*/
KRML_ATTRIBUTE_TARGET("avx2")
static KRML_MUSTINLINE __m256i
libcrux_sha3_simd_avx2_rotate_left_e0(__m256i x) {
  return libcrux_intrinsics_avx2_mm256_xor_si256(
      libcrux_intrinsics_avx2_mm256_slli_epi64((int32_t)10, x, __m256i),
      libcrux_intrinsics_avx2_mm256_srli_epi64((int32_t)54, x, __m256i));
}

/**
A monomorphic instance of libcrux_sha3.simd.avx2._vxarq_u64
with const generics
- LEFT= 10
- RIGHT= 54
*/
KRML_ATTRIBUTE_TARGET("avx2")
static KRML_MUSTINLINE __m256i libcrux_sha3_simd_avx2__vxarq_u64_e0(__m256i a,
                                                                    __m256i b) {
  __m256i ab = libcrux_intrinsics_avx2_mm256_xor_si256(a, b);
  return libcrux_sha3_simd_avx2_rotate_left_e0(ab);
}

/**
This function found in impl {(libcrux_sha3::traits::internal::KeccakItem<4:
usize> for core::core_arch::x86::__m256i)}
*/
/**
A monomorphic instance of libcrux_sha3.simd.avx2.xor_and_rotate_ef
with const generics
- LEFT= 10
- RIGHT= 54
*/
KRML_ATTRIBUTE_TARGET("avx2")
static KRML_MUSTINLINE __m256i
libcrux_sha3_simd_avx2_xor_and_rotate_ef_e0(__m256i a, __m256i b) {
  return libcrux_sha3_simd_avx2__vxarq_u64_e0(a, b);
}

/**
A monomorphic instance of libcrux_sha3.simd.avx2.rotate_left
with const generics
- LEFT= 45
- RIGHT= 19
*/
KRML_ATTRIBUTE_TARGET("avx2")
static KRML_MUSTINLINE __m256i
libcrux_sha3_simd_avx2_rotate_left_63(__m256i x) {
  return libcrux_intrinsics_avx2_mm256_xor_si256(
      libcrux_intrinsics_avx2_mm256_slli_epi64((int32_t)45, x, __m256i),
      libcrux_intrinsics_avx2_mm256_srli_epi64((int32_t)19, x, __m256i));
}

/**
A monomorphic instance of libcrux_sha3.simd.avx2._vxarq_u64
with const generics
- LEFT= 45
- RIGHT= 19
*/
KRML_ATTRIBUTE_TARGET("avx2")
static KRML_MUSTINLINE __m256i libcrux_sha3_simd_avx2__vxarq_u64_63(__m256i a,
                                                                    __m256i b) {
  __m256i ab = libcrux_intrinsics_avx2_mm256_xor_si256(a, b);
  return libcrux_sha3_simd_avx2_rotate_left_63(ab);
}

/**
This function found in impl {(libcrux_sha3::traits::internal::KeccakItem<4:
usize> for core::core_arch::x86::__m256i)}
*/
/**
A monomorphic instance of libcrux_sha3.simd.avx2.xor_and_rotate_ef
with const generics
- LEFT= 45
- RIGHT= 19
*/
KRML_ATTRIBUTE_TARGET("avx2")
static KRML_MUSTINLINE __m256i
libcrux_sha3_simd_avx2_xor_and_rotate_ef_63(__m256i a, __m256i b) {
  return libcrux_sha3_simd_avx2__vxarq_u64_63(a, b);
}

/**
A monomorphic instance of libcrux_sha3.simd.avx2.rotate_left
with const generics
- LEFT= 2
- RIGHT= 62
*/
KRML_ATTRIBUTE_TARGET("avx2")
static KRML_MUSTINLINE __m256i
libcrux_sha3_simd_avx2_rotate_left_6a(__m256i x) {
  return libcrux_intrinsics_avx2_mm256_xor_si256(
      libcrux_intrinsics_avx2_mm256_slli_epi64((int32_t)2, x, __m256i),
      libcrux_intrinsics_avx2_mm256_srli_epi64((int32_t)62, x, __m256i));
}

/**
A monomorphic instance of libcrux_sha3.simd.avx2._vxarq_u64
with const generics
- LEFT= 2
- RIGHT= 62
*/
KRML_ATTRIBUTE_TARGET("avx2")
static KRML_MUSTINLINE __m256i libcrux_sha3_simd_avx2__vxarq_u64_6a(__m256i a,
                                                                    __m256i b) {
  __m256i ab = libcrux_intrinsics_avx2_mm256_xor_si256(a, b);
  return libcrux_sha3_simd_avx2_rotate_left_6a(ab);
}

/**
This function found in impl {(libcrux_sha3::traits::internal::KeccakItem<4:
usize> for core::core_arch::x86::__m256i)}
*/
/**
A monomorphic instance of libcrux_sha3.simd.avx2.xor_and_rotate_ef
with const generics
- LEFT= 2
- RIGHT= 62
*/
KRML_ATTRIBUTE_TARGET("avx2")
static KRML_MUSTINLINE __m256i
libcrux_sha3_simd_avx2_xor_and_rotate_ef_6a(__m256i a, __m256i b) {
  return libcrux_sha3_simd_avx2__vxarq_u64_6a(a, b);
}

/**
A monomorphic instance of libcrux_sha3.simd.avx2.rotate_left
with const generics
- LEFT= 62
- RIGHT= 2
*/
KRML_ATTRIBUTE_TARGET("avx2")
static KRML_MUSTINLINE __m256i
libcrux_sha3_simd_avx2_rotate_left_ab(__m256i x) {
  return libcrux_intrinsics_avx2_mm256_xor_si256(
      libcrux_intrinsics_avx2_mm256_slli_epi64((int32_t)62, x, __m256i),
      libcrux_intrinsics_avx2_mm256_srli_epi64((int32_t)2, x, __m256i));
}

/**
A monomorphic instance of libcrux_sha3.simd.avx2._vxarq_u64
with const generics
- LEFT= 62
- RIGHT= 2
*/
KRML_ATTRIBUTE_TARGET("avx2")
static KRML_MUSTINLINE __m256i libcrux_sha3_simd_avx2__vxarq_u64_ab(__m256i a,
                                                                    __m256i b) {
  __m256i ab = libcrux_intrinsics_avx2_mm256_xor_si256(a, b);
  return libcrux_sha3_simd_avx2_rotate_left_ab(ab);
}

/**
This function found in impl {(libcrux_sha3::traits::internal::KeccakItem<4:
usize> for core::core_arch::x86::__m256i)}
*/
/**
A monomorphic instance of libcrux_sha3.simd.avx2.xor_and_rotate_ef
with const generics
- LEFT= 62
- RIGHT= 2
*/
KRML_ATTRIBUTE_TARGET("avx2")
static KRML_MUSTINLINE __m256i
libcrux_sha3_simd_avx2_xor_and_rotate_ef_ab(__m256i a, __m256i b) {
  return libcrux_sha3_simd_avx2__vxarq_u64_ab(a, b);
}

/**
A monomorphic instance of libcrux_sha3.simd.avx2.rotate_left
with const generics
- LEFT= 6
- RIGHT= 58
*/
KRML_ATTRIBUTE_TARGET("avx2")
static KRML_MUSTINLINE __m256i
libcrux_sha3_simd_avx2_rotate_left_5b(__m256i x) {
  return libcrux_intrinsics_avx2_mm256_xor_si256(
      libcrux_intrinsics_avx2_mm256_slli_epi64((int32_t)6, x, __m256i),
      libcrux_intrinsics_avx2_mm256_srli_epi64((int32_t)58, x, __m256i));
}

/**
A monomorphic instance of libcrux_sha3.simd.avx2._vxarq_u64
with const generics
- LEFT= 6
- RIGHT= 58
*/
KRML_ATTRIBUTE_TARGET("avx2")
static KRML_MUSTINLINE __m256i libcrux_sha3_simd_avx2__vxarq_u64_5b(__m256i a,
                                                                    __m256i b) {
  __m256i ab = libcrux_intrinsics_avx2_mm256_xor_si256(a, b);
  return libcrux_sha3_simd_avx2_rotate_left_5b(ab);
}

/**
This function found in impl {(libcrux_sha3::traits::internal::KeccakItem<4:
usize> for core::core_arch::x86::__m256i)}
*/
/**
A monomorphic instance of libcrux_sha3.simd.avx2.xor_and_rotate_ef
with const generics
- LEFT= 6
- RIGHT= 58
*/
KRML_ATTRIBUTE_TARGET("avx2")
static KRML_MUSTINLINE __m256i
libcrux_sha3_simd_avx2_xor_and_rotate_ef_5b(__m256i a, __m256i b) {
  return libcrux_sha3_simd_avx2__vxarq_u64_5b(a, b);
}

/**
A monomorphic instance of libcrux_sha3.simd.avx2.rotate_left
with const generics
- LEFT= 43
- RIGHT= 21
*/
KRML_ATTRIBUTE_TARGET("avx2")
static KRML_MUSTINLINE __m256i
libcrux_sha3_simd_avx2_rotate_left_6f(__m256i x) {
  return libcrux_intrinsics_avx2_mm256_xor_si256(
      libcrux_intrinsics_avx2_mm256_slli_epi64((int32_t)43, x, __m256i),
      libcrux_intrinsics_avx2_mm256_srli_epi64((int32_t)21, x, __m256i));
}

/**
A monomorphic instance of libcrux_sha3.simd.avx2._vxarq_u64
with const generics
- LEFT= 43
- RIGHT= 21
*/
KRML_ATTRIBUTE_TARGET("avx2")
static KRML_MUSTINLINE __m256i libcrux_sha3_simd_avx2__vxarq_u64_6f(__m256i a,
                                                                    __m256i b) {
  __m256i ab = libcrux_intrinsics_avx2_mm256_xor_si256(a, b);
  return libcrux_sha3_simd_avx2_rotate_left_6f(ab);
}

/**
This function found in impl {(libcrux_sha3::traits::internal::KeccakItem<4:
usize> for core::core_arch::x86::__m256i)}
*/
/**
A monomorphic instance of libcrux_sha3.simd.avx2.xor_and_rotate_ef
with const generics
- LEFT= 43
- RIGHT= 21
*/
KRML_ATTRIBUTE_TARGET("avx2")
static KRML_MUSTINLINE __m256i
libcrux_sha3_simd_avx2_xor_and_rotate_ef_6f(__m256i a, __m256i b) {
  return libcrux_sha3_simd_avx2__vxarq_u64_6f(a, b);
}

/**
A monomorphic instance of libcrux_sha3.simd.avx2.rotate_left
with const generics
- LEFT= 15
- RIGHT= 49
*/
KRML_ATTRIBUTE_TARGET("avx2")
static KRML_MUSTINLINE __m256i
libcrux_sha3_simd_avx2_rotate_left_62(__m256i x) {
  return libcrux_intrinsics_avx2_mm256_xor_si256(
      libcrux_intrinsics_avx2_mm256_slli_epi64((int32_t)15, x, __m256i),
      libcrux_intrinsics_avx2_mm256_srli_epi64((int32_t)49, x, __m256i));
}

/**
A monomorphic instance of libcrux_sha3.simd.avx2._vxarq_u64
with const generics
- LEFT= 15
- RIGHT= 49
*/
KRML_ATTRIBUTE_TARGET("avx2")
static KRML_MUSTINLINE __m256i libcrux_sha3_simd_avx2__vxarq_u64_62(__m256i a,
                                                                    __m256i b) {
  __m256i ab = libcrux_intrinsics_avx2_mm256_xor_si256(a, b);
  return libcrux_sha3_simd_avx2_rotate_left_62(ab);
}

/**
This function found in impl {(libcrux_sha3::traits::internal::KeccakItem<4:
usize> for core::core_arch::x86::__m256i)}
*/
/**
A monomorphic instance of libcrux_sha3.simd.avx2.xor_and_rotate_ef
with const generics
- LEFT= 15
- RIGHT= 49
*/
KRML_ATTRIBUTE_TARGET("avx2")
static KRML_MUSTINLINE __m256i
libcrux_sha3_simd_avx2_xor_and_rotate_ef_62(__m256i a, __m256i b) {
  return libcrux_sha3_simd_avx2__vxarq_u64_62(a, b);
}

/**
A monomorphic instance of libcrux_sha3.simd.avx2.rotate_left
with const generics
- LEFT= 61
- RIGHT= 3
*/
KRML_ATTRIBUTE_TARGET("avx2")
static KRML_MUSTINLINE __m256i
libcrux_sha3_simd_avx2_rotate_left_23(__m256i x) {
  return libcrux_intrinsics_avx2_mm256_xor_si256(
      libcrux_intrinsics_avx2_mm256_slli_epi64((int32_t)61, x, __m256i),
      libcrux_intrinsics_avx2_mm256_srli_epi64((int32_t)3, x, __m256i));
}

/**
A monomorphic instance of libcrux_sha3.simd.avx2._vxarq_u64
with const generics
- LEFT= 61
- RIGHT= 3
*/
KRML_ATTRIBUTE_TARGET("avx2")
static KRML_MUSTINLINE __m256i libcrux_sha3_simd_avx2__vxarq_u64_23(__m256i a,
                                                                    __m256i b) {
  __m256i ab = libcrux_intrinsics_avx2_mm256_xor_si256(a, b);
  return libcrux_sha3_simd_avx2_rotate_left_23(ab);
}

/**
This function found in impl {(libcrux_sha3::traits::internal::KeccakItem<4:
usize> for core::core_arch::x86::__m256i)}
*/
/**
A monomorphic instance of libcrux_sha3.simd.avx2.xor_and_rotate_ef
with const generics
- LEFT= 61
- RIGHT= 3
*/
KRML_ATTRIBUTE_TARGET("avx2")
static KRML_MUSTINLINE __m256i
libcrux_sha3_simd_avx2_xor_and_rotate_ef_23(__m256i a, __m256i b) {
  return libcrux_sha3_simd_avx2__vxarq_u64_23(a, b);
}

/**
A monomorphic instance of libcrux_sha3.simd.avx2.rotate_left
with const generics
- LEFT= 28
- RIGHT= 36
*/
KRML_ATTRIBUTE_TARGET("avx2")
static KRML_MUSTINLINE __m256i
libcrux_sha3_simd_avx2_rotate_left_37(__m256i x) {
  return libcrux_intrinsics_avx2_mm256_xor_si256(
      libcrux_intrinsics_avx2_mm256_slli_epi64((int32_t)28, x, __m256i),
      libcrux_intrinsics_avx2_mm256_srli_epi64((int32_t)36, x, __m256i));
}

/**
A monomorphic instance of libcrux_sha3.simd.avx2._vxarq_u64
with const generics
- LEFT= 28
- RIGHT= 36
*/
KRML_ATTRIBUTE_TARGET("avx2")
static KRML_MUSTINLINE __m256i libcrux_sha3_simd_avx2__vxarq_u64_37(__m256i a,
                                                                    __m256i b) {
  __m256i ab = libcrux_intrinsics_avx2_mm256_xor_si256(a, b);
  return libcrux_sha3_simd_avx2_rotate_left_37(ab);
}

/**
This function found in impl {(libcrux_sha3::traits::internal::KeccakItem<4:
usize> for core::core_arch::x86::__m256i)}
*/
/**
A monomorphic instance of libcrux_sha3.simd.avx2.xor_and_rotate_ef
with const generics
- LEFT= 28
- RIGHT= 36
*/
KRML_ATTRIBUTE_TARGET("avx2")
static KRML_MUSTINLINE __m256i
libcrux_sha3_simd_avx2_xor_and_rotate_ef_37(__m256i a, __m256i b) {
  return libcrux_sha3_simd_avx2__vxarq_u64_37(a, b);
}

/**
A monomorphic instance of libcrux_sha3.simd.avx2.rotate_left
with const generics
- LEFT= 55
- RIGHT= 9
*/
KRML_ATTRIBUTE_TARGET("avx2")
static KRML_MUSTINLINE __m256i
libcrux_sha3_simd_avx2_rotate_left_bb(__m256i x) {
  return libcrux_intrinsics_avx2_mm256_xor_si256(
      libcrux_intrinsics_avx2_mm256_slli_epi64((int32_t)55, x, __m256i),
      libcrux_intrinsics_avx2_mm256_srli_epi64((int32_t)9, x, __m256i));
}

/**
A monomorphic instance of libcrux_sha3.simd.avx2._vxarq_u64
with const generics
- LEFT= 55
- RIGHT= 9
*/
KRML_ATTRIBUTE_TARGET("avx2")
static KRML_MUSTINLINE __m256i libcrux_sha3_simd_avx2__vxarq_u64_bb(__m256i a,
                                                                    __m256i b) {
  __m256i ab = libcrux_intrinsics_avx2_mm256_xor_si256(a, b);
  return libcrux_sha3_simd_avx2_rotate_left_bb(ab);
}

/**
This function found in impl {(libcrux_sha3::traits::internal::KeccakItem<4:
usize> for core::core_arch::x86::__m256i)}
*/
/**
A monomorphic instance of libcrux_sha3.simd.avx2.xor_and_rotate_ef
with const generics
- LEFT= 55
- RIGHT= 9
*/
KRML_ATTRIBUTE_TARGET("avx2")
static KRML_MUSTINLINE __m256i
libcrux_sha3_simd_avx2_xor_and_rotate_ef_bb(__m256i a, __m256i b) {
  return libcrux_sha3_simd_avx2__vxarq_u64_bb(a, b);
}

/**
A monomorphic instance of libcrux_sha3.simd.avx2.rotate_left
with const generics
- LEFT= 25
- RIGHT= 39
*/
KRML_ATTRIBUTE_TARGET("avx2")
static KRML_MUSTINLINE __m256i
libcrux_sha3_simd_avx2_rotate_left_b9(__m256i x) {
  return libcrux_intrinsics_avx2_mm256_xor_si256(
      libcrux_intrinsics_avx2_mm256_slli_epi64((int32_t)25, x, __m256i),
      libcrux_intrinsics_avx2_mm256_srli_epi64((int32_t)39, x, __m256i));
}

/**
A monomorphic instance of libcrux_sha3.simd.avx2._vxarq_u64
with const generics
- LEFT= 25
- RIGHT= 39
*/
KRML_ATTRIBUTE_TARGET("avx2")
static KRML_MUSTINLINE __m256i libcrux_sha3_simd_avx2__vxarq_u64_b9(__m256i a,
                                                                    __m256i b) {
  __m256i ab = libcrux_intrinsics_avx2_mm256_xor_si256(a, b);
  return libcrux_sha3_simd_avx2_rotate_left_b9(ab);
}

/**
This function found in impl {(libcrux_sha3::traits::internal::KeccakItem<4:
usize> for core::core_arch::x86::__m256i)}
*/
/**
A monomorphic instance of libcrux_sha3.simd.avx2.xor_and_rotate_ef
with const generics
- LEFT= 25
- RIGHT= 39
*/
KRML_ATTRIBUTE_TARGET("avx2")
static KRML_MUSTINLINE __m256i
libcrux_sha3_simd_avx2_xor_and_rotate_ef_b9(__m256i a, __m256i b) {
  return libcrux_sha3_simd_avx2__vxarq_u64_b9(a, b);
}

/**
A monomorphic instance of libcrux_sha3.simd.avx2.rotate_left
with const generics
- LEFT= 21
- RIGHT= 43
*/
KRML_ATTRIBUTE_TARGET("avx2")
static KRML_MUSTINLINE __m256i
libcrux_sha3_simd_avx2_rotate_left_54(__m256i x) {
  return libcrux_intrinsics_avx2_mm256_xor_si256(
      libcrux_intrinsics_avx2_mm256_slli_epi64((int32_t)21, x, __m256i),
      libcrux_intrinsics_avx2_mm256_srli_epi64((int32_t)43, x, __m256i));
}

/**
A monomorphic instance of libcrux_sha3.simd.avx2._vxarq_u64
with const generics
- LEFT= 21
- RIGHT= 43
*/
KRML_ATTRIBUTE_TARGET("avx2")
static KRML_MUSTINLINE __m256i libcrux_sha3_simd_avx2__vxarq_u64_54(__m256i a,
                                                                    __m256i b) {
  __m256i ab = libcrux_intrinsics_avx2_mm256_xor_si256(a, b);
  return libcrux_sha3_simd_avx2_rotate_left_54(ab);
}

/**
This function found in impl {(libcrux_sha3::traits::internal::KeccakItem<4:
usize> for core::core_arch::x86::__m256i)}
*/
/**
A monomorphic instance of libcrux_sha3.simd.avx2.xor_and_rotate_ef
with const generics
- LEFT= 21
- RIGHT= 43
*/
KRML_ATTRIBUTE_TARGET("avx2")
static KRML_MUSTINLINE __m256i
libcrux_sha3_simd_avx2_xor_and_rotate_ef_54(__m256i a, __m256i b) {
  return libcrux_sha3_simd_avx2__vxarq_u64_54(a, b);
}

/**
A monomorphic instance of libcrux_sha3.simd.avx2.rotate_left
with const generics
- LEFT= 56
- RIGHT= 8
*/
KRML_ATTRIBUTE_TARGET("avx2")
static KRML_MUSTINLINE __m256i
libcrux_sha3_simd_avx2_rotate_left_4c(__m256i x) {
  return libcrux_intrinsics_avx2_mm256_xor_si256(
      libcrux_intrinsics_avx2_mm256_slli_epi64((int32_t)56, x, __m256i),
      libcrux_intrinsics_avx2_mm256_srli_epi64((int32_t)8, x, __m256i));
}

/**
A monomorphic instance of libcrux_sha3.simd.avx2._vxarq_u64
with const generics
- LEFT= 56
- RIGHT= 8
*/
KRML_ATTRIBUTE_TARGET("avx2")
static KRML_MUSTINLINE __m256i libcrux_sha3_simd_avx2__vxarq_u64_4c(__m256i a,
                                                                    __m256i b) {
  __m256i ab = libcrux_intrinsics_avx2_mm256_xor_si256(a, b);
  return libcrux_sha3_simd_avx2_rotate_left_4c(ab);
}

/**
This function found in impl {(libcrux_sha3::traits::internal::KeccakItem<4:
usize> for core::core_arch::x86::__m256i)}
*/
/**
A monomorphic instance of libcrux_sha3.simd.avx2.xor_and_rotate_ef
with const generics
- LEFT= 56
- RIGHT= 8
*/
KRML_ATTRIBUTE_TARGET("avx2")
static KRML_MUSTINLINE __m256i
libcrux_sha3_simd_avx2_xor_and_rotate_ef_4c(__m256i a, __m256i b) {
  return libcrux_sha3_simd_avx2__vxarq_u64_4c(a, b);
}

/**
A monomorphic instance of libcrux_sha3.simd.avx2.rotate_left
with const generics
- LEFT= 27
- RIGHT= 37
*/
KRML_ATTRIBUTE_TARGET("avx2")
static KRML_MUSTINLINE __m256i
libcrux_sha3_simd_avx2_rotate_left_ce(__m256i x) {
  return libcrux_intrinsics_avx2_mm256_xor_si256(
      libcrux_intrinsics_avx2_mm256_slli_epi64((int32_t)27, x, __m256i),
      libcrux_intrinsics_avx2_mm256_srli_epi64((int32_t)37, x, __m256i));
}

/**
A monomorphic instance of libcrux_sha3.simd.avx2._vxarq_u64
with const generics
- LEFT= 27
- RIGHT= 37
*/
KRML_ATTRIBUTE_TARGET("avx2")
static KRML_MUSTINLINE __m256i libcrux_sha3_simd_avx2__vxarq_u64_ce(__m256i a,
                                                                    __m256i b) {
  __m256i ab = libcrux_intrinsics_avx2_mm256_xor_si256(a, b);
  return libcrux_sha3_simd_avx2_rotate_left_ce(ab);
}

/**
This function found in impl {(libcrux_sha3::traits::internal::KeccakItem<4:
usize> for core::core_arch::x86::__m256i)}
*/
/**
A monomorphic instance of libcrux_sha3.simd.avx2.xor_and_rotate_ef
with const generics
- LEFT= 27
- RIGHT= 37
*/
KRML_ATTRIBUTE_TARGET("avx2")
static KRML_MUSTINLINE __m256i
libcrux_sha3_simd_avx2_xor_and_rotate_ef_ce(__m256i a, __m256i b) {
  return libcrux_sha3_simd_avx2__vxarq_u64_ce(a, b);
}

/**
A monomorphic instance of libcrux_sha3.simd.avx2.rotate_left
with const generics
- LEFT= 20
- RIGHT= 44
*/
KRML_ATTRIBUTE_TARGET("avx2")
static KRML_MUSTINLINE __m256i
libcrux_sha3_simd_avx2_rotate_left_77(__m256i x) {
  return libcrux_intrinsics_avx2_mm256_xor_si256(
      libcrux_intrinsics_avx2_mm256_slli_epi64((int32_t)20, x, __m256i),
      libcrux_intrinsics_avx2_mm256_srli_epi64((int32_t)44, x, __m256i));
}

/**
A monomorphic instance of libcrux_sha3.simd.avx2._vxarq_u64
with const generics
- LEFT= 20
- RIGHT= 44
*/
KRML_ATTRIBUTE_TARGET("avx2")
static KRML_MUSTINLINE __m256i libcrux_sha3_simd_avx2__vxarq_u64_77(__m256i a,
                                                                    __m256i b) {
  __m256i ab = libcrux_intrinsics_avx2_mm256_xor_si256(a, b);
  return libcrux_sha3_simd_avx2_rotate_left_77(ab);
}

/**
This function found in impl {(libcrux_sha3::traits::internal::KeccakItem<4:
usize> for core::core_arch::x86::__m256i)}
*/
/**
A monomorphic instance of libcrux_sha3.simd.avx2.xor_and_rotate_ef
with const generics
- LEFT= 20
- RIGHT= 44
*/
KRML_ATTRIBUTE_TARGET("avx2")
static KRML_MUSTINLINE __m256i
libcrux_sha3_simd_avx2_xor_and_rotate_ef_77(__m256i a, __m256i b) {
  return libcrux_sha3_simd_avx2__vxarq_u64_77(a, b);
}

/**
A monomorphic instance of libcrux_sha3.simd.avx2.rotate_left
with const generics
- LEFT= 39
- RIGHT= 25
*/
KRML_ATTRIBUTE_TARGET("avx2")
static KRML_MUSTINLINE __m256i
libcrux_sha3_simd_avx2_rotate_left_25(__m256i x) {
  return libcrux_intrinsics_avx2_mm256_xor_si256(
      libcrux_intrinsics_avx2_mm256_slli_epi64((int32_t)39, x, __m256i),
      libcrux_intrinsics_avx2_mm256_srli_epi64((int32_t)25, x, __m256i));
}

/**
A monomorphic instance of libcrux_sha3.simd.avx2._vxarq_u64
with const generics
- LEFT= 39
- RIGHT= 25
*/
KRML_ATTRIBUTE_TARGET("avx2")
static KRML_MUSTINLINE __m256i libcrux_sha3_simd_avx2__vxarq_u64_25(__m256i a,
                                                                    __m256i b) {
  __m256i ab = libcrux_intrinsics_avx2_mm256_xor_si256(a, b);
  return libcrux_sha3_simd_avx2_rotate_left_25(ab);
}

/**
This function found in impl {(libcrux_sha3::traits::internal::KeccakItem<4:
usize> for core::core_arch::x86::__m256i)}
*/
/**
A monomorphic instance of libcrux_sha3.simd.avx2.xor_and_rotate_ef
with const generics
- LEFT= 39
- RIGHT= 25
*/
KRML_ATTRIBUTE_TARGET("avx2")
static KRML_MUSTINLINE __m256i
libcrux_sha3_simd_avx2_xor_and_rotate_ef_25(__m256i a, __m256i b) {
  return libcrux_sha3_simd_avx2__vxarq_u64_25(a, b);
}

/**
A monomorphic instance of libcrux_sha3.simd.avx2.rotate_left
with const generics
- LEFT= 8
- RIGHT= 56
*/
KRML_ATTRIBUTE_TARGET("avx2")
static KRML_MUSTINLINE __m256i
libcrux_sha3_simd_avx2_rotate_left_af(__m256i x) {
  return libcrux_intrinsics_avx2_mm256_xor_si256(
      libcrux_intrinsics_avx2_mm256_slli_epi64((int32_t)8, x, __m256i),
      libcrux_intrinsics_avx2_mm256_srli_epi64((int32_t)56, x, __m256i));
}

/**
A monomorphic instance of libcrux_sha3.simd.avx2._vxarq_u64
with const generics
- LEFT= 8
- RIGHT= 56
*/
KRML_ATTRIBUTE_TARGET("avx2")
static KRML_MUSTINLINE __m256i libcrux_sha3_simd_avx2__vxarq_u64_af(__m256i a,
                                                                    __m256i b) {
  __m256i ab = libcrux_intrinsics_avx2_mm256_xor_si256(a, b);
  return libcrux_sha3_simd_avx2_rotate_left_af(ab);
}

/**
This function found in impl {(libcrux_sha3::traits::internal::KeccakItem<4:
usize> for core::core_arch::x86::__m256i)}
*/
/**
A monomorphic instance of libcrux_sha3.simd.avx2.xor_and_rotate_ef
with const generics
- LEFT= 8
- RIGHT= 56
*/
KRML_ATTRIBUTE_TARGET("avx2")
static KRML_MUSTINLINE __m256i
libcrux_sha3_simd_avx2_xor_and_rotate_ef_af(__m256i a, __m256i b) {
  return libcrux_sha3_simd_avx2__vxarq_u64_af(a, b);
}

/**
A monomorphic instance of libcrux_sha3.simd.avx2.rotate_left
with const generics
- LEFT= 14
- RIGHT= 50
*/
KRML_ATTRIBUTE_TARGET("avx2")
static KRML_MUSTINLINE __m256i
libcrux_sha3_simd_avx2_rotate_left_fd(__m256i x) {
  return libcrux_intrinsics_avx2_mm256_xor_si256(
      libcrux_intrinsics_avx2_mm256_slli_epi64((int32_t)14, x, __m256i),
      libcrux_intrinsics_avx2_mm256_srli_epi64((int32_t)50, x, __m256i));
}

/**
A monomorphic instance of libcrux_sha3.simd.avx2._vxarq_u64
with const generics
- LEFT= 14
- RIGHT= 50
*/
KRML_ATTRIBUTE_TARGET("avx2")
static KRML_MUSTINLINE __m256i libcrux_sha3_simd_avx2__vxarq_u64_fd(__m256i a,
                                                                    __m256i b) {
  __m256i ab = libcrux_intrinsics_avx2_mm256_xor_si256(a, b);
  return libcrux_sha3_simd_avx2_rotate_left_fd(ab);
}

/**
This function found in impl {(libcrux_sha3::traits::internal::KeccakItem<4:
usize> for core::core_arch::x86::__m256i)}
*/
/**
A monomorphic instance of libcrux_sha3.simd.avx2.xor_and_rotate_ef
with const generics
- LEFT= 14
- RIGHT= 50
*/
KRML_ATTRIBUTE_TARGET("avx2")
static KRML_MUSTINLINE __m256i
libcrux_sha3_simd_avx2_xor_and_rotate_ef_fd(__m256i a, __m256i b) {
  return libcrux_sha3_simd_avx2__vxarq_u64_fd(a, b);
}

/**
A monomorphic instance of libcrux_sha3.generic_keccak.theta_rho
with types core_core_arch_x86___m256i
with const generics
- N= 4
*/
KRML_ATTRIBUTE_TARGET("avx2")
static KRML_MUSTINLINE void libcrux_sha3_generic_keccak_theta_rho_a6(
    libcrux_sha3_generic_keccak_KeccakState_55 *s) {
  __m256i c[5U] = {libcrux_sha3_simd_avx2_xor5_ef(s->st[0U][0U], s->st[1U][0U],
                                                  s->st[2U][0U], s->st[3U][0U],
                                                  s->st[4U][0U]),
                   libcrux_sha3_simd_avx2_xor5_ef(s->st[0U][1U], s->st[1U][1U],
                                                  s->st[2U][1U], s->st[3U][1U],
                                                  s->st[4U][1U]),
                   libcrux_sha3_simd_avx2_xor5_ef(s->st[0U][2U], s->st[1U][2U],
                                                  s->st[2U][2U], s->st[3U][2U],
                                                  s->st[4U][2U]),
                   libcrux_sha3_simd_avx2_xor5_ef(s->st[0U][3U], s->st[1U][3U],
                                                  s->st[2U][3U], s->st[3U][3U],
                                                  s->st[4U][3U]),
                   libcrux_sha3_simd_avx2_xor5_ef(s->st[0U][4U], s->st[1U][4U],
                                                  s->st[2U][4U], s->st[3U][4U],
                                                  s->st[4U][4U])};
  __m256i uu____0 = libcrux_sha3_simd_avx2_rotate_left1_and_xor_ef(
      c[((size_t)0U + (size_t)4U) % (size_t)5U],
      c[((size_t)0U + (size_t)1U) % (size_t)5U]);
  __m256i uu____1 = libcrux_sha3_simd_avx2_rotate_left1_and_xor_ef(
      c[((size_t)1U + (size_t)4U) % (size_t)5U],
      c[((size_t)1U + (size_t)1U) % (size_t)5U]);
  __m256i uu____2 = libcrux_sha3_simd_avx2_rotate_left1_and_xor_ef(
      c[((size_t)2U + (size_t)4U) % (size_t)5U],
      c[((size_t)2U + (size_t)1U) % (size_t)5U]);
  __m256i uu____3 = libcrux_sha3_simd_avx2_rotate_left1_and_xor_ef(
      c[((size_t)3U + (size_t)4U) % (size_t)5U],
      c[((size_t)3U + (size_t)1U) % (size_t)5U]);
  __m256i t[5U] = {uu____0, uu____1, uu____2, uu____3,
                   libcrux_sha3_simd_avx2_rotate_left1_and_xor_ef(
                       c[((size_t)4U + (size_t)4U) % (size_t)5U],
                       c[((size_t)4U + (size_t)1U) % (size_t)5U])};
  s->st[0U][0U] = libcrux_sha3_simd_avx2_xor_ef(s->st[0U][0U], t[0U]);
  s->st[1U][0U] =
      libcrux_sha3_simd_avx2_xor_and_rotate_ef_02(s->st[1U][0U], t[0U]);
  s->st[2U][0U] =
      libcrux_sha3_simd_avx2_xor_and_rotate_ef_ac(s->st[2U][0U], t[0U]);
  s->st[3U][0U] =
      libcrux_sha3_simd_avx2_xor_and_rotate_ef_020(s->st[3U][0U], t[0U]);
  s->st[4U][0U] =
      libcrux_sha3_simd_avx2_xor_and_rotate_ef_a9(s->st[4U][0U], t[0U]);
  s->st[0U][1U] =
      libcrux_sha3_simd_avx2_xor_and_rotate_ef_76(s->st[0U][1U], t[1U]);
  s->st[1U][1U] =
      libcrux_sha3_simd_avx2_xor_and_rotate_ef_58(s->st[1U][1U], t[1U]);
  s->st[2U][1U] =
      libcrux_sha3_simd_avx2_xor_and_rotate_ef_e0(s->st[2U][1U], t[1U]);
  s->st[3U][1U] =
      libcrux_sha3_simd_avx2_xor_and_rotate_ef_63(s->st[3U][1U], t[1U]);
  s->st[4U][1U] =
      libcrux_sha3_simd_avx2_xor_and_rotate_ef_6a(s->st[4U][1U], t[1U]);
  s->st[0U][2U] =
      libcrux_sha3_simd_avx2_xor_and_rotate_ef_ab(s->st[0U][2U], t[2U]);
  s->st[1U][2U] =
      libcrux_sha3_simd_avx2_xor_and_rotate_ef_5b(s->st[1U][2U], t[2U]);
  s->st[2U][2U] =
      libcrux_sha3_simd_avx2_xor_and_rotate_ef_6f(s->st[2U][2U], t[2U]);
  s->st[3U][2U] =
      libcrux_sha3_simd_avx2_xor_and_rotate_ef_62(s->st[3U][2U], t[2U]);
  s->st[4U][2U] =
      libcrux_sha3_simd_avx2_xor_and_rotate_ef_23(s->st[4U][2U], t[2U]);
  s->st[0U][3U] =
      libcrux_sha3_simd_avx2_xor_and_rotate_ef_37(s->st[0U][3U], t[3U]);
  s->st[1U][3U] =
      libcrux_sha3_simd_avx2_xor_and_rotate_ef_bb(s->st[1U][3U], t[3U]);
  s->st[2U][3U] =
      libcrux_sha3_simd_avx2_xor_and_rotate_ef_b9(s->st[2U][3U], t[3U]);
  s->st[3U][3U] =
      libcrux_sha3_simd_avx2_xor_and_rotate_ef_54(s->st[3U][3U], t[3U]);
  s->st[4U][3U] =
      libcrux_sha3_simd_avx2_xor_and_rotate_ef_4c(s->st[4U][3U], t[3U]);
  s->st[0U][4U] =
      libcrux_sha3_simd_avx2_xor_and_rotate_ef_ce(s->st[0U][4U], t[4U]);
  s->st[1U][4U] =
      libcrux_sha3_simd_avx2_xor_and_rotate_ef_77(s->st[1U][4U], t[4U]);
  s->st[2U][4U] =
      libcrux_sha3_simd_avx2_xor_and_rotate_ef_25(s->st[2U][4U], t[4U]);
  s->st[3U][4U] =
      libcrux_sha3_simd_avx2_xor_and_rotate_ef_af(s->st[3U][4U], t[4U]);
  __m256i uu____27 =
      libcrux_sha3_simd_avx2_xor_and_rotate_ef_fd(s->st[4U][4U], t[4U]);
  s->st[4U][4U] = uu____27;
}

/**
A monomorphic instance of libcrux_sha3.generic_keccak.pi
with types core_core_arch_x86___m256i
with const generics
- N= 4
*/
KRML_ATTRIBUTE_TARGET("avx2")
static KRML_MUSTINLINE void libcrux_sha3_generic_keccak_pi_a6(
    libcrux_sha3_generic_keccak_KeccakState_55 *s) {
  __m256i old[5U][5U];
  memcpy(old, s->st, (size_t)5U * sizeof(__m256i[5U]));
  s->st[0U][1U] = old[1U][1U];
  s->st[0U][2U] = old[2U][2U];
  s->st[0U][3U] = old[3U][3U];
  s->st[0U][4U] = old[4U][4U];
  s->st[1U][0U] = old[0U][3U];
  s->st[1U][1U] = old[1U][4U];
  s->st[1U][2U] = old[2U][0U];
  s->st[1U][3U] = old[3U][1U];
  s->st[1U][4U] = old[4U][2U];
  s->st[2U][0U] = old[0U][1U];
  s->st[2U][1U] = old[1U][2U];
  s->st[2U][2U] = old[2U][3U];
  s->st[2U][3U] = old[3U][4U];
  s->st[2U][4U] = old[4U][0U];
  s->st[3U][0U] = old[0U][4U];
  s->st[3U][1U] = old[1U][0U];
  s->st[3U][2U] = old[2U][1U];
  s->st[3U][3U] = old[3U][2U];
  s->st[3U][4U] = old[4U][3U];
  s->st[4U][0U] = old[0U][2U];
  s->st[4U][1U] = old[1U][3U];
  s->st[4U][2U] = old[2U][4U];
  s->st[4U][3U] = old[3U][0U];
  s->st[4U][4U] = old[4U][1U];
}

/**
A monomorphic instance of libcrux_sha3.generic_keccak.chi
with types core_core_arch_x86___m256i
with const generics
- N= 4
*/
KRML_ATTRIBUTE_TARGET("avx2")
static KRML_MUSTINLINE void libcrux_sha3_generic_keccak_chi_a6(
    libcrux_sha3_generic_keccak_KeccakState_55 *s) {
  __m256i old[5U][5U];
  memcpy(old, s->st, (size_t)5U * sizeof(__m256i[5U]));
  for (size_t i0 = (size_t)0U; i0 < (size_t)5U; i0++) {
    size_t i1 = i0;
    for (size_t i = (size_t)0U; i < (size_t)5U; i++) {
      size_t j = i;
      s->st[i1][j] = libcrux_sha3_simd_avx2_and_not_xor_ef(
          s->st[i1][j], old[i1][(j + (size_t)2U) % (size_t)5U],
          old[i1][(j + (size_t)1U) % (size_t)5U]);
    }
  }
}

/**
A monomorphic instance of libcrux_sha3.generic_keccak.iota
with types core_core_arch_x86___m256i
with const generics
- N= 4
*/
KRML_ATTRIBUTE_TARGET("avx2")
static KRML_MUSTINLINE void libcrux_sha3_generic_keccak_iota_a6(
    libcrux_sha3_generic_keccak_KeccakState_55 *s, size_t i) {
  s->st[0U][0U] = libcrux_sha3_simd_avx2_xor_constant_ef(
      s->st[0U][0U], libcrux_sha3_generic_keccak_ROUNDCONSTANTS[i]);
}

/**
A monomorphic instance of libcrux_sha3.generic_keccak.keccakf1600
with types core_core_arch_x86___m256i
with const generics
- N= 4
*/
KRML_ATTRIBUTE_TARGET("avx2")
static KRML_MUSTINLINE void libcrux_sha3_generic_keccak_keccakf1600_a6(
    libcrux_sha3_generic_keccak_KeccakState_55 *s) {
  for (size_t i = (size_t)0U; i < (size_t)24U; i++) {
    size_t i0 = i;
    libcrux_sha3_generic_keccak_theta_rho_a6(s);
    libcrux_sha3_generic_keccak_pi_a6(s);
    libcrux_sha3_generic_keccak_chi_a6(s);
    libcrux_sha3_generic_keccak_iota_a6(s, i0);
  }
}

/**
A monomorphic instance of libcrux_sha3.generic_keccak.absorb_block
with types core_core_arch_x86___m256i
with const generics
- N= 4
- RATE= 136
*/
KRML_ATTRIBUTE_TARGET("avx2")
static KRML_MUSTINLINE void libcrux_sha3_generic_keccak_absorb_block_97(
    libcrux_sha3_generic_keccak_KeccakState_55 *s, Eurydice_slice blocks[4U]) {
  __m256i(*uu____0)[5U] = s->st;
  Eurydice_slice uu____1[4U];
  memcpy(uu____1, blocks, (size_t)4U * sizeof(Eurydice_slice));
  libcrux_sha3_simd_avx2_load_block_ef_5b(uu____0, uu____1);
  libcrux_sha3_generic_keccak_keccakf1600_a6(s);
}

/**
A monomorphic instance of libcrux_sha3.simd.avx2.load_block_full
with const generics
- RATE= 136
*/
KRML_ATTRIBUTE_TARGET("avx2")
static KRML_MUSTINLINE void libcrux_sha3_simd_avx2_load_block_full_5b(
    __m256i (*s)[5U], uint8_t blocks[4U][200U]) {
  Eurydice_slice buf[4U] = {
      Eurydice_array_to_slice((size_t)200U, blocks[0U], uint8_t),
      Eurydice_array_to_slice((size_t)200U, blocks[1U], uint8_t),
      Eurydice_array_to_slice((size_t)200U, blocks[2U], uint8_t),
      Eurydice_array_to_slice((size_t)200U, blocks[3U], uint8_t)};
  libcrux_sha3_simd_avx2_load_block_5b(s, buf);
}

/**
This function found in impl {(libcrux_sha3::traits::internal::KeccakItem<4:
usize> for core::core_arch::x86::__m256i)}
*/
/**
A monomorphic instance of libcrux_sha3.simd.avx2.load_block_full_ef
with const generics
- RATE= 136
*/
KRML_ATTRIBUTE_TARGET("avx2")
static KRML_MUSTINLINE void libcrux_sha3_simd_avx2_load_block_full_ef_5b(
    __m256i (*a)[5U], uint8_t b[4U][200U]) {
  __m256i(*uu____0)[5U] = a;
  /* Passing arrays by value in Rust generates a copy in C */
  uint8_t copy_of_b[4U][200U];
  memcpy(copy_of_b, b, (size_t)4U * sizeof(uint8_t[200U]));
  libcrux_sha3_simd_avx2_load_block_full_5b(uu____0, copy_of_b);
}

/**
A monomorphic instance of libcrux_sha3.generic_keccak.absorb_final
with types core_core_arch_x86___m256i
with const generics
- N= 4
- RATE= 136
- DELIM= 31
*/
KRML_ATTRIBUTE_TARGET("avx2")
static KRML_MUSTINLINE void libcrux_sha3_generic_keccak_absorb_final_fb(
    libcrux_sha3_generic_keccak_KeccakState_55 *s, Eurydice_slice last[4U]) {
  size_t last_len = Eurydice_slice_len(last[0U], uint8_t);
  uint8_t blocks[4U][200U] = {{0U}};
  for (size_t i = (size_t)0U; i < (size_t)4U; i++) {
    size_t i0 = i;
    if (last_len > (size_t)0U) {
      Eurydice_slice uu____0 = Eurydice_array_to_subslice2(
          blocks[i0], (size_t)0U, last_len, uint8_t);
      Eurydice_slice_copy(uu____0, last[i0], uint8_t);
    }
    blocks[i0][last_len] = 31U;
    size_t uu____1 = i0;
    size_t uu____2 = (size_t)136U - (size_t)1U;
    blocks[uu____1][uu____2] = (uint32_t)blocks[uu____1][uu____2] | 128U;
  }
  __m256i(*uu____3)[5U] = s->st;
  uint8_t uu____4[4U][200U];
  memcpy(uu____4, blocks, (size_t)4U * sizeof(uint8_t[200U]));
  libcrux_sha3_simd_avx2_load_block_full_ef_5b(uu____3, uu____4);
  libcrux_sha3_generic_keccak_keccakf1600_a6(s);
}

/**
A monomorphic instance of libcrux_sha3.simd.avx2.store_block
with const generics
- RATE= 136
*/
KRML_ATTRIBUTE_TARGET("avx2")
static KRML_MUSTINLINE void libcrux_sha3_simd_avx2_store_block_5b(
    __m256i (*s)[5U], Eurydice_slice out[4U]) {
  for (size_t i = (size_t)0U; i < (size_t)136U / (size_t)32U; i++) {
    size_t i0 = i;
    __m256i v0l = libcrux_intrinsics_avx2_mm256_permute2x128_si256(
        (int32_t)32,
        s[(size_t)4U * i0 / (size_t)5U][(size_t)4U * i0 % (size_t)5U],
        s[((size_t)4U * i0 + (size_t)2U) / (size_t)5U]
         [((size_t)4U * i0 + (size_t)2U) % (size_t)5U],
        __m256i);
    __m256i v1h = libcrux_intrinsics_avx2_mm256_permute2x128_si256(
        (int32_t)32,
        s[((size_t)4U * /* 0 0 2 2 */ i0 + (size_t)1U) / (size_t)5U]
         [((size_t)4U * i0 + (size_t)1U) % (size_t)5U],
        s[((size_t)4U * i0 + (size_t)3U) / (size_t)5U]
         [((size_t)4U * i0 + (size_t)3U) % (size_t)5U],
        __m256i);
    __m256i v2l = libcrux_intrinsics_avx2_mm256_permute2x128_si256(
        (int32_t)49,
        s[(size_t)4U * i0 / (size_t)5U][(size_t)4U * i0 % (size_t)5U],
        s[((size_t)4U * i0 + (size_t)2U) / (size_t)5U]
         [((size_t)4U * i0 + (size_t)2U) % (size_t)5U],
        __m256i);
    __m256i v3h = libcrux_intrinsics_avx2_mm256_permute2x128_si256(
        (int32_t)49,
        s[((size_t)4U * i0 + (size_t)1U) / (size_t)5U]
         [((size_t)4U * i0 + (size_t)1U) % (size_t)5U],
        s[((size_t)4U * i0 + (size_t)3U) / (size_t)5U]
         [((size_t)4U * i0 + (size_t)3U) % (size_t)5U],
        __m256i);
    __m256i v0 = libcrux_intrinsics_avx2_mm256_unpacklo_epi64(v0l, v1h);
    __m256i v1 = libcrux_intrinsics_avx2_mm256_unpackhi_epi64(v0l, v1h);
    __m256i v2 = libcrux_intrinsics_avx2_mm256_unpacklo_epi64(v2l, v3h);
    __m256i v3 = libcrux_intrinsics_avx2_mm256_unpackhi_epi64(v2l, v3h);
    libcrux_intrinsics_avx2_mm256_storeu_si256_u8(
        Eurydice_slice_subslice2(out[0U], (size_t)32U * i0,
                                 (size_t)32U * (i0 + (size_t)1U), uint8_t),
        v0);
    libcrux_intrinsics_avx2_mm256_storeu_si256_u8(
        Eurydice_slice_subslice2(out[1U], (size_t)32U * i0,
                                 (size_t)32U * (i0 + (size_t)1U), uint8_t),
        v1);
    libcrux_intrinsics_avx2_mm256_storeu_si256_u8(
        Eurydice_slice_subslice2(out[2U], (size_t)32U * i0,
                                 (size_t)32U * (i0 + (size_t)1U), uint8_t),
        v2);
    libcrux_intrinsics_avx2_mm256_storeu_si256_u8(
        Eurydice_slice_subslice2(out[3U], (size_t)32U * i0,
                                 (size_t)32U * (i0 + (size_t)1U), uint8_t),
        v3);
  }
  size_t rem = (size_t)136U % (size_t)32U;
  size_t start = (size_t)32U * ((size_t)136U / (size_t)32U);
  uint8_t u8s[32U] = {0U};
  size_t i0 = (size_t)4U * ((size_t)136U / (size_t)32U) / (size_t)5U;
  size_t j0 = (size_t)4U * ((size_t)136U / (size_t)32U) % (size_t)5U;
  libcrux_intrinsics_avx2_mm256_storeu_si256_u8(
      Eurydice_array_to_slice((size_t)32U, u8s, uint8_t), s[i0][j0]);
  Eurydice_slice uu____0 =
      Eurydice_slice_subslice2(out[0U], start, start + (size_t)8U, uint8_t);
  Eurydice_slice_copy(
      uu____0,
      Eurydice_array_to_subslice2(u8s, (size_t)0U, (size_t)8U, uint8_t),
      uint8_t);
  Eurydice_slice uu____1 =
      Eurydice_slice_subslice2(out[1U], start, start + (size_t)8U, uint8_t);
  Eurydice_slice_copy(
      uu____1,
      Eurydice_array_to_subslice2(u8s, (size_t)8U, (size_t)16U, uint8_t),
      uint8_t);
  Eurydice_slice uu____2 =
      Eurydice_slice_subslice2(out[2U], start, start + (size_t)8U, uint8_t);
  Eurydice_slice_copy(
      uu____2,
      Eurydice_array_to_subslice2(u8s, (size_t)16U, (size_t)24U, uint8_t),
      uint8_t);
  Eurydice_slice uu____3 =
      Eurydice_slice_subslice2(out[3U], start, start + (size_t)8U, uint8_t);
  Eurydice_slice_copy(
      uu____3,
      Eurydice_array_to_subslice2(u8s, (size_t)24U, (size_t)32U, uint8_t),
      uint8_t);
  if (rem == (size_t)16U) {
    uint8_t u8s0[32U] = {0U};
    size_t i =
        ((size_t)4U * ((size_t)136U / (size_t)32U) + (size_t)1U) / (size_t)5U;
    size_t j =
        ((size_t)4U * ((size_t)136U / (size_t)32U) + (size_t)1U) % (size_t)5U;
    libcrux_intrinsics_avx2_mm256_storeu_si256_u8(
        Eurydice_array_to_slice((size_t)32U, u8s0, uint8_t), s[i][j]);
    Eurydice_slice uu____4 = Eurydice_slice_subslice2(
        out[0U], start + (size_t)8U, start + (size_t)16U, uint8_t);
    Eurydice_slice_copy(
        uu____4,
        Eurydice_array_to_subslice2(u8s0, (size_t)0U, (size_t)8U, uint8_t),
        uint8_t);
    Eurydice_slice uu____5 = Eurydice_slice_subslice2(
        out[1U], start + (size_t)8U, start + (size_t)16U, uint8_t);
    Eurydice_slice_copy(
        uu____5,
        Eurydice_array_to_subslice2(u8s0, (size_t)8U, (size_t)16U, uint8_t),
        uint8_t);
    Eurydice_slice uu____6 = Eurydice_slice_subslice2(
        out[2U], start + (size_t)8U, start + (size_t)16U, uint8_t);
    Eurydice_slice_copy(
        uu____6,
        Eurydice_array_to_subslice2(u8s0, (size_t)16U, (size_t)24U, uint8_t),
        uint8_t);
    Eurydice_slice uu____7 = Eurydice_slice_subslice2(
        out[3U], start + (size_t)8U, start + (size_t)16U, uint8_t);
    Eurydice_slice_copy(
        uu____7,
        Eurydice_array_to_subslice2(u8s0, (size_t)24U, (size_t)32U, uint8_t),
        uint8_t);
  }
}

/**
A monomorphic instance of libcrux_sha3.simd.avx2.store_block_full
with const generics
- RATE= 136
*/
KRML_ATTRIBUTE_TARGET("avx2")
static KRML_MUSTINLINE void libcrux_sha3_simd_avx2_store_block_full_5b(
    __m256i (*s)[5U], uint8_t ret[4U][200U]) {
  uint8_t out0[200U] = {0U};
  uint8_t out1[200U] = {0U};
  uint8_t out2[200U] = {0U};
  uint8_t out3[200U] = {0U};
  Eurydice_slice buf[4U] = {
      Eurydice_array_to_slice((size_t)200U, out0, uint8_t),
      Eurydice_array_to_slice((size_t)200U, out1, uint8_t),
      Eurydice_array_to_slice((size_t)200U, out2, uint8_t),
      Eurydice_array_to_slice((size_t)200U, out3, uint8_t)};
  libcrux_sha3_simd_avx2_store_block_5b(s, buf);
  /* Passing arrays by value in Rust generates a copy in C */
  uint8_t copy_of_out0[200U];
  memcpy(copy_of_out0, out0, (size_t)200U * sizeof(uint8_t));
  /* Passing arrays by value in Rust generates a copy in C */
  uint8_t copy_of_out1[200U];
  memcpy(copy_of_out1, out1, (size_t)200U * sizeof(uint8_t));
  /* Passing arrays by value in Rust generates a copy in C */
  uint8_t copy_of_out2[200U];
  memcpy(copy_of_out2, out2, (size_t)200U * sizeof(uint8_t));
  uint8_t uu____3[200U];
  memcpy(uu____3, out3, (size_t)200U * sizeof(uint8_t));
  memcpy(ret[0U], copy_of_out0, (size_t)200U * sizeof(uint8_t));
  memcpy(ret[1U], copy_of_out1, (size_t)200U * sizeof(uint8_t));
  memcpy(ret[2U], copy_of_out2, (size_t)200U * sizeof(uint8_t));
  memcpy(ret[3U], uu____3, (size_t)200U * sizeof(uint8_t));
}

/**
This function found in impl {(libcrux_sha3::traits::internal::KeccakItem<4:
usize> for core::core_arch::x86::__m256i)}
*/
/**
A monomorphic instance of libcrux_sha3.simd.avx2.store_block_full_ef
with const generics
- RATE= 136
*/
KRML_ATTRIBUTE_TARGET("avx2")
static KRML_MUSTINLINE void libcrux_sha3_simd_avx2_store_block_full_ef_5b(
    __m256i (*a)[5U], uint8_t ret[4U][200U]) {
  libcrux_sha3_simd_avx2_store_block_full_5b(a, ret);
}

/**
A monomorphic instance of libcrux_sha3.generic_keccak.squeeze_first_and_last
with types core_core_arch_x86___m256i
with const generics
- N= 4
- RATE= 136
*/
KRML_ATTRIBUTE_TARGET("avx2")
static KRML_MUSTINLINE void
libcrux_sha3_generic_keccak_squeeze_first_and_last_97(
    libcrux_sha3_generic_keccak_KeccakState_55 *s, Eurydice_slice out[4U]) {
  uint8_t b[4U][200U];
  libcrux_sha3_simd_avx2_store_block_full_ef_5b(s->st, b);
  for (size_t i = (size_t)0U; i < (size_t)4U; i++) {
    size_t i0 = i;
    Eurydice_slice uu____0 = out[i0];
    uint8_t *uu____1 = b[i0];
    core_ops_range_Range_08 lit;
    lit.start = (size_t)0U;
    lit.end = Eurydice_slice_len(out[i0], uint8_t);
    Eurydice_slice_copy(
        uu____0,
        Eurydice_array_to_subslice((size_t)200U, uu____1, lit, uint8_t,
                                   core_ops_range_Range_08),
        uint8_t);
  }
}

/**
This function found in impl {(libcrux_sha3::traits::internal::KeccakItem<4:
usize> for core::core_arch::x86::__m256i)}
*/
/**
A monomorphic instance of libcrux_sha3.simd.avx2.store_block_ef
with const generics
- RATE= 136
*/
KRML_ATTRIBUTE_TARGET("avx2")
static KRML_MUSTINLINE void libcrux_sha3_simd_avx2_store_block_ef_5b(
    __m256i (*a)[5U], Eurydice_slice b[4U]) {
  libcrux_sha3_simd_avx2_store_block_5b(a, b);
}

/**
A monomorphic instance of libcrux_sha3.generic_keccak.squeeze_first_block
with types core_core_arch_x86___m256i
with const generics
- N= 4
- RATE= 136
*/
KRML_ATTRIBUTE_TARGET("avx2")
static KRML_MUSTINLINE void libcrux_sha3_generic_keccak_squeeze_first_block_97(
    libcrux_sha3_generic_keccak_KeccakState_55 *s, Eurydice_slice out[4U]) {
  libcrux_sha3_simd_avx2_store_block_ef_5b(s->st, out);
}

/**
A monomorphic instance of libcrux_sha3.generic_keccak.squeeze_next_block
with types core_core_arch_x86___m256i
with const generics
- N= 4
- RATE= 136
*/
KRML_ATTRIBUTE_TARGET("avx2")
static KRML_MUSTINLINE void libcrux_sha3_generic_keccak_squeeze_next_block_97(
    libcrux_sha3_generic_keccak_KeccakState_55 *s, Eurydice_slice out[4U]) {
  libcrux_sha3_generic_keccak_keccakf1600_a6(s);
  libcrux_sha3_simd_avx2_store_block_ef_5b(s->st, out);
}

/**
A monomorphic instance of libcrux_sha3.generic_keccak.squeeze_last
with types core_core_arch_x86___m256i
with const generics
- N= 4
- RATE= 136
*/
KRML_ATTRIBUTE_TARGET("avx2")
static KRML_MUSTINLINE void libcrux_sha3_generic_keccak_squeeze_last_97(
    libcrux_sha3_generic_keccak_KeccakState_55 s, Eurydice_slice out[4U]) {
  libcrux_sha3_generic_keccak_keccakf1600_a6(&s);
  uint8_t b[4U][200U];
  libcrux_sha3_simd_avx2_store_block_full_ef_5b(s.st, b);
  for (size_t i = (size_t)0U; i < (size_t)4U; i++) {
    size_t i0 = i;
    Eurydice_slice uu____0 = out[i0];
    uint8_t *uu____1 = b[i0];
    core_ops_range_Range_08 lit;
    lit.start = (size_t)0U;
    lit.end = Eurydice_slice_len(out[i0], uint8_t);
    Eurydice_slice_copy(
        uu____0,
        Eurydice_array_to_subslice((size_t)200U, uu____1, lit, uint8_t,
                                   core_ops_range_Range_08),
        uint8_t);
  }
}

/**
A monomorphic instance of libcrux_sha3.generic_keccak.keccak
with types core_core_arch_x86___m256i
with const generics
- N= 4
- RATE= 136
- DELIM= 31
*/
KRML_ATTRIBUTE_TARGET("avx2")
static KRML_MUSTINLINE void libcrux_sha3_generic_keccak_keccak_fb(
    Eurydice_slice data[4U], Eurydice_slice out[4U]) {
  libcrux_sha3_generic_keccak_KeccakState_55 s =
      libcrux_sha3_generic_keccak_new_89_a6();
  for (size_t i = (size_t)0U;
       i < Eurydice_slice_len(data[0U], uint8_t) / (size_t)136U; i++) {
    size_t i0 = i;
    libcrux_sha3_generic_keccak_KeccakState_55 *uu____0 = &s;
    /* Passing arrays by value in Rust generates a copy in C */
    Eurydice_slice copy_of_data[4U];
    memcpy(copy_of_data, data, (size_t)4U * sizeof(Eurydice_slice));
    Eurydice_slice ret[4U];
    libcrux_sha3_simd_avx2_slice_n_ef(copy_of_data, i0 * (size_t)136U,
                                      (size_t)136U, ret);
    libcrux_sha3_generic_keccak_absorb_block_97(uu____0, ret);
  }
  size_t rem = Eurydice_slice_len(data[0U], uint8_t) % (size_t)136U;
  libcrux_sha3_generic_keccak_KeccakState_55 *uu____2 = &s;
  /* Passing arrays by value in Rust generates a copy in C */
  Eurydice_slice copy_of_data[4U];
  memcpy(copy_of_data, data, (size_t)4U * sizeof(Eurydice_slice));
  Eurydice_slice ret[4U];
  libcrux_sha3_simd_avx2_slice_n_ef(
      copy_of_data, Eurydice_slice_len(data[0U], uint8_t) - rem, rem, ret);
  libcrux_sha3_generic_keccak_absorb_final_fb(uu____2, ret);
  size_t outlen = Eurydice_slice_len(out[0U], uint8_t);
  size_t blocks = outlen / (size_t)136U;
  size_t last = outlen - outlen % (size_t)136U;
  if (blocks == (size_t)0U) {
    libcrux_sha3_generic_keccak_squeeze_first_and_last_97(&s, out);
  } else {
    Eurydice_slice_uint8_t_4size_t__x2 uu____4 =
        libcrux_sha3_simd_avx2_split_at_mut_n_ef(out, (size_t)136U);
    Eurydice_slice o0[4U];
    memcpy(o0, uu____4.fst, (size_t)4U * sizeof(Eurydice_slice));
    Eurydice_slice o1[4U];
    memcpy(o1, uu____4.snd, (size_t)4U * sizeof(Eurydice_slice));
    libcrux_sha3_generic_keccak_squeeze_first_block_97(&s, o0);
    core_ops_range_Range_08 iter =
        core_iter_traits_collect___core__iter__traits__collect__IntoIterator_for_I__1__into_iter(
            (CLITERAL(core_ops_range_Range_08){.start = (size_t)1U,
                                               .end = blocks}),
            core_ops_range_Range_08, core_ops_range_Range_08);
    while (true) {
      if (core_iter_range___core__iter__traits__iterator__Iterator_for_core__ops__range__Range_A__TraitClause_0___6__next(
              &iter, size_t, Option_08)
              .tag == None) {
        break;
      } else {
        Eurydice_slice_uint8_t_4size_t__x2 uu____5 =
            libcrux_sha3_simd_avx2_split_at_mut_n_ef(o1, (size_t)136U);
        Eurydice_slice o[4U];
        memcpy(o, uu____5.fst, (size_t)4U * sizeof(Eurydice_slice));
        Eurydice_slice orest[4U];
        memcpy(orest, uu____5.snd, (size_t)4U * sizeof(Eurydice_slice));
        libcrux_sha3_generic_keccak_squeeze_next_block_97(&s, o);
        memcpy(o1, orest, (size_t)4U * sizeof(Eurydice_slice));
      }
    }
    if (last < outlen) {
      libcrux_sha3_generic_keccak_squeeze_last_97(s, o1);
    }
  }
}

/**
 Perform 4 SHAKE256 operations in parallel
*/
KRML_ATTRIBUTE_TARGET("avx2")
static KRML_MUSTINLINE void libcrux_sha3_avx2_x4_shake256(
    Eurydice_slice input0, Eurydice_slice input1, Eurydice_slice input2,
    Eurydice_slice input3, Eurydice_slice out0, Eurydice_slice out1,
    Eurydice_slice out2, Eurydice_slice out3) {
  Eurydice_slice buf0[4U] = {
      /* XXX: These functions could alternatively implement the same with the
         portable implementation #[cfg(feature = "simd128")] { keccakx2::<136,
         0x1fu8>([input0, input1], [out0, out1]); keccakx2::<136,
         0x1fu8>([input2, input3], [out2, out3]); } { keccakx1::<136,
         0x1fu8>([input0], [out0]); keccakx1::<136, 0x1fu8>([input1], [out1]);
         keccakx1::<136, 0x1fu8>([input2], [out2]); keccakx1::<136,
         0x1fu8>([input3], [out3]); } */
      input0, input1, input2, input3};
  Eurydice_slice buf[4U] = {out0, out1, out2, out3};
  libcrux_sha3_generic_keccak_keccak_fb(buf0, buf);
}

typedef libcrux_sha3_generic_keccak_KeccakState_55
    libcrux_sha3_avx2_x4_incremental_KeccakState;

/**
 Initialise the [`KeccakState`].
*/
KRML_ATTRIBUTE_TARGET("avx2")
static KRML_MUSTINLINE libcrux_sha3_generic_keccak_KeccakState_55
libcrux_sha3_avx2_x4_incremental_init(void) {
  return libcrux_sha3_generic_keccak_new_89_a6();
}

/**
A monomorphic instance of libcrux_sha3.simd.avx2.load_block
with const generics
- RATE= 168
*/
KRML_ATTRIBUTE_TARGET("avx2")
static KRML_MUSTINLINE void libcrux_sha3_simd_avx2_load_block_3a(
    __m256i (*s)[5U], Eurydice_slice blocks[4U]) {
  for (size_t i = (size_t)0U; i < (size_t)168U / (size_t)32U; i++) {
    size_t i0 = i;
    __m256i v00 = libcrux_intrinsics_avx2_mm256_loadu_si256_u8(
        Eurydice_slice_subslice2(blocks[0U], (size_t)32U * i0,
                                 (size_t)32U * (i0 + (size_t)1U), uint8_t));
    __m256i v10 = libcrux_intrinsics_avx2_mm256_loadu_si256_u8(
        Eurydice_slice_subslice2(blocks[1U], (size_t)32U * i0,
                                 (size_t)32U * (i0 + (size_t)1U), uint8_t));
    __m256i v20 = libcrux_intrinsics_avx2_mm256_loadu_si256_u8(
        Eurydice_slice_subslice2(blocks[2U], (size_t)32U * i0,
                                 (size_t)32U * (i0 + (size_t)1U), uint8_t));
    __m256i v30 = libcrux_intrinsics_avx2_mm256_loadu_si256_u8(
        Eurydice_slice_subslice2(blocks[3U], (size_t)32U * i0,
                                 (size_t)32U * (i0 + (size_t)1U), uint8_t));
    __m256i v0l = libcrux_intrinsics_avx2_mm256_unpacklo_epi64(v00, v10);
    __m256i v1h = libcrux_intrinsics_avx2_mm256_unpackhi_epi64(v00, v10);
    __m256i v2l = libcrux_intrinsics_avx2_mm256_unpacklo_epi64(v20, v30);
    __m256i v3h = libcrux_intrinsics_avx2_mm256_unpackhi_epi64(v20, v30);
    __m256i v0 = libcrux_intrinsics_avx2_mm256_permute2x128_si256(
        (int32_t)32, v0l, v2l, __m256i);
    __m256i v1 = libcrux_intrinsics_avx2_mm256_permute2x128_si256(
        (int32_t)32, v1h, v3h, __m256i);
    __m256i v2 = libcrux_intrinsics_avx2_mm256_permute2x128_si256(
        (int32_t)49, v0l, v2l, __m256i);
    __m256i v3 = libcrux_intrinsics_avx2_mm256_permute2x128_si256(
        (int32_t)49, v1h, v3h, __m256i);
    s[(size_t)4U * i0 / (size_t)5U][(size_t)4U * i0 % (size_t)5U] =
        libcrux_intrinsics_avx2_mm256_xor_si256(
            s[(size_t)4U * i0 / (size_t)5U][(size_t)4U * i0 % (size_t)5U], v0);
    s[((size_t)4U * i0 + (size_t)1U) / (size_t)5U]
     [((size_t)4U * i0 + (size_t)1U) % (size_t)5U] =
         libcrux_intrinsics_avx2_mm256_xor_si256(
             s[((size_t)4U * i0 + (size_t)1U) / (size_t)5U]
              [((size_t)4U * i0 + (size_t)1U) % (size_t)5U],
             v1);
    s[((size_t)4U * i0 + (size_t)2U) / (size_t)5U]
     [((size_t)4U * i0 + (size_t)2U) % (size_t)5U] =
         libcrux_intrinsics_avx2_mm256_xor_si256(
             s[((size_t)4U * i0 + (size_t)2U) / (size_t)5U]
              [((size_t)4U * i0 + (size_t)2U) % (size_t)5U],
             v2);
    s[((size_t)4U * i0 + (size_t)3U) / (size_t)5U]
     [((size_t)4U * i0 + (size_t)3U) % (size_t)5U] =
         libcrux_intrinsics_avx2_mm256_xor_si256(
             s[((size_t)4U * i0 + (size_t)3U) / (size_t)5U]
              [((size_t)4U * i0 + (size_t)3U) % (size_t)5U],
             v3);
  }
  size_t rem = (size_t)168U % (size_t)32U;
  size_t start = (size_t)32U * ((size_t)168U / (size_t)32U);
  uint8_t u8s[32U] = {0U};
  Eurydice_slice uu____0 =
      Eurydice_array_to_subslice2(u8s, (size_t)0U, (size_t)8U, uint8_t);
  Eurydice_slice_copy(
      uu____0,
      Eurydice_slice_subslice2(blocks[0U], start, start + (size_t)8U, uint8_t),
      uint8_t);
  Eurydice_slice uu____1 =
      Eurydice_array_to_subslice2(u8s, (size_t)8U, (size_t)16U, uint8_t);
  Eurydice_slice_copy(
      uu____1,
      Eurydice_slice_subslice2(blocks[1U], start, start + (size_t)8U, uint8_t),
      uint8_t);
  Eurydice_slice uu____2 =
      Eurydice_array_to_subslice2(u8s, (size_t)16U, (size_t)24U, uint8_t);
  Eurydice_slice_copy(
      uu____2,
      Eurydice_slice_subslice2(blocks[2U], start, start + (size_t)8U, uint8_t),
      uint8_t);
  Eurydice_slice uu____3 =
      Eurydice_array_to_subslice2(u8s, (size_t)24U, (size_t)32U, uint8_t);
  Eurydice_slice_copy(
      uu____3,
      Eurydice_slice_subslice2(blocks[3U], start, start + (size_t)8U, uint8_t),
      uint8_t);
  __m256i u = libcrux_intrinsics_avx2_mm256_loadu_si256_u8(
      core_array___Array_T__N__23__as_slice((size_t)32U, u8s, uint8_t,
                                            Eurydice_slice));
  size_t i0 = (size_t)4U * ((size_t)168U / (size_t)32U) / (size_t)5U;
  size_t j0 = (size_t)4U * ((size_t)168U / (size_t)32U) % (size_t)5U;
  s[i0][j0] = libcrux_intrinsics_avx2_mm256_xor_si256(s[i0][j0], u);
  if (rem == (size_t)16U) {
    uint8_t u8s0[32U] = {0U};
    Eurydice_slice uu____4 =
        Eurydice_array_to_subslice2(u8s0, (size_t)0U, (size_t)8U, uint8_t);
    Eurydice_slice_copy(uu____4,
                        Eurydice_slice_subslice2(blocks[0U], start + (size_t)8U,
                                                 start + (size_t)16U, uint8_t),
                        uint8_t);
    Eurydice_slice uu____5 =
        Eurydice_array_to_subslice2(u8s0, (size_t)8U, (size_t)16U, uint8_t);
    Eurydice_slice_copy(uu____5,
                        Eurydice_slice_subslice2(blocks[1U], start + (size_t)8U,
                                                 start + (size_t)16U, uint8_t),
                        uint8_t);
    Eurydice_slice uu____6 =
        Eurydice_array_to_subslice2(u8s0, (size_t)16U, (size_t)24U, uint8_t);
    Eurydice_slice_copy(uu____6,
                        Eurydice_slice_subslice2(blocks[2U], start + (size_t)8U,
                                                 start + (size_t)16U, uint8_t),
                        uint8_t);
    Eurydice_slice uu____7 =
        Eurydice_array_to_subslice2(u8s0, (size_t)24U, (size_t)32U, uint8_t);
    Eurydice_slice_copy(uu____7,
                        Eurydice_slice_subslice2(blocks[3U], start + (size_t)8U,
                                                 start + (size_t)16U, uint8_t),
                        uint8_t);
    __m256i u0 = libcrux_intrinsics_avx2_mm256_loadu_si256_u8(
        core_array___Array_T__N__23__as_slice((size_t)32U, u8s0, uint8_t,
                                              Eurydice_slice));
    size_t i =
        ((size_t)4U * ((size_t)168U / (size_t)32U) + (size_t)1U) / (size_t)5U;
    size_t j =
        ((size_t)4U * ((size_t)168U / (size_t)32U) + (size_t)1U) % (size_t)5U;
    s[i][j] = libcrux_intrinsics_avx2_mm256_xor_si256(s[i][j], u0);
  }
}

/**
A monomorphic instance of libcrux_sha3.simd.avx2.load_block_full
with const generics
- RATE= 168
*/
KRML_ATTRIBUTE_TARGET("avx2")
static KRML_MUSTINLINE void libcrux_sha3_simd_avx2_load_block_full_3a(
    __m256i (*s)[5U], uint8_t blocks[4U][200U]) {
  Eurydice_slice buf[4U] = {
      Eurydice_array_to_slice((size_t)200U, blocks[0U], uint8_t),
      Eurydice_array_to_slice((size_t)200U, blocks[1U], uint8_t),
      Eurydice_array_to_slice((size_t)200U, blocks[2U], uint8_t),
      Eurydice_array_to_slice((size_t)200U, blocks[3U], uint8_t)};
  libcrux_sha3_simd_avx2_load_block_3a(s, buf);
}

/**
This function found in impl {(libcrux_sha3::traits::internal::KeccakItem<4:
usize> for core::core_arch::x86::__m256i)}
*/
/**
A monomorphic instance of libcrux_sha3.simd.avx2.load_block_full_ef
with const generics
- RATE= 168
*/
KRML_ATTRIBUTE_TARGET("avx2")
static KRML_MUSTINLINE void libcrux_sha3_simd_avx2_load_block_full_ef_3a(
    __m256i (*a)[5U], uint8_t b[4U][200U]) {
  __m256i(*uu____0)[5U] = a;
  /* Passing arrays by value in Rust generates a copy in C */
  uint8_t copy_of_b[4U][200U];
  memcpy(copy_of_b, b, (size_t)4U * sizeof(uint8_t[200U]));
  libcrux_sha3_simd_avx2_load_block_full_3a(uu____0, copy_of_b);
}

/**
A monomorphic instance of libcrux_sha3.generic_keccak.absorb_final
with types core_core_arch_x86___m256i
with const generics
- N= 4
- RATE= 168
- DELIM= 31
*/
KRML_ATTRIBUTE_TARGET("avx2")
static KRML_MUSTINLINE void libcrux_sha3_generic_keccak_absorb_final_fb0(
    libcrux_sha3_generic_keccak_KeccakState_55 *s, Eurydice_slice last[4U]) {
  size_t last_len = Eurydice_slice_len(last[0U], uint8_t);
  uint8_t blocks[4U][200U] = {{0U}};
  for (size_t i = (size_t)0U; i < (size_t)4U; i++) {
    size_t i0 = i;
    if (last_len > (size_t)0U) {
      Eurydice_slice uu____0 = Eurydice_array_to_subslice2(
          blocks[i0], (size_t)0U, last_len, uint8_t);
      Eurydice_slice_copy(uu____0, last[i0], uint8_t);
    }
    blocks[i0][last_len] = 31U;
    size_t uu____1 = i0;
    size_t uu____2 = (size_t)168U - (size_t)1U;
    blocks[uu____1][uu____2] = (uint32_t)blocks[uu____1][uu____2] | 128U;
  }
  __m256i(*uu____3)[5U] = s->st;
  uint8_t uu____4[4U][200U];
  memcpy(uu____4, blocks, (size_t)4U * sizeof(uint8_t[200U]));
  libcrux_sha3_simd_avx2_load_block_full_ef_3a(uu____3, uu____4);
  libcrux_sha3_generic_keccak_keccakf1600_a6(s);
}

/**
 Absorb
*/
KRML_ATTRIBUTE_TARGET("avx2")
static KRML_MUSTINLINE void
libcrux_sha3_avx2_x4_incremental_shake128_absorb_final(
    libcrux_sha3_generic_keccak_KeccakState_55 *s, Eurydice_slice data0,
    Eurydice_slice data1, Eurydice_slice data2, Eurydice_slice data3) {
  Eurydice_slice buf[4U] = {data0, data1, data2, data3};
  libcrux_sha3_generic_keccak_absorb_final_fb0(s, buf);
}

/**
A monomorphic instance of libcrux_sha3.simd.avx2.store_block
with const generics
- RATE= 168
*/
KRML_ATTRIBUTE_TARGET("avx2")
static KRML_MUSTINLINE void libcrux_sha3_simd_avx2_store_block_3a(
    __m256i (*s)[5U], Eurydice_slice out[4U]) {
  for (size_t i = (size_t)0U; i < (size_t)168U / (size_t)32U; i++) {
    size_t i0 = i;
    __m256i v0l = libcrux_intrinsics_avx2_mm256_permute2x128_si256(
        (int32_t)32,
        s[(size_t)4U * i0 / (size_t)5U][(size_t)4U * i0 % (size_t)5U],
        s[((size_t)4U * i0 + (size_t)2U) / (size_t)5U]
         [((size_t)4U * i0 + (size_t)2U) % (size_t)5U],
        __m256i);
    __m256i v1h = libcrux_intrinsics_avx2_mm256_permute2x128_si256(
        (int32_t)32,
        s[((size_t)4U * /* 0 0 2 2 */ i0 + (size_t)1U) / (size_t)5U]
         [((size_t)4U * i0 + (size_t)1U) % (size_t)5U],
        s[((size_t)4U * i0 + (size_t)3U) / (size_t)5U]
         [((size_t)4U * i0 + (size_t)3U) % (size_t)5U],
        __m256i);
    __m256i v2l = libcrux_intrinsics_avx2_mm256_permute2x128_si256(
        (int32_t)49,
        s[(size_t)4U * i0 / (size_t)5U][(size_t)4U * i0 % (size_t)5U],
        s[((size_t)4U * i0 + (size_t)2U) / (size_t)5U]
         [((size_t)4U * i0 + (size_t)2U) % (size_t)5U],
        __m256i);
    __m256i v3h = libcrux_intrinsics_avx2_mm256_permute2x128_si256(
        (int32_t)49,
        s[((size_t)4U * i0 + (size_t)1U) / (size_t)5U]
         [((size_t)4U * i0 + (size_t)1U) % (size_t)5U],
        s[((size_t)4U * i0 + (size_t)3U) / (size_t)5U]
         [((size_t)4U * i0 + (size_t)3U) % (size_t)5U],
        __m256i);
    __m256i v0 = libcrux_intrinsics_avx2_mm256_unpacklo_epi64(v0l, v1h);
    __m256i v1 = libcrux_intrinsics_avx2_mm256_unpackhi_epi64(v0l, v1h);
    __m256i v2 = libcrux_intrinsics_avx2_mm256_unpacklo_epi64(v2l, v3h);
    __m256i v3 = libcrux_intrinsics_avx2_mm256_unpackhi_epi64(v2l, v3h);
    libcrux_intrinsics_avx2_mm256_storeu_si256_u8(
        Eurydice_slice_subslice2(out[0U], (size_t)32U * i0,
                                 (size_t)32U * (i0 + (size_t)1U), uint8_t),
        v0);
    libcrux_intrinsics_avx2_mm256_storeu_si256_u8(
        Eurydice_slice_subslice2(out[1U], (size_t)32U * i0,
                                 (size_t)32U * (i0 + (size_t)1U), uint8_t),
        v1);
    libcrux_intrinsics_avx2_mm256_storeu_si256_u8(
        Eurydice_slice_subslice2(out[2U], (size_t)32U * i0,
                                 (size_t)32U * (i0 + (size_t)1U), uint8_t),
        v2);
    libcrux_intrinsics_avx2_mm256_storeu_si256_u8(
        Eurydice_slice_subslice2(out[3U], (size_t)32U * i0,
                                 (size_t)32U * (i0 + (size_t)1U), uint8_t),
        v3);
  }
  size_t rem = (size_t)168U % (size_t)32U;
  size_t start = (size_t)32U * ((size_t)168U / (size_t)32U);
  uint8_t u8s[32U] = {0U};
  size_t i0 = (size_t)4U * ((size_t)168U / (size_t)32U) / (size_t)5U;
  size_t j0 = (size_t)4U * ((size_t)168U / (size_t)32U) % (size_t)5U;
  libcrux_intrinsics_avx2_mm256_storeu_si256_u8(
      Eurydice_array_to_slice((size_t)32U, u8s, uint8_t), s[i0][j0]);
  Eurydice_slice uu____0 =
      Eurydice_slice_subslice2(out[0U], start, start + (size_t)8U, uint8_t);
  Eurydice_slice_copy(
      uu____0,
      Eurydice_array_to_subslice2(u8s, (size_t)0U, (size_t)8U, uint8_t),
      uint8_t);
  Eurydice_slice uu____1 =
      Eurydice_slice_subslice2(out[1U], start, start + (size_t)8U, uint8_t);
  Eurydice_slice_copy(
      uu____1,
      Eurydice_array_to_subslice2(u8s, (size_t)8U, (size_t)16U, uint8_t),
      uint8_t);
  Eurydice_slice uu____2 =
      Eurydice_slice_subslice2(out[2U], start, start + (size_t)8U, uint8_t);
  Eurydice_slice_copy(
      uu____2,
      Eurydice_array_to_subslice2(u8s, (size_t)16U, (size_t)24U, uint8_t),
      uint8_t);
  Eurydice_slice uu____3 =
      Eurydice_slice_subslice2(out[3U], start, start + (size_t)8U, uint8_t);
  Eurydice_slice_copy(
      uu____3,
      Eurydice_array_to_subslice2(u8s, (size_t)24U, (size_t)32U, uint8_t),
      uint8_t);
  if (rem == (size_t)16U) {
    uint8_t u8s0[32U] = {0U};
    size_t i =
        ((size_t)4U * ((size_t)168U / (size_t)32U) + (size_t)1U) / (size_t)5U;
    size_t j =
        ((size_t)4U * ((size_t)168U / (size_t)32U) + (size_t)1U) % (size_t)5U;
    libcrux_intrinsics_avx2_mm256_storeu_si256_u8(
        Eurydice_array_to_slice((size_t)32U, u8s0, uint8_t), s[i][j]);
    Eurydice_slice uu____4 = Eurydice_slice_subslice2(
        out[0U], start + (size_t)8U, start + (size_t)16U, uint8_t);
    Eurydice_slice_copy(
        uu____4,
        Eurydice_array_to_subslice2(u8s0, (size_t)0U, (size_t)8U, uint8_t),
        uint8_t);
    Eurydice_slice uu____5 = Eurydice_slice_subslice2(
        out[1U], start + (size_t)8U, start + (size_t)16U, uint8_t);
    Eurydice_slice_copy(
        uu____5,
        Eurydice_array_to_subslice2(u8s0, (size_t)8U, (size_t)16U, uint8_t),
        uint8_t);
    Eurydice_slice uu____6 = Eurydice_slice_subslice2(
        out[2U], start + (size_t)8U, start + (size_t)16U, uint8_t);
    Eurydice_slice_copy(
        uu____6,
        Eurydice_array_to_subslice2(u8s0, (size_t)16U, (size_t)24U, uint8_t),
        uint8_t);
    Eurydice_slice uu____7 = Eurydice_slice_subslice2(
        out[3U], start + (size_t)8U, start + (size_t)16U, uint8_t);
    Eurydice_slice_copy(
        uu____7,
        Eurydice_array_to_subslice2(u8s0, (size_t)24U, (size_t)32U, uint8_t),
        uint8_t);
  }
}

/**
This function found in impl {(libcrux_sha3::traits::internal::KeccakItem<4:
usize> for core::core_arch::x86::__m256i)}
*/
/**
A monomorphic instance of libcrux_sha3.simd.avx2.store_block_ef
with const generics
- RATE= 168
*/
KRML_ATTRIBUTE_TARGET("avx2")
static KRML_MUSTINLINE void libcrux_sha3_simd_avx2_store_block_ef_3a(
    __m256i (*a)[5U], Eurydice_slice b[4U]) {
  libcrux_sha3_simd_avx2_store_block_3a(a, b);
}

/**
A monomorphic instance of libcrux_sha3.generic_keccak.squeeze_first_block
with types core_core_arch_x86___m256i
with const generics
- N= 4
- RATE= 168
*/
KRML_ATTRIBUTE_TARGET("avx2")
static KRML_MUSTINLINE void libcrux_sha3_generic_keccak_squeeze_first_block_970(
    libcrux_sha3_generic_keccak_KeccakState_55 *s, Eurydice_slice out[4U]) {
  libcrux_sha3_simd_avx2_store_block_ef_3a(s->st, out);
}

/**
A monomorphic instance of libcrux_sha3.generic_keccak.squeeze_next_block
with types core_core_arch_x86___m256i
with const generics
- N= 4
- RATE= 168
*/
KRML_ATTRIBUTE_TARGET("avx2")
static KRML_MUSTINLINE void libcrux_sha3_generic_keccak_squeeze_next_block_970(
    libcrux_sha3_generic_keccak_KeccakState_55 *s, Eurydice_slice out[4U]) {
  libcrux_sha3_generic_keccak_keccakf1600_a6(s);
  libcrux_sha3_simd_avx2_store_block_ef_3a(s->st, out);
}

/**
A monomorphic instance of libcrux_sha3.generic_keccak.squeeze_first_three_blocks
with types core_core_arch_x86___m256i
with const generics
- N= 4
- RATE= 168
*/
KRML_ATTRIBUTE_TARGET("avx2")
static KRML_MUSTINLINE void
libcrux_sha3_generic_keccak_squeeze_first_three_blocks_97(
    libcrux_sha3_generic_keccak_KeccakState_55 *s, Eurydice_slice out[4U]) {
  Eurydice_slice_uint8_t_4size_t__x2 uu____0 =
      libcrux_sha3_simd_avx2_split_at_mut_n_ef(out, (size_t)168U);
  Eurydice_slice o0[4U];
  memcpy(o0, uu____0.fst, (size_t)4U * sizeof(Eurydice_slice));
  Eurydice_slice o10[4U];
  memcpy(o10, uu____0.snd, (size_t)4U * sizeof(Eurydice_slice));
  libcrux_sha3_generic_keccak_squeeze_first_block_970(s, o0);
  Eurydice_slice_uint8_t_4size_t__x2 uu____1 =
      libcrux_sha3_simd_avx2_split_at_mut_n_ef(o10, (size_t)168U);
  Eurydice_slice o1[4U];
  memcpy(o1, uu____1.fst, (size_t)4U * sizeof(Eurydice_slice));
  Eurydice_slice o2[4U];
  memcpy(o2, uu____1.snd, (size_t)4U * sizeof(Eurydice_slice));
  libcrux_sha3_generic_keccak_squeeze_next_block_970(s, o1);
  libcrux_sha3_generic_keccak_squeeze_next_block_970(s, o2);
}

/**
 Squeeze three blocks
*/
KRML_ATTRIBUTE_TARGET("avx2")
static KRML_MUSTINLINE void
libcrux_sha3_avx2_x4_incremental_shake128_squeeze_first_three_blocks(
    libcrux_sha3_generic_keccak_KeccakState_55 *s, Eurydice_slice out0,
    Eurydice_slice out1, Eurydice_slice out2, Eurydice_slice out3) {
  Eurydice_slice buf[4U] = {out0, out1, out2, out3};
  libcrux_sha3_generic_keccak_squeeze_first_three_blocks_97(s, buf);
}

/**
 Squeeze another block
*/
KRML_ATTRIBUTE_TARGET("avx2")
static KRML_MUSTINLINE void
libcrux_sha3_avx2_x4_incremental_shake128_squeeze_next_block(
    libcrux_sha3_generic_keccak_KeccakState_55 *s, Eurydice_slice out0,
    Eurydice_slice out1, Eurydice_slice out2, Eurydice_slice out3) {
  Eurydice_slice buf[4U] = {out0, out1, out2, out3};
  libcrux_sha3_generic_keccak_squeeze_next_block_970(s, buf);
}

/**
A monomorphic instance of libcrux_sha3.generic_keccak.squeeze_first_five_blocks
with types core_core_arch_x86___m256i
with const generics
- N= 4
- RATE= 168
*/
KRML_ATTRIBUTE_TARGET("avx2")
static KRML_MUSTINLINE void
libcrux_sha3_generic_keccak_squeeze_first_five_blocks_97(
    libcrux_sha3_generic_keccak_KeccakState_55 *s, Eurydice_slice out[4U]) {
  Eurydice_slice_uint8_t_4size_t__x2 uu____0 =
      libcrux_sha3_simd_avx2_split_at_mut_n_ef(out, (size_t)168U);
  Eurydice_slice o0[4U];
  memcpy(o0, uu____0.fst, (size_t)4U * sizeof(Eurydice_slice));
  Eurydice_slice o10[4U];
  memcpy(o10, uu____0.snd, (size_t)4U * sizeof(Eurydice_slice));
  libcrux_sha3_generic_keccak_squeeze_first_block_970(s, o0);
  Eurydice_slice_uint8_t_4size_t__x2 uu____1 =
      libcrux_sha3_simd_avx2_split_at_mut_n_ef(o10, (size_t)168U);
  Eurydice_slice o1[4U];
  memcpy(o1, uu____1.fst, (size_t)4U * sizeof(Eurydice_slice));
  Eurydice_slice o20[4U];
  memcpy(o20, uu____1.snd, (size_t)4U * sizeof(Eurydice_slice));
  libcrux_sha3_generic_keccak_squeeze_next_block_970(s, o1);
  Eurydice_slice_uint8_t_4size_t__x2 uu____2 =
      libcrux_sha3_simd_avx2_split_at_mut_n_ef(o20, (size_t)168U);
  Eurydice_slice o2[4U];
  memcpy(o2, uu____2.fst, (size_t)4U * sizeof(Eurydice_slice));
  Eurydice_slice o30[4U];
  memcpy(o30, uu____2.snd, (size_t)4U * sizeof(Eurydice_slice));
  libcrux_sha3_generic_keccak_squeeze_next_block_970(s, o2);
  Eurydice_slice_uint8_t_4size_t__x2 uu____3 =
      libcrux_sha3_simd_avx2_split_at_mut_n_ef(o30, (size_t)168U);
  Eurydice_slice o3[4U];
  memcpy(o3, uu____3.fst, (size_t)4U * sizeof(Eurydice_slice));
  Eurydice_slice o4[4U];
  memcpy(o4, uu____3.snd, (size_t)4U * sizeof(Eurydice_slice));
  libcrux_sha3_generic_keccak_squeeze_next_block_970(s, o3);
  libcrux_sha3_generic_keccak_squeeze_next_block_970(s, o4);
}

/**
 Squeeze five blocks
*/
KRML_ATTRIBUTE_TARGET("avx2")
static KRML_MUSTINLINE void
libcrux_sha3_avx2_x4_incremental_shake128_squeeze_first_five_blocks(
    libcrux_sha3_generic_keccak_KeccakState_55 *s, Eurydice_slice out0,
    Eurydice_slice out1, Eurydice_slice out2, Eurydice_slice out3) {
  Eurydice_slice buf[4U] = {out0, out1, out2, out3};
  libcrux_sha3_generic_keccak_squeeze_first_five_blocks_97(s, buf);
}

/**
 Absorb
*/
KRML_ATTRIBUTE_TARGET("avx2")
static KRML_MUSTINLINE void
libcrux_sha3_avx2_x4_incremental_shake256_absorb_final(
    libcrux_sha3_generic_keccak_KeccakState_55 *s, Eurydice_slice data0,
    Eurydice_slice data1, Eurydice_slice data2, Eurydice_slice data3) {
  Eurydice_slice buf[4U] = {data0, data1, data2, data3};
  libcrux_sha3_generic_keccak_absorb_final_fb(s, buf);
}

/**
 Squeeze block
*/
KRML_ATTRIBUTE_TARGET("avx2")
static KRML_MUSTINLINE void
libcrux_sha3_avx2_x4_incremental_shake256_squeeze_first_block(
    libcrux_sha3_generic_keccak_KeccakState_55 *s, Eurydice_slice out0,
    Eurydice_slice out1, Eurydice_slice out2, Eurydice_slice out3) {
  Eurydice_slice buf[4U] = {out0, out1, out2, out3};
  libcrux_sha3_generic_keccak_squeeze_first_block_97(s, buf);
}

/**
 Squeeze next block
*/
KRML_ATTRIBUTE_TARGET("avx2")
static KRML_MUSTINLINE void
libcrux_sha3_avx2_x4_incremental_shake256_squeeze_next_block(
    libcrux_sha3_generic_keccak_KeccakState_55 *s, Eurydice_slice out0,
    Eurydice_slice out1, Eurydice_slice out2, Eurydice_slice out3) {
  Eurydice_slice buf[4U] = {out0, out1, out2, out3};
  libcrux_sha3_generic_keccak_squeeze_next_block_97(s, buf);
}

#if defined(__cplusplus)
}
#endif

#define __libcrux_sha3_avx2_H_DEFINED
#endif<|MERGE_RESOLUTION|>--- conflicted
+++ resolved
@@ -6,15 +6,9 @@
  * This code was generated with the following revisions:
  * Charon: 45f5a34f336e35c6cc2253bc90cbdb8d812cefa9
  * Eurydice: 1fff1c51ae6e6c87eafd28ec9d5594f54bc91c0c
-<<<<<<< HEAD
- * Karamel: c31a22c1e07d2118c07ee5cebb640d863e31a198
- * F*: 2c32d6e230851bbceadac7a21fc418fa2bb7e4bc
- * Libcrux: 7ed909f8033142d720fcbfe309243b9fa52d181d
-=======
  * Karamel: 8c3612018c25889288da6857771be3ad03b75bcd
  * F*: 5643e656b989aca7629723653a2570c7df6252b9-dirty
  * Libcrux: a31e411ce57494f7a7e8c5962c9951a52a62c770
->>>>>>> d4b585d9
  */
 
 #ifndef __libcrux_sha3_avx2_H
@@ -2411,19 +2405,6 @@
 }
 
 /**
-A monomorphic instance of libcrux_sha3.generic_keccak.squeeze_first_block
-with types core_core_arch_x86___m256i
-with const generics
-- N= 4
-- RATE= 168
-*/
-KRML_ATTRIBUTE_TARGET("avx2")
-static KRML_MUSTINLINE void libcrux_sha3_generic_keccak_squeeze_first_block_970(
-    libcrux_sha3_generic_keccak_KeccakState_55 *s, Eurydice_slice out[4U]) {
-  libcrux_sha3_simd_avx2_store_block_ef_3a(s->st, out);
-}
-
-/**
 A monomorphic instance of libcrux_sha3.generic_keccak.squeeze_next_block
 with types core_core_arch_x86___m256i
 with const generics
@@ -2434,6 +2415,31 @@
 static KRML_MUSTINLINE void libcrux_sha3_generic_keccak_squeeze_next_block_970(
     libcrux_sha3_generic_keccak_KeccakState_55 *s, Eurydice_slice out[4U]) {
   libcrux_sha3_generic_keccak_keccakf1600_a6(s);
+  libcrux_sha3_simd_avx2_store_block_ef_3a(s->st, out);
+}
+
+/**
+ Squeeze another block
+*/
+KRML_ATTRIBUTE_TARGET("avx2")
+static KRML_MUSTINLINE void
+libcrux_sha3_avx2_x4_incremental_shake128_squeeze_next_block(
+    libcrux_sha3_generic_keccak_KeccakState_55 *s, Eurydice_slice out0,
+    Eurydice_slice out1, Eurydice_slice out2, Eurydice_slice out3) {
+  Eurydice_slice buf[4U] = {out0, out1, out2, out3};
+  libcrux_sha3_generic_keccak_squeeze_next_block_970(s, buf);
+}
+
+/**
+A monomorphic instance of libcrux_sha3.generic_keccak.squeeze_first_block
+with types core_core_arch_x86___m256i
+with const generics
+- N= 4
+- RATE= 168
+*/
+KRML_ATTRIBUTE_TARGET("avx2")
+static KRML_MUSTINLINE void libcrux_sha3_generic_keccak_squeeze_first_block_970(
+    libcrux_sha3_generic_keccak_KeccakState_55 *s, Eurydice_slice out[4U]) {
   libcrux_sha3_simd_avx2_store_block_ef_3a(s->st, out);
 }
 
@@ -2475,18 +2481,6 @@
     Eurydice_slice out1, Eurydice_slice out2, Eurydice_slice out3) {
   Eurydice_slice buf[4U] = {out0, out1, out2, out3};
   libcrux_sha3_generic_keccak_squeeze_first_three_blocks_97(s, buf);
-}
-
-/**
- Squeeze another block
-*/
-KRML_ATTRIBUTE_TARGET("avx2")
-static KRML_MUSTINLINE void
-libcrux_sha3_avx2_x4_incremental_shake128_squeeze_next_block(
-    libcrux_sha3_generic_keccak_KeccakState_55 *s, Eurydice_slice out0,
-    Eurydice_slice out1, Eurydice_slice out2, Eurydice_slice out3) {
-  Eurydice_slice buf[4U] = {out0, out1, out2, out3};
-  libcrux_sha3_generic_keccak_squeeze_next_block_970(s, buf);
 }
 
 /**
