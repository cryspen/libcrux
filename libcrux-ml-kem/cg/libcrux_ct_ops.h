/*
 * SPDX-FileCopyrightText: 2024 Cryspen Sarl <info@cryspen.com>
 *
 * SPDX-License-Identifier: MIT or Apache-2.0
 *
 * This code was generated with the following revisions:
<<<<<<< HEAD
 * Charon: 2b71c3c42337fe17ceca860bedaafb3443e6c5e8
 * Eurydice: dcfae68c874635956f71d4c05928841b29ad0a8b
 * Karamel: 87384b244a98a0c41a2e14c65b872d885af7c8df
 * F*: 8b6fce63ca91b16386d8f76e82ea87a3c109a208
 * Libcrux: 4b0d78759e0adf160bab80862883bd5ba7338977
=======
 * Charon: 3a133fe0eee9bd3928d5bb16c24ddd2dd0f3ee7f
 * Eurydice: 1fff1c51ae6e6c87eafd28ec9d5594f54bc91c0c
 * Karamel: c31a22c1e07d2118c07ee5cebb640d863e31a198
 * F*: 2c32d6e230851bbceadac7a21fc418fa2bb7e4bc
 * Libcrux: 99b4e0ae6147eb731652e0ee355fc77d2c160664
>>>>>>> fb469cb7
 */

#ifndef __libcrux_ct_ops_H
#define __libcrux_ct_ops_H

#if defined(__cplusplus)
extern "C" {
#endif

#include "eurydice_glue.h"
#include "libcrux_core.h"

/**
 Return 1 if `value` is not zero and 0 otherwise.
*/
static inline uint8_t libcrux_ml_kem_constant_time_ops_inz(uint8_t value) {
  uint16_t value0 = (uint16_t)value;
  uint16_t result = (((uint32_t)value0 |
                      (uint32_t)core_num__u16_7__wrapping_add(~value0, 1U)) &
                     0xFFFFU) >>
                        8U &
                    1U;
  return (uint8_t)result;
}

static KRML_NOINLINE uint8_t
libcrux_ml_kem_constant_time_ops_is_non_zero(uint8_t value) {
  return libcrux_ml_kem_constant_time_ops_inz(value);
}

/**
 Return 1 if the bytes of `lhs` and `rhs` do not exactly
 match and 0 otherwise.
*/
static inline uint8_t libcrux_ml_kem_constant_time_ops_compare(
    Eurydice_slice lhs, Eurydice_slice rhs) {
  uint8_t r = 0U;
  for (size_t i = (size_t)0U; i < Eurydice_slice_len(lhs, uint8_t); i++) {
    size_t i0 = i;
    r = (uint32_t)r |
        ((uint32_t)Eurydice_slice_index(lhs, i0, uint8_t, uint8_t *) ^
         (uint32_t)Eurydice_slice_index(rhs, i0, uint8_t, uint8_t *));
  }
  return libcrux_ml_kem_constant_time_ops_is_non_zero(r);
}

static KRML_NOINLINE uint8_t
libcrux_ml_kem_constant_time_ops_compare_ciphertexts_in_constant_time(
    Eurydice_slice lhs, Eurydice_slice rhs) {
  return libcrux_ml_kem_constant_time_ops_compare(lhs, rhs);
}

/**
 If `selector` is not zero, return the bytes in `rhs`; return the bytes in
 `lhs` otherwise.
*/
static inline void libcrux_ml_kem_constant_time_ops_select_ct(
    Eurydice_slice lhs, Eurydice_slice rhs, uint8_t selector,
    uint8_t ret[32U]) {
  uint8_t mask = core_num__u8_6__wrapping_sub(
      libcrux_ml_kem_constant_time_ops_is_non_zero(selector), 1U);
  uint8_t out[32U] = {0U};
  for (size_t i = (size_t)0U; i < LIBCRUX_ML_KEM_CONSTANTS_SHARED_SECRET_SIZE;
       i++) {
    size_t i0 = i;
    out[i0] = ((uint32_t)Eurydice_slice_index(lhs, i0, uint8_t, uint8_t *) &
               (uint32_t)mask) |
              ((uint32_t)Eurydice_slice_index(rhs, i0, uint8_t, uint8_t *) &
               (uint32_t)~mask);
  }
  memcpy(ret, out, (size_t)32U * sizeof(uint8_t));
}

static KRML_NOINLINE void
libcrux_ml_kem_constant_time_ops_select_shared_secret_in_constant_time(
    Eurydice_slice lhs, Eurydice_slice rhs, uint8_t selector,
    uint8_t ret[32U]) {
  libcrux_ml_kem_constant_time_ops_select_ct(lhs, rhs, selector, ret);
}

static inline void
libcrux_ml_kem_constant_time_ops_compare_ciphertexts_select_shared_secret_in_constant_time(
    Eurydice_slice lhs_c, Eurydice_slice rhs_c, Eurydice_slice lhs_s,
    Eurydice_slice rhs_s, uint8_t ret[32U]) {
  uint8_t selector =
      libcrux_ml_kem_constant_time_ops_compare_ciphertexts_in_constant_time(
          lhs_c, rhs_c);
  uint8_t ret0[32U];
  libcrux_ml_kem_constant_time_ops_select_shared_secret_in_constant_time(
      lhs_s, rhs_s, selector, ret0);
  memcpy(ret, ret0, (size_t)32U * sizeof(uint8_t));
}

#if defined(__cplusplus)
}
#endif

#define __libcrux_ct_ops_H_DEFINED
#endif<|MERGE_RESOLUTION|>--- conflicted
+++ resolved
@@ -4,19 +4,11 @@
  * SPDX-License-Identifier: MIT or Apache-2.0
  *
  * This code was generated with the following revisions:
-<<<<<<< HEAD
- * Charon: 2b71c3c42337fe17ceca860bedaafb3443e6c5e8
- * Eurydice: dcfae68c874635956f71d4c05928841b29ad0a8b
- * Karamel: 87384b244a98a0c41a2e14c65b872d885af7c8df
- * F*: 8b6fce63ca91b16386d8f76e82ea87a3c109a208
- * Libcrux: 4b0d78759e0adf160bab80862883bd5ba7338977
-=======
  * Charon: 3a133fe0eee9bd3928d5bb16c24ddd2dd0f3ee7f
  * Eurydice: 1fff1c51ae6e6c87eafd28ec9d5594f54bc91c0c
  * Karamel: c31a22c1e07d2118c07ee5cebb640d863e31a198
  * F*: 2c32d6e230851bbceadac7a21fc418fa2bb7e4bc
- * Libcrux: 99b4e0ae6147eb731652e0ee355fc77d2c160664
->>>>>>> fb469cb7
+ * Libcrux: 18a089ceff3ef1a9f6876cd99a9f4f42c0fe05d9
  */
 
 #ifndef __libcrux_ct_ops_H
@@ -29,17 +21,11 @@
 #include "eurydice_glue.h"
 #include "libcrux_core.h"
 
-/**
- Return 1 if `value` is not zero and 0 otherwise.
-*/
 static inline uint8_t libcrux_ml_kem_constant_time_ops_inz(uint8_t value) {
   uint16_t value0 = (uint16_t)value;
-  uint16_t result = (((uint32_t)value0 |
-                      (uint32_t)core_num__u16_7__wrapping_add(~value0, 1U)) &
-                     0xFFFFU) >>
-                        8U &
-                    1U;
-  return (uint8_t)result;
+  uint8_t result =
+      (uint8_t)((uint32_t)core_num__u16_7__wrapping_add(~value0, 1U) >> 8U);
+  return (uint32_t)result & 1U;
 }
 
 static KRML_NOINLINE uint8_t
@@ -47,18 +33,15 @@
   return libcrux_ml_kem_constant_time_ops_inz(value);
 }
 
-/**
- Return 1 if the bytes of `lhs` and `rhs` do not exactly
- match and 0 otherwise.
-*/
 static inline uint8_t libcrux_ml_kem_constant_time_ops_compare(
     Eurydice_slice lhs, Eurydice_slice rhs) {
   uint8_t r = 0U;
   for (size_t i = (size_t)0U; i < Eurydice_slice_len(lhs, uint8_t); i++) {
     size_t i0 = i;
-    r = (uint32_t)r |
-        ((uint32_t)Eurydice_slice_index(lhs, i0, uint8_t, uint8_t *) ^
-         (uint32_t)Eurydice_slice_index(rhs, i0, uint8_t, uint8_t *));
+    uint8_t nr = (uint32_t)r |
+                 ((uint32_t)Eurydice_slice_index(lhs, i0, uint8_t, uint8_t *) ^
+                  (uint32_t)Eurydice_slice_index(rhs, i0, uint8_t, uint8_t *));
+    r = nr;
   }
   return libcrux_ml_kem_constant_time_ops_is_non_zero(r);
 }
@@ -69,10 +52,6 @@
   return libcrux_ml_kem_constant_time_ops_compare(lhs, rhs);
 }
 
-/**
- If `selector` is not zero, return the bytes in `rhs`; return the bytes in
- `lhs` otherwise.
-*/
 static inline void libcrux_ml_kem_constant_time_ops_select_ct(
     Eurydice_slice lhs, Eurydice_slice rhs, uint8_t selector,
     uint8_t ret[32U]) {
@@ -82,10 +61,12 @@
   for (size_t i = (size_t)0U; i < LIBCRUX_ML_KEM_CONSTANTS_SHARED_SECRET_SIZE;
        i++) {
     size_t i0 = i;
-    out[i0] = ((uint32_t)Eurydice_slice_index(lhs, i0, uint8_t, uint8_t *) &
-               (uint32_t)mask) |
-              ((uint32_t)Eurydice_slice_index(rhs, i0, uint8_t, uint8_t *) &
-               (uint32_t)~mask);
+    uint8_t outi =
+        ((uint32_t)Eurydice_slice_index(lhs, i0, uint8_t, uint8_t *) &
+         (uint32_t)mask) |
+        ((uint32_t)Eurydice_slice_index(rhs, i0, uint8_t, uint8_t *) &
+         (uint32_t)~mask);
+    out[i0] = outi;
   }
   memcpy(ret, out, (size_t)32U * sizeof(uint8_t));
 }
