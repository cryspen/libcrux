use std::hint::black_box;
use std::time::Duration;

use criterion::{criterion_group, criterion_main, BatchSize, Criterion};
use rand_core::OsRng;
use rand_core::RngCore;

use libcrux_ml_kem::{mlkem1024, mlkem512, mlkem768};

macro_rules! init {
    ($version:path, $bench:expr, $c:expr) => {{
        let mut group = $c.benchmark_group(format!("ML-KEM {} {}", stringify!($version), $bench));
        group.measurement_time(Duration::from_secs(10));

        use $version as version;
        #[cfg(feature = "pre-verification")]
        fun!("portable", version::portable, group);
        #[cfg(all(feature = "simd128", feature = "pre-verification"))]
        fun!("neon", version::neon, group);
        #[cfg(all(feature = "simd256", feature = "pre-verification"))]
        fun!("neon", version::avx2, group);
        #[cfg(not(feature = "pre-verification"))]
        fun!("verified", version, group);
    }};
}

pub fn key_generation(c: &mut Criterion) {
    let mut rng = OsRng;
<<<<<<< HEAD
    let mut group = c.benchmark_group("Kyber768 Key Generation");
    group.measurement_time(Duration::from_secs(10));

    group.bench_function("libcrux (external random)", |b| {
        let mut seed = [0; 64];
        rng.fill_bytes(&mut seed);
        b.iter(|| {
            let _kp = mlkem768::generate_key_pair(seed);
        })
    });

    #[cfg(all(
        feature = "mlkem768",
        feature = "pre-verification",
        feature = "simd256"
    ))]
    group.bench_function("libcrux avx2 unpacked (external random)", |b| {
        let mut seed = [0; 64];
        rng.fill_bytes(&mut seed);
        b.iter(|| {
            let _kp = mlkem768::avx2::generate_key_pair_unpacked(seed);
        })
    });

    #[cfg(all(
        feature = "mlkem768",
        feature = "pre-verification",
        feature = "simd128"
    ))]
    group.bench_function("libcrux neon unpacked (external random)", |b| {
        let mut seed = [0; 64];
        rng.fill_bytes(&mut seed);
        b.iter(|| {
            let _kp = mlkem768::neon::generate_key_pair_unpacked(seed);
        })
    });

    #[cfg(all(feature = "mlkem768", feature = "pre-verification"))]
    group.bench_function("libcrux portable unpacked (external random)", |b| {
        let mut seed = [0; 64];
        rng.fill_bytes(&mut seed);
        b.iter(|| {
            let _kp = mlkem768::portable::generate_key_pair_unpacked(seed);
        })
    });
=======

    macro_rules! fun {
        ($name:expr, $p:path, $group:expr) => {
            $group.bench_function(format!("libcrux {} (external random)", $name), |b| {
                use $p as p;

                let mut seed = [0; 64];
                rng.fill_bytes(&mut seed);
                b.iter(|| {
                    let _kp = core::hint::black_box(p::generate_key_pair(seed));
                })
            });
        };
    }

    init!(mlkem512, "Key Generation", c);
    init!(mlkem768, "Key Generation", c);
    init!(mlkem1024, "Key Generation", c);
>>>>>>> a71ec61a
}

pub fn pk_validation(c: &mut Criterion) {
    let mut rng = OsRng;
<<<<<<< HEAD
    let mut group = c.benchmark_group("Kyber768 PK Validation");
    group.measurement_time(Duration::from_secs(10));

    group.bench_function("libcrux", |b| {
        let mut seed = [0; 64];
        rng.fill_bytes(&mut seed);
        b.iter_batched(
            || {
                let keypair = mlkem768::generate_key_pair(seed);
                keypair.public_key().as_slice().into()
            },
            |public_key| {
                let _valid = black_box(mlkem768::validate_public_key(public_key));
            },
            BatchSize::SmallInput,
        )
    });
}

pub fn comparisons_encapsulation(c: &mut Criterion) {
    let mut group = c.benchmark_group("Kyber768 Encapsulation");
    group.measurement_time(Duration::from_secs(10));

    group.bench_function("libcrux (external random)", |b| {
        let mut seed1 = [0; 64];
        OsRng.fill_bytes(&mut seed1);
        let mut seed2 = [0; 32];
        OsRng.fill_bytes(&mut seed2);
        b.iter_batched(
            || mlkem768::generate_key_pair(seed1),
            |keypair| {
                let (_shared_secret, _ciphertext) =
                    mlkem768::encapsulate(keypair.public_key(), seed2);
            },
            BatchSize::SmallInput,
        )
    });

    #[cfg(all(feature = "mlkem768", feature = "pre-verification"))]
    group.bench_function("libcrux unpacked portable (external random)", |b| {
        let mut seed1 = [0; 64];
        OsRng.fill_bytes(&mut seed1);
        let mut seed2 = [0; 32];
        OsRng.fill_bytes(&mut seed2);
        b.iter_batched(
            || mlkem768::portable::generate_key_pair_unpacked(seed1),
            |keypair| {
                let (_shared_secret, _ciphertext) = mlkem768::portable::encapsulate_unpacked(
                    &keypair.public_key,
                    &keypair.public_key_hash,
                    seed2,
                );
            },
            BatchSize::SmallInput,
        )
    });

    #[cfg(all(
        feature = "mlkem768",
        feature = "pre-verification",
        feature = "simd128"
    ))]
    group.bench_function("libcrux unpacked neon (external random)", |b| {
        let mut seed1 = [0; 64];
        OsRng.fill_bytes(&mut seed1);
        let mut seed2 = [0; 32];
        OsRng.fill_bytes(&mut seed2);
        b.iter_batched(
            || mlkem768::neon::generate_key_pair_unpacked(seed1),
            |keypair| {
                let (_shared_secret, _ciphertext) = mlkem768::neon::encapsulate_unpacked(
                    &keypair.public_key,
                    &keypair.public_key_hash,
                    seed2,
                );
            },
            BatchSize::SmallInput,
        )
    });

    #[cfg(all(
        feature = "mlkem768",
        feature = "pre-verification",
        feature = "simd256"
    ))]
    group.bench_function("libcrux unpacked avx2 (external random)", |b| {
        let mut seed1 = [0; 64];
        OsRng.fill_bytes(&mut seed1);
        let mut seed2 = [0; 32];
        OsRng.fill_bytes(&mut seed2);
        b.iter_batched(
            || mlkem768::avx2::generate_key_pair_unpacked(seed1),
            |keypair| {
                let (_shared_secret, _ciphertext) = mlkem768::avx2::encapsulate_unpacked(
                    &keypair.public_key,
                    &keypair.public_key_hash,
                    seed2,
                );
            },
            BatchSize::SmallInput,
        )
    });
}

pub fn comparisons_decapsulation(c: &mut Criterion) {
    let mut group = c.benchmark_group("Kyber768 Decapsulation");
    group.measurement_time(Duration::from_secs(10));

    group.bench_function("libcrux", |b| {
        let mut seed1 = [0; 64];
        OsRng.fill_bytes(&mut seed1);
        let mut seed2 = [0; 32];
        OsRng.fill_bytes(&mut seed2);
        b.iter_batched(
            || {
                let keypair = mlkem768::generate_key_pair(seed1);
                let (ciphertext, _shared_secret) =
                    mlkem768::encapsulate(keypair.public_key(), seed2);
                (keypair, ciphertext)
            },
            |(keypair, ciphertext)| {
                let _shared_secret = mlkem768::decapsulate(keypair.private_key(), &ciphertext);
            },
            BatchSize::SmallInput,
        )
    });

    #[cfg(all(feature = "mlkem768", feature = "pre-verification"))]
    group.bench_function("libcrux unpacked portable", |b| {
        let mut seed1 = [0; 64];
        OsRng.fill_bytes(&mut seed1);
        let mut seed2 = [0; 32];
        OsRng.fill_bytes(&mut seed2);
        b.iter_batched(
            || {
                let keypair = mlkem768::portable::generate_key_pair_unpacked(seed1);
                let (ciphertext, _shared_secret) = mlkem768::portable::encapsulate_unpacked(
                    &keypair.public_key,
                    &keypair.public_key_hash,
                    seed2,
                );
                (keypair, ciphertext)
            },
            |(keypair, ciphertext)| {
                let _shared_secret =
                    mlkem768::portable::decapsulate_unpacked(&keypair, &ciphertext);
            },
            BatchSize::SmallInput,
        )
    });

    #[cfg(all(
        feature = "mlkem768",
        feature = "pre-verification",
        feature = "simd128"
    ))]
    group.bench_function("libcrux unpacked neon", |b| {
        let mut seed1 = [0; 64];
        OsRng.fill_bytes(&mut seed1);
        let mut seed2 = [0; 32];
        OsRng.fill_bytes(&mut seed2);
        b.iter_batched(
            || {
                let keypair = mlkem768::neon::generate_key_pair_unpacked(seed1);
                let (ciphertext, _shared_secret) = mlkem768::neon::encapsulate_unpacked(
                    &keypair.public_key,
                    &keypair.public_key_hash,
                    seed2,
                );
                (keypair, ciphertext)
            },
            |(keypair, ciphertext)| {
                let _shared_secret = mlkem768::neon::decapsulate_unpacked(&keypair, &ciphertext);
            },
            BatchSize::SmallInput,
        )
    });

    #[cfg(all(
        feature = "mlkem768",
        feature = "pre-verification",
        feature = "simd256"
    ))]
    group.bench_function("libcrux unpacked avx2", |b| {
        let mut seed1 = [0; 64];
        OsRng.fill_bytes(&mut seed1);
        let mut seed2 = [0; 32];
        OsRng.fill_bytes(&mut seed2);
        b.iter_batched(
            || {
                let keypair = mlkem768::avx2::generate_key_pair_unpacked(seed1);
                let (ciphertext, _shared_secret) = mlkem768::avx2::encapsulate_unpacked(
                    &keypair.public_key,
                    &keypair.public_key_hash,
                    seed2,
                );
                (keypair, ciphertext)
            },
            |(keypair, ciphertext)| {
                let _shared_secret = mlkem768::avx2::decapsulate_unpacked(&keypair, &ciphertext);
            },
            BatchSize::SmallInput,
        )
    });
=======

    macro_rules! fun {
        ($name:expr, $p:path, $group:expr) => {
            $group.bench_function(format!("libcrux {}", $name), |b| {
                use $p as p;

                let mut seed = [0; 64];
                rng.fill_bytes(&mut seed);
                b.iter_batched(
                    || {
                        let keypair = p::generate_key_pair(seed);
                        keypair.public_key().as_slice().into()
                    },
                    |public_key| {
                        let _valid = black_box(p::validate_public_key(public_key));
                    },
                    BatchSize::SmallInput,
                )
            });
        };
    }

    init!(mlkem512, "PK Validation", c);
    init!(mlkem768, "PK Validation", c);
    init!(mlkem1024, "PK Validation", c);
}

pub fn encapsulation(c: &mut Criterion) {
    macro_rules! fun {
        ($name:expr, $p:path, $group:expr) => {
            $group.bench_function(format!("libcrux {} (external random)", $name), |b| {
                use $p as p;

                let mut seed1 = [0; 64];
                OsRng.fill_bytes(&mut seed1);
                let mut seed2 = [0; 32];
                OsRng.fill_bytes(&mut seed2);
                b.iter_batched(
                    || p::generate_key_pair(seed1),
                    |keypair| {
                        let (_shared_secret, _ciphertext) =
                            black_box(p::encapsulate(keypair.public_key(), seed2));
                    },
                    BatchSize::SmallInput,
                )
            });
        };
    }

    init!(mlkem512, "Encapsulation", c);
    init!(mlkem768, "Encapsulation", c);
    init!(mlkem1024, "Encapsulation", c);
}

pub fn decapsulation(c: &mut Criterion) {
    macro_rules! fun {
        ($name:expr, $p:path, $group:expr) => {
            $group.bench_function(format!("libcrux {}", $name), |b| {
                use $p as p;

                let mut seed1 = [0; 64];
                OsRng.fill_bytes(&mut seed1);
                let mut seed2 = [0; 32];
                OsRng.fill_bytes(&mut seed2);
                b.iter_batched(
                    || {
                        let keypair = p::generate_key_pair(seed1);
                        let (ciphertext, _shared_secret) =
                            p::encapsulate(keypair.public_key(), seed2);
                        (keypair, ciphertext)
                    },
                    |(keypair, ciphertext)| {
                        let _shared_secret =
                            black_box(p::decapsulate(keypair.private_key(), &ciphertext));
                    },
                    BatchSize::SmallInput,
                )
            });
        };
    }

    init!(mlkem512, "Decapsulation", c);
    init!(mlkem768, "Decapsulation", c);
    init!(mlkem1024, "Decapsulation", c);
>>>>>>> a71ec61a
}

pub fn comparisons(c: &mut Criterion) {
    pk_validation(c);
    key_generation(c);
    encapsulation(c);
    decapsulation(c);
}

criterion_group!(benches, comparisons);
criterion_main!(benches);<|MERGE_RESOLUTION|>--- conflicted
+++ resolved
@@ -26,17 +26,6 @@
 
 pub fn key_generation(c: &mut Criterion) {
     let mut rng = OsRng;
-<<<<<<< HEAD
-    let mut group = c.benchmark_group("Kyber768 Key Generation");
-    group.measurement_time(Duration::from_secs(10));
-
-    group.bench_function("libcrux (external random)", |b| {
-        let mut seed = [0; 64];
-        rng.fill_bytes(&mut seed);
-        b.iter(|| {
-            let _kp = mlkem768::generate_key_pair(seed);
-        })
-    });
 
     #[cfg(all(
         feature = "mlkem768",
@@ -72,7 +61,6 @@
             let _kp = mlkem768::portable::generate_key_pair_unpacked(seed);
         })
     });
-=======
 
     macro_rules! fun {
         ($name:expr, $p:path, $group:expr) => {
@@ -91,217 +79,10 @@
     init!(mlkem512, "Key Generation", c);
     init!(mlkem768, "Key Generation", c);
     init!(mlkem1024, "Key Generation", c);
->>>>>>> a71ec61a
 }
 
 pub fn pk_validation(c: &mut Criterion) {
     let mut rng = OsRng;
-<<<<<<< HEAD
-    let mut group = c.benchmark_group("Kyber768 PK Validation");
-    group.measurement_time(Duration::from_secs(10));
-
-    group.bench_function("libcrux", |b| {
-        let mut seed = [0; 64];
-        rng.fill_bytes(&mut seed);
-        b.iter_batched(
-            || {
-                let keypair = mlkem768::generate_key_pair(seed);
-                keypair.public_key().as_slice().into()
-            },
-            |public_key| {
-                let _valid = black_box(mlkem768::validate_public_key(public_key));
-            },
-            BatchSize::SmallInput,
-        )
-    });
-}
-
-pub fn comparisons_encapsulation(c: &mut Criterion) {
-    let mut group = c.benchmark_group("Kyber768 Encapsulation");
-    group.measurement_time(Duration::from_secs(10));
-
-    group.bench_function("libcrux (external random)", |b| {
-        let mut seed1 = [0; 64];
-        OsRng.fill_bytes(&mut seed1);
-        let mut seed2 = [0; 32];
-        OsRng.fill_bytes(&mut seed2);
-        b.iter_batched(
-            || mlkem768::generate_key_pair(seed1),
-            |keypair| {
-                let (_shared_secret, _ciphertext) =
-                    mlkem768::encapsulate(keypair.public_key(), seed2);
-            },
-            BatchSize::SmallInput,
-        )
-    });
-
-    #[cfg(all(feature = "mlkem768", feature = "pre-verification"))]
-    group.bench_function("libcrux unpacked portable (external random)", |b| {
-        let mut seed1 = [0; 64];
-        OsRng.fill_bytes(&mut seed1);
-        let mut seed2 = [0; 32];
-        OsRng.fill_bytes(&mut seed2);
-        b.iter_batched(
-            || mlkem768::portable::generate_key_pair_unpacked(seed1),
-            |keypair| {
-                let (_shared_secret, _ciphertext) = mlkem768::portable::encapsulate_unpacked(
-                    &keypair.public_key,
-                    &keypair.public_key_hash,
-                    seed2,
-                );
-            },
-            BatchSize::SmallInput,
-        )
-    });
-
-    #[cfg(all(
-        feature = "mlkem768",
-        feature = "pre-verification",
-        feature = "simd128"
-    ))]
-    group.bench_function("libcrux unpacked neon (external random)", |b| {
-        let mut seed1 = [0; 64];
-        OsRng.fill_bytes(&mut seed1);
-        let mut seed2 = [0; 32];
-        OsRng.fill_bytes(&mut seed2);
-        b.iter_batched(
-            || mlkem768::neon::generate_key_pair_unpacked(seed1),
-            |keypair| {
-                let (_shared_secret, _ciphertext) = mlkem768::neon::encapsulate_unpacked(
-                    &keypair.public_key,
-                    &keypair.public_key_hash,
-                    seed2,
-                );
-            },
-            BatchSize::SmallInput,
-        )
-    });
-
-    #[cfg(all(
-        feature = "mlkem768",
-        feature = "pre-verification",
-        feature = "simd256"
-    ))]
-    group.bench_function("libcrux unpacked avx2 (external random)", |b| {
-        let mut seed1 = [0; 64];
-        OsRng.fill_bytes(&mut seed1);
-        let mut seed2 = [0; 32];
-        OsRng.fill_bytes(&mut seed2);
-        b.iter_batched(
-            || mlkem768::avx2::generate_key_pair_unpacked(seed1),
-            |keypair| {
-                let (_shared_secret, _ciphertext) = mlkem768::avx2::encapsulate_unpacked(
-                    &keypair.public_key,
-                    &keypair.public_key_hash,
-                    seed2,
-                );
-            },
-            BatchSize::SmallInput,
-        )
-    });
-}
-
-pub fn comparisons_decapsulation(c: &mut Criterion) {
-    let mut group = c.benchmark_group("Kyber768 Decapsulation");
-    group.measurement_time(Duration::from_secs(10));
-
-    group.bench_function("libcrux", |b| {
-        let mut seed1 = [0; 64];
-        OsRng.fill_bytes(&mut seed1);
-        let mut seed2 = [0; 32];
-        OsRng.fill_bytes(&mut seed2);
-        b.iter_batched(
-            || {
-                let keypair = mlkem768::generate_key_pair(seed1);
-                let (ciphertext, _shared_secret) =
-                    mlkem768::encapsulate(keypair.public_key(), seed2);
-                (keypair, ciphertext)
-            },
-            |(keypair, ciphertext)| {
-                let _shared_secret = mlkem768::decapsulate(keypair.private_key(), &ciphertext);
-            },
-            BatchSize::SmallInput,
-        )
-    });
-
-    #[cfg(all(feature = "mlkem768", feature = "pre-verification"))]
-    group.bench_function("libcrux unpacked portable", |b| {
-        let mut seed1 = [0; 64];
-        OsRng.fill_bytes(&mut seed1);
-        let mut seed2 = [0; 32];
-        OsRng.fill_bytes(&mut seed2);
-        b.iter_batched(
-            || {
-                let keypair = mlkem768::portable::generate_key_pair_unpacked(seed1);
-                let (ciphertext, _shared_secret) = mlkem768::portable::encapsulate_unpacked(
-                    &keypair.public_key,
-                    &keypair.public_key_hash,
-                    seed2,
-                );
-                (keypair, ciphertext)
-            },
-            |(keypair, ciphertext)| {
-                let _shared_secret =
-                    mlkem768::portable::decapsulate_unpacked(&keypair, &ciphertext);
-            },
-            BatchSize::SmallInput,
-        )
-    });
-
-    #[cfg(all(
-        feature = "mlkem768",
-        feature = "pre-verification",
-        feature = "simd128"
-    ))]
-    group.bench_function("libcrux unpacked neon", |b| {
-        let mut seed1 = [0; 64];
-        OsRng.fill_bytes(&mut seed1);
-        let mut seed2 = [0; 32];
-        OsRng.fill_bytes(&mut seed2);
-        b.iter_batched(
-            || {
-                let keypair = mlkem768::neon::generate_key_pair_unpacked(seed1);
-                let (ciphertext, _shared_secret) = mlkem768::neon::encapsulate_unpacked(
-                    &keypair.public_key,
-                    &keypair.public_key_hash,
-                    seed2,
-                );
-                (keypair, ciphertext)
-            },
-            |(keypair, ciphertext)| {
-                let _shared_secret = mlkem768::neon::decapsulate_unpacked(&keypair, &ciphertext);
-            },
-            BatchSize::SmallInput,
-        )
-    });
-
-    #[cfg(all(
-        feature = "mlkem768",
-        feature = "pre-verification",
-        feature = "simd256"
-    ))]
-    group.bench_function("libcrux unpacked avx2", |b| {
-        let mut seed1 = [0; 64];
-        OsRng.fill_bytes(&mut seed1);
-        let mut seed2 = [0; 32];
-        OsRng.fill_bytes(&mut seed2);
-        b.iter_batched(
-            || {
-                let keypair = mlkem768::avx2::generate_key_pair_unpacked(seed1);
-                let (ciphertext, _shared_secret) = mlkem768::avx2::encapsulate_unpacked(
-                    &keypair.public_key,
-                    &keypair.public_key_hash,
-                    seed2,
-                );
-                (keypair, ciphertext)
-            },
-            |(keypair, ciphertext)| {
-                let _shared_secret = mlkem768::avx2::decapsulate_unpacked(&keypair, &ciphertext);
-            },
-            BatchSize::SmallInput,
-        )
-    });
-=======
 
     macro_rules! fun {
         ($name:expr, $p:path, $group:expr) => {
@@ -330,11 +111,76 @@
 }
 
 pub fn encapsulation(c: &mut Criterion) {
+
+    #[cfg(all(feature = "mlkem768", feature = "pre-verification"))]
+    group.bench_function("libcrux unpacked portable (external random)", |b| {
+        let mut seed1 = [0; 64];
+        OsRng.fill_bytes(&mut seed1);
+        let mut seed2 = [0; 32];
+        OsRng.fill_bytes(&mut seed2);
+        b.iter_batched(
+            || mlkem768::portable::generate_key_pair_unpacked(seed1),
+            |keypair| {
+                let (_shared_secret, _ciphertext) = mlkem768::portable::encapsulate_unpacked(
+                    &keypair.public_key,
+                    &keypair.public_key_hash,
+                    seed2,
+                );
+            },
+            BatchSize::SmallInput,
+        )
+    });
+
+    #[cfg(all(
+        feature = "mlkem768",
+        feature = "pre-verification",
+        feature = "simd128"
+    ))]
+    group.bench_function("libcrux unpacked neon (external random)", |b| {
+        let mut seed1 = [0; 64];
+        OsRng.fill_bytes(&mut seed1);
+        let mut seed2 = [0; 32];
+        OsRng.fill_bytes(&mut seed2);
+        b.iter_batched(
+            || mlkem768::neon::generate_key_pair_unpacked(seed1),
+            |keypair| {
+                let (_shared_secret, _ciphertext) = mlkem768::neon::encapsulate_unpacked(
+                    &keypair.public_key,
+                    &keypair.public_key_hash,
+                    seed2,
+                );
+            },
+            BatchSize::SmallInput,
+        )
+    });
+
+    #[cfg(all(
+        feature = "mlkem768",
+        feature = "pre-verification",
+        feature = "simd256"
+    ))]
+    group.bench_function("libcrux unpacked avx2 (external random)", |b| {
+        let mut seed1 = [0; 64];
+        OsRng.fill_bytes(&mut seed1);
+        let mut seed2 = [0; 32];
+        OsRng.fill_bytes(&mut seed2);
+        b.iter_batched(
+            || mlkem768::avx2::generate_key_pair_unpacked(seed1),
+            |keypair| {
+                let (_shared_secret, _ciphertext) = mlkem768::avx2::encapsulate_unpacked(
+                    &keypair.public_key,
+                    &keypair.public_key_hash,
+                    seed2,
+                );
+            },
+            BatchSize::SmallInput,
+        )
+    });
+
     macro_rules! fun {
         ($name:expr, $p:path, $group:expr) => {
             $group.bench_function(format!("libcrux {} (external random)", $name), |b| {
                 use $p as p;
-
                 let mut seed1 = [0; 64];
                 OsRng.fill_bytes(&mut seed1);
                 let mut seed2 = [0; 32];
@@ -357,11 +203,89 @@
 }
 
 pub fn decapsulation(c: &mut Criterion) {
+
+    #[cfg(all(feature = "mlkem768", feature = "pre-verification"))]
+    group.bench_function("libcrux unpacked portable", |b| {
+        let mut seed1 = [0; 64];
+        OsRng.fill_bytes(&mut seed1);
+        let mut seed2 = [0; 32];
+        OsRng.fill_bytes(&mut seed2);
+        b.iter_batched(
+            || {
+                let keypair = mlkem768::portable::generate_key_pair_unpacked(seed1);
+                let (ciphertext, _shared_secret) = mlkem768::portable::encapsulate_unpacked(
+                    &keypair.public_key,
+                    &keypair.public_key_hash,
+                    seed2,
+                );
+                (keypair, ciphertext)
+            },
+            |(keypair, ciphertext)| {
+                let _shared_secret =
+                    mlkem768::portable::decapsulate_unpacked(&keypair, &ciphertext);
+            },
+            BatchSize::SmallInput,
+        )
+    });
+
+    #[cfg(all(
+        feature = "mlkem768",
+        feature = "pre-verification",
+        feature = "simd128"
+    ))]
+    group.bench_function("libcrux unpacked neon", |b| {
+        let mut seed1 = [0; 64];
+        OsRng.fill_bytes(&mut seed1);
+        let mut seed2 = [0; 32];
+        OsRng.fill_bytes(&mut seed2);
+        b.iter_batched(
+            || {
+                let keypair = mlkem768::neon::generate_key_pair_unpacked(seed1);
+                let (ciphertext, _shared_secret) = mlkem768::neon::encapsulate_unpacked(
+                    &keypair.public_key,
+                    &keypair.public_key_hash,
+                    seed2,
+                );
+                (keypair, ciphertext)
+            },
+            |(keypair, ciphertext)| {
+                let _shared_secret = mlkem768::neon::decapsulate_unpacked(&keypair, &ciphertext);
+            },
+            BatchSize::SmallInput,
+        )
+    });
+
+    #[cfg(all(
+        feature = "mlkem768",
+        feature = "pre-verification",
+        feature = "simd256"
+    ))]
+    group.bench_function("libcrux unpacked avx2", |b| {
+        let mut seed1 = [0; 64];
+        OsRng.fill_bytes(&mut seed1);
+        let mut seed2 = [0; 32];
+        OsRng.fill_bytes(&mut seed2);
+        b.iter_batched(
+            || {
+                let keypair = mlkem768::avx2::generate_key_pair_unpacked(seed1);
+                let (ciphertext, _shared_secret) = mlkem768::avx2::encapsulate_unpacked(
+                    &keypair.public_key,
+                    &keypair.public_key_hash,
+                    seed2,
+                );
+                (keypair, ciphertext)
+            },
+            |(keypair, ciphertext)| {
+                let _shared_secret = mlkem768::avx2::decapsulate_unpacked(&keypair, &ciphertext);
+            },
+            BatchSize::SmallInput,
+        )
+    });
+
     macro_rules! fun {
         ($name:expr, $p:path, $group:expr) => {
             $group.bench_function(format!("libcrux {}", $name), |b| {
                 use $p as p;
-
                 let mut seed1 = [0; 64];
                 OsRng.fill_bytes(&mut seed1);
                 let mut seed2 = [0; 32];
@@ -386,7 +310,6 @@
     init!(mlkem512, "Decapsulation", c);
     init!(mlkem768, "Decapsulation", c);
     init!(mlkem1024, "Decapsulation", c);
->>>>>>> a71ec61a
 }
 
 pub fn comparisons(c: &mut Criterion) {
