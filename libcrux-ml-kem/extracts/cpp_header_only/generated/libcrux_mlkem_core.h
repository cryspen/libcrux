--- conflicted
+++ resolved
@@ -4,19 +4,11 @@
  * SPDX-License-Identifier: MIT or Apache-2.0
  *
  * This code was generated with the following revisions:
-<<<<<<< HEAD
- * Charon:
- * Eurydice:
- * Karamel:
- * F*: 4b3fc11774003a6ff7c09500ecb5f0145ca6d862
- * Libcrux: 88bb93f8cf602f1a2a5e403403836523c8cdff63
-=======
  * Charon: 667d2fc98984ff7f3df989c2367e6c1fa4a000e7
  * Eurydice: 2381cbc416ef2ad0b561c362c500bc84f36b6785
  * Karamel: 80f5435f2fc505973c469a4afcc8d875cddd0d8b
  * F*: 71d8221589d4d438af3706d89cb653cf53e18aab
  * Libcrux: 68dfed5a4a9e40277f62828471c029afed1ecdcc
->>>>>>> 40d765e6
  */
 
 #ifndef libcrux_mlkem_core_H
@@ -317,6 +309,86 @@
 static KRML_MUSTINLINE int16_t libcrux_secrets_int_as_i16_f5(int16_t self) {
   return libcrux_secrets_int_public_integers_classify_27_39(
       libcrux_secrets_int_public_integers_declassify_d8_39(self));
+}
+
+typedef struct libcrux_ml_kem_utils_extraction_helper_Keypair768_s {
+  uint8_t fst[1152U];
+  uint8_t snd[1184U];
+} libcrux_ml_kem_utils_extraction_helper_Keypair768;
+
+#define Ok 0
+#define Err 1
+
+typedef uint8_t Result_b2_tags;
+
+/**
+A monomorphic instance of core.result.Result
+with types uint8_t[24size_t], core_array_TryFromSliceError
+
+*/
+typedef struct Result_b2_s {
+  Result_b2_tags tag;
+  union U {
+    uint8_t case_Ok[24U];
+    TryFromSliceError case_Err;
+  } val;
+  KRML_UNION_CONSTRUCTOR(Result_b2_s)
+} Result_b2;
+
+/**
+This function found in impl {core::result::Result<T, E>[TraitClause@0,
+TraitClause@1]}
+*/
+/**
+A monomorphic instance of core.result.unwrap_26
+with types uint8_t[24size_t], core_array_TryFromSliceError
+
+*/
+static inline void unwrap_26_70(Result_b2 self, uint8_t ret[24U]) {
+  if (self.tag == Ok) {
+    uint8_t f0[24U];
+    memcpy(f0, self.val.case_Ok, (size_t)24U * sizeof(uint8_t));
+    memcpy(ret, f0, (size_t)24U * sizeof(uint8_t));
+  } else {
+    KRML_HOST_EPRINTF("KaRaMeL abort at %s:%d\n%s\n", __FILE__, __LINE__,
+                      "unwrap not Ok");
+    KRML_HOST_EXIT(255U);
+  }
+}
+
+/**
+A monomorphic instance of core.result.Result
+with types uint8_t[20size_t], core_array_TryFromSliceError
+
+*/
+typedef struct Result_e1_s {
+  Result_b2_tags tag;
+  union U {
+    uint8_t case_Ok[20U];
+    TryFromSliceError case_Err;
+  } val;
+  KRML_UNION_CONSTRUCTOR(Result_e1_s)
+} Result_e1;
+
+/**
+This function found in impl {core::result::Result<T, E>[TraitClause@0,
+TraitClause@1]}
+*/
+/**
+A monomorphic instance of core.result.unwrap_26
+with types uint8_t[20size_t], core_array_TryFromSliceError
+
+*/
+static inline void unwrap_26_20(Result_e1 self, uint8_t ret[20U]) {
+  if (self.tag == Ok) {
+    uint8_t f0[20U];
+    memcpy(f0, self.val.case_Ok, (size_t)20U * sizeof(uint8_t));
+    memcpy(ret, f0, (size_t)20U * sizeof(uint8_t));
+  } else {
+    KRML_HOST_EPRINTF("KaRaMeL abort at %s:%d\n%s\n", __FILE__, __LINE__,
+                      "unwrap not Ok");
+    KRML_HOST_EXIT(255U);
+  }
 }
 
 /**
@@ -361,29 +433,6 @@
   return (libcrux_ml_kem_types_MlKemPrivateKey_d9{{0U}});
 }
 
-typedef struct libcrux_ml_kem_mlkem768_MlKem768Ciphertext_s {
-  uint8_t value[1088U];
-} libcrux_ml_kem_mlkem768_MlKem768Ciphertext;
-
-/**
-This function found in impl {core::convert::From<@Array<u8, SIZE>> for
-libcrux_ml_kem::types::MlKemCiphertext<SIZE>}
-*/
-/**
-A monomorphic instance of libcrux_ml_kem.types.from_e0
-with const generics
-- SIZE= 1088
-*/
-static inline libcrux_ml_kem_mlkem768_MlKem768Ciphertext
-libcrux_ml_kem_types_from_e0_80(uint8_t value[1088U]) {
-  /* Passing arrays by value in Rust generates a copy in C */
-  uint8_t copy_of_value[1088U];
-  memcpy(copy_of_value, value, (size_t)1088U * sizeof(uint8_t));
-  libcrux_ml_kem_mlkem768_MlKem768Ciphertext lit;
-  memcpy(lit.value, copy_of_value, (size_t)1088U * sizeof(uint8_t));
-  return lit;
-}
-
 /**
 A monomorphic instance of libcrux_ml_kem.types.MlKemPublicKey
 with const generics
@@ -452,18 +501,13 @@
   return lit;
 }
 
-#define Ok 0
-#define Err 1
-
-typedef uint8_t Result_fb_tags;
-
 /**
 A monomorphic instance of core.result.Result
 with types uint8_t[32size_t], core_array_TryFromSliceError
 
 */
 typedef struct Result_fb_s {
-  Result_fb_tags tag;
+  Result_b2_tags tag;
   union U {
     uint8_t case_Ok[32U];
     TryFromSliceError case_Err;
@@ -492,6 +536,10 @@
   }
 }
 
+typedef struct libcrux_ml_kem_mlkem768_MlKem768Ciphertext_s {
+  uint8_t value[1088U];
+} libcrux_ml_kem_mlkem768_MlKem768Ciphertext;
+
 /**
 A monomorphic instance of K.
 with types libcrux_ml_kem_types_MlKemCiphertext[[$1088size_t]],
@@ -504,17 +552,22 @@
 } tuple_c2;
 
 /**
-This function found in impl {core::default::Default for
+This function found in impl {core::convert::From<@Array<u8, SIZE>> for
 libcrux_ml_kem::types::MlKemCiphertext<SIZE>}
 */
 /**
-A monomorphic instance of libcrux_ml_kem.types.default_73
+A monomorphic instance of libcrux_ml_kem.types.from_e0
 with const generics
 - SIZE= 1088
 */
 static inline libcrux_ml_kem_mlkem768_MlKem768Ciphertext
-libcrux_ml_kem_types_default_73_80(void) {
-  return (libcrux_ml_kem_mlkem768_MlKem768Ciphertext{{0U}});
+libcrux_ml_kem_types_from_e0_80(uint8_t value[1088U]) {
+  /* Passing arrays by value in Rust generates a copy in C */
+  uint8_t copy_of_value[1088U];
+  memcpy(copy_of_value, value, (size_t)1088U * sizeof(uint8_t));
+  libcrux_ml_kem_mlkem768_MlKem768Ciphertext lit;
+  memcpy(lit.value, copy_of_value, (size_t)1088U * sizeof(uint8_t));
+  return lit;
 }
 
 /**
@@ -527,6 +580,19 @@
 */
 static inline uint8_t *libcrux_ml_kem_types_as_slice_e6_d0(
     libcrux_ml_kem_types_MlKemPublicKey_30 *self) {
+  return self->value;
+}
+
+/**
+This function found in impl {libcrux_ml_kem::types::MlKemCiphertext<SIZE>}
+*/
+/**
+A monomorphic instance of libcrux_ml_kem.types.as_slice_a9
+with const generics
+- SIZE= 1088
+*/
+static inline uint8_t *libcrux_ml_kem_types_as_slice_a9_80(
+    libcrux_ml_kem_mlkem768_MlKem768Ciphertext *self) {
   return self->value;
 }
 
@@ -679,31 +745,59 @@
 }
 
 /**
-This function found in impl {libcrux_secrets::traits::ClassifyRef<&'a
-(@Slice<T>)> for &'a (@Slice<T>)}
-*/
-/**
-A monomorphic instance of libcrux_secrets.int.classify_public.classify_ref_9b
-with types uint8_t
-
-*/
-static KRML_MUSTINLINE Eurydice_slice
-libcrux_secrets_int_classify_public_classify_ref_9b_90(Eurydice_slice self) {
-  return self;
-}
-
-/**
-This function found in impl {libcrux_secrets::traits::ClassifyRef<&'a
-(@Slice<T>)> for &'a (@Slice<T>)}
-*/
-/**
-A monomorphic instance of libcrux_secrets.int.classify_public.classify_ref_9b
-with types int16_t
-
-*/
-static KRML_MUSTINLINE Eurydice_slice
-libcrux_secrets_int_classify_public_classify_ref_9b_39(Eurydice_slice self) {
-  return self;
+This function found in impl {libcrux_secrets::traits::Declassify<T> for T}
+*/
+/**
+A monomorphic instance of libcrux_secrets.int.public_integers.declassify_d8
+with types uint8_t[24size_t]
+
+*/
+static KRML_MUSTINLINE void
+libcrux_secrets_int_public_integers_declassify_d8_d2(uint8_t self[24U],
+                                                     uint8_t ret[24U]) {
+  memcpy(ret, self, (size_t)24U * sizeof(uint8_t));
+}
+
+/**
+This function found in impl {libcrux_secrets::traits::Declassify<T> for T}
+*/
+/**
+A monomorphic instance of libcrux_secrets.int.public_integers.declassify_d8
+with types uint8_t[20size_t]
+
+*/
+static KRML_MUSTINLINE void
+libcrux_secrets_int_public_integers_declassify_d8_57(uint8_t self[20U],
+                                                     uint8_t ret[20U]) {
+  memcpy(ret, self, (size_t)20U * sizeof(uint8_t));
+}
+
+/**
+This function found in impl {libcrux_secrets::traits::Declassify<T> for T}
+*/
+/**
+A monomorphic instance of libcrux_secrets.int.public_integers.declassify_d8
+with types uint8_t[8size_t]
+
+*/
+static KRML_MUSTINLINE void
+libcrux_secrets_int_public_integers_declassify_d8_76(uint8_t self[8U],
+                                                     uint8_t ret[8U]) {
+  memcpy(ret, self, (size_t)8U * sizeof(uint8_t));
+}
+
+/**
+This function found in impl {libcrux_secrets::traits::Declassify<T> for T}
+*/
+/**
+A monomorphic instance of libcrux_secrets.int.public_integers.declassify_d8
+with types uint8_t[2size_t]
+
+*/
+static KRML_MUSTINLINE void
+libcrux_secrets_int_public_integers_declassify_d8_d4(uint8_t self[2U],
+                                                     uint8_t ret[2U]) {
+  memcpy(ret, self, (size_t)2U * sizeof(uint8_t));
 }
 
 /**
@@ -720,12 +814,75 @@
 }
 
 /**
+This function found in impl {libcrux_secrets::traits::ClassifyRef<&'a
+(@Slice<T>)> for &'a (@Slice<T>)}
+*/
+/**
+A monomorphic instance of libcrux_secrets.int.classify_public.classify_ref_9b
+with types uint8_t
+
+*/
+static KRML_MUSTINLINE Eurydice_slice
+libcrux_secrets_int_classify_public_classify_ref_9b_90(Eurydice_slice self) {
+  return self;
+}
+
+/**
+This function found in impl {libcrux_secrets::traits::ClassifyRef<&'a
+(@Slice<T>)> for &'a (@Slice<T>)}
+*/
+/**
+A monomorphic instance of libcrux_secrets.int.classify_public.classify_ref_9b
+with types int16_t
+
+*/
+static KRML_MUSTINLINE Eurydice_slice
+libcrux_secrets_int_classify_public_classify_ref_9b_39(Eurydice_slice self) {
+  return self;
+}
+
+/**
+A monomorphic instance of core.result.Result
+with types int16_t[16size_t], core_array_TryFromSliceError
+
+*/
+typedef struct Result_0a_s {
+  Result_b2_tags tag;
+  union U {
+    int16_t case_Ok[16U];
+    TryFromSliceError case_Err;
+  } val;
+  KRML_UNION_CONSTRUCTOR(Result_0a_s)
+} Result_0a;
+
+/**
+This function found in impl {core::result::Result<T, E>[TraitClause@0,
+TraitClause@1]}
+*/
+/**
+A monomorphic instance of core.result.unwrap_26
+with types int16_t[16size_t], core_array_TryFromSliceError
+
+*/
+static inline void unwrap_26_00(Result_0a self, int16_t ret[16U]) {
+  if (self.tag == Ok) {
+    int16_t f0[16U];
+    memcpy(f0, self.val.case_Ok, (size_t)16U * sizeof(int16_t));
+    memcpy(ret, f0, (size_t)16U * sizeof(int16_t));
+  } else {
+    KRML_HOST_EPRINTF("KaRaMeL abort at %s:%d\n%s\n", __FILE__, __LINE__,
+                      "unwrap not Ok");
+    KRML_HOST_EXIT(255U);
+  }
+}
+
+/**
 A monomorphic instance of core.result.Result
 with types uint8_t[8size_t], core_array_TryFromSliceError
 
 */
 typedef struct Result_15_s {
-  Result_fb_tags tag;
+  Result_b2_tags tag;
   union U {
     uint8_t case_Ok[8U];
     TryFromSliceError case_Err;
