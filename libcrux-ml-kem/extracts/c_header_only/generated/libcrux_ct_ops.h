/*
 * SPDX-FileCopyrightText: 2025 Cryspen Sarl <info@cryspen.com>
 *
 * SPDX-License-Identifier: MIT or Apache-2.0
 *
 * This code was generated with the following revisions:
<<<<<<< HEAD
 * Charon:
 * Eurydice:
 * Karamel:
 * F*: 4b3fc11774003a6ff7c09500ecb5f0145ca6d862
 * Libcrux: 88bb93f8cf602f1a2a5e403403836523c8cdff63
=======
 * Charon: 667d2fc98984ff7f3df989c2367e6c1fa4a000e7
 * Eurydice: 2381cbc416ef2ad0b561c362c500bc84f36b6785
 * Karamel: 80f5435f2fc505973c469a4afcc8d875cddd0d8b
 * F*: 71d8221589d4d438af3706d89cb653cf53e18aab
 * Libcrux: 68dfed5a4a9e40277f62828471c029afed1ecdcc
>>>>>>> 40d765e6
 */

#ifndef libcrux_ct_ops_H
#define libcrux_ct_ops_H

#include "eurydice_glue.h"

#if defined(__cplusplus)
extern "C" {
#endif

#include "libcrux_mlkem_core.h"

/**
 Return 1 if `value` is not zero and 0 otherwise.
*/
static KRML_NOINLINE uint8_t
libcrux_ml_kem_constant_time_ops_inz(uint8_t value) {
  uint16_t value0 = (uint16_t)value;
  uint8_t result =
      (uint8_t)((uint32_t)core_num__u16__wrapping_add(~value0, 1U) >> 8U);
  return (uint32_t)result & 1U;
}

static KRML_NOINLINE uint8_t
libcrux_ml_kem_constant_time_ops_is_non_zero(uint8_t value) {
  return libcrux_ml_kem_constant_time_ops_inz(value);
}

/**
 Return 1 if the bytes of `lhs` and `rhs` do not exactly
 match and 0 otherwise.
*/
static KRML_NOINLINE uint8_t libcrux_ml_kem_constant_time_ops_compare(
    Eurydice_slice lhs, Eurydice_slice rhs) {
  uint8_t r = 0U;
  for (size_t i = (size_t)0U; i < Eurydice_slice_len(lhs, uint8_t); i++) {
    size_t i0 = i;
    uint8_t nr = (uint32_t)r |
                 ((uint32_t)Eurydice_slice_index(lhs, i0, uint8_t, uint8_t *) ^
                  (uint32_t)Eurydice_slice_index(rhs, i0, uint8_t, uint8_t *));
    r = nr;
  }
  return libcrux_ml_kem_constant_time_ops_is_non_zero(r);
}

static KRML_NOINLINE uint8_t
libcrux_ml_kem_constant_time_ops_compare_ciphertexts_in_constant_time(
    Eurydice_slice lhs, Eurydice_slice rhs) {
  return libcrux_ml_kem_constant_time_ops_compare(lhs, rhs);
}

/**
 If `selector` is not zero, return the bytes in `rhs`; return the bytes in
 `lhs` otherwise.
*/
static KRML_NOINLINE void libcrux_ml_kem_constant_time_ops_select_ct(
    Eurydice_slice lhs, Eurydice_slice rhs, uint8_t selector,
    Eurydice_slice out) {
  uint8_t mask = core_num__u8__wrapping_sub(
      libcrux_ml_kem_constant_time_ops_is_non_zero(selector), 1U);
  for (size_t i = (size_t)0U; i < LIBCRUX_ML_KEM_CONSTANTS_SHARED_SECRET_SIZE;
       i++) {
    size_t i0 = i;
    uint8_t outi =
        ((uint32_t)Eurydice_slice_index(lhs, i0, uint8_t, uint8_t *) &
         (uint32_t)mask) |
        ((uint32_t)Eurydice_slice_index(rhs, i0, uint8_t, uint8_t *) &
         (uint32_t)~mask);
    Eurydice_slice_index(out, i0, uint8_t, uint8_t *) = outi;
  }
}

static KRML_NOINLINE void
libcrux_ml_kem_constant_time_ops_select_shared_secret_in_constant_time(
    Eurydice_slice lhs, Eurydice_slice rhs, uint8_t selector,
    Eurydice_slice out) {
  libcrux_ml_kem_constant_time_ops_select_ct(lhs, rhs, selector, out);
}

static KRML_NOINLINE void
libcrux_ml_kem_constant_time_ops_compare_ciphertexts_select_shared_secret_in_constant_time(
    Eurydice_slice lhs_c, Eurydice_slice rhs_c, Eurydice_slice lhs_s,
    Eurydice_slice rhs_s, Eurydice_slice out) {
  uint8_t selector =
      libcrux_ml_kem_constant_time_ops_compare_ciphertexts_in_constant_time(
          lhs_c, rhs_c);
  libcrux_ml_kem_constant_time_ops_select_shared_secret_in_constant_time(
      lhs_s, rhs_s, selector, out);
}

#if defined(__cplusplus)
}
#endif

#define libcrux_ct_ops_H_DEFINED
#endif /* libcrux_ct_ops_H */<|MERGE_RESOLUTION|>--- conflicted
+++ resolved
@@ -4,19 +4,11 @@
  * SPDX-License-Identifier: MIT or Apache-2.0
  *
  * This code was generated with the following revisions:
-<<<<<<< HEAD
- * Charon:
- * Eurydice:
- * Karamel:
- * F*: 4b3fc11774003a6ff7c09500ecb5f0145ca6d862
- * Libcrux: 88bb93f8cf602f1a2a5e403403836523c8cdff63
-=======
  * Charon: 667d2fc98984ff7f3df989c2367e6c1fa4a000e7
  * Eurydice: 2381cbc416ef2ad0b561c362c500bc84f36b6785
  * Karamel: 80f5435f2fc505973c469a4afcc8d875cddd0d8b
  * F*: 71d8221589d4d438af3706d89cb653cf53e18aab
  * Libcrux: 68dfed5a4a9e40277f62828471c029afed1ecdcc
->>>>>>> 40d765e6
  */
 
 #ifndef libcrux_ct_ops_H
@@ -75,9 +67,10 @@
 */
 static KRML_NOINLINE void libcrux_ml_kem_constant_time_ops_select_ct(
     Eurydice_slice lhs, Eurydice_slice rhs, uint8_t selector,
-    Eurydice_slice out) {
+    uint8_t ret[32U]) {
   uint8_t mask = core_num__u8__wrapping_sub(
       libcrux_ml_kem_constant_time_ops_is_non_zero(selector), 1U);
+  uint8_t out[32U] = {0U};
   for (size_t i = (size_t)0U; i < LIBCRUX_ML_KEM_CONSTANTS_SHARED_SECRET_SIZE;
        i++) {
     size_t i0 = i;
@@ -86,26 +79,29 @@
          (uint32_t)mask) |
         ((uint32_t)Eurydice_slice_index(rhs, i0, uint8_t, uint8_t *) &
          (uint32_t)~mask);
-    Eurydice_slice_index(out, i0, uint8_t, uint8_t *) = outi;
+    out[i0] = outi;
   }
+  memcpy(ret, out, (size_t)32U * sizeof(uint8_t));
 }
 
 static KRML_NOINLINE void
 libcrux_ml_kem_constant_time_ops_select_shared_secret_in_constant_time(
     Eurydice_slice lhs, Eurydice_slice rhs, uint8_t selector,
-    Eurydice_slice out) {
-  libcrux_ml_kem_constant_time_ops_select_ct(lhs, rhs, selector, out);
+    uint8_t ret[32U]) {
+  libcrux_ml_kem_constant_time_ops_select_ct(lhs, rhs, selector, ret);
 }
 
 static KRML_NOINLINE void
 libcrux_ml_kem_constant_time_ops_compare_ciphertexts_select_shared_secret_in_constant_time(
     Eurydice_slice lhs_c, Eurydice_slice rhs_c, Eurydice_slice lhs_s,
-    Eurydice_slice rhs_s, Eurydice_slice out) {
+    Eurydice_slice rhs_s, uint8_t ret[32U]) {
   uint8_t selector =
       libcrux_ml_kem_constant_time_ops_compare_ciphertexts_in_constant_time(
           lhs_c, rhs_c);
+  uint8_t ret0[32U];
   libcrux_ml_kem_constant_time_ops_select_shared_secret_in_constant_time(
-      lhs_s, rhs_s, selector, out);
+      lhs_s, rhs_s, selector, ret0);
+  memcpy(ret, ret0, (size_t)32U * sizeof(uint8_t));
 }
 
 #if defined(__cplusplus)
