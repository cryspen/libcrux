/*
 * SPDX-FileCopyrightText: 2025 Cryspen Sarl <info@cryspen.com>
 *
 * SPDX-License-Identifier: MIT or Apache-2.0
 *
 * This code was generated with the following revisions:
<<<<<<< HEAD
 * Charon: 
 * Eurydice: 
 * Karamel: 
 * F*: 4b3fc11774003a6ff7c09500ecb5f0145ca6d862
 * Libcrux: 88bb93f8cf602f1a2a5e403403836523c8cdff63
=======
 * Charon: 667d2fc98984ff7f3df989c2367e6c1fa4a000e7
 * Eurydice: 2381cbc416ef2ad0b561c362c500bc84f36b6785
 * Karamel: 80f5435f2fc505973c469a4afcc8d875cddd0d8b
 * F*: 71d8221589d4d438af3706d89cb653cf53e18aab
 * Libcrux: 68dfed5a4a9e40277f62828471c029afed1ecdcc
>>>>>>> 40d765e6
 */<|MERGE_RESOLUTION|>--- conflicted
+++ resolved
@@ -4,17 +4,9 @@
  * SPDX-License-Identifier: MIT or Apache-2.0
  *
  * This code was generated with the following revisions:
-<<<<<<< HEAD
- * Charon: 
- * Eurydice: 
- * Karamel: 
- * F*: 4b3fc11774003a6ff7c09500ecb5f0145ca6d862
- * Libcrux: 88bb93f8cf602f1a2a5e403403836523c8cdff63
-=======
  * Charon: 667d2fc98984ff7f3df989c2367e6c1fa4a000e7
  * Eurydice: 2381cbc416ef2ad0b561c362c500bc84f36b6785
  * Karamel: 80f5435f2fc505973c469a4afcc8d875cddd0d8b
  * F*: 71d8221589d4d438af3706d89cb653cf53e18aab
  * Libcrux: 68dfed5a4a9e40277f62828471c029afed1ecdcc
->>>>>>> 40d765e6
  */