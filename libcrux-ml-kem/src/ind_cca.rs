--- conflicted
+++ resolved
@@ -251,7 +251,6 @@
     )
 }
 
-<<<<<<< HEAD
 // Unpacked API
 // Generate Unpacked Keys
 pub(crate) fn generate_keypair_unpacked<
@@ -407,7 +406,8 @@
         &implicit_rejection_shared_secret,
         selector,
     )
-=======
+}
+
 /// This trait collects differences in specification between ML-KEM
 /// (Draft FIPS 203) and the Round 3 CRYSTALS-Kyber submission in the
 /// NIST PQ competition.
@@ -467,5 +467,4 @@
     fn entropy_preprocess<const K: usize, Hasher: Hash<K>>(randomness: &[u8]) -> [u8; 32] {
         randomness.try_into().unwrap()
     }
->>>>>>> 2ebae742
 }