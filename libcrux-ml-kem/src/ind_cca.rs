use crate::{
    constant_time_ops::{
        compare_ciphertexts_in_constant_time, select_shared_secret_in_constant_time,
    },
    constants::{CPA_PKE_KEY_GENERATION_SEED_SIZE, H_DIGEST_SIZE, SHARED_SECRET_SIZE},
    hash_functions::Hash,
    ind_cpa::serialize_public_key,
    serialize::deserialize_ring_elements_reduced,
    types::{MlKemCiphertext, MlKemKeyPair, MlKemPrivateKey, MlKemPublicKey},
    utils::into_padded_array,
    vector::Operations,
};

/// Seed size for key generation
pub const KEY_GENERATION_SEED_SIZE: usize = CPA_PKE_KEY_GENERATION_SEED_SIZE + SHARED_SECRET_SIZE;

/// Seed size for encapsulation
pub const ENCAPS_SEED_SIZE: usize = SHARED_SECRET_SIZE;

// TODO: We should make this an actual type as opposed to alias so we can enforce
// some checks at the type level. This is being tracked in:
// https://github.com/cryspen/libcrux/issues/123
/// An ML-KEM shared secret.
///
/// A byte array of size [`SHARED_SECRET_SIZE`].
pub type MlKemSharedSecret = [u8; SHARED_SECRET_SIZE];

/// This module instantiates the functions in this file and multiplexes between
/// different implementations at runtime.
pub(crate) mod multiplexing;

/// This module instantiates the functions in this file for each platform.
/// To use these, runtime checks must be performed before calling them.
pub(crate) mod instantiations;

/// Serialize the secret key.
#[inline(always)]
fn serialize_kem_secret_key<const K: usize, const SERIALIZED_KEY_LEN: usize, Hasher: Hash<K>>(
    private_key: &[u8],
    public_key: &[u8],
    implicit_rejection_value: &[u8],
) -> [u8; SERIALIZED_KEY_LEN] {
    let mut out = [0u8; SERIALIZED_KEY_LEN];
    let mut pointer = 0;
    out[pointer..pointer + private_key.len()].copy_from_slice(private_key);
    pointer += private_key.len();
    out[pointer..pointer + public_key.len()].copy_from_slice(public_key);
    pointer += public_key.len();
    out[pointer..pointer + H_DIGEST_SIZE].copy_from_slice(&Hasher::H(public_key));
    pointer += H_DIGEST_SIZE;
    out[pointer..pointer + implicit_rejection_value.len()]
        .copy_from_slice(implicit_rejection_value);
    out
}

#[inline(always)]
fn validate_public_key<
    const K: usize,
    const RANKED_BYTES_PER_RING_ELEMENT: usize,
    const PUBLIC_KEY_SIZE: usize,
    Vector: Operations,
>(
    public_key: &[u8; PUBLIC_KEY_SIZE],
) -> bool {
    let deserialized_pk = deserialize_ring_elements_reduced::<PUBLIC_KEY_SIZE, K, Vector>(
        &public_key[..RANKED_BYTES_PER_RING_ELEMENT],
    );
    let public_key_serialized =
        serialize_public_key::<K, RANKED_BYTES_PER_RING_ELEMENT, PUBLIC_KEY_SIZE, Vector>(
            deserialized_pk,
            &public_key[RANKED_BYTES_PER_RING_ELEMENT..],
        );

    *public_key == public_key_serialized
}

/// Generate a key pair.
///
/// Depending on the `Vector` and `Hasher` used, this requires different hardware
/// features
fn generate_keypair<
    const K: usize,
    const CPA_PRIVATE_KEY_SIZE: usize,
    const PRIVATE_KEY_SIZE: usize,
    const PUBLIC_KEY_SIZE: usize,
    const BYTES_PER_RING_ELEMENT: usize,
    const ETA1: usize,
    const ETA1_RANDOMNESS_SIZE: usize,
    Vector: Operations,
    Hasher: Hash<K>,
>(
    randomness: [u8; KEY_GENERATION_SEED_SIZE],
) -> MlKemKeyPair<PRIVATE_KEY_SIZE, PUBLIC_KEY_SIZE> {
    let ind_cpa_keypair_randomness = &randomness[0..CPA_PKE_KEY_GENERATION_SEED_SIZE];
    let implicit_rejection_value = &randomness[CPA_PKE_KEY_GENERATION_SEED_SIZE..];

    let (ind_cpa_private_key, public_key) = crate::ind_cpa::generate_keypair::<
        K,
        CPA_PRIVATE_KEY_SIZE,
        PUBLIC_KEY_SIZE,
        BYTES_PER_RING_ELEMENT,
        ETA1,
        ETA1_RANDOMNESS_SIZE,
        Vector,
        Hasher,
    >(ind_cpa_keypair_randomness);

    let secret_key_serialized = serialize_kem_secret_key::<K, PRIVATE_KEY_SIZE, Hasher>(
        &ind_cpa_private_key,
        &public_key,
        implicit_rejection_value,
    );
    let private_key: MlKemPrivateKey<PRIVATE_KEY_SIZE> =
        MlKemPrivateKey::from(secret_key_serialized);

    MlKemKeyPair::from(private_key, MlKemPublicKey::from(public_key))
}

fn encapsulate<
    const K: usize,
    const CIPHERTEXT_SIZE: usize,
    const PUBLIC_KEY_SIZE: usize,
    const T_AS_NTT_ENCODED_SIZE: usize,
    const C1_SIZE: usize,
    const C2_SIZE: usize,
    const VECTOR_U_COMPRESSION_FACTOR: usize,
    const VECTOR_V_COMPRESSION_FACTOR: usize,
    const VECTOR_U_BLOCK_LEN: usize,
    const ETA1: usize,
    const ETA1_RANDOMNESS_SIZE: usize,
    const ETA2: usize,
    const ETA2_RANDOMNESS_SIZE: usize,
    Vector: Operations,
    Hasher: Hash<K>,
    Scheme: Variant,
>(
    public_key: &MlKemPublicKey<PUBLIC_KEY_SIZE>,
    randomness: [u8; SHARED_SECRET_SIZE],
) -> (MlKemCiphertext<CIPHERTEXT_SIZE>, MlKemSharedSecret) {
    let randomness = Scheme::entropy_preprocess::<K, Hasher>(&randomness);
    let mut to_hash: [u8; 2 * H_DIGEST_SIZE] = into_padded_array(&randomness);
    to_hash[H_DIGEST_SIZE..].copy_from_slice(&Hasher::H(public_key.as_slice()));

    let hashed = Hasher::G(&to_hash);
    let (shared_secret, pseudorandomness) = hashed.split_at(SHARED_SECRET_SIZE);

    let ciphertext = crate::ind_cpa::encrypt::<
        K,
        CIPHERTEXT_SIZE,
        T_AS_NTT_ENCODED_SIZE,
        C1_SIZE,
        C2_SIZE,
        VECTOR_U_COMPRESSION_FACTOR,
        VECTOR_V_COMPRESSION_FACTOR,
        VECTOR_U_BLOCK_LEN,
        ETA1,
        ETA1_RANDOMNESS_SIZE,
        ETA2,
        ETA2_RANDOMNESS_SIZE,
        Vector,
        Hasher,
    >(public_key.as_slice(), randomness, pseudorandomness);

    let shared_secret_array = Scheme::kdf::<K, Hasher>(shared_secret, &ciphertext);

    (MlKemCiphertext::from(ciphertext), shared_secret_array)
}

pub(crate) fn decapsulate<
    const K: usize,
    const SECRET_KEY_SIZE: usize,
    const CPA_SECRET_KEY_SIZE: usize,
    const PUBLIC_KEY_SIZE: usize,
    const CIPHERTEXT_SIZE: usize,
    const T_AS_NTT_ENCODED_SIZE: usize,
    const C1_SIZE: usize,
    const C2_SIZE: usize,
    const VECTOR_U_COMPRESSION_FACTOR: usize,
    const VECTOR_V_COMPRESSION_FACTOR: usize,
    const C1_BLOCK_SIZE: usize,
    const ETA1: usize,
    const ETA1_RANDOMNESS_SIZE: usize,
    const ETA2: usize,
    const ETA2_RANDOMNESS_SIZE: usize,
    const IMPLICIT_REJECTION_HASH_INPUT_SIZE: usize,
    Vector: Operations,
    Hasher: Hash<K>,
    Scheme: Variant,
>(
    private_key: &MlKemPrivateKey<SECRET_KEY_SIZE>,
    ciphertext: &MlKemCiphertext<CIPHERTEXT_SIZE>,
) -> MlKemSharedSecret {
    let (ind_cpa_secret_key, secret_key) = private_key.value.split_at(CPA_SECRET_KEY_SIZE);
    let (ind_cpa_public_key, secret_key) = secret_key.split_at(PUBLIC_KEY_SIZE);
    let (ind_cpa_public_key_hash, implicit_rejection_value) = secret_key.split_at(H_DIGEST_SIZE);

    let decrypted = crate::ind_cpa::decrypt::<
        K,
        CIPHERTEXT_SIZE,
        C1_SIZE,
        VECTOR_U_COMPRESSION_FACTOR,
        VECTOR_V_COMPRESSION_FACTOR,
        Vector,
    >(ind_cpa_secret_key, &ciphertext.value);

    let mut to_hash: [u8; SHARED_SECRET_SIZE + H_DIGEST_SIZE] = into_padded_array(&decrypted);
    to_hash[SHARED_SECRET_SIZE..].copy_from_slice(ind_cpa_public_key_hash);

    let hashed = Hasher::G(&to_hash);
    let (shared_secret, pseudorandomness) = hashed.split_at(SHARED_SECRET_SIZE);

    let mut to_hash: [u8; IMPLICIT_REJECTION_HASH_INPUT_SIZE] =
        into_padded_array(implicit_rejection_value);
    to_hash[SHARED_SECRET_SIZE..].copy_from_slice(ciphertext.as_ref());
    let implicit_rejection_shared_secret: [u8; SHARED_SECRET_SIZE] = Hasher::PRF(&to_hash);

    let expected_ciphertext = crate::ind_cpa::encrypt::<
        K,
        CIPHERTEXT_SIZE,
        T_AS_NTT_ENCODED_SIZE,
        C1_SIZE,
        C2_SIZE,
        VECTOR_U_COMPRESSION_FACTOR,
        VECTOR_V_COMPRESSION_FACTOR,
        C1_BLOCK_SIZE,
        ETA1,
        ETA1_RANDOMNESS_SIZE,
        ETA2,
        ETA2_RANDOMNESS_SIZE,
        Vector,
        Hasher,
    >(ind_cpa_public_key, decrypted, pseudorandomness);

    let selector = compare_ciphertexts_in_constant_time::<CIPHERTEXT_SIZE>(
        ciphertext.as_ref(),
        &expected_ciphertext,
    );

    let implicit_rejection_shared_secret =
        Scheme::kdf::<K, Hasher>(&implicit_rejection_shared_secret, ciphertext.as_slice());
    let shared_secret = Scheme::kdf::<K, Hasher>(&shared_secret, ciphertext.as_slice());

    select_shared_secret_in_constant_time(
        &shared_secret,
        &implicit_rejection_shared_secret,
        selector,
    )
}

<<<<<<< HEAD
/// This trait collects differences in specification between ML-KEM
/// (Draft FIPS 203) and the Round 3 CRYSTALS-Kyber submission in the
/// NIST PQ competition.
///
/// cf. FIPS 203 (Draft), section 1.3
pub(crate) trait Variant<const K: usize, H: Hash<K>> {
    fn kdf(shared_secret: &[u8], ciphertext: &[u8]) -> [u8; 32];

    fn entropy_preprocess(randomness: &[u8]) -> [u8; 32];
=======
pub(crate) trait Variant {
    fn kdf<const K: usize, Hasher: Hash<K>>(shared_secret: &[u8], ciphertext: &[u8]) -> [u8; 32];
    fn entropy_preprocess<const K: usize, Hasher: Hash<K>>(randomness: &[u8]) -> [u8; 32];
>>>>>>> 8cdead9d
}

/// Implements [`Variant`], to perform the Kyber-specific actions
/// during encapsulation and decapsulation.
/// Specifically,
/// * during encapsulation, the initial randomness is hashed before being used,
/// * the derivation of the shared secret includes a hash of the Kyber ciphertext.
#[cfg(feature = "kyber")]
pub(crate) struct Kyber {}

<<<<<<< HEAD
#[cfg(feature = "kyber")]
impl<const K: usize, Hasher: Hash<K>> Variant<K, Hasher> for Kyber {
    #[inline(always)]
    fn kdf(shared_secret: &[u8], ciphertext: &[u8]) -> [u8; 32] {
=======
impl Variant for Kyber {
    fn kdf<const K: usize, Hasher: Hash<K>>(shared_secret: &[u8], ciphertext: &[u8]) -> [u8; 32] {
>>>>>>> 8cdead9d
        let mut kdf_input: [u8; 2 * H_DIGEST_SIZE] = into_padded_array(&shared_secret);
        kdf_input[H_DIGEST_SIZE..].copy_from_slice(&Hasher::H(ciphertext));
        Hasher::PRF::<32>(&kdf_input)
    }

<<<<<<< HEAD
    #[inline(always)]
    fn entropy_preprocess(randomness: &[u8]) -> [u8; 32] {
=======
    fn entropy_preprocess<const K: usize, Hasher: Hash<K>>(randomness: &[u8]) -> [u8; 32] {
>>>>>>> 8cdead9d
        Hasher::H(&randomness)
    }
}

/// Implements [`Variant`], to perform the ML-KEM-specific actions
/// during encapsulation and decapsulation.
/// Specifically,
/// * during encapsulation, the initial randomness is used without prior hashing,
/// * the derivation of the shared secret does not include a hash of the ML-KEM ciphertext.
pub(crate) struct MlKem {}

<<<<<<< HEAD
impl<const K: usize, H: Hash<K>> Variant<K, H> for MlKem {
    #[inline(always)]
    fn kdf(shared_secret: &[u8], _ciphertext: &[u8]) -> [u8; 32] {
=======
impl Variant for MlKem {
    fn kdf<const K: usize, Hasher: Hash<K>>(shared_secret: &[u8], _ciphertext: &[u8]) -> [u8; 32] {
>>>>>>> 8cdead9d
        let mut shared_secret_array = [0u8; SHARED_SECRET_SIZE];
        shared_secret_array.copy_from_slice(shared_secret);
        shared_secret_array
    }

<<<<<<< HEAD
    #[inline(always)]
    fn entropy_preprocess(randomness: &[u8]) -> [u8; 32] {
=======
    fn entropy_preprocess<const K: usize, Hasher: Hash<K>>(randomness: &[u8]) -> [u8; 32] {
>>>>>>> 8cdead9d
        let mut randomness_array = [0u8; 32];
        randomness_array.copy_from_slice(randomness);
        randomness_array
    }
}<|MERGE_RESOLUTION|>--- conflicted
+++ resolved
@@ -247,21 +247,14 @@
     )
 }
 
-<<<<<<< HEAD
 /// This trait collects differences in specification between ML-KEM
 /// (Draft FIPS 203) and the Round 3 CRYSTALS-Kyber submission in the
 /// NIST PQ competition.
 ///
 /// cf. FIPS 203 (Draft), section 1.3
-pub(crate) trait Variant<const K: usize, H: Hash<K>> {
-    fn kdf(shared_secret: &[u8], ciphertext: &[u8]) -> [u8; 32];
-
-    fn entropy_preprocess(randomness: &[u8]) -> [u8; 32];
-=======
 pub(crate) trait Variant {
     fn kdf<const K: usize, Hasher: Hash<K>>(shared_secret: &[u8], ciphertext: &[u8]) -> [u8; 32];
     fn entropy_preprocess<const K: usize, Hasher: Hash<K>>(randomness: &[u8]) -> [u8; 32];
->>>>>>> 8cdead9d
 }
 
 /// Implements [`Variant`], to perform the Kyber-specific actions
@@ -272,26 +265,17 @@
 #[cfg(feature = "kyber")]
 pub(crate) struct Kyber {}
 
-<<<<<<< HEAD
 #[cfg(feature = "kyber")]
-impl<const K: usize, Hasher: Hash<K>> Variant<K, Hasher> for Kyber {
+impl Variant for Kyber {
     #[inline(always)]
-    fn kdf(shared_secret: &[u8], ciphertext: &[u8]) -> [u8; 32] {
-=======
-impl Variant for Kyber {
     fn kdf<const K: usize, Hasher: Hash<K>>(shared_secret: &[u8], ciphertext: &[u8]) -> [u8; 32] {
->>>>>>> 8cdead9d
         let mut kdf_input: [u8; 2 * H_DIGEST_SIZE] = into_padded_array(&shared_secret);
         kdf_input[H_DIGEST_SIZE..].copy_from_slice(&Hasher::H(ciphertext));
         Hasher::PRF::<32>(&kdf_input)
     }
 
-<<<<<<< HEAD
     #[inline(always)]
-    fn entropy_preprocess(randomness: &[u8]) -> [u8; 32] {
-=======
     fn entropy_preprocess<const K: usize, Hasher: Hash<K>>(randomness: &[u8]) -> [u8; 32] {
->>>>>>> 8cdead9d
         Hasher::H(&randomness)
     }
 }
@@ -303,25 +287,16 @@
 /// * the derivation of the shared secret does not include a hash of the ML-KEM ciphertext.
 pub(crate) struct MlKem {}
 
-<<<<<<< HEAD
-impl<const K: usize, H: Hash<K>> Variant<K, H> for MlKem {
+impl Variant for MlKem {
     #[inline(always)]
-    fn kdf(shared_secret: &[u8], _ciphertext: &[u8]) -> [u8; 32] {
-=======
-impl Variant for MlKem {
     fn kdf<const K: usize, Hasher: Hash<K>>(shared_secret: &[u8], _ciphertext: &[u8]) -> [u8; 32] {
->>>>>>> 8cdead9d
         let mut shared_secret_array = [0u8; SHARED_SECRET_SIZE];
         shared_secret_array.copy_from_slice(shared_secret);
         shared_secret_array
     }
 
-<<<<<<< HEAD
     #[inline(always)]
-    fn entropy_preprocess(randomness: &[u8]) -> [u8; 32] {
-=======
     fn entropy_preprocess<const K: usize, Hasher: Hash<K>>(randomness: &[u8]) -> [u8; 32] {
->>>>>>> 8cdead9d
         let mut randomness_array = [0u8; 32];
         randomness_array.copy_from_slice(randomness);
         randomness_array
