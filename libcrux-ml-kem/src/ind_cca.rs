--- conflicted
+++ resolved
@@ -10,10 +10,6 @@
     vector::Operations,
 };
 
-<<<<<<< HEAD
-
-=======
->>>>>>> 41072c68
 /// Seed size for key generation
 pub const KEY_GENERATION_SEED_SIZE: usize = CPA_PKE_KEY_GENERATION_SEED_SIZE + SHARED_SECRET_SIZE;
 
@@ -103,11 +99,7 @@
 >(
     public_key: &[u8; PUBLIC_KEY_SIZE],
 ) -> bool {
-<<<<<<< HEAD
-    let deserialized_pk = deserialize_ring_elements_reduced::<K, Vector>(
-=======
-    let deserialized_pk = deserialize_ring_elements_reduced_out::<PUBLIC_KEY_SIZE, K, Vector>(
->>>>>>> 41072c68
+    let deserialized_pk = deserialize_ring_elements_reduced_out::<K, Vector>(
         &public_key[..RANKED_BYTES_PER_RING_ELEMENT],
     );
     let public_key_serialized =
@@ -125,6 +117,9 @@
 /// Note that the size checks in 7.2 1 and 2 are covered by the `SECRET_KEY_SIZE`
 /// and `CIPHERTEXT_SIZE` in the `private_key` and `ciphertext` types.
 #[inline(always)]
+#[hax_lib::requires(fstar!("Spec.MLKEM.is_rank $K /\\
+    $SECRET_KEY_SIZE == Spec.MLKEM.v_CCA_PRIVATE_KEY_SIZE $K /\\
+    $CIPHERTEXT_SIZE == Spec.MLKEM.v_CPA_CIPHERTEXT_SIZE $K"))]
 fn validate_private_key<
     const K: usize,
     const SECRET_KEY_SIZE: usize,
@@ -366,13 +361,6 @@
     shared_secret
 }
 
-<<<<<<< HEAD
-// Unpacked API
-pub mod unpacked {
-    use crate::{ind_cpa::unpacked::*, vector::traits::Operations};
-    use super::*;
-
-=======
 /// Types for the unpacked API.
 pub(crate) mod unpacked {
     use core::array::from_fn;
@@ -389,7 +377,6 @@
         vector::traits::Operations,
     };
 
->>>>>>> 41072c68
     /// An unpacked ML-KEM IND-CCA Private Key
     pub struct MlKemPrivateKeyUnpacked<const K: usize, Vector: Operations> {
         pub(crate) ind_cpa_private_key: IndCpaPrivateKeyUnpacked<K, Vector>,
@@ -397,217 +384,6 @@
     }
 
     /// An unpacked ML-KEM IND-CCA Private Key
-<<<<<<< HEAD
-    pub struct MlKemPublicKeyUnpacked<const K: usize, Vector: Operations> {
-        pub(crate) ind_cpa_public_key: IndCpaPublicKeyUnpacked<K, Vector>,
-        pub(crate) public_key_hash: [u8; 32],
-    }
-
-    /// An unpacked ML-KEM KeyPair
-    pub struct MlKemKeyPairUnpacked<const K: usize, Vector: Operations> {
-        pub private_key: MlKemPrivateKeyUnpacked<K, Vector>,
-        pub public_key: MlKemPublicKeyUnpacked<K, Vector>,
-    }
-
-    // Generate Unpacked Keys
-    pub(crate) fn generate_keypair_unpacked<
-        const K: usize,
-        const CPA_PRIVATE_KEY_SIZE: usize,
-        const PRIVATE_KEY_SIZE: usize,
-        const PUBLIC_KEY_SIZE: usize,
-        const BYTES_PER_RING_ELEMENT: usize,
-        const ETA1: usize,
-        const ETA1_RANDOMNESS_SIZE: usize,
-        Vector: Operations,
-        Hasher: Hash<K>,
-    >(
-        randomness: [u8; KEY_GENERATION_SEED_SIZE],
-    ) -> MlKemKeyPairUnpacked<K, Vector> {
-        let ind_cpa_keypair_randomness = &randomness[0..CPA_PKE_KEY_GENERATION_SEED_SIZE];
-        let implicit_rejection_value = &randomness[CPA_PKE_KEY_GENERATION_SEED_SIZE..];
-        let (ind_cpa_private_key, mut ind_cpa_public_key) =
-            crate::ind_cpa::generate_keypair_unpacked::<K, ETA1, ETA1_RANDOMNESS_SIZE, Vector, Hasher>(
-                ind_cpa_keypair_randomness,
-            );
-
-        // We need to un-transpose the A_transpose matrix provided by IND-CPA
-        //  We would like to write the following but it is not supported by Eurydice yet.
-        //  https://github.com/AeneasVerif/eurydice/issues/39
-        //
-        //    let A = core::array::from_fn(|i| {
-        //        core::array::from_fn(|j| A_transpose[j][i])
-        //    });
-
-        #[allow(non_snake_case)]
-        let mut A = core::array::from_fn(|_i| {
-            core::array::from_fn(|_j| PolynomialRingElement::<Vector>::ZERO())
-        });
-        for i in 0..K {
-            for j in 0..K {
-                A[i][j] = ind_cpa_public_key.A[j][i].clone();
-            }
-        }
-        ind_cpa_public_key.A = A;
-
-        let pk_serialized = serialize_public_key::<K, BYTES_PER_RING_ELEMENT, PUBLIC_KEY_SIZE, Vector>(
-            &ind_cpa_public_key.t_as_ntt,
-            &ind_cpa_public_key.seed_for_A,
-        );
-        let public_key_hash = Hasher::H(&pk_serialized);
-        let implicit_rejection_value: [u8; 32] = implicit_rejection_value.try_into().unwrap();
-
-        MlKemKeyPairUnpacked {
-            private_key: MlKemPrivateKeyUnpacked {
-                ind_cpa_private_key,
-                implicit_rejection_value,
-            },
-            public_key: MlKemPublicKeyUnpacked {
-                ind_cpa_public_key,
-                public_key_hash,
-            },
-        }
-    }
-
-    // Encapsulate with Unpacked Public Key
-    pub(crate) fn encapsulate_unpacked<
-        const K: usize,
-        const CIPHERTEXT_SIZE: usize,
-        const PUBLIC_KEY_SIZE: usize,
-        const T_AS_NTT_ENCODED_SIZE: usize,
-        const C1_SIZE: usize,
-        const C2_SIZE: usize,
-        const VECTOR_U_COMPRESSION_FACTOR: usize,
-        const VECTOR_V_COMPRESSION_FACTOR: usize,
-        const VECTOR_U_BLOCK_LEN: usize,
-        const ETA1: usize,
-        const ETA1_RANDOMNESS_SIZE: usize,
-        const ETA2: usize,
-        const ETA2_RANDOMNESS_SIZE: usize,
-        Vector: Operations,
-        Hasher: Hash<K>,
-    >(
-        public_key: &MlKemPublicKeyUnpacked<K, Vector>,
-        randomness: [u8; SHARED_SECRET_SIZE],
-    ) -> (MlKemCiphertext<CIPHERTEXT_SIZE>, MlKemSharedSecret) {
-        let mut to_hash: [u8; 2 * H_DIGEST_SIZE] = into_padded_array(&randomness);
-        to_hash[H_DIGEST_SIZE..].copy_from_slice(&public_key.public_key_hash);
-
-        let hashed = Hasher::G(&to_hash);
-        let (shared_secret, pseudorandomness) = hashed.split_at(SHARED_SECRET_SIZE);
-
-        let ciphertext = crate::ind_cpa::encrypt_unpacked::<
-            K,
-            CIPHERTEXT_SIZE,
-            T_AS_NTT_ENCODED_SIZE,
-            C1_SIZE,
-            C2_SIZE,
-            VECTOR_U_COMPRESSION_FACTOR,
-            VECTOR_V_COMPRESSION_FACTOR,
-            VECTOR_U_BLOCK_LEN,
-            ETA1,
-            ETA1_RANDOMNESS_SIZE,
-            ETA2,
-            ETA2_RANDOMNESS_SIZE,
-            Vector,
-            Hasher,
-        >(&public_key.ind_cpa_public_key, randomness, pseudorandomness);
-        let mut shared_secret_array = [0u8; SHARED_SECRET_SIZE];
-        shared_secret_array.copy_from_slice(shared_secret);
-        (MlKemCiphertext::from(ciphertext), shared_secret_array)
-    }
-
-    // Decapsulate with Unpacked Private Key
-    pub(crate) fn decapsulate_unpacked<
-        const K: usize,
-        const SECRET_KEY_SIZE: usize,
-        const CPA_SECRET_KEY_SIZE: usize,
-        const PUBLIC_KEY_SIZE: usize,
-        const CIPHERTEXT_SIZE: usize,
-        const T_AS_NTT_ENCODED_SIZE: usize,
-        const C1_SIZE: usize,
-        const C2_SIZE: usize,
-        const VECTOR_U_COMPRESSION_FACTOR: usize,
-        const VECTOR_V_COMPRESSION_FACTOR: usize,
-        const C1_BLOCK_SIZE: usize,
-        const ETA1: usize,
-        const ETA1_RANDOMNESS_SIZE: usize,
-        const ETA2: usize,
-        const ETA2_RANDOMNESS_SIZE: usize,
-        const IMPLICIT_REJECTION_HASH_INPUT_SIZE: usize,
-        Vector: Operations,
-        Hasher: Hash<K>,
-    >(
-        key_pair: &MlKemKeyPairUnpacked<K, Vector>,
-        ciphertext: &MlKemCiphertext<CIPHERTEXT_SIZE>,
-    ) -> MlKemSharedSecret {
-        let decrypted = crate::ind_cpa::decrypt_unpacked::<
-            K,
-            CIPHERTEXT_SIZE,
-            C1_SIZE,
-            VECTOR_U_COMPRESSION_FACTOR,
-            VECTOR_V_COMPRESSION_FACTOR,
-            Vector,
-        >(&key_pair.private_key.ind_cpa_private_key, &ciphertext.value);
-
-        let mut to_hash: [u8; SHARED_SECRET_SIZE + H_DIGEST_SIZE] = into_padded_array(&decrypted);
-        to_hash[SHARED_SECRET_SIZE..].copy_from_slice(&key_pair.public_key.public_key_hash);
-
-        let hashed = Hasher::G(&to_hash);
-        let (shared_secret, pseudorandomness) = hashed.split_at(SHARED_SECRET_SIZE);
-
-        let mut to_hash: [u8; IMPLICIT_REJECTION_HASH_INPUT_SIZE] =
-            into_padded_array(&key_pair.private_key.implicit_rejection_value);
-        to_hash[SHARED_SECRET_SIZE..].copy_from_slice(ciphertext.as_ref());
-        let implicit_rejection_shared_secret: [u8; SHARED_SECRET_SIZE] = Hasher::PRF(&to_hash);
-
-        let expected_ciphertext = crate::ind_cpa::encrypt_unpacked::<
-            K,
-            CIPHERTEXT_SIZE,
-            T_AS_NTT_ENCODED_SIZE,
-            C1_SIZE,
-            C2_SIZE,
-            VECTOR_U_COMPRESSION_FACTOR,
-            VECTOR_V_COMPRESSION_FACTOR,
-            C1_BLOCK_SIZE,
-            ETA1,
-            ETA1_RANDOMNESS_SIZE,
-            ETA2,
-            ETA2_RANDOMNESS_SIZE,
-            Vector,
-            Hasher,
-        >(
-            &key_pair.public_key.ind_cpa_public_key,
-            decrypted,
-            pseudorandomness,
-        );
-
-        let selector = compare_ciphertexts_in_constant_time(ciphertext.as_ref(), &expected_ciphertext);
-
-        select_shared_secret_in_constant_time(
-            shared_secret,
-            &implicit_rejection_shared_secret,
-            selector,
-        )
-    }
-}
-
-/// This trait collects differences in specification between ML-KEM
-/// (Draft FIPS 203) and the Round 3 CRYSTALS-Kyber submission in the
-/// NIST PQ competition.
-///
-/// cf. FIPS 203 (Draft), section 1.3
-#[hax_lib::attributes]
-pub(crate) trait Variant {
-    #[requires(shared_secret.len() == 32)]
-    #[ensures(|res| fstar!("$res == $shared_secret"))]
-    fn kdf<const K: usize, const CIPHERTEXT_SIZE: usize, Hasher: Hash<K>>(
-        shared_secret: &[u8],
-        ciphertext: &MlKemCiphertext<CIPHERTEXT_SIZE>,
-    ) -> [u8; 32];
-    #[requires(randomness.len() == 32)]
-    fn entropy_preprocess<const K: usize, Hasher: Hash<K>>(randomness: &[u8]) -> [u8; 32];
-}
-=======
     #[derive(Clone)]
     pub struct MlKemPublicKeyUnpacked<const K: usize, Vector: Operations> {
         pub(crate) ind_cpa_public_key: IndCpaPublicKeyUnpacked<K, Vector>,
@@ -633,7 +409,7 @@
         public_key: &MlKemPublicKey<PUBLIC_KEY_SIZE>,
         unpacked_public_key: &mut MlKemPublicKeyUnpacked<K, Vector>,
     ) {
-        deserialize_ring_elements_reduced::<T_AS_NTT_ENCODED_SIZE, K, Vector>(
+        deserialize_ring_elements_reduced::<K, Vector>(
             &public_key.value[..T_AS_NTT_ENCODED_SIZE],
             &mut unpacked_public_key.ind_cpa_public_key.t_as_ntt,
         );
@@ -754,7 +530,6 @@
             }
         }
     }
->>>>>>> 41072c68
 
     /// Generate Unpacked Keys
     pub(crate) fn generate_keypair<
@@ -775,26 +550,6 @@
         let ind_cpa_keypair_randomness = &randomness[0..CPA_PKE_KEY_GENERATION_SEED_SIZE];
         let implicit_rejection_value = &randomness[CPA_PKE_KEY_GENERATION_SEED_SIZE..];
 
-<<<<<<< HEAD
-#[cfg(feature = "kyber")]
-#[hax_lib::attributes]
-impl Variant for Kyber {
-    #[inline(always)]
-    #[requires(shared_secret.len() == 32)]
-    fn kdf<const K: usize, const CIPHERTEXT_SIZE: usize, Hasher: Hash<K>>(
-        shared_secret: &[u8],
-        ciphertext: &MlKemCiphertext<CIPHERTEXT_SIZE>,
-    ) -> [u8; 32] {
-        let mut kdf_input: [u8; 2 * H_DIGEST_SIZE] = into_padded_array(&shared_secret);
-        kdf_input[H_DIGEST_SIZE..].copy_from_slice(&Hasher::H(ciphertext.as_slice()));
-        Hasher::PRF::<32>(&kdf_input)
-    }
-
-    #[inline(always)]
-    #[requires(randomness.len() == 32)]
-    fn entropy_preprocess<const K: usize, Hasher: Hash<K>>(randomness: &[u8]) -> [u8; 32] {
-        Hasher::H(&randomness)
-=======
         generate_keypair_unpacked::<K, ETA1, ETA1_RANDOMNESS_SIZE, Vector, Hasher, Scheme>(
             ind_cpa_keypair_randomness,
             &mut out.private_key.ind_cpa_private_key,
@@ -873,7 +628,6 @@
         let mut shared_secret_array = [0u8; SHARED_SECRET_SIZE];
         shared_secret_array.copy_from_slice(shared_secret);
         (MlKemCiphertext::from(ciphertext), shared_secret_array)
->>>>>>> 41072c68
     }
 
     // Decapsulate with Unpacked Private Key
@@ -941,25 +695,6 @@
             pseudorandomness,
         );
 
-<<<<<<< HEAD
-#[hax_lib::attributes]
-impl Variant for MlKem {
-    #[inline(always)]
-    #[requires(shared_secret.len() == 32)]
-    // Output name has be `out` https://github.com/hacspec/hax/issues/832
-    #[ensures(|out| fstar!("$out == $shared_secret"))]
-    fn kdf<const K: usize, const CIPHERTEXT_SIZE: usize, Hasher: Hash<K>>(
-        shared_secret: &[u8],
-        _: &MlKemCiphertext<CIPHERTEXT_SIZE>,
-    ) -> [u8; 32] {
-        shared_secret.try_into().unwrap()
-    }
-
-    #[inline(always)]
-    #[requires(randomness.len() == 32)]
-    fn entropy_preprocess<const K: usize, Hasher: Hash<K>>(randomness: &[u8]) -> [u8; 32] {
-        randomness.try_into().unwrap()
-=======
         let selector =
             compare_ciphertexts_in_constant_time(ciphertext.as_ref(), &expected_ciphertext);
 
@@ -968,6 +703,5 @@
             &implicit_rejection_shared_secret,
             selector,
         )
->>>>>>> 41072c68
     }
 }