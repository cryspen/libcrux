--- conflicted
+++ resolved
@@ -161,16 +161,10 @@
         Hasher,
     >(public_key.as_slice(), randomness, pseudorandomness);
 
-<<<<<<< HEAD
-    let shared_secret_array = Scheme::kdf::<K, Hasher>(shared_secret, &ciphertext);
-
-    (MlKemCiphertext::from(ciphertext), shared_secret_array)
-=======
     let ciphertext = MlKemCiphertext::from(ciphertext);
     let shared_secret_array = Scheme::kdf::<K, CIPHERTEXT_SIZE, Hasher>(shared_secret, &ciphertext);
 
     (ciphertext, shared_secret_array)
->>>>>>> 9018f21f
 }
 
 pub(crate) fn decapsulate<
@@ -244,13 +238,8 @@
     );
 
     let implicit_rejection_shared_secret =
-<<<<<<< HEAD
-        Scheme::kdf::<K, Hasher>(&implicit_rejection_shared_secret, ciphertext.as_slice());
-    let shared_secret = Scheme::kdf::<K, Hasher>(&shared_secret, ciphertext.as_slice());
-=======
         Scheme::kdf::<K, CIPHERTEXT_SIZE, Hasher>(&implicit_rejection_shared_secret, ciphertext);
     let shared_secret = Scheme::kdf::<K, CIPHERTEXT_SIZE, Hasher>(shared_secret, ciphertext);
->>>>>>> 9018f21f
 
     select_shared_secret_in_constant_time(
         &shared_secret,
@@ -265,14 +254,10 @@
 ///
 /// cf. FIPS 203 (Draft), section 1.3
 pub(crate) trait Variant {
-<<<<<<< HEAD
-    fn kdf<const K: usize, Hasher: Hash<K>>(shared_secret: &[u8], ciphertext: &[u8]) -> [u8; 32];
-=======
     fn kdf<const K: usize, const CIPHERTEXT_SIZE: usize, Hasher: Hash<K>>(
         shared_secret: &[u8],
         ciphertext: &MlKemCiphertext<CIPHERTEXT_SIZE>,
     ) -> [u8; 32];
->>>>>>> 9018f21f
     fn entropy_preprocess<const K: usize, Hasher: Hash<K>>(randomness: &[u8]) -> [u8; 32];
 }
 
@@ -287,18 +272,12 @@
 #[cfg(feature = "kyber")]
 impl Variant for Kyber {
     #[inline(always)]
-<<<<<<< HEAD
-    fn kdf<const K: usize, Hasher: Hash<K>>(shared_secret: &[u8], ciphertext: &[u8]) -> [u8; 32] {
-        let mut kdf_input: [u8; 2 * H_DIGEST_SIZE] = into_padded_array(&shared_secret);
-        kdf_input[H_DIGEST_SIZE..].copy_from_slice(&Hasher::H(ciphertext));
-=======
     fn kdf<const K: usize, const CIPHERTEXT_SIZE: usize, Hasher: Hash<K>>(
         shared_secret: &[u8],
         ciphertext: &MlKemCiphertext<CIPHERTEXT_SIZE>,
     ) -> [u8; 32] {
         let mut kdf_input: [u8; 2 * H_DIGEST_SIZE] = into_padded_array(&shared_secret);
         kdf_input[H_DIGEST_SIZE..].copy_from_slice(&Hasher::H(ciphertext.as_slice()));
->>>>>>> 9018f21f
         Hasher::PRF::<32>(&kdf_input)
     }
 
@@ -317,28 +296,15 @@
 
 impl Variant for MlKem {
     #[inline(always)]
-<<<<<<< HEAD
-    fn kdf<const K: usize, Hasher: Hash<K>>(shared_secret: &[u8], _ciphertext: &[u8]) -> [u8; 32] {
-        let mut shared_secret_array = [0u8; SHARED_SECRET_SIZE];
-        shared_secret_array.copy_from_slice(shared_secret);
-        shared_secret_array
-=======
     fn kdf<const K: usize, const CIPHERTEXT_SIZE: usize, Hasher: Hash<K>>(
         shared_secret: &[u8],
         _: &MlKemCiphertext<CIPHERTEXT_SIZE>,
     ) -> [u8; 32] {
         shared_secret.try_into().unwrap()
->>>>>>> 9018f21f
     }
 
     #[inline(always)]
     fn entropy_preprocess<const K: usize, Hasher: Hash<K>>(randomness: &[u8]) -> [u8; 32] {
-<<<<<<< HEAD
-        let mut randomness_array = [0u8; 32];
-        randomness_array.copy_from_slice(randomness);
-        randomness_array
-=======
         randomness.try_into().unwrap()
->>>>>>> 9018f21f
     }
 }