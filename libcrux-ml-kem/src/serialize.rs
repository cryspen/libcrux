use crate::{
    constants::{BYTES_PER_RING_ELEMENT, SHARED_SECRET_SIZE},
    hax_utils::hax_debug_assert,
    helper::cloop,
    polynomial::{PolynomialRingElement, VECTORS_IN_RING_ELEMENT},
};
use libcrux_polynomials::{GenericOperations, Operations};

#[cfg(hax)]
use super::constants::COEFFICIENTS_IN_RING_ELEMENT;

#[inline(always)]
pub(super) fn compress_then_serialize_message<Vector: Operations>(
    re: PolynomialRingElement<Vector>,
) -> [u8; SHARED_SECRET_SIZE] {
    let mut serialized = [0u8; SHARED_SECRET_SIZE];
    for i in 0..16 {
        let coefficient = Vector::to_unsigned_representative(re.coefficients[i]);
        let coefficient_compressed = Vector::compress_1(coefficient);

        let bytes = Vector::serialize_1(coefficient_compressed);
        serialized[2 * i..2 * i + 2].copy_from_slice(&bytes);
    }

    serialized
}
#[inline(always)]
pub(super) fn deserialize_then_decompress_message<Vector: Operations>(
    serialized: [u8; SHARED_SECRET_SIZE],
) -> PolynomialRingElement<Vector> {
    let mut re = PolynomialRingElement::<Vector>::ZERO();
    for i in 0..16 {
        let coefficient_compressed = Vector::deserialize_1(&serialized[2 * i..2 * i + 2]);
        re.coefficients[i] = Vector::decompress_1(coefficient_compressed);
    }
    re
}

#[inline(always)]
pub(super) fn serialize_uncompressed_ring_element<Vector: Operations>(
    re: PolynomialRingElement<Vector>,
) -> [u8; BYTES_PER_RING_ELEMENT] {
    let mut serialized = [0u8; BYTES_PER_RING_ELEMENT];
    for i in 0..VECTORS_IN_RING_ELEMENT {
        let coefficient = Vector::to_unsigned_representative(re.coefficients[i]);

        let bytes = Vector::serialize_12(coefficient);
        serialized[24 * i..24 * i + 24].copy_from_slice(&bytes);
    }
    serialized
}

#[inline(always)]
pub(super) fn deserialize_to_uncompressed_ring_element<Vector: Operations>(
    serialized: &[u8],
) -> PolynomialRingElement<Vector> {
    hax_debug_assert!(serialized.len() == BYTES_PER_RING_ELEMENT);

    let mut re = PolynomialRingElement::<Vector>::ZERO();

    cloop! {
<<<<<<< HEAD
        for (i, bytes) in serialized.chunks_exact(12).enumerate() {
            re.coefficients[i] = Vector::deserialize_12(bytes);
=======
        for (i, bytes) in serialized.chunks_exact(24).enumerate() {
            re.coefficients[i] = Vector::deserialize_12(&bytes);
>>>>>>> 9a40fad8
        }
    }

    re
}

/// Only use with public values.
///
/// This MUST NOT be used with secret inputs, like its caller `deserialize_ring_elements_reduced`.
#[inline(always)]
fn deserialize_to_reduced_ring_element<Vector: Operations>(
    serialized: &[u8],
) -> PolynomialRingElement<Vector> {
    hax_debug_assert!(serialized.len() == BYTES_PER_RING_ELEMENT);

    let mut re = PolynomialRingElement::<Vector>::ZERO();

    cloop! {
<<<<<<< HEAD
        for (i, bytes) in serialized.chunks_exact(12).enumerate() {
            let coefficient = Vector::deserialize_12(bytes);
=======
        for (i, bytes) in serialized.chunks_exact(24).enumerate() {
            let coefficient = Vector::deserialize_12(&bytes);
>>>>>>> 9a40fad8
            re.coefficients[i] = Vector::cond_subtract_3329(coefficient);
        }
    }
    re
}

/// This function deserializes ring elements and reduces the result by the field
/// modulus.
///
/// This function MUST NOT be used on secret inputs.
#[inline(always)]
pub(super) fn deserialize_ring_elements_reduced<
    const PUBLIC_KEY_SIZE: usize,
    const K: usize,
    Vector: Operations,
>(
    public_key: &[u8],
) -> [PolynomialRingElement<Vector>; K] {
    let mut deserialized_pk = [PolynomialRingElement::<Vector>::ZERO(); K];
    cloop! {
        for (i, ring_element) in public_key
            .chunks_exact(BYTES_PER_RING_ELEMENT)
            .enumerate()
        {
            deserialized_pk[i] = deserialize_to_reduced_ring_element(ring_element);
        }
    }
    deserialized_pk
}

#[inline(always)]
fn compress_then_serialize_10<const OUT_LEN: usize, Vector: Operations>(
    re: PolynomialRingElement<Vector>,
) -> [u8; OUT_LEN] {
    let mut serialized = [0u8; OUT_LEN];
    for i in 0..VECTORS_IN_RING_ELEMENT {
        let coefficient =
            Vector::compress::<10>(Vector::to_unsigned_representative(re.coefficients[i]));

        let bytes = Vector::serialize_10(coefficient);
        serialized[20 * i..20 * i + 20].copy_from_slice(&bytes);
    }
    serialized
}

#[inline(always)]
fn compress_then_serialize_11<const OUT_LEN: usize, Vector: Operations>(
    re: PolynomialRingElement<Vector>,
) -> [u8; OUT_LEN] {
    let mut serialized = [0u8; OUT_LEN];
    for i in 0..VECTORS_IN_RING_ELEMENT {
        let coefficient =
            Vector::compress::<11>(Vector::to_unsigned_representative(re.coefficients[i]));

        let bytes = Vector::serialize_11(coefficient);
        serialized[22 * i..22 * i + 22].copy_from_slice(&bytes);
    }
    serialized
}

#[inline(always)]
pub(super) fn compress_then_serialize_ring_element_u<
    const COMPRESSION_FACTOR: usize,
    const OUT_LEN: usize,
    Vector: Operations,
>(
    re: PolynomialRingElement<Vector>,
) -> [u8; OUT_LEN] {
    hax_debug_assert!((COEFFICIENTS_IN_RING_ELEMENT * COMPRESSION_FACTOR) / 8 == OUT_LEN);

    match COMPRESSION_FACTOR as u32 {
        10 => compress_then_serialize_10(re),
        11 => compress_then_serialize_11(re),
        _ => unreachable!(),
    }
}

#[inline(always)]
fn compress_then_serialize_4<const OUT_LEN: usize, Vector: Operations>(
    re: PolynomialRingElement<Vector>,
) -> [u8; OUT_LEN] {
    let mut serialized = [0u8; OUT_LEN];
    for i in 0..VECTORS_IN_RING_ELEMENT {
        let coefficient =
            Vector::compress::<4>(Vector::to_unsigned_representative(re.coefficients[i]));

        let bytes = Vector::serialize_4(coefficient);
        serialized[8 * i..8 * i + 8].copy_from_slice(&bytes);
    }
    serialized
}

#[inline(always)]
fn compress_then_serialize_5<const OUT_LEN: usize, Vector: Operations>(
    re: PolynomialRingElement<Vector>,
) -> [u8; OUT_LEN] {
    let mut serialized = [0u8; OUT_LEN];

    for i in 0..VECTORS_IN_RING_ELEMENT {
        let coefficients =
            Vector::compress::<5>(Vector::to_unsigned_representative(re.coefficients[i]));

        let bytes = Vector::serialize_5(coefficients);
        serialized[10 * i..10 * i + 10].copy_from_slice(&bytes);
    }
    serialized
}

#[inline(always)]
pub(super) fn compress_then_serialize_ring_element_v<
    const COMPRESSION_FACTOR: usize,
    const OUT_LEN: usize,
    Vector: Operations,
>(
    re: PolynomialRingElement<Vector>,
) -> [u8; OUT_LEN] {
    hax_debug_assert!((COEFFICIENTS_IN_RING_ELEMENT * COMPRESSION_FACTOR) / 8 == OUT_LEN);

    match COMPRESSION_FACTOR as u32 {
        4 => compress_then_serialize_4(re),
        5 => compress_then_serialize_5(re),
        _ => unreachable!(),
    }
}

#[inline(always)]
fn deserialize_then_decompress_10<Vector: Operations>(
    serialized: &[u8],
) -> PolynomialRingElement<Vector> {
    hax_debug_assert!(serialized.len() == (COEFFICIENTS_IN_RING_ELEMENT * 10) / 8);

    let mut re = PolynomialRingElement::<Vector>::ZERO();

    cloop! {
<<<<<<< HEAD
        for (i, bytes) in serialized.chunks_exact(10).enumerate() {
            let coefficient = Vector::deserialize_10(bytes);
=======
        for (i, bytes) in serialized.chunks_exact(20).enumerate() {
            let coefficient = Vector::deserialize_10(&bytes);
>>>>>>> 9a40fad8
            re.coefficients[i] = Vector::decompress::<10>(coefficient);
        }
    }
    re
}

#[inline(always)]
fn deserialize_then_decompress_11<Vector: Operations>(
    serialized: &[u8],
) -> PolynomialRingElement<Vector> {
    hax_debug_assert!(serialized.len() == (COEFFICIENTS_IN_RING_ELEMENT * 11) / 8);

    let mut re = PolynomialRingElement::<Vector>::ZERO();

    cloop! {
<<<<<<< HEAD
        for (i, bytes) in serialized.chunks_exact(11).enumerate() {
            let coefficient = Vector::deserialize_11(bytes);
=======
        for (i, bytes) in serialized.chunks_exact(22).enumerate() {
            let coefficient = Vector::deserialize_11(&bytes);
>>>>>>> 9a40fad8
            re.coefficients[i] = Vector::decompress::<11>(coefficient);
        }
    }

    re
}

#[inline(always)]
pub(super) fn deserialize_then_decompress_ring_element_u<
    const COMPRESSION_FACTOR: usize,
    Vector: Operations,
>(
    serialized: &[u8],
) -> PolynomialRingElement<Vector> {
    hax_debug_assert!(serialized.len() == (COEFFICIENTS_IN_RING_ELEMENT * COMPRESSION_FACTOR) / 8);

    match COMPRESSION_FACTOR as u32 {
        10 => deserialize_then_decompress_10(serialized),
        11 => deserialize_then_decompress_11(serialized),
        _ => unreachable!(),
    }
}

#[inline(always)]
fn deserialize_then_decompress_4<Vector: Operations>(
    serialized: &[u8],
) -> PolynomialRingElement<Vector> {
    hax_debug_assert!(serialized.len() == (COEFFICIENTS_IN_RING_ELEMENT * 4) / 8);
    let mut re = PolynomialRingElement::<Vector>::ZERO();
    cloop! {
<<<<<<< HEAD
        for (i, bytes) in serialized.chunks_exact(4).enumerate() {
            let coefficient = Vector::deserialize_4(bytes);
=======
        for (i, bytes) in serialized.chunks_exact(8).enumerate() {
            let coefficient = Vector::deserialize_4(&bytes);
>>>>>>> 9a40fad8
            re.coefficients[i] = Vector::decompress::<4>(coefficient);
        }
    }
    re
}

#[inline(always)]
fn deserialize_then_decompress_5<Vector: Operations>(
    serialized: &[u8],
) -> PolynomialRingElement<Vector> {
    hax_debug_assert!(serialized.len() == (COEFFICIENTS_IN_RING_ELEMENT * 5) / 8);

    let mut re = PolynomialRingElement::<Vector>::ZERO();

    cloop! {
<<<<<<< HEAD
        for (i, bytes) in serialized.chunks_exact(5).enumerate() {
            re.coefficients[i] = Vector::deserialize_5(bytes);
=======
        for (i, bytes) in serialized.chunks_exact(10).enumerate() {
            re.coefficients[i] = Vector::deserialize_5(&bytes);
>>>>>>> 9a40fad8
            re.coefficients[i] = Vector::decompress::<5>(re.coefficients[i]);
        }
    }
    re
}

#[inline(always)]
pub(super) fn deserialize_then_decompress_ring_element_v<
    const COMPRESSION_FACTOR: usize,
    Vector: Operations,
>(
    serialized: &[u8],
) -> PolynomialRingElement<Vector> {
    hax_debug_assert!(serialized.len() == (COEFFICIENTS_IN_RING_ELEMENT * COMPRESSION_FACTOR) / 8);

    match COMPRESSION_FACTOR as u32 {
        4 => deserialize_then_decompress_4(serialized),
        5 => deserialize_then_decompress_5(serialized),
        _ => unreachable!(),
    }
}<|MERGE_RESOLUTION|>--- conflicted
+++ resolved
@@ -59,13 +59,8 @@
     let mut re = PolynomialRingElement::<Vector>::ZERO();
 
     cloop! {
-<<<<<<< HEAD
-        for (i, bytes) in serialized.chunks_exact(12).enumerate() {
+        for (i, bytes) in serialized.chunks_exact(24).enumerate() {
             re.coefficients[i] = Vector::deserialize_12(bytes);
-=======
-        for (i, bytes) in serialized.chunks_exact(24).enumerate() {
-            re.coefficients[i] = Vector::deserialize_12(&bytes);
->>>>>>> 9a40fad8
         }
     }
 
@@ -84,13 +79,8 @@
     let mut re = PolynomialRingElement::<Vector>::ZERO();
 
     cloop! {
-<<<<<<< HEAD
-        for (i, bytes) in serialized.chunks_exact(12).enumerate() {
+        for (i, bytes) in serialized.chunks_exact(24).enumerate() {
             let coefficient = Vector::deserialize_12(bytes);
-=======
-        for (i, bytes) in serialized.chunks_exact(24).enumerate() {
-            let coefficient = Vector::deserialize_12(&bytes);
->>>>>>> 9a40fad8
             re.coefficients[i] = Vector::cond_subtract_3329(coefficient);
         }
     }
@@ -225,13 +215,8 @@
     let mut re = PolynomialRingElement::<Vector>::ZERO();
 
     cloop! {
-<<<<<<< HEAD
-        for (i, bytes) in serialized.chunks_exact(10).enumerate() {
+        for (i, bytes) in serialized.chunks_exact(20).enumerate() {
             let coefficient = Vector::deserialize_10(bytes);
-=======
-        for (i, bytes) in serialized.chunks_exact(20).enumerate() {
-            let coefficient = Vector::deserialize_10(&bytes);
->>>>>>> 9a40fad8
             re.coefficients[i] = Vector::decompress::<10>(coefficient);
         }
     }
@@ -247,13 +232,8 @@
     let mut re = PolynomialRingElement::<Vector>::ZERO();
 
     cloop! {
-<<<<<<< HEAD
-        for (i, bytes) in serialized.chunks_exact(11).enumerate() {
+        for (i, bytes) in serialized.chunks_exact(22).enumerate() {
             let coefficient = Vector::deserialize_11(bytes);
-=======
-        for (i, bytes) in serialized.chunks_exact(22).enumerate() {
-            let coefficient = Vector::deserialize_11(&bytes);
->>>>>>> 9a40fad8
             re.coefficients[i] = Vector::decompress::<11>(coefficient);
         }
     }
@@ -284,13 +264,8 @@
     hax_debug_assert!(serialized.len() == (COEFFICIENTS_IN_RING_ELEMENT * 4) / 8);
     let mut re = PolynomialRingElement::<Vector>::ZERO();
     cloop! {
-<<<<<<< HEAD
-        for (i, bytes) in serialized.chunks_exact(4).enumerate() {
+        for (i, bytes) in serialized.chunks_exact(8).enumerate() {
             let coefficient = Vector::deserialize_4(bytes);
-=======
-        for (i, bytes) in serialized.chunks_exact(8).enumerate() {
-            let coefficient = Vector::deserialize_4(&bytes);
->>>>>>> 9a40fad8
             re.coefficients[i] = Vector::decompress::<4>(coefficient);
         }
     }
@@ -306,13 +281,8 @@
     let mut re = PolynomialRingElement::<Vector>::ZERO();
 
     cloop! {
-<<<<<<< HEAD
-        for (i, bytes) in serialized.chunks_exact(5).enumerate() {
+        for (i, bytes) in serialized.chunks_exact(10).enumerate() {
             re.coefficients[i] = Vector::deserialize_5(bytes);
-=======
-        for (i, bytes) in serialized.chunks_exact(10).enumerate() {
-            re.coefficients[i] = Vector::deserialize_5(&bytes);
->>>>>>> 9a40fad8
             re.coefficients[i] = Vector::decompress::<5>(re.coefficients[i]);
         }
     }
