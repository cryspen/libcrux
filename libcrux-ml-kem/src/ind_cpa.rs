use core::array::from_fn;

use crate::{
    constants::{BYTES_PER_RING_ELEMENT, COEFFICIENTS_IN_RING_ELEMENT, SHARED_SECRET_SIZE},
    hash_functions::Hash,
    helper::cloop,
    matrix::*,
    ntt::{ntt_binomially_sampled_ring_element, ntt_vector_u},
    polynomial::PolynomialRingElement,
    sampling::sample_from_binomial_distribution,
    serialize::{
        compress_then_serialize_message, compress_then_serialize_ring_element_u,
        compress_then_serialize_ring_element_v, deserialize_ring_elements_reduced,
        deserialize_then_decompress_message, deserialize_then_decompress_ring_element_u,
        deserialize_then_decompress_ring_element_v, deserialize_to_uncompressed_ring_element,
        serialize_uncompressed_ring_element,
    },
    utils::into_padded_array,
    variant::Variant,
    vector::Operations,
};

/// Types for the unpacked API.
#[allow(non_snake_case)]
pub mod unpacked {
    use crate::{polynomial::PolynomialRingElement, vector::traits::Operations};

    /// An unpacked ML-KEM IND-CPA Private Key
    pub(crate) struct IndCpaPrivateKeyUnpacked<const K: usize, Vector: Operations> {
        pub(crate) secret_as_ntt: [PolynomialRingElement<Vector>; K],
    }

    impl<const K: usize, Vector: Operations> Default for IndCpaPrivateKeyUnpacked<K, Vector> {
        fn default() -> Self {
            Self {
                secret_as_ntt: [PolynomialRingElement::<Vector>::ZERO(); K],
            }
        }
    }

    /// An unpacked ML-KEM IND-CPA Private Key
    #[derive(Clone)]
    pub(crate) struct IndCpaPublicKeyUnpacked<const K: usize, Vector: Operations> {
        pub(crate) t_as_ntt: [PolynomialRingElement<Vector>; K],
        pub(crate) seed_for_A: [u8; 32],
        pub(crate) A: [[PolynomialRingElement<Vector>; K]; K],
    }

    impl<const K: usize, Vector: Operations> Default for IndCpaPublicKeyUnpacked<K, Vector> {
        fn default() -> Self {
            Self {
                t_as_ntt: [PolynomialRingElement::<Vector>::ZERO(); K],
                seed_for_A: [0u8; 32],
                A: [[PolynomialRingElement::<Vector>::ZERO(); K]; K],
            }
        }
    }
}
use unpacked::*;

/// Concatenate `t` and `ρ` into the public key.
#[inline(always)]
#[hax_lib::fstar::verification_status(panic_free)]
#[hax_lib::requires(fstar!("Spec.MLKEM.is_rank $K /\\
    $RANKED_BYTES_PER_RING_ELEMENT == Spec.MLKEM.v_RANKED_BYTES_PER_RING_ELEMENT $K /\\
    $PUBLIC_KEY_SIZE == Spec.MLKEM.v_CPA_PUBLIC_KEY_SIZE $K /\\
    length $seed_for_a == sz 32"))]
#[hax_lib::ensures(|res|
    fstar!("$res == Seq.append (Spec.MLKEM.vector_encode_12 #$K
                            (Libcrux_ml_kem.Polynomial.to_spec_vector_t #$K #$:Vector $t_as_ntt))
                        $seed_for_a)")
)]
pub(crate) fn serialize_public_key<
    const K: usize,
    const RANKED_BYTES_PER_RING_ELEMENT: usize,
    const PUBLIC_KEY_SIZE: usize,
    Vector: Operations,
>(
    t_as_ntt: &[PolynomialRingElement<Vector>; K],
    seed_for_a: &[u8],
) -> [u8; PUBLIC_KEY_SIZE] {
    let mut public_key_serialized = [0u8; PUBLIC_KEY_SIZE];
    serialize_public_key_mut::<K, RANKED_BYTES_PER_RING_ELEMENT, PUBLIC_KEY_SIZE, Vector>(
        t_as_ntt,
        seed_for_a,
        &mut public_key_serialized,
    );
    public_key_serialized
}

/// Concatenate `t` and `ρ` into the public key.
#[inline(always)]
pub(crate) fn serialize_public_key_mut<
    const K: usize,
    const RANKED_BYTES_PER_RING_ELEMENT: usize,
    const PUBLIC_KEY_SIZE: usize,
    Vector: Operations,
>(
    t_as_ntt: &[PolynomialRingElement<Vector>; K],
    seed_for_a: &[u8],
    serialized: &mut [u8; PUBLIC_KEY_SIZE],
) {
    serialized[0..RANKED_BYTES_PER_RING_ELEMENT].copy_from_slice(&serialize_secret_key::<
        K,
        RANKED_BYTES_PER_RING_ELEMENT,
        Vector,
    >(t_as_ntt));
    serialized[RANKED_BYTES_PER_RING_ELEMENT..].copy_from_slice(seed_for_a);
}

/// Call [`serialize_uncompressed_ring_element`] for each ring element.
#[inline(always)]
<<<<<<< HEAD
#[hax_lib::fstar::verification_status(lax)]
#[hax_lib::requires(fstar!("Spec.MLKEM.is_rank $K /\\
    $OUT_LEN == Spec.MLKEM.v_CPA_PRIVATE_KEY_SIZE $K"))]
#[hax_lib::ensures(|res|
    fstar!("$res == Spec.MLKEM.vector_encode_12 #$K
                    (Libcrux_ml_kem.Polynomial.to_spec_vector_t #$K #$:Vector $key)")
)]
fn serialize_secret_key<const K: usize, const OUT_LEN: usize, Vector: Operations>(
=======
pub(crate) fn serialize_secret_key<const K: usize, const OUT_LEN: usize, Vector: Operations>(
>>>>>>> 41072c68
    key: &[PolynomialRingElement<Vector>; K],
) -> [u8; OUT_LEN] {
    let mut out = [0u8; OUT_LEN];

    cloop! {
        for (i, re) in key.into_iter().enumerate() {
            out[i * BYTES_PER_RING_ELEMENT..(i + 1) * BYTES_PER_RING_ELEMENT]
            .copy_from_slice(&serialize_uncompressed_ring_element(&re));
        }
    }

    out
}

/// Sample a vector of ring elements from a centered binomial distribution.
#[inline(always)]
#[hax_lib::fstar::verification_status(panic_free)]
#[hax_lib::requires(fstar!("Spec.MLKEM.is_rank $K /\\
    $ETA2_RANDOMNESS_SIZE == Spec.MLKEM.v_ETA2_RANDOMNESS_SIZE $K /\\
    $ETA2 == Spec.MLKEM.v_ETA2 $K /\\
    range (v $domain_separator + v $K) u8_inttype"))]
fn sample_ring_element_cbd<
    const K: usize,
    const ETA2_RANDOMNESS_SIZE: usize,
    const ETA2: usize,
    Vector: Operations,
    Hasher: Hash<K>,
>(
    prf_input: [u8; 33],
    mut domain_separator: u8,
) -> ([PolynomialRingElement<Vector>; K], u8) {
    let mut error_1 = from_fn(|_i| PolynomialRingElement::<Vector>::ZERO());
    let mut prf_inputs = [prf_input; K];
    let _domain_separator_init = domain_separator;
    for i in 0..K {
        hax_lib::loop_invariant!(|i: usize| { fstar!("v $domain_separator == v $_domain_separator_init + v $i") });
        prf_inputs[i][32] = domain_separator;
        domain_separator += 1;
    }
    let prf_outputs: [[u8; ETA2_RANDOMNESS_SIZE]; K] = Hasher::PRFxN(&prf_inputs);
    for i in 0..K {
        error_1[i] = sample_from_binomial_distribution::<ETA2, Vector>(&prf_outputs[i]);
    }
    (error_1, domain_separator)
}

/// Sample a vector of ring elements from a centered binomial distribution and
/// convert them into their NTT representations.
#[inline(always)]
#[hax_lib::fstar::verification_status(panic_free)]
#[hax_lib::requires(fstar!("Spec.MLKEM.is_rank $K /\\
    $ETA_RANDOMNESS_SIZE == Spec.MLKEM.v_ETA1_RANDOMNESS_SIZE $K /\\
    $ETA == Spec.MLKEM.v_ETA1 $K /\\
    v $domain_separator < 2 * v $K /\\
    range (v $domain_separator + v $K) u8_inttype"))]
#[hax_lib::ensures(|(x,ds)|
    fstar!("v $ds == v $domain_separator + v $K /\\
                Libcrux_ml_kem.Polynomial.to_spec_vector_t #$K #$:Vector $x ==
                Spec.MLKEM.sample_vector_cbd_then_ntt #$K (Seq.slice $prf_input 0 32) (sz (v $domain_separator))")
)]
fn sample_vector_cbd_then_ntt<
    const K: usize,
    const ETA: usize,
    const ETA_RANDOMNESS_SIZE: usize,
    Vector: Operations,
    Hasher: Hash<K>,
>(
    re_as_ntt: &mut [PolynomialRingElement<Vector>; K],
    prf_input: [u8; 33],
    mut domain_separator: u8,
) -> u8 {
    let mut prf_inputs = [prf_input; K];
    let _domain_separator_init = domain_separator;
    for i in 0..K {
        hax_lib::loop_invariant!(|i: usize| { fstar!("v $domain_separator == v $_domain_separator_init + v $i") });
        prf_inputs[i][32] = domain_separator;
        domain_separator += 1;
    }
    let prf_outputs: [[u8; ETA_RANDOMNESS_SIZE]; K] = Hasher::PRFxN(&prf_inputs);
    for i in 0..K {
        re_as_ntt[i] = sample_from_binomial_distribution::<ETA, Vector>(&prf_outputs[i]);
        ntt_binomially_sampled_ring_element(&mut re_as_ntt[i]);
    }
    domain_separator
}

#[inline(always)]
fn sample_vector_cbd_then_ntt_out<
    const K: usize,
    const ETA: usize,
    const ETA_RANDOMNESS_SIZE: usize,
    Vector: Operations,
    Hasher: Hash<K>,
>(
    prf_input: [u8; 33],
    mut domain_separator: u8,
) -> ([PolynomialRingElement<Vector>; K], u8) {
    let mut re_as_ntt = from_fn(|_i| PolynomialRingElement::<Vector>::ZERO());
    domain_separator = sample_vector_cbd_then_ntt::<K, ETA, ETA_RANDOMNESS_SIZE, Vector, Hasher>(
        &mut re_as_ntt,
        prf_input,
        domain_separator,
    );
    (re_as_ntt, domain_separator)
}

/// This function implements most of <strong>Algorithm 12</strong> of the
/// NIST FIPS 203 specification; this is the Kyber CPA-PKE key generation algorithm.
///
/// We say "most of" since Algorithm 12 samples the required randomness within
/// the function itself, whereas this implementation expects it to be provided
/// through the `key_generation_seed` parameter.
///
/// Algorithm 12 is reproduced below:
///
/// ```plaintext
/// Output: encryption key ekₚₖₑ ∈ 𝔹^{384k+32}.
/// Output: decryption key dkₚₖₑ ∈ 𝔹^{384k}.
///
/// d ←$ B
/// (ρ,σ) ← G(d)
/// N ← 0
/// for (i ← 0; i < k; i++)
///     for(j ← 0; j < k; j++)
///         Â[i,j] ← SampleNTT(XOF(ρ, i, j))
///     end for
/// end for
/// for(i ← 0; i < k; i++)
///     s[i] ← SamplePolyCBD_{η₁}(PRF_{η₁}(σ,N))
///     N ← N + 1
/// end for
/// for(i ← 0; i < k; i++)
///     e[i] ← SamplePolyCBD_{η₂}(PRF_{η₂}(σ,N))
///     N ← N + 1
/// end for
/// ŝ ← NTT(s)
/// ê ← NTT(e)
/// t̂ ← Â◦ŝ + ê
/// ekₚₖₑ ← ByteEncode₁₂(t̂) ‖ ρ
/// dkₚₖₑ ← ByteEncode₁₂(ŝ)
/// ```
///
/// The NIST FIPS 203 standard can be found at
/// <https://csrc.nist.gov/pubs/fips/203/ipd>.
#[allow(non_snake_case)]
#[hax_lib::fstar::verification_status(panic_free)]
#[hax_lib::requires(fstar!("Spec.MLKEM.is_rank $K /\\
    $ETA1_RANDOMNESS_SIZE == Spec.MLKEM.v_ETA1_RANDOMNESS_SIZE $K /\\
    $ETA1 == Spec.MLKEM.v_ETA1 $K"))]
pub(crate) fn generate_keypair_unpacked<
    const K: usize,
    const ETA1: usize,
    const ETA1_RANDOMNESS_SIZE: usize,
    Vector: Operations,
    Hasher: Hash<K>,
    Scheme: Variant,
>(
    key_generation_seed: &[u8],
    private_key: &mut IndCpaPrivateKeyUnpacked<K, Vector>,
    public_key: &mut IndCpaPublicKeyUnpacked<K, Vector>,
) {
    // (ρ,σ) := G(d) for Kyber, (ρ,σ) := G(d || K) for ML-KEM
    let hashed = Scheme::cpa_keygen_seed::<K, Hasher>(key_generation_seed);
    let (seed_for_A, seed_for_secret_and_error) = hashed.split_at(32);

    sample_matrix_A::<K, Vector, Hasher>(&mut public_key.A, into_padded_array(seed_for_A), true);

    let prf_input: [u8; 33] = into_padded_array(seed_for_secret_and_error);
    let domain_separator =
        sample_vector_cbd_then_ntt::<K, ETA1, ETA1_RANDOMNESS_SIZE, Vector, Hasher>(
            &mut private_key.secret_as_ntt,
            prf_input,
            0,
        );
    let (error_as_ntt, _) =
        sample_vector_cbd_then_ntt_out::<K, ETA1, ETA1_RANDOMNESS_SIZE, Vector, Hasher>(
            prf_input,
            domain_separator,
        );

    // tˆ := Aˆ ◦ sˆ + eˆ
    compute_As_plus_e(
        &mut public_key.t_as_ntt,
        &public_key.A,
        &private_key.secret_as_ntt,
        &error_as_ntt,
    );

    public_key.seed_for_A = seed_for_A.try_into().unwrap();

    // For encapsulation, we need to store A not Aˆ, and so we untranspose A
    // However, we pass A_transpose here and let the IND-CCA layer do the untranspose.
    // We could do it here, but then we would pay the performance cost (if any) for the packed API as well.
}

#[allow(non_snake_case)]
#[hax_lib::fstar::verification_status(panic_free)]
#[hax_lib::requires(fstar!("Spec.MLKEM.is_rank $K /\\
    $PRIVATE_KEY_SIZE == Spec.MLKEM.v_CPA_PRIVATE_KEY_SIZE $K /\\
    $PUBLIC_KEY_SIZE == Spec.MLKEM.v_CPA_PUBLIC_KEY_SIZE $K /\\
    $RANKED_BYTES_PER_RING_ELEMENT == Spec.MLKEM.v_RANKED_BYTES_PER_RING_ELEMENT $K /\\
    $ETA1 == Spec.MLKEM.v_ETA1 $K /\\
    $ETA1_RANDOMNESS_SIZE == Spec.MLKEM.v_ETA1_RANDOMNESS_SIZE $K /\\
    length $key_generation_seed == Spec.MLKEM.v_CPA_KEY_GENERATION_SEED_SIZE"))]
#[hax_lib::ensures(|result| fstar!("let (expected, valid) = Spec.MLKEM.ind_cpa_generate_keypair $K $key_generation_seed in 
                                    valid ==> $result == expected"))] 
pub(crate) fn generate_keypair<
    const K: usize,
    const PRIVATE_KEY_SIZE: usize,
    const PUBLIC_KEY_SIZE: usize,
    const RANKED_BYTES_PER_RING_ELEMENT: usize,
    const ETA1: usize,
    const ETA1_RANDOMNESS_SIZE: usize,
    Vector: Operations,
    Hasher: Hash<K>,
    Scheme: Variant,
>(
    key_generation_seed: &[u8],
) -> ([u8; PRIVATE_KEY_SIZE], [u8; PUBLIC_KEY_SIZE]) {
    let mut private_key = IndCpaPrivateKeyUnpacked::default();
    let mut public_key = IndCpaPublicKeyUnpacked::default();

    generate_keypair_unpacked::<K, ETA1, ETA1_RANDOMNESS_SIZE, Vector, Hasher, Scheme>(
        key_generation_seed,
        &mut private_key,
        &mut public_key,
    );

    // pk := (Encode_12(tˆ mod^{+}q) || ρ)
    let public_key_serialized =
        serialize_public_key::<K, RANKED_BYTES_PER_RING_ELEMENT, PUBLIC_KEY_SIZE, Vector>(
            &public_key.t_as_ntt,
            &public_key.seed_for_A,
        );

    // sk := Encode_12(sˆ mod^{+}q)
    let secret_key_serialized = serialize_secret_key(&private_key.secret_as_ntt);

    (secret_key_serialized, public_key_serialized)
}

/// Call [`compress_then_serialize_ring_element_u`] on each ring element.
#[hax_lib::fstar::verification_status(panic_free)]
#[hax_lib::fstar::options("--z3rlimit 200")]
#[hax_lib::requires(fstar!("Spec.MLKEM.is_rank $K /\\
    $OUT_LEN == Spec.MLKEM.v_C1_SIZE $K /\\
    $COMPRESSION_FACTOR == Spec.MLKEM.v_VECTOR_U_COMPRESSION_FACTOR $K /\\
    $BLOCK_LEN == Spec.MLKEM.v_C1_BLOCK_SIZE $K /\\
    ${out.len()} == $OUT_LEN"))]
#[hax_lib::ensures(|_|
    fstar!("$out_future == Spec.MLKEM.compress_then_encode_u #$K
               (Libcrux_ml_kem.Polynomial.to_spec_vector_t #$K #$:Vector $input)")
)]
fn compress_then_serialize_u<
    const K: usize,
    const OUT_LEN: usize,
    const COMPRESSION_FACTOR: usize,
    const BLOCK_LEN: usize,
    Vector: Operations,
>(
    input: [PolynomialRingElement<Vector>; K],
    out: &mut [u8],
) {
    hax_lib::fstar!("assert ((v $COEFFICIENTS_IN_RING_ELEMENT * v $COMPRESSION_FACTOR) / 8 == 320 \\/
        (v $COEFFICIENTS_IN_RING_ELEMENT * v $COMPRESSION_FACTOR) / 8 == 352)");
    // The semicolon and parentheses at the end of loop are a workaround
    // for the following bug https://github.com/hacspec/hax/issues/720
    cloop! {
        for (i, re) in input.into_iter().enumerate() {
            hax_lib::loop_invariant!(|i: usize| out.len() == OUT_LEN);
            out[i * (OUT_LEN / K)..(i + 1) * (OUT_LEN / K)].copy_from_slice(
                &compress_then_serialize_ring_element_u::<COMPRESSION_FACTOR, BLOCK_LEN, Vector>(&re),
            );
        }
    };
    ()
}

/// This function implements <strong>Algorithm 13</strong> of the
/// NIST FIPS 203 specification; this is the Kyber CPA-PKE encryption algorithm.
///
/// Algorithm 13 is reproduced below:
///
/// ```plaintext
/// Input: encryption key ekₚₖₑ ∈ 𝔹^{384k+32}.
/// Input: message m ∈ 𝔹^{32}.
/// Input: encryption randomness r ∈ 𝔹^{32}.
/// Output: ciphertext c ∈ 𝔹^{32(dᵤk + dᵥ)}.
///
/// N ← 0
/// t̂ ← ByteDecode₁₂(ekₚₖₑ[0:384k])
/// ρ ← ekₚₖₑ[384k: 384k + 32]
/// for (i ← 0; i < k; i++)
///     for(j ← 0; j < k; j++)
///         Â[i,j] ← SampleNTT(XOF(ρ, i, j))
///     end for
/// end for
/// for(i ← 0; i < k; i++)
///     r[i] ← SamplePolyCBD_{η₁}(PRF_{η₁}(r,N))
///     N ← N + 1
/// end for
/// for(i ← 0; i < k; i++)
///     e₁[i] ← SamplePolyCBD_{η₂}(PRF_{η₂}(r,N))
///     N ← N + 1
/// end for
/// e₂ ← SamplePolyCBD_{η₂}(PRF_{η₂}(r,N))
/// r̂ ← NTT(r)
/// u ← NTT-¹(Âᵀ ◦ r̂) + e₁
/// μ ← Decompress₁(ByteDecode₁(m)))
/// v ← NTT-¹(t̂ᵀ ◦ rˆ) + e₂ + μ
/// c₁ ← ByteEncode_{dᵤ}(Compress_{dᵤ}(u))
/// c₂ ← ByteEncode_{dᵥ}(Compress_{dᵥ}(v))
/// return c ← (c₁ ‖ c₂)
/// ```
///
/// The NIST FIPS 203 standard can be found at
/// <https://csrc.nist.gov/pubs/fips/203/ipd>.
#[allow(non_snake_case)]
#[hax_lib::fstar::verification_status(lax)]
#[hax_lib::requires(fstar!("Spec.MLKEM.is_rank v_K /\\
      v_ETA1 == Spec.MLKEM.v_ETA1 v_K /\\
      v_ETA1_RANDOMNESS_SIZE == Spec.MLKEM.v_ETA1_RANDOMNESS_SIZE v_K /\\
      v_ETA2 == Spec.MLKEM.v_ETA2 v_K /\\
      v_ETA2_RANDOMNESS_SIZE == Spec.MLKEM.v_ETA2_RANDOMNESS_SIZE v_K /\\
      v_C1_LEN == Spec.MLKEM.v_C1_SIZE v_K /\\
      v_U_COMPRESSION_FACTOR == Spec.MLKEM.v_VECTOR_U_COMPRESSION_FACTOR v_K /\\
      v_BLOCK_LEN == Spec.MLKEM.v_C1_BLOCK_SIZE v_K /\\
      v v_C1_LEN <= v v_CIPHERTEXT_SIZE /\\
      v (${randomness.len()}) <= 33"))]
pub(crate) fn encrypt_unpacked<
    const K: usize,
    const CIPHERTEXT_SIZE: usize,
    const T_AS_NTT_ENCODED_SIZE: usize,
    const C1_LEN: usize,
    const C2_LEN: usize,
    const U_COMPRESSION_FACTOR: usize,
    const V_COMPRESSION_FACTOR: usize,
    const BLOCK_LEN: usize,
    const ETA1: usize,
    const ETA1_RANDOMNESS_SIZE: usize,
    const ETA2: usize,
    const ETA2_RANDOMNESS_SIZE: usize,
    Vector: Operations,
    Hasher: Hash<K>,
>(
    public_key: &IndCpaPublicKeyUnpacked<K, Vector>,
    message: [u8; SHARED_SECRET_SIZE],
    randomness: &[u8],
) -> [u8; CIPHERTEXT_SIZE] {
    // for i from 0 to k−1 do
    //     r[i] := CBD{η1}(PRF(r, N))
    //     N := N + 1
    // end for
    // rˆ := NTT(r)
    let mut prf_input: [u8; 33] = into_padded_array(randomness);
    let (r_as_ntt, domain_separator) =
        sample_vector_cbd_then_ntt_out::<K, ETA1, ETA1_RANDOMNESS_SIZE, Vector, Hasher>(
            prf_input, 0,
        );

    // for i from 0 to k−1 do
    //     e1[i] := CBD_{η2}(PRF(r,N))
    //     N := N + 1
    // end for
    let (error_1, domain_separator) =
        sample_ring_element_cbd::<K, ETA2_RANDOMNESS_SIZE, ETA2, Vector, Hasher>(
            prf_input,
            domain_separator,
        );

    // e_2 := CBD{η2}(PRF(r, N))
    prf_input[32] = domain_separator;
    let prf_output: [u8; ETA2_RANDOMNESS_SIZE] = Hasher::PRF(&prf_input);
    let error_2 = sample_from_binomial_distribution::<ETA2, Vector>(&prf_output);

    // u := NTT^{-1}(AˆT ◦ rˆ) + e_1
    let u = compute_vector_u(&public_key.A, &r_as_ntt, &error_1);

    // v := NTT^{−1}(tˆT ◦ rˆ) + e_2 + Decompress_q(Decode_1(m),1)
    let message_as_ring_element = deserialize_then_decompress_message(message);
    let v = compute_ring_element_v(
        &public_key.t_as_ntt,
        &r_as_ntt,
        &error_2,
        &message_as_ring_element,
    );

    let mut ciphertext = [0u8; CIPHERTEXT_SIZE];

    // c_1 := Encode_{du}(Compress_q(u,d_u))
    compress_then_serialize_u::<K, C1_LEN, U_COMPRESSION_FACTOR, BLOCK_LEN, Vector>(
        u,
        &mut ciphertext[0..C1_LEN],
    );

    // c_2 := Encode_{dv}(Compress_q(v,d_v))
    compress_then_serialize_ring_element_v::<V_COMPRESSION_FACTOR, C2_LEN, Vector>(
        v,
        &mut ciphertext[C1_LEN..],
    );

    ciphertext
}

#[allow(non_snake_case)]
#[hax_lib::fstar::verification_status(panic_free)]
#[hax_lib::requires(fstar!("Spec.MLKEM.is_rank $K /\\
    $ETA1 = Spec.MLKEM.v_ETA1 $K /\\
    $ETA1_RANDOMNESS_SIZE = Spec.MLKEM.v_ETA1_RANDOMNESS_SIZE $K /\\
    $ETA2 = Spec.MLKEM.v_ETA2 $K /\\
    $BLOCK_LEN == Spec.MLKEM.v_C1_BLOCK_SIZE $K /\\
    $ETA2_RANDOMNESS_SIZE = Spec.MLKEM.v_ETA2_RANDOMNESS_SIZE $K /\\
    $U_COMPRESSION_FACTOR == Spec.MLKEM.v_VECTOR_U_COMPRESSION_FACTOR $K /\\
    $V_COMPRESSION_FACTOR == Spec.MLKEM.v_VECTOR_V_COMPRESSION_FACTOR $K /\\
    length $public_key == Spec.MLKEM.v_CPA_PUBLIC_KEY_SIZE $K /\\
    length $randomness == Spec.MLKEM.v_SHARED_SECRET_SIZE /\\
    $CIPHERTEXT_SIZE == Spec.MLKEM.v_CPA_CIPHERTEXT_SIZE $K /\\
    $T_AS_NTT_ENCODED_SIZE == Spec.MLKEM.v_T_AS_NTT_ENCODED_SIZE $K /\\
    $C1_LEN == Spec.MLKEM.v_C1_SIZE $K /\\
    $C2_LEN == Spec.MLKEM.v_C2_SIZE $K"))]
#[hax_lib::ensures(|result|
    fstar!("let (expected, valid) = Spec.MLKEM.ind_cpa_encrypt $K $public_key $message $randomness in
            valid ==> $result == expected")
)]
pub(crate) fn encrypt<
    const K: usize,
    const CIPHERTEXT_SIZE: usize,
    const T_AS_NTT_ENCODED_SIZE: usize,
    const C1_LEN: usize,
    const C2_LEN: usize,
    const U_COMPRESSION_FACTOR: usize,
    const V_COMPRESSION_FACTOR: usize,
    const BLOCK_LEN: usize,
    const ETA1: usize,
    const ETA1_RANDOMNESS_SIZE: usize,
    const ETA2: usize,
    const ETA2_RANDOMNESS_SIZE: usize,
    Vector: Operations,
    Hasher: Hash<K>,
>(
    public_key: &[u8],
    message: [u8; SHARED_SECRET_SIZE],
    randomness: &[u8],
) -> [u8; CIPHERTEXT_SIZE] {
    let mut unpacked_public_key = IndCpaPublicKeyUnpacked::<K, Vector>::default();

    // tˆ := Decode_12(pk)
<<<<<<< HEAD
    let t_as_ntt = deserialize_ring_elements_reduced::<K, Vector>(
=======
    deserialize_ring_elements_reduced::<T_AS_NTT_ENCODED_SIZE, K, Vector>(
>>>>>>> 41072c68
        &public_key[..T_AS_NTT_ENCODED_SIZE],
        &mut unpacked_public_key.t_as_ntt,
    );

    // ρ := pk + 12·k·n / 8
    // for i from 0 to k−1 do
    //     for j from 0 to k − 1 do
    //         AˆT[i][j] := Parse(XOF(ρ, i, j))
    //     end for
    // end for
    let seed = &public_key[T_AS_NTT_ENCODED_SIZE..];
    sample_matrix_A::<K, Vector, Hasher>(
        &mut unpacked_public_key.A,
        into_padded_array(seed),
        false,
    );

    // After unpacking the public key we can now call the unpacked decryption.
    encrypt_unpacked::<
        K,
        CIPHERTEXT_SIZE,
        T_AS_NTT_ENCODED_SIZE,
        C1_LEN,
        C2_LEN,
        U_COMPRESSION_FACTOR,
        V_COMPRESSION_FACTOR,
        BLOCK_LEN,
        ETA1,
        ETA1_RANDOMNESS_SIZE,
        ETA2,
        ETA2_RANDOMNESS_SIZE,
        Vector,
        Hasher,
    >(&unpacked_public_key, message, randomness)
}

/// Call [`deserialize_then_decompress_ring_element_u`] on each ring element
/// in the `ciphertext`.
#[inline(always)]
#[hax_lib::fstar::verification_status(lax)]
#[hax_lib::requires(fstar!("Spec.MLKEM.is_rank $K /\\
    $CIPHERTEXT_SIZE == Spec.MLKEM.v_CPA_CIPHERTEXT_SIZE $K /\\
    $U_COMPRESSION_FACTOR == Spec.MLKEM.v_VECTOR_U_COMPRESSION_FACTOR $K"))]
#[hax_lib::ensures(|res|
    fstar!("Libcrux_ml_kem.Polynomial.to_spec_vector_t #$K #$:Vector $res ==
        Spec.MLKEM.(vector_ntt (decode_then_decompress_u #$K (Seq.slice $ciphertext 0 (v (Spec.MLKEM.v_C1_SIZE $K)))))")
)]
fn deserialize_then_decompress_u<
    const K: usize,
    const CIPHERTEXT_SIZE: usize,
    const U_COMPRESSION_FACTOR: usize,
    Vector: Operations,
>(
    ciphertext: &[u8; CIPHERTEXT_SIZE],
) -> [PolynomialRingElement<Vector>; K] {
    let mut u_as_ntt = from_fn(|_| PolynomialRingElement::<Vector>::ZERO());
    cloop! {
        for (i, u_bytes) in ciphertext
            .chunks_exact((COEFFICIENTS_IN_RING_ELEMENT * U_COMPRESSION_FACTOR) / 8)
            .enumerate()
        {
            u_as_ntt[i]  = deserialize_then_decompress_ring_element_u::<U_COMPRESSION_FACTOR, Vector>(u_bytes);
            ntt_vector_u::<U_COMPRESSION_FACTOR, Vector>(&mut u_as_ntt[i]);
        }
    }
    u_as_ntt
}

/// Call [`deserialize_to_uncompressed_ring_element`] for each ring element.
#[inline(always)]
#[hax_lib::fstar::verification_status(panic_free)]
#[hax_lib::requires(fstar!("Spec.MLKEM.is_rank $K /\\
    length $secret_key == Spec.MLKEM.v_CPA_PRIVATE_KEY_SIZE $K /\\
    v (${secret_key.len()}) / v $BYTES_PER_RING_ELEMENT <= v $K"))]
#[hax_lib::ensures(|res|
    fstar!("Libcrux_ml_kem.Polynomial.to_spec_vector_t #$K #$:Vector $res ==
         Spec.MLKEM.vector_decode_12 #$K $secret_key")
)]
fn deserialize_secret_key<const K: usize, Vector: Operations>(
    secret_key: &[u8],
) -> [PolynomialRingElement<Vector>; K] {
    let mut secret_as_ntt = from_fn(|_| PolynomialRingElement::<Vector>::ZERO());
    cloop! {
        for (i, secret_bytes) in secret_key.chunks_exact(BYTES_PER_RING_ELEMENT).enumerate() {
            secret_as_ntt[i] = deserialize_to_uncompressed_ring_element(secret_bytes);
        }
    }
    secret_as_ntt
}

/// This function implements <strong>Algorithm 14</strong> of the
/// NIST FIPS 203 specification; this is the Kyber CPA-PKE decryption algorithm.
///
/// Algorithm 14 is reproduced below:
///
/// ```plaintext
/// Input: decryption key dkₚₖₑ ∈ 𝔹^{384k}.
/// Input: ciphertext c ∈ 𝔹^{32(dᵤk + dᵥ)}.
/// Output: message m ∈ 𝔹^{32}.
///
/// c₁ ← c[0 : 32dᵤk]
/// c₂ ← c[32dᵤk : 32(dᵤk + dᵥ)]
/// u ← Decompress_{dᵤ}(ByteDecode_{dᵤ}(c₁))
/// v ← Decompress_{dᵥ}(ByteDecode_{dᵥ}(c₂))
/// ŝ ← ByteDecode₁₂(dkₚₖₑ)
/// w ← v - NTT-¹(ŝᵀ ◦ NTT(u))
/// m ← ByteEncode₁(Compress₁(w))
/// return m
/// ```
///
/// The NIST FIPS 203 standard can be found at
/// <https://csrc.nist.gov/pubs/fips/203/ipd>.
#[allow(non_snake_case)]
#[hax_lib::fstar::verification_status(lax)]
#[hax_lib::requires(fstar!("Spec.MLKEM.is_rank $K /\\
    $CIPHERTEXT_SIZE == Spec.MLKEM.v_CPA_CIPHERTEXT_SIZE $K /\\
    $U_COMPRESSION_FACTOR == Spec.MLKEM.v_VECTOR_U_COMPRESSION_FACTOR $K /\\
    v $VECTOR_U_ENCODED_SIZE <= v $CIPHERTEXT_SIZE"))]
pub(crate) fn decrypt_unpacked<
    const K: usize,
    const CIPHERTEXT_SIZE: usize,
    const VECTOR_U_ENCODED_SIZE: usize,
    const U_COMPRESSION_FACTOR: usize,
    const V_COMPRESSION_FACTOR: usize,
    Vector: Operations,
>(
    secret_key: &IndCpaPrivateKeyUnpacked<K, Vector>,
    ciphertext: &[u8; CIPHERTEXT_SIZE],
) -> [u8; SHARED_SECRET_SIZE] {
    // u := Decompress_q(Decode_{d_u}(c), d_u)
    let u_as_ntt = deserialize_then_decompress_u::<K, CIPHERTEXT_SIZE, U_COMPRESSION_FACTOR, Vector>(
        ciphertext,
    );

    // v := Decompress_q(Decode_{d_v}(c + d_u·k·n / 8), d_v)
    let v = deserialize_then_decompress_ring_element_v::<V_COMPRESSION_FACTOR, Vector>(
        &ciphertext[VECTOR_U_ENCODED_SIZE..],
    );

    // m := Encode_1(Compress_q(v − NTT^{−1}(sˆT ◦ NTT(u)) , 1))
    let message = compute_message(&v, &secret_key.secret_as_ntt, &u_as_ntt);
    compress_then_serialize_message(message)
}

#[allow(non_snake_case)]
#[hax_lib::fstar::verification_status(panic_free)]
#[hax_lib::requires(fstar!("Spec.MLKEM.is_rank $K /\\
    length $secret_key == Spec.MLKEM.v_CPA_PRIVATE_KEY_SIZE $K /\\ 
    $CIPHERTEXT_SIZE == Spec.MLKEM.v_CPA_CIPHERTEXT_SIZE $K /\\
    $VECTOR_U_ENCODED_SIZE == Spec.MLKEM.v_C1_SIZE $K /\\
    $U_COMPRESSION_FACTOR == Spec.MLKEM.v_VECTOR_U_COMPRESSION_FACTOR $K /\\
    $V_COMPRESSION_FACTOR == Spec.MLKEM.v_VECTOR_V_COMPRESSION_FACTOR $K"))]
#[hax_lib::ensures(|result|
    fstar!("$result == Spec.MLKEM.ind_cpa_decrypt $K $secret_key $ciphertext")
)]
pub(crate) fn decrypt<
    const K: usize,
    const CIPHERTEXT_SIZE: usize,
    const VECTOR_U_ENCODED_SIZE: usize,
    const U_COMPRESSION_FACTOR: usize,
    const V_COMPRESSION_FACTOR: usize,
    Vector: Operations,
>(
    secret_key: &[u8],
    ciphertext: &[u8; CIPHERTEXT_SIZE],
) -> [u8; SHARED_SECRET_SIZE] {
    // sˆ := Decode_12(sk)
    let secret_as_ntt = deserialize_secret_key::<K, Vector>(secret_key);
    let secret_key_unpacked = IndCpaPrivateKeyUnpacked { secret_as_ntt };

    decrypt_unpacked::<
        K,
        CIPHERTEXT_SIZE,
        VECTOR_U_ENCODED_SIZE,
        U_COMPRESSION_FACTOR,
        V_COMPRESSION_FACTOR,
        Vector,
    >(&secret_key_unpacked, ciphertext)
}<|MERGE_RESOLUTION|>--- conflicted
+++ resolved
@@ -90,6 +90,17 @@
 
 /// Concatenate `t` and `ρ` into the public key.
 #[inline(always)]
+#[hax_lib::fstar::verification_status(panic_free)]
+#[hax_lib::requires(fstar!("Spec.MLKEM.is_rank $K /\\
+    $RANKED_BYTES_PER_RING_ELEMENT == Spec.MLKEM.v_RANKED_BYTES_PER_RING_ELEMENT $K /\\
+    $PUBLIC_KEY_SIZE == Spec.MLKEM.v_CPA_PUBLIC_KEY_SIZE $K /\\
+    length $seed_for_a == sz 32"))]
+#[hax_lib::ensures(|res|
+    fstar!("${serialized}_future == 
+                        Seq.append (Spec.MLKEM.vector_encode_12 #$K
+                            (Libcrux_ml_kem.Polynomial.to_spec_vector_t #$K #$:Vector $t_as_ntt))
+                        $seed_for_a)")
+)]
 pub(crate) fn serialize_public_key_mut<
     const K: usize,
     const RANKED_BYTES_PER_RING_ELEMENT: usize,
@@ -110,7 +121,6 @@
 
 /// Call [`serialize_uncompressed_ring_element`] for each ring element.
 #[inline(always)]
-<<<<<<< HEAD
 #[hax_lib::fstar::verification_status(lax)]
 #[hax_lib::requires(fstar!("Spec.MLKEM.is_rank $K /\\
     $OUT_LEN == Spec.MLKEM.v_CPA_PRIVATE_KEY_SIZE $K"))]
@@ -118,10 +128,7 @@
     fstar!("$res == Spec.MLKEM.vector_encode_12 #$K
                     (Libcrux_ml_kem.Polynomial.to_spec_vector_t #$K #$:Vector $key)")
 )]
-fn serialize_secret_key<const K: usize, const OUT_LEN: usize, Vector: Operations>(
-=======
 pub(crate) fn serialize_secret_key<const K: usize, const OUT_LEN: usize, Vector: Operations>(
->>>>>>> 41072c68
     key: &[PolynomialRingElement<Vector>; K],
 ) -> [u8; OUT_LEN] {
     let mut out = [0u8; OUT_LEN];
@@ -177,9 +184,9 @@
     $ETA == Spec.MLKEM.v_ETA1 $K /\\
     v $domain_separator < 2 * v $K /\\
     range (v $domain_separator + v $K) u8_inttype"))]
-#[hax_lib::ensures(|(x,ds)|
+#[hax_lib::ensures(|ds|
     fstar!("v $ds == v $domain_separator + v $K /\\
-                Libcrux_ml_kem.Polynomial.to_spec_vector_t #$K #$:Vector $x ==
+                Libcrux_ml_kem.Polynomial.to_spec_vector_t #$K #$:Vector ${re_as_ntt}_future ==
                 Spec.MLKEM.sample_vector_cbd_then_ntt #$K (Seq.slice $prf_input 0 32) (sz (v $domain_separator))")
 )]
 fn sample_vector_cbd_then_ntt<
@@ -209,6 +216,17 @@
 }
 
 #[inline(always)]
+#[hax_lib::fstar::verification_status(panic_free)]
+#[hax_lib::requires(fstar!("Spec.MLKEM.is_rank $K /\\
+    $ETA_RANDOMNESS_SIZE == Spec.MLKEM.v_ETA1_RANDOMNESS_SIZE $K /\\
+    $ETA == Spec.MLKEM.v_ETA1 $K /\\
+    v $domain_separator < 2 * v $K /\\
+    range (v $domain_separator + v $K) u8_inttype"))]
+#[hax_lib::ensures(|(re,ds)|
+    fstar!("v $ds == v $domain_separator + v $K /\\
+                Libcrux_ml_kem.Polynomial.to_spec_vector_t #$K #$:Vector ${re} ==
+                Spec.MLKEM.sample_vector_cbd_then_ntt #$K (Seq.slice $prf_input 0 32) (sz (v $domain_separator))")
+)]
 fn sample_vector_cbd_then_ntt_out<
     const K: usize,
     const ETA: usize,
@@ -270,7 +288,8 @@
 #[hax_lib::fstar::verification_status(panic_free)]
 #[hax_lib::requires(fstar!("Spec.MLKEM.is_rank $K /\\
     $ETA1_RANDOMNESS_SIZE == Spec.MLKEM.v_ETA1_RANDOMNESS_SIZE $K /\\
-    $ETA1 == Spec.MLKEM.v_ETA1 $K"))]
+    $ETA1 == Spec.MLKEM.v_ETA1 $K /\\
+    length $key_generation_seed == Spec.MLKEM.v_CPA_KEY_GENERATION_SEED_SIZE"))]
 pub(crate) fn generate_keypair_unpacked<
     const K: usize,
     const ETA1: usize,
@@ -569,11 +588,7 @@
     let mut unpacked_public_key = IndCpaPublicKeyUnpacked::<K, Vector>::default();
 
     // tˆ := Decode_12(pk)
-<<<<<<< HEAD
-    let t_as_ntt = deserialize_ring_elements_reduced::<K, Vector>(
-=======
-    deserialize_ring_elements_reduced::<T_AS_NTT_ENCODED_SIZE, K, Vector>(
->>>>>>> 41072c68
+    deserialize_ring_elements_reduced::<K, Vector>(
         &public_key[..T_AS_NTT_ENCODED_SIZE],
         &mut unpacked_public_key.t_as_ntt,
     );
