--- conflicted
+++ resolved
@@ -250,21 +250,14 @@
 }
 
 #[allow(non_snake_case)]
-<<<<<<< HEAD
-=======
-#[hax_lib::fstar::verification_status(panic_free)]
->>>>>>> a6e4d55c
+#[hax_lib::fstar::verification_status(panic_free)]
 #[hax_lib::requires(fstar!("Spec.MLKEM.is_rank $K /\\
     $PRIVATE_KEY_SIZE == Spec.MLKEM.v_CPA_PRIVATE_KEY_SIZE $K /\\
     $PUBLIC_KEY_SIZE == Spec.MLKEM.v_CPA_PUBLIC_KEY_SIZE $K /\\
     $RANKED_BYTES_PER_RING_ELEMENT == Spec.MLKEM.v_RANKED_BYTES_PER_RING_ELEMENT $K /\\
     $ETA1 == Spec.MLKEM.v_ETA1 $K /\\
-<<<<<<< HEAD
-    $ETA1_RANDOMNESS_SIZE == Spec.MLKEM.v_ETA1_RANDOMNESS_SIZE $K"))]
-=======
     $ETA1_RANDOMNESS_SIZE == Spec.MLKEM.v_ETA1_RANDOMNESS_SIZE $K /\\
     length $key_generation_seed == Spec.MLKEM.v_CPA_KEY_GENERATION_SEED_SIZE"))]
->>>>>>> a6e4d55c
 #[hax_lib::ensures(|result| fstar!("let (expected, valid) = Spec.MLKEM.ind_cpa_generate_keypair $K $key_generation_seed in 
                                     valid ==> $result == expected"))] 
 pub(crate) fn generate_keypair<
@@ -457,10 +450,7 @@
 }
 
 #[allow(non_snake_case)]
-<<<<<<< HEAD
-=======
-#[hax_lib::fstar::verification_status(panic_free)]
->>>>>>> a6e4d55c
+#[hax_lib::fstar::verification_status(panic_free)]
 #[hax_lib::requires(fstar!("Spec.MLKEM.is_rank $K /\\
     $ETA1 = Spec.MLKEM.v_ETA1 $K /\\
     $ETA1_RANDOMNESS_SIZE = Spec.MLKEM.v_ETA1_RANDOMNESS_SIZE $K /\\
@@ -645,10 +635,7 @@
 }
 
 #[allow(non_snake_case)]
-<<<<<<< HEAD
-=======
-#[hax_lib::fstar::verification_status(panic_free)]
->>>>>>> a6e4d55c
+#[hax_lib::fstar::verification_status(panic_free)]
 #[hax_lib::requires(fstar!("Spec.MLKEM.is_rank $K /\\
     length $secret_key == Spec.MLKEM.v_CPA_PRIVATE_KEY_SIZE $K /\\ 
     $CIPHERTEXT_SIZE == Spec.MLKEM.v_CPA_CIPHERTEXT_SIZE $K /\\
