//! ML-KEM 512
use super::{constants::*, ind_cca::*, types::*, *};

const RANK: usize = 2;
const RANK_SQUARED: usize = RANK * RANK;
#[cfg(any(feature = "incremental", eurydice))]
const RANKED_BYTES_PER_RING_ELEMENT: usize = RANK * BITS_PER_RING_ELEMENT / 8;
const T_AS_NTT_ENCODED_SIZE: usize =
    (RANK * COEFFICIENTS_IN_RING_ELEMENT * BITS_PER_COEFFICIENT) / 8;
const VECTOR_U_COMPRESSION_FACTOR: usize = 10;
const C1_BLOCK_SIZE: usize = (COEFFICIENTS_IN_RING_ELEMENT * VECTOR_U_COMPRESSION_FACTOR) / 8;
const C1_SIZE: usize = C1_BLOCK_SIZE * RANK;
const VECTOR_V_COMPRESSION_FACTOR: usize = 4;
const C2_SIZE: usize = (COEFFICIENTS_IN_RING_ELEMENT * VECTOR_V_COMPRESSION_FACTOR) / 8;
const CPA_PKE_SECRET_KEY_SIZE: usize =
    (RANK * COEFFICIENTS_IN_RING_ELEMENT * BITS_PER_COEFFICIENT) / 8;
pub(crate) const CPA_PKE_PUBLIC_KEY_SIZE: usize = T_AS_NTT_ENCODED_SIZE + 32;
const CPA_PKE_CIPHERTEXT_SIZE: usize = C1_SIZE + C2_SIZE;

pub(crate) const SECRET_KEY_SIZE: usize =
    CPA_PKE_SECRET_KEY_SIZE + CPA_PKE_PUBLIC_KEY_SIZE + H_DIGEST_SIZE + SHARED_SECRET_SIZE;

const ETA1: usize = 3;
const ETA1_RANDOMNESS_SIZE: usize = ETA1 * 64;
const ETA2: usize = 2;
const ETA2_RANDOMNESS_SIZE: usize = ETA2 * 64;

const PRF_OUTPUT_SIZE1: usize = ETA1_RANDOMNESS_SIZE * RANK;
const PRF_OUTPUT_SIZE2: usize = ETA2_RANDOMNESS_SIZE * RANK;

const IMPLICIT_REJECTION_HASH_INPUT_SIZE: usize = SHARED_SECRET_SIZE + CPA_PKE_CIPHERTEXT_SIZE;

/// The ML-KEM 512 algorithms
pub struct MlKem512;

#[cfg(not(any(hax, eurydice)))]
crate::impl_kem_trait!(
    MlKem512,
    MlKem512PublicKey,
    MlKem512PrivateKey,
    MlKem512Ciphertext
);

// Provide the (packed) PQCP APIs
#[cfg(feature = "pqcp")]
crate::pqcp::pqcp_api!("use libcrux_ml_kem::mlkem512::pqcp::*;", MlKem512, " 512 ");

/// An ML-KEM 512 Ciphertext
pub type MlKem512Ciphertext = MlKemCiphertext<CPA_PKE_CIPHERTEXT_SIZE>;
/// An ML-KEM 512 Private key
pub type MlKem512PrivateKey = MlKemPrivateKey<SECRET_KEY_SIZE>;
/// An ML-KEM 512 Public key
pub type MlKem512PublicKey = MlKemPublicKey<CPA_PKE_PUBLIC_KEY_SIZE>;
/// An ML-KEM 512 Key pair
pub type MlKem512KeyPair = MlKemKeyPair<SECRET_KEY_SIZE, CPA_PKE_PUBLIC_KEY_SIZE>;

// Instantiate the different functions.
macro_rules! instantiate {
    ($modp:ident, $p:path, $vec:path, $doc:expr) => {
        #[doc = $doc]
        pub mod $modp {
            use super::*;
            use $p as p;

            /// Validate a public key.
            ///
            /// Returns `true` if valid, and `false` otherwise.
            pub fn validate_public_key(public_key: &MlKem512PublicKey) -> bool {
                p::validate_public_key::<
                    RANK,
                    CPA_PKE_PUBLIC_KEY_SIZE,
                >(&public_key.value)
            }

            /// Validate a private key.
            ///
            /// Returns `true` if valid, and `false` otherwise.
            pub fn validate_private_key(
                private_key: &MlKem512PrivateKey,
                ciphertext: &MlKem512Ciphertext,
            ) -> bool {

                    p::validate_private_key::<
                        RANK,
                        SECRET_KEY_SIZE,
                        CPA_PKE_CIPHERTEXT_SIZE,
                    >(private_key, ciphertext)

            }

            /// Validate the private key only.
            ///
            /// Returns `true` if valid, and `false` otherwise.
            pub fn validate_private_key_only(
                private_key: &MlKem512PrivateKey,
            ) -> bool {
                p::validate_private_key_only::<
                    RANK,
                    SECRET_KEY_SIZE,
                >(private_key)
            }

            /// Generate ML-KEM 512 Key Pair
            pub fn generate_key_pair(
                randomness: [u8; KEY_GENERATION_SEED_SIZE],
            ) -> MlKem512KeyPair {
                    p::generate_keypair::<
                        RANK,
                        RANK_SQUARED,
                        CPA_PKE_SECRET_KEY_SIZE,
                        SECRET_KEY_SIZE,
                        CPA_PKE_PUBLIC_KEY_SIZE,
                        ETA1,
                        ETA1_RANDOMNESS_SIZE,
                        PRF_OUTPUT_SIZE1,
                    >(&randomness)

            }

            /// Generate Kyber 512 Key Pair
            #[cfg(feature = "kyber")]
            #[cfg_attr(docsrs, doc(cfg(feature = "kyber")))]
            pub fn kyber_generate_key_pair(
                randomness: [u8; KEY_GENERATION_SEED_SIZE],
            ) -> MlKem512KeyPair {
                p::kyber_generate_keypair::<
                        RANK,
                        RANK_SQUARED,
                        CPA_PKE_SECRET_KEY_SIZE,
                        SECRET_KEY_SIZE,
                        CPA_PKE_PUBLIC_KEY_SIZE,
                        ETA1,
                        ETA1_RANDOMNESS_SIZE,
                        PRF_OUTPUT_SIZE1,
                    >(&randomness)
            }

            /// Encapsulate ML-KEM 512
            ///
            /// Generates an ([`MlKem512Ciphertext`], [`MlKemSharedSecret`]) tuple.
            /// The input is a reference to an [`MlKem512PublicKey`] and [`SHARED_SECRET_SIZE`]
            /// bytes of `randomness`.
            pub fn encapsulate(
                public_key: &MlKem512PublicKey,
                randomness: [u8; SHARED_SECRET_SIZE],
            ) -> (MlKem512Ciphertext, MlKemSharedSecret) {
                    p::encapsulate::<
                        RANK,
                        RANK_SQUARED,
                        CPA_PKE_CIPHERTEXT_SIZE,
                        CPA_PKE_PUBLIC_KEY_SIZE,
                        T_AS_NTT_ENCODED_SIZE,
                        C1_SIZE,
                        C2_SIZE,
                        VECTOR_U_COMPRESSION_FACTOR,
                        VECTOR_V_COMPRESSION_FACTOR,
                        C1_BLOCK_SIZE,
                        ETA1,
                        ETA1_RANDOMNESS_SIZE,
                        ETA2,
                        ETA2_RANDOMNESS_SIZE,
                        PRF_OUTPUT_SIZE1,
                        PRF_OUTPUT_SIZE2,
                    >(public_key, &randomness)
            }

            /// Encapsulate Kyber 512
            ///
            /// Generates an ([`MlKem512Ciphertext`], [`MlKemSharedSecret`]) tuple.
            /// The input is a reference to an [`MlKem512PublicKey`] and [`SHARED_SECRET_SIZE`]
            /// bytes of `randomness`.
            #[cfg(feature = "kyber")]
            #[cfg_attr(docsrs, doc(cfg(feature = "kyber")))]
            pub fn kyber_encapsulate(
                public_key: &MlKem512PublicKey,
                randomness: [u8; SHARED_SECRET_SIZE],
            ) -> (MlKem512Ciphertext, MlKemSharedSecret) {
                    p::kyber_encapsulate::<
                        RANK,
                        RANK_SQUARED,
                        CPA_PKE_CIPHERTEXT_SIZE,
                        CPA_PKE_PUBLIC_KEY_SIZE,
                        T_AS_NTT_ENCODED_SIZE,
                        C1_SIZE,
                        C2_SIZE,
                        VECTOR_U_COMPRESSION_FACTOR,
                        VECTOR_V_COMPRESSION_FACTOR,
                        C1_BLOCK_SIZE,
                        ETA1,
                        ETA1_RANDOMNESS_SIZE,
                        ETA2,
                        ETA2_RANDOMNESS_SIZE,
                        PRF_OUTPUT_SIZE1,
                        PRF_OUTPUT_SIZE2,
                    >(public_key, &randomness)
            }

            /// Decapsulate ML-KEM 512
            ///
            /// Generates an [`MlKemSharedSecret`].
            /// The input is a reference to an [`MlKem512PrivateKey`] and an [`MlKem512Ciphertext`].
            pub fn decapsulate(
                private_key: &MlKem512PrivateKey,
                ciphertext: &MlKem512Ciphertext,
            ) -> MlKemSharedSecret {
                    p::decapsulate::<
                        RANK,
                        RANK_SQUARED,
                        SECRET_KEY_SIZE,
                        CPA_PKE_SECRET_KEY_SIZE,
                        CPA_PKE_PUBLIC_KEY_SIZE,
                        CPA_PKE_CIPHERTEXT_SIZE,
                        T_AS_NTT_ENCODED_SIZE,
                        C1_SIZE,
                        C2_SIZE,
                        VECTOR_U_COMPRESSION_FACTOR,
                        VECTOR_V_COMPRESSION_FACTOR,
                        C1_BLOCK_SIZE,
                        ETA1,
                        ETA1_RANDOMNESS_SIZE,
                        ETA2,
                        ETA2_RANDOMNESS_SIZE,
                        PRF_OUTPUT_SIZE1,
                        PRF_OUTPUT_SIZE2,
                        IMPLICIT_REJECTION_HASH_INPUT_SIZE,
                    >(private_key, ciphertext)

            }

            /// Decapsulate Kyber 512
            ///
            /// Generates an [`MlKemSharedSecret`].
            /// The input is a reference to an [`MlKem512PrivateKey`] and an [`MlKem512Ciphertext`].
            #[cfg(feature = "kyber")]
            #[cfg_attr(docsrs, doc(cfg(feature = "kyber")))]
            pub fn kyber_decapsulate(
                private_key: &MlKem512PrivateKey,
                ciphertext: &MlKem512Ciphertext,
            ) -> MlKemSharedSecret {
                p::kyber_decapsulate::<
                    RANK,
                    RANK_SQUARED,
                    SECRET_KEY_SIZE,
                    CPA_PKE_SECRET_KEY_SIZE,
                    CPA_PKE_PUBLIC_KEY_SIZE,
                    CPA_PKE_CIPHERTEXT_SIZE,
                    T_AS_NTT_ENCODED_SIZE,
                    C1_SIZE,
                    C2_SIZE,
                    VECTOR_U_COMPRESSION_FACTOR,
                    VECTOR_V_COMPRESSION_FACTOR,
                    C1_BLOCK_SIZE,
                    ETA1,
                    ETA1_RANDOMNESS_SIZE,
                    ETA2,
                    ETA2_RANDOMNESS_SIZE,
                    PRF_OUTPUT_SIZE1,
                    PRF_OUTPUT_SIZE2,
                    IMPLICIT_REJECTION_HASH_INPUT_SIZE,
                >(private_key, ciphertext)
            }

            /// Unpacked APIs that don't use serialized keys.
            pub mod unpacked {
                use super::*;

                /// An Unpacked ML-KEM 512 Public key
<<<<<<< HEAD
                pub type MlKem512PublicKeyUnpacked = p::unpacked::MlKemPublicKeyUnpacked<RANK, RANK_SQUARED>;

=======
                pub type MlKem512PublicKeyUnpacked = p::unpacked::MlKemPublicKeyUnpacked<RANK>;
>>>>>>> bfdf7f95
                /// Am Unpacked ML-KEM 512 Key pair
                pub type MlKem512KeyPairUnpacked = p::unpacked::MlKemKeyPairUnpacked<RANK, RANK_SQUARED>;

                #[cfg(feature = "pqcp")]
                crate::pqcp::pqcp_unpacked_api!(
                    MlKem512KeyPairUnpacked,
                    MlKem512PublicKeyUnpacked,
                    MlKem512PrivateKey,
                    MlKem512PublicKey,
                    MlKem512Ciphertext,
                    " 512 "
                );

                /// Create a new, empty unpacked key.
                pub fn init_key_pair() -> MlKem512KeyPairUnpacked {
                    MlKem512KeyPairUnpacked::default()
                }

                /// Create a new, empty unpacked public key.
                pub fn init_public_key() -> MlKem512PublicKeyUnpacked {
                    MlKem512PublicKeyUnpacked::default()
                }

                /// Get the serialized public key.
                #[hax_lib::requires(fstar!(r#"forall (i:nat). i < 2 ==>
                    Libcrux_ml_kem.Polynomial.is_bounded_poly 3328 (Seq.index 
                        ${public_key.ind_cpa_public_key.t_as_ntt} i)"#))]
                pub fn serialized_public_key(
                    public_key: &MlKem512PublicKeyUnpacked,
                    serialized: &mut MlKem512PublicKey,
                ) {
                    public_key.serialized_mut::<
                        CPA_PKE_PUBLIC_KEY_SIZE
                    >(serialized)
                }

                /// Get the serialized private key.
                pub fn key_pair_serialized_private_key(key_pair: &MlKem512KeyPairUnpacked) -> MlKem512PrivateKey {
                    key_pair.serialized_private_key::<CPA_PKE_SECRET_KEY_SIZE, SECRET_KEY_SIZE, CPA_PKE_PUBLIC_KEY_SIZE>()
                }

                /// Get the serialized private key.
                pub fn key_pair_serialized_private_key_mut(key_pair: &MlKem512KeyPairUnpacked, serialized : &mut MlKem512PrivateKey) {
                    key_pair.serialized_private_key_mut::<CPA_PKE_SECRET_KEY_SIZE, SECRET_KEY_SIZE, CPA_PKE_PUBLIC_KEY_SIZE>(serialized);
                }

                /// Get the serialized public key.
                #[hax_lib::requires(fstar!(r#"forall (i:nat). i < 2 ==>
                    Libcrux_ml_kem.Polynomial.is_bounded_poly 3328 (Seq.index 
                        ${key_pair.public_key.ind_cpa_public_key.t_as_ntt} i)"#))]
                pub fn key_pair_serialized_public_key_mut(key_pair: &MlKem512KeyPairUnpacked, serialized: &mut MlKem512PublicKey) {
                    key_pair.serialized_public_key_mut::<CPA_PKE_PUBLIC_KEY_SIZE>(serialized);
                }

                /// Get the serialized public key.
                #[hax_lib::requires(fstar!(r#"forall (i:nat). i < 2 ==>
                    Libcrux_ml_kem.Polynomial.is_bounded_poly 3328 (Seq.index 
                        ${key_pair.public_key.ind_cpa_public_key.t_as_ntt} i)"#))]
                pub fn key_pair_serialized_public_key(key_pair: &MlKem512KeyPairUnpacked) ->MlKem512PublicKey {
                    key_pair.serialized_public_key::<CPA_PKE_PUBLIC_KEY_SIZE>()
                }

                /// Get an unpacked key from a private key.
                pub fn key_pair_from_private_mut(private_key: &MlKem512PrivateKey, key_pair: &mut MlKem512KeyPairUnpacked) {
                    p::unpacked::keypair_from_private_key::<RANK, RANK_SQUARED, SECRET_KEY_SIZE, CPA_PKE_SECRET_KEY_SIZE, CPA_PKE_PUBLIC_KEY_SIZE, T_AS_NTT_ENCODED_SIZE>(private_key, key_pair);
                }

                /// Get the unpacked public key.
                pub fn unpacked_public_key(
                    public_key: &MlKem512PublicKey,
                    unpacked_public_key: &mut MlKem512PublicKeyUnpacked,
                ) {
                        p::unpacked::unpack_public_key::<
                            RANK,
                            RANK_SQUARED,
                            T_AS_NTT_ENCODED_SIZE,
                            CPA_PKE_PUBLIC_KEY_SIZE,
                        >(public_key, unpacked_public_key)
                }

                /// Generate ML-KEM 512 Key Pair in "unpacked" form.
                pub fn generate_key_pair(
                    randomness: [u8; KEY_GENERATION_SEED_SIZE]
                ) ->  MlKem512KeyPairUnpacked {
                    let mut key_pair = MlKem512KeyPairUnpacked::default();
                    generate_key_pair_mut(randomness, &mut key_pair);
                    key_pair
                }

                /// Generate ML-KEM 512 Key Pair in "unpacked" form
                pub fn generate_key_pair_mut(
                    randomness: [u8; KEY_GENERATION_SEED_SIZE],
                    key_pair: &mut MlKem512KeyPairUnpacked,
                ) {
                    p::unpacked::generate_keypair::<
                        RANK,
                        RANK_SQUARED,
                        CPA_PKE_SECRET_KEY_SIZE,
                        SECRET_KEY_SIZE,
                        CPA_PKE_PUBLIC_KEY_SIZE,
                        ETA1,
                        ETA1_RANDOMNESS_SIZE,
                        PRF_OUTPUT_SIZE1,
                        >(randomness, key_pair);

                }

                /// Encapsulate ML-KEM 512 (unpacked)
                ///
                /// Generates an ([`MlKem512Ciphertext`], [`MlKemSharedSecret`]) tuple.
                /// The input is a reference to an unpacked public key of type [`MlKem512PublicKeyUnpacked`],
                /// the SHA3-256 hash of this public key, and [`SHARED_SECRET_SIZE`] bytes of `randomness`.
                #[cfg_attr(
                    hax,
                    hax_lib::fstar::before(
                        interface,
                        "
    let _ =
        (* This module has implicit dependencies, here we make them explicit. *)
        (* The implicit dependencies arise from typeclasses instances. *)
        let open Libcrux_ml_kem.Vector.Portable in
        let open Libcrux_ml_kem.Vector.Neon in
        ()"
                    )
                )]
                pub fn encapsulate(
                    public_key: &MlKem512PublicKeyUnpacked,
                    randomness: [u8; SHARED_SECRET_SIZE],
                ) -> (MlKem512Ciphertext, MlKemSharedSecret) {
                        p::unpacked::encapsulate::<
                    RANK,
                    RANK_SQUARED,
                            CPA_PKE_CIPHERTEXT_SIZE,
                            CPA_PKE_PUBLIC_KEY_SIZE,
                            T_AS_NTT_ENCODED_SIZE,
                            C1_SIZE,
                            C2_SIZE,
                            VECTOR_U_COMPRESSION_FACTOR,
                            VECTOR_V_COMPRESSION_FACTOR,
                            C1_BLOCK_SIZE,
                            ETA1,
                            ETA1_RANDOMNESS_SIZE,
                            ETA2,
                            ETA2_RANDOMNESS_SIZE,
                            PRF_OUTPUT_SIZE1,
                            PRF_OUTPUT_SIZE2,
                        >(public_key, &randomness)

                }

                /// Decapsulate ML-KEM 512 (unpacked)
                ///
                /// Generates an [`MlKemSharedSecret`].
                /// The input is a reference to an unpacked key pair of type [`MlKem512KeyPairUnpacked`]
                /// and an [`MlKem512Ciphertext`].
                pub fn decapsulate(
                    private_key: &MlKem512KeyPairUnpacked,
                    ciphertext: &MlKem512Ciphertext,
                ) -> MlKemSharedSecret {
                        p::unpacked::decapsulate::<
                            RANK,
                            RANK_SQUARED,
                            SECRET_KEY_SIZE,
                            CPA_PKE_SECRET_KEY_SIZE,
                            CPA_PKE_PUBLIC_KEY_SIZE,
                            CPA_PKE_CIPHERTEXT_SIZE,
                            T_AS_NTT_ENCODED_SIZE,
                            C1_SIZE,
                            C2_SIZE,
                            VECTOR_U_COMPRESSION_FACTOR,
                            VECTOR_V_COMPRESSION_FACTOR,
                            C1_BLOCK_SIZE,
                            ETA1,
                            ETA1_RANDOMNESS_SIZE,
                            ETA2,
                            ETA2_RANDOMNESS_SIZE,
                            PRF_OUTPUT_SIZE1,
                            PRF_OUTPUT_SIZE2,
                            IMPLICIT_REJECTION_HASH_INPUT_SIZE,
                        >(private_key, ciphertext)

                }
            }
        }
    };
}

// Instantiations

instantiate! {portable, ind_cca::instantiations::portable, vector::portable::PortableVector, "Portable ML-KEM 512"}
#[cfg(feature = "simd256")]
instantiate! {avx2, ind_cca::instantiations::avx2, vector::SIMD256Vector, "AVX2 Optimised ML-KEM 512"}
#[cfg(feature = "simd128")]
instantiate! {neon, ind_cca::instantiations::neon, vector::SIMD128Vector, "Neon Optimised ML-KEM 512"}

/// Validate a public key.
///
/// Returns `true` if valid, and `false` otherwise.
#[cfg(not(eurydice))]
pub fn validate_public_key(public_key: &MlKem512PublicKey) -> bool {
    multiplexing::validate_public_key::<RANK, CPA_PKE_PUBLIC_KEY_SIZE>(&public_key.value)
}

/// Validate a private key.
///
/// Returns `true` if valid, and `false` otherwise.
#[cfg(not(eurydice))]
pub fn validate_private_key(
    private_key: &MlKem512PrivateKey,
    ciphertext: &MlKem512Ciphertext,
) -> bool {
    multiplexing::validate_private_key::<RANK, SECRET_KEY_SIZE, CPA_PKE_CIPHERTEXT_SIZE>(
        private_key,
        ciphertext,
    )
}

/// Generate ML-KEM 512 Key Pair
///
/// The input is a byte array of size
/// [`KEY_GENERATION_SEED_SIZE`].
///
/// This function returns an [`MlKem512KeyPair`].
#[cfg(not(eurydice))]
#[hax_lib::fstar::verification_status(panic_free)]
#[hax_lib::ensures(|res|
    fstar!(r#"let ((secret_key, public_key), valid) = Spec.MLKEM.Instances.mlkem512_generate_keypair $randomness in
        valid ==> (${res}.f_sk.f_value == secret_key /\ ${res}.f_pk.f_value == public_key)"#)
)]
pub fn generate_key_pair(randomness: [u8; KEY_GENERATION_SEED_SIZE]) -> MlKem512KeyPair {
    multiplexing::generate_keypair::<
        RANK,
        RANK_SQUARED,
        CPA_PKE_SECRET_KEY_SIZE,
        SECRET_KEY_SIZE,
        CPA_PKE_PUBLIC_KEY_SIZE,
        ETA1,
        ETA1_RANDOMNESS_SIZE,
        PRF_OUTPUT_SIZE1,
    >(&randomness)
}

/// Encapsulate ML-KEM 512
///
/// Generates an ([`MlKem512Ciphertext`], [`MlKemSharedSecret`]) tuple.
/// The input is a reference to an [`MlKem512PublicKey`] and [`SHARED_SECRET_SIZE`]
/// bytes of `randomness`.
#[cfg(not(eurydice))]
#[hax_lib::fstar::verification_status(panic_free)]
#[hax_lib::ensures(|res|
    fstar!(r#"let ((ciphertext, shared_secret), valid) = Spec.MLKEM.Instances.mlkem512_encapsulate ${public_key}.f_value $randomness in
        let (res_ciphertext, res_shared_secret) = $res in
        valid ==> (res_ciphertext.f_value == ciphertext /\ res_shared_secret == shared_secret)"#)
)]
pub fn encapsulate(
    public_key: &MlKem512PublicKey,
    randomness: [u8; SHARED_SECRET_SIZE],
) -> (MlKem512Ciphertext, MlKemSharedSecret) {
    multiplexing::encapsulate::<
        RANK,
        RANK_SQUARED,
        CPA_PKE_CIPHERTEXT_SIZE,
        CPA_PKE_PUBLIC_KEY_SIZE,
        T_AS_NTT_ENCODED_SIZE,
        C1_SIZE,
        C2_SIZE,
        VECTOR_U_COMPRESSION_FACTOR,
        VECTOR_V_COMPRESSION_FACTOR,
        C1_BLOCK_SIZE,
        ETA1,
        ETA1_RANDOMNESS_SIZE,
        ETA2,
        ETA2_RANDOMNESS_SIZE,
        PRF_OUTPUT_SIZE1,
        PRF_OUTPUT_SIZE2,
    >(public_key, &randomness)
}

/// Decapsulate ML-KEM 512
///
/// Generates an [`MlKemSharedSecret`].
/// The input is a reference to an [`MlKem512PrivateKey`] and an [`MlKem512Ciphertext`].
#[cfg(not(eurydice))]
#[hax_lib::fstar::verification_status(panic_free)]
#[hax_lib::ensures(|res|
    fstar!(r#"let (shared_secret, valid) = Spec.MLKEM.Instances.mlkem512_decapsulate ${private_key}.f_value ${ciphertext}.f_value in
        valid ==> $res == shared_secret"#)
)]
pub fn decapsulate(
    private_key: &MlKem512PrivateKey,
    ciphertext: &MlKem512Ciphertext,
) -> MlKemSharedSecret {
    multiplexing::decapsulate::<
        RANK,
        RANK_SQUARED,
        SECRET_KEY_SIZE,
        CPA_PKE_SECRET_KEY_SIZE,
        CPA_PKE_PUBLIC_KEY_SIZE,
        CPA_PKE_CIPHERTEXT_SIZE,
        T_AS_NTT_ENCODED_SIZE,
        C1_SIZE,
        C2_SIZE,
        VECTOR_U_COMPRESSION_FACTOR,
        VECTOR_V_COMPRESSION_FACTOR,
        C1_BLOCK_SIZE,
        ETA1,
        ETA1_RANDOMNESS_SIZE,
        ETA2,
        ETA2_RANDOMNESS_SIZE,
        PRF_OUTPUT_SIZE1,
        PRF_OUTPUT_SIZE2,
        IMPLICIT_REJECTION_HASH_INPUT_SIZE,
    >(private_key, ciphertext)
}

/// Randomized APIs
///
/// The functions in this module are equivalent to the one in the main module,
/// but sample their own randomness, provided a random number generator that
/// implements `CryptoRng`.
///
/// Decapsulation is not provided in this module as it does not require randomness.
#[cfg(all(not(eurydice), feature = "rand"))]
pub mod rand {
    use super::{
        MlKem512Ciphertext, MlKem512KeyPair, MlKem512PublicKey, MlKemSharedSecret,
        KEY_GENERATION_SEED_SIZE, SHARED_SECRET_SIZE,
    };
    use ::rand::CryptoRng;

    /// Generate ML-KEM 512 Key Pair
    ///
    /// The random number generator `rng` needs to implement
    /// `CryptoRng` to sample the required randomness internally.
    ///
    /// This function returns an [`MlKem512KeyPair`].
    pub fn generate_key_pair(rng: &mut impl CryptoRng) -> MlKem512KeyPair {
        let mut randomness = [0u8; KEY_GENERATION_SEED_SIZE];
        rng.fill_bytes(&mut randomness);

        super::generate_key_pair(randomness)
    }

    /// Encapsulate ML-KEM 512
    ///
    /// Generates an ([`MlKem512Ciphertext`], [`MlKemSharedSecret`]) tuple.
    /// The input is a reference to an [`MlKem512PublicKey`].
    /// The random number generator `rng` needs to implement `CryptoRng`
    /// to sample the required randomness internally.
    pub fn encapsulate(
        public_key: &MlKem512PublicKey,
        rng: &mut impl CryptoRng,
    ) -> (MlKem512Ciphertext, MlKemSharedSecret) {
        let mut randomness = [0u8; SHARED_SECRET_SIZE];
        rng.fill_bytes(&mut randomness);

        super::encapsulate(public_key, randomness)
    }
}

#[cfg(all(not(eurydice), feature = "kyber"))]
pub(crate) mod kyber {
    use super::*;

    /// The Kyber 512 algorithms
    pub struct Kyber512;

    crate::impl_kem_trait!(
        Kyber512,
        MlKem512PublicKey,
        MlKem512PrivateKey,
        MlKem512Ciphertext
    );

    /// Generate Kyber 512 Key Pair
    ///
    /// The input is a byte array of size
    /// [`KEY_GENERATION_SEED_SIZE`].
    ///
    /// This function returns an [`MlKem512KeyPair`].
    pub fn generate_key_pair(randomness: [u8; KEY_GENERATION_SEED_SIZE]) -> MlKem512KeyPair {
        multiplexing::kyber_generate_keypair::<
            RANK,
            RANK_SQUARED,
            CPA_PKE_SECRET_KEY_SIZE,
            SECRET_KEY_SIZE,
            CPA_PKE_PUBLIC_KEY_SIZE,
            ETA1,
            ETA1_RANDOMNESS_SIZE,
            PRF_OUTPUT_SIZE1,
        >(randomness)
    }

    /// Encapsulate Kyber 512
    ///
    /// Generates an ([`MlKem512Ciphertext`], [`MlKemSharedSecret`]) tuple.
    /// The input is a reference to an [`MlKem512PublicKey`] and [`SHARED_SECRET_SIZE`]
    /// bytes of `randomness`.
    pub fn encapsulate(
        public_key: &MlKem512PublicKey,
        randomness: [u8; SHARED_SECRET_SIZE],
    ) -> (MlKem512Ciphertext, MlKemSharedSecret) {
        multiplexing::kyber_encapsulate::<
            RANK,
            RANK_SQUARED,
            CPA_PKE_CIPHERTEXT_SIZE,
            CPA_PKE_PUBLIC_KEY_SIZE,
            T_AS_NTT_ENCODED_SIZE,
            C1_SIZE,
            C2_SIZE,
            VECTOR_U_COMPRESSION_FACTOR,
            VECTOR_V_COMPRESSION_FACTOR,
            C1_BLOCK_SIZE,
            ETA1,
            ETA1_RANDOMNESS_SIZE,
            ETA2,
            ETA2_RANDOMNESS_SIZE,
            PRF_OUTPUT_SIZE1,
            PRF_OUTPUT_SIZE2,
        >(public_key, randomness)
    }

    /// Decapsulate Kyber 512
    ///
    /// Generates an [`MlKemSharedSecret`].
    /// The input is a reference to an [`MlKem512PrivateKey`] and an [`MlKem512Ciphertext`].

    pub fn decapsulate(
        private_key: &MlKem512PrivateKey,
        ciphertext: &MlKem512Ciphertext,
    ) -> MlKemSharedSecret {
        multiplexing::kyber_decapsulate::<
            RANK,
            RANK_SQUARED,
            SECRET_KEY_SIZE,
            CPA_PKE_SECRET_KEY_SIZE,
            CPA_PKE_PUBLIC_KEY_SIZE,
            CPA_PKE_CIPHERTEXT_SIZE,
            T_AS_NTT_ENCODED_SIZE,
            C1_SIZE,
            C2_SIZE,
            VECTOR_U_COMPRESSION_FACTOR,
            VECTOR_V_COMPRESSION_FACTOR,
            C1_BLOCK_SIZE,
            ETA1,
            ETA1_RANDOMNESS_SIZE,
            ETA2,
            ETA2_RANDOMNESS_SIZE,
            PRF_OUTPUT_SIZE1,
            PRF_OUTPUT_SIZE2,
            IMPLICIT_REJECTION_HASH_INPUT_SIZE,
        >(private_key, ciphertext)
    }
}

/// Incremental API.
///
/// **NOTE:** This is a non-standard API. Use with caution!
#[cfg(all(not(eurydice), feature = "incremental"))]
pub mod incremental {
    use crate::mlkem::impl_incr_key_size;

    impl_incr_key_size!();
}<|MERGE_RESOLUTION|>--- conflicted
+++ resolved
@@ -265,12 +265,8 @@
                 use super::*;
 
                 /// An Unpacked ML-KEM 512 Public key
-<<<<<<< HEAD
                 pub type MlKem512PublicKeyUnpacked = p::unpacked::MlKemPublicKeyUnpacked<RANK, RANK_SQUARED>;
 
-=======
-                pub type MlKem512PublicKeyUnpacked = p::unpacked::MlKemPublicKeyUnpacked<RANK>;
->>>>>>> bfdf7f95
                 /// Am Unpacked ML-KEM 512 Key pair
                 pub type MlKem512KeyPairUnpacked = p::unpacked::MlKemKeyPairUnpacked<RANK, RANK_SQUARED>;
 
