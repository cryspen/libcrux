--- conflicted
+++ resolved
@@ -216,49 +216,9 @@
             }
 
 
-<<<<<<< HEAD
-            /// Encapsulate ML-KEM 512 (unpacked)
-            ///
-            /// Generates an ([`MlKem512Ciphertext`], [`MlKemSharedSecret`]) tuple.
-            /// The input is a reference to an unpacked public key of type [`MlKem512PublicKeyUnpacked`],
-            /// the SHA3-256 hash of this public key, and [`SHARED_SECRET_SIZE`] bytes of `randomness`.
-            #[cfg_attr(
-                hax,
-                hax_lib::fstar::before(interface,
-                    "
-let _ =
-    (* This module has implicit dependencies, here we make them explicit. *)
-    (* The implicit dependencies arise from typeclasses instances. *)
-    let open Libcrux_ml_kem.Vector.Portable in
-    let open Libcrux_ml_kem.Vector.Neon in
-    ()"
-                )
-            )]
-            pub fn encapsulate_unpacked(
-                public_key: &MlKem512PublicKeyUnpacked<$vec>,
-                randomness: [u8; SHARED_SECRET_SIZE],
-            ) -> (MlKem512Ciphertext, MlKemSharedSecret) {
-                p::encapsulate_unpacked::<
-                    RANK_512,
-                    CPA_PKE_CIPHERTEXT_SIZE_512,
-                    CPA_PKE_PUBLIC_KEY_SIZE_512,
-                    T_AS_NTT_ENCODED_SIZE_512,
-                    C1_SIZE_512,
-                    C2_SIZE_512,
-                    VECTOR_U_COMPRESSION_FACTOR_512,
-                    VECTOR_V_COMPRESSION_FACTOR_512,
-                    C1_BLOCK_SIZE_512,
-                    ETA1,
-                    ETA1_RANDOMNESS_SIZE,
-                    ETA2,
-                    ETA2_RANDOMNESS_SIZE,
-                >(public_key, randomness)
-            }
-=======
             /// Unpacked APIs that don't use serialized keys.
             pub mod unpacked {
                 use super::*;
->>>>>>> 41072c68
 
                 /// An Unpacked ML-KEM 512 Public key
                 pub type MlKem512PublicKeyUnpacked = p::unpacked::MlKemPublicKeyUnpacked<RANK_512>;
