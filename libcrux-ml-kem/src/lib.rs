//! # ML-KEM
//!
//! This crate implements all three ML-KEM variants 512, 768, and 1024.
//! It is formally verified using [hax] and [F*].
//!
//! ```
//! use rand::{rngs::OsRng, RngCore};
//!
//! // Ensure you use good randomness.
//! // It is not recommended to use OsRng directly!
//! // Instead it is highly encouraged to use RNGs like NISTs DRBG to account for
//! // bad system entropy.
//! fn random_array<const L: usize>() -> [u8; L] {
//!     let mut rng = OsRng;
//!     let mut seed = [0; L];
//!     rng.try_fill_bytes(&mut seed).unwrap();
//!     seed
//! }
//!
//! use libcrux_ml_kem::*;
//!
//! // This example use ML-KEM 768. The other variants can be used the same way.
//!
//! // Generate a key pair.
//! let randomness = random_array();
//! let key_pair = mlkem768::generate_key_pair(randomness);
//!
//! // Encapsulating a shared secret to a public key.
//! let randomness = random_array();
//! let (ciphertext, shared_secret) = mlkem768::encapsulate(key_pair.public_key(), randomness);
//!
//! // Decapsulating a shared secret with a private key.
//! let shared_secret_decapsulated = mlkem768::decapsulate(key_pair.private_key(), &ciphertext);
//! ```
//!
//! [hax]: https://cryspen.com/hax
//! [F*]: https://fstar-lang.org

#![no_std]
#![forbid(unsafe_code)]
#![warn(rust_2018_idioms, unused_lifetimes, unused_qualifications)]
#![allow(clippy::needless_range_loop)]

#[cfg(feature = "std")]
extern crate std;

pub(crate) mod hax_utils;

// This module is declared here since otherwise, hax reports the following error:
//
// The THIR body of item
// DefId(0:986 ~ libcrux[92b3]::kem::kyber768::parameters::COEFFICIENTS_IN_RING_ELEMENT)
// was stolen.
//
// This is being tracked in https://github.com/hacspec/hacspec-v2/issues/27
#[cfg(feature = "pre-verification")]
pub(crate) mod constants;

/// Helpers for verification and extraction
#[cfg(feature = "pre-verification")]
mod helper;
#[cfg(feature = "pre-verification")]
mod utils;

#[cfg(feature = "pre-verification")]
mod constant_time_ops;
#[cfg(feature = "pre-verification")]
mod hash_functions;
#[cfg(feature = "pre-verification")]
mod ind_cca;
#[cfg(feature = "pre-verification")]
mod ind_cpa;
#[cfg(feature = "pre-verification")]
mod invert_ntt;

#[cfg(feature = "pre-verification")]
mod matrix;
#[cfg(feature = "pre-verification")]
mod ntt;
#[cfg(feature = "pre-verification")]
mod polynomial;
#[cfg(feature = "pre-verification")]
mod sampling;
#[cfg(feature = "pre-verification")]
mod serialize;
#[cfg(feature = "pre-verification")]
mod types;
#[cfg(feature = "pre-verification")]
mod vector;

#[cfg(not(feature = "pre-verification"))]
mod kem;

// Variants
<<<<<<< HEAD
#[cfg(feature = "pre-verification")]
pub mod mlkem512;
#[cfg(not(feature = "pre-verification"))]
pub mod mlkem512 {
    pub use crate::kem::kyber::kyber512::*;
}

#[cfg(feature = "pre-verification")]
=======
#[cfg(feature = "mlkem1024")]
pub mod mlkem1024;
#[cfg(feature = "mlkem512")]
pub mod mlkem512;
#[cfg(feature = "mlkem768")]
>>>>>>> 7d40ffcd
pub mod mlkem768;
#[cfg(not(feature = "pre-verification"))]
pub mod mlkem768 {
    pub use crate::kem::kyber::kyber768::*;
}

#[cfg(feature = "pre-verification")]
pub mod mlkem1024;
#[cfg(not(feature = "pre-verification"))]
pub mod mlkem1024 {
    pub use crate::kem::kyber::kyber1024::*;
}

#[cfg(all(feature = "kyber", feature = "pre-verification"))]
pub mod kyber512 {
    //! Kyber 512 (NIST PQC Round 3)
    pub use crate::mlkem512::generate_key_pair;
    pub use crate::mlkem512::kyber::decapsulate;
    pub use crate::mlkem512::kyber::encapsulate;
    pub use crate::mlkem512::validate_public_key;
}

#[cfg(all(feature = "kyber", feature = "pre-verification"))]
pub mod kyber768 {
    //! Kyber 768 (NIST PQC Round 3)
    pub use crate::mlkem768::generate_key_pair;
    pub use crate::mlkem768::kyber::decapsulate;
    pub use crate::mlkem768::kyber::encapsulate;
    pub use crate::mlkem768::validate_public_key;
}

#[cfg(all(feature = "kyber", feature = "pre-verification"))]
pub mod kyber1024 {
    //! Kyber 1024 (NIST PQC Round 3)
    pub use crate::mlkem1024::generate_key_pair;
    pub use crate::mlkem1024::kyber::decapsulate;
    pub use crate::mlkem1024::kyber::encapsulate;
    pub use crate::mlkem1024::validate_public_key;
}

#[cfg(feature = "pre-verification")]
pub use constants::SHARED_SECRET_SIZE;
#[cfg(not(feature = "pre-verification"))]
pub const SHARED_SECRET_SIZE: usize = kem::kyber::constants::SHARED_SECRET_SIZE;

#[cfg(feature = "pre-verification")]
pub use ind_cca::{MlKemSharedSecret, ENCAPS_SEED_SIZE, KEY_GENERATION_SEED_SIZE};
#[cfg(not(feature = "pre-verification"))]
pub use kem::kyber::MlKemSharedSecret;
#[cfg(not(feature = "pre-verification"))]
pub const ENCAPS_SEED_SIZE: usize = kem::kyber::constants::SHARED_SECRET_SIZE;
#[cfg(not(feature = "pre-verification"))]
pub const KEY_GENERATION_SEED_SIZE: usize = kem::kyber::KEY_GENERATION_SEED_SIZE;

// These types all have type aliases for the different variants.
#[cfg(not(feature = "pre-verification"))]
pub use kem::kyber::{MlKemCiphertext, MlKemKeyPair, MlKemPrivateKey, MlKemPublicKey};
#[cfg(feature = "pre-verification")]
pub use types::{MlKemCiphertext, MlKemKeyPair, MlKemPrivateKey, MlKemPublicKey};<|MERGE_RESOLUTION|>--- conflicted
+++ resolved
@@ -88,35 +88,30 @@
 #[cfg(feature = "pre-verification")]
 mod vector;
 
+
 #[cfg(not(feature = "pre-verification"))]
 mod kem;
+// Variants
+#[cfg(all(feature = "mlkem1024", feature = "pre-verification"))]
+pub mod mlkem1024;
+#[cfg(all(feature = "mlkem512", feature = "pre-verification"))]
+pub mod mlkem512;
+#[cfg(all(feature = "mlkem768", feature = "pre-verification"))]
+pub mod mlkem768;
+
 
 // Variants
-<<<<<<< HEAD
-#[cfg(feature = "pre-verification")]
-pub mod mlkem512;
-#[cfg(not(feature = "pre-verification"))]
+#[cfg(all(feature = "mlkem512", not(feature = "pre-verification")))]
 pub mod mlkem512 {
     pub use crate::kem::kyber::kyber512::*;
 }
 
-#[cfg(feature = "pre-verification")]
-=======
-#[cfg(feature = "mlkem1024")]
-pub mod mlkem1024;
-#[cfg(feature = "mlkem512")]
-pub mod mlkem512;
-#[cfg(feature = "mlkem768")]
->>>>>>> 7d40ffcd
-pub mod mlkem768;
-#[cfg(not(feature = "pre-verification"))]
+#[cfg(all(feature = "mlkem768", not(feature = "pre-verification")))]
 pub mod mlkem768 {
     pub use crate::kem::kyber::kyber768::*;
 }
 
-#[cfg(feature = "pre-verification")]
-pub mod mlkem1024;
-#[cfg(not(feature = "pre-verification"))]
+#[cfg(all(feature = "mlkem1024", not(feature = "pre-verification")))]
 pub mod mlkem1024 {
     pub use crate::kem::kyber::kyber1024::*;
 }
