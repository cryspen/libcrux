--- conflicted
+++ resolved
@@ -83,107 +83,9 @@
 
 // This module is declared here since otherwise, hax reports the following error:
 //
-<<<<<<< HEAD
-// When #221 is finished, the pre-verification feature will be removed and this
-// implementation will be promoted to the default one.
-cfg_pre_verification! {
-    // This module is declared here since otherwise, hax reports the following error:
-    //
-    // The THIR body of item
-    // DefId(0:986 ~ libcrux[92b3]::kem::kyber768::parameters::COEFFICIENTS_IN_RING_ELEMENT)
-    // was stolen.
-    //
-    // This is being tracked in https://github.com/hacspec/hacspec-v2/issues/27
-    pub(crate) mod constants;
-
-    /// Helpers for verification and extraction
-    mod helper;
-
-    mod utils;
-    mod constant_time_ops;
-    mod hash_functions;
-    mod ind_cca;
-    mod ind_cpa;
-    mod variant;
-    mod invert_ntt;
-    mod matrix;
-    mod ntt;
-    mod polynomial;
-    mod sampling;
-    mod serialize;
-    mod types;
-    pub mod vector;
-
-    #[cfg(feature = "mlkem512")]
-    #[cfg_attr(docsrs, doc(cfg(feature = "mlkem512")))]
-    pub mod mlkem512;
-
-    #[cfg(feature = "mlkem768")]
-    #[cfg_attr(docsrs, doc(cfg(feature = "mlkem768")))]
-    pub mod mlkem768;
-
-    #[cfg(feature = "mlkem1024")]
-    #[cfg_attr(docsrs, doc(cfg(feature = "mlkem1024")))]
-    pub mod mlkem1024;
-
-    pub use constants::SHARED_SECRET_SIZE;
-
-    pub use ind_cca::{MlKemSharedSecret, ENCAPS_SEED_SIZE, KEY_GENERATION_SEED_SIZE};
-
-    // These types all have type aliases for the different variants.
-    pub use types::{MlKemCiphertext, MlKemKeyPair, MlKemPrivateKey, MlKemPublicKey};
-
-    cfg_kyber! {
-        #[cfg(feature = "mlkem512")]
-        #[cfg_attr(docsrs, doc(cfg(all(feature = "kyber", feature = "mlkem512"))))]
-        pub mod kyber512 {
-            //! Kyber 512 (NIST PQC Round 3)
-            cfg_no_eurydice! {
-                pub use crate::mlkem512::kyber::generate_key_pair;
-                pub use crate::mlkem512::kyber::decapsulate;
-                pub use crate::mlkem512::kyber::encapsulate;
-                pub use crate::mlkem512::validate_public_key;
-                pub use crate::mlkem512::validate_private_key;
-            }
-        }
-
-        #[cfg(feature = "mlkem768")]
-        #[cfg_attr(docsrs, doc(cfg(all(feature = "kyber", feature = "mlkem768"))))]
-        pub mod kyber768 {
-            //! Kyber 768 (NIST PQC Round 3)
-            cfg_no_eurydice! {
-                pub use crate::mlkem768::kyber::generate_key_pair;
-                pub use crate::mlkem768::kyber::decapsulate;
-                pub use crate::mlkem768::kyber::encapsulate;
-                pub use crate::mlkem768::validate_public_key;
-                pub use crate::mlkem768::validate_private_key;
-            }
-        }
-
-        #[cfg(feature = "mlkem1024")]
-        #[cfg_attr(docsrs, doc(cfg(all(feature = "kyber", feature = "mlkem1024"))))]
-        pub mod kyber1024 {
-            //! Kyber 1024 (NIST PQC Round 3)
-            cfg_no_eurydice! {
-                pub use crate::mlkem1024::kyber::generate_key_pair;
-                pub use crate::mlkem1024::kyber::decapsulate;
-                pub use crate::mlkem1024::kyber::encapsulate;
-                pub use crate::mlkem1024::validate_public_key;
-                pub use crate::mlkem1024::validate_private_key;
-            }
-        }
-    }
-}
-
-// Verified ML-KEM implementation.
-// The proofs are in
-// - correctness: ../proofs/fstar/extraction-edited
-// - secret independence: ../proofs/fstar/extraction-secret-independent
-=======
 // The THIR body of item
 // DefId(0:986 ~ libcrux[92b3]::kem::kyber768::parameters::COEFFICIENTS_IN_RING_ELEMENT)
 // was stolen.
->>>>>>> e45ffe47
 //
 // This is being tracked in https://github.com/hacspec/hacspec-v2/issues/27
 pub(crate) mod constants;
@@ -208,7 +110,8 @@
 mod types;
 mod utils;
 mod variant;
-mod vector;
+
+pub mod vector;
 
 #[cfg(feature = "mlkem512")]
 #[cfg_attr(docsrs, doc(cfg(feature = "mlkem512")))]
