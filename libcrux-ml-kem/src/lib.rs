--- conflicted
+++ resolved
@@ -131,11 +131,7 @@
     pub use crate::kem::kyber::kyber1024::MlKem1024PublicKey;
 }
 
-<<<<<<< HEAD
 #[cfg(all(feature = "kyber", feature = "pre-verification"))]
-=======
-#[cfg(feature = "kyber")]
->>>>>>> 9018f21f
 pub mod kyber512 {
     //! Kyber 512 (NIST PQC Round 3)
     pub use crate::mlkem512::generate_key_pair;
@@ -144,11 +140,8 @@
     pub use crate::mlkem512::validate_public_key;
 }
 
-<<<<<<< HEAD
+
 #[cfg(all(feature = "kyber", feature = "pre-verification"))]
-=======
-#[cfg(feature = "kyber")]
->>>>>>> 9018f21f
 pub mod kyber768 {
     //! Kyber 768 (NIST PQC Round 3)
     pub use crate::mlkem768::generate_key_pair;
@@ -157,11 +150,7 @@
     pub use crate::mlkem768::validate_public_key;
 }
 
-<<<<<<< HEAD
 #[cfg(all(feature = "kyber", feature = "pre-verification"))]
-=======
-#[cfg(feature = "kyber")]
->>>>>>> 9018f21f
 pub mod kyber1024 {
     //! Kyber 1024 (NIST PQC Round 3)
     pub use crate::mlkem1024::generate_key_pair;
@@ -170,10 +159,7 @@
     pub use crate::mlkem1024::validate_public_key;
 }
 
-<<<<<<< HEAD
 #[cfg(feature = "pre-verification")]
-=======
->>>>>>> 9018f21f
 pub use constants::SHARED_SECRET_SIZE;
 #[cfg(not(feature = "pre-verification"))]
 pub const SHARED_SECRET_SIZE: usize = kem::kyber::constants::SHARED_SECRET_SIZE;
