--- conflicted
+++ resolved
@@ -118,7 +118,7 @@
     pub use crate::kem::kyber::kyber768::MlKem768PublicKey;
 }
 
-<<<<<<< HEAD
+
 #[cfg(feature = "pre-verification")]
 pub mod mlkem1024;
 #[cfg(not(feature = "pre-verification"))]
@@ -132,9 +132,7 @@
     pub use crate::kem::kyber::kyber1024::MlKem1024PublicKey;
 }
 
-#[cfg(feature = "pre-verification")]
-=======
-#[cfg(feature = "kyber")]
+#[cfg(all(feature = "kyber", feature = "pre-verification"))]
 pub mod kyber512 {
     //! Kyber 512 (NIST PQC Round 3)
     pub use crate::mlkem512::generate_key_pair;
@@ -143,7 +141,7 @@
     pub use crate::mlkem512::validate_public_key;
 }
 
-#[cfg(feature = "kyber")]
+#[cfg(all(feature = "kyber", feature = "pre-verification"))]
 pub mod kyber768 {
     //! Kyber 768 (NIST PQC Round 3)
     pub use crate::mlkem768::generate_key_pair;
@@ -152,7 +150,7 @@
     pub use crate::mlkem768::validate_public_key;
 }
 
-#[cfg(feature = "kyber")]
+#[cfg(all(feature = "kyber", feature = "pre-verification"))]
 pub mod kyber1024 {
     //! Kyber 1024 (NIST PQC Round 3)
     pub use crate::mlkem1024::generate_key_pair;
@@ -161,7 +159,6 @@
     pub use crate::mlkem1024::validate_public_key;
 }
 
->>>>>>> 1233e959
 pub use constants::SHARED_SECRET_SIZE;
 #[cfg(not(feature = "pre-verification"))]
 pub const SHARED_SECRET_SIZE: usize = kem::kyber::constants::SHARED_SECRET_SIZE;
