--- conflicted
+++ resolved
@@ -8,14 +8,8 @@
 #[cfg_attr(hax, hax_lib::requires(
     slice.len() <= LEN
 ))]
-<<<<<<< HEAD
-#[cfg_attr(hax, hax_lib::ensures(|res|
-    fstar!("Seq.slice $res 0 (Seq.length $slice) == $slice")
-))]
-=======
 #[cfg_attr(hax, hax_lib::ensures(|result|
     fstar!("$result == Seq.append $slice (Seq.create (v $LEN - v (${slice.len()})) 0uy)")))]
->>>>>>> 04383d3c
 pub(crate) fn into_padded_array<const LEN: usize>(slice: &[u8]) -> [u8; LEN] {
     let mut out = [0u8; LEN];
     out[0..slice.len()].copy_from_slice(slice);
