--- conflicted
+++ resolved
@@ -52,13 +52,10 @@
     kyber_generate_keypair as kyber_generate_keypair_neon,
 };
 
-<<<<<<< HEAD
 #[hax_lib::requires(fstar!("Spec.MLKEM.is_rank $K /\\
     $RANKED_BYTES_PER_RING_ELEMENT == Spec.MLKEM.v_RANKED_BYTES_PER_RING_ELEMENT $K /\\
     $PUBLIC_KEY_SIZE == Spec.MLKEM.v_CCA_PUBLIC_KEY_SIZE $K"))]
-=======
 #[inline(always)]
->>>>>>> 41072c68
 pub(crate) fn validate_public_key<
     const K: usize,
     const RANKED_BYTES_PER_RING_ELEMENT: usize,
@@ -72,6 +69,9 @@
 }
 
 #[inline(always)]
+#[hax_lib::requires(fstar!("Spec.MLKEM.is_rank $K /\\
+                $SECRET_KEY_SIZE == Spec.MLKEM.v_CCA_PRIVATE_KEY_SIZE $K /\\
+                $CIPHERTEXT_SIZE == Spec.MLKEM.v_CPA_CIPHERTEXT_SIZE $K"))]
 pub(crate) fn validate_private_key<
     const K: usize,
     const SECRET_KEY_SIZE: usize,
