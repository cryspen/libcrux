--- conflicted
+++ resolved
@@ -58,12 +58,8 @@
                 >(randomness)
             }
 
-<<<<<<< HEAD
             /// Public key validation
             #[inline(always)]
-=======
-            /// Portable public key validation
->>>>>>> 9a8614dd
             pub(crate) fn validate_public_key<
                 const K: usize,
                 const RANKED_BYTES_PER_RING_ELEMENT: usize,
@@ -79,12 +75,8 @@
                 >(public_key)
             }
 
-<<<<<<< HEAD
             /// Private key validation
             #[inline(always)]
-=======
-            /// Portable private key validation
->>>>>>> 9a8614dd
             pub(crate) fn validate_private_key<
                 const K: usize,
                 const SECRET_KEY_SIZE: usize,
