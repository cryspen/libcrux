--- conflicted
+++ resolved
@@ -66,22 +66,14 @@
                 $PUBLIC_KEY_SIZE == Spec.MLKEM.v_CCA_PUBLIC_KEY_SIZE $K"#))]
             pub(crate) fn validate_public_key<
                 const K: usize,
-<<<<<<< HEAD
                 const T_AS_NTT_ENCODED_SIZE: usize,
-                const RANKED_BYTES_PER_RING_ELEMENT: usize,
-=======
->>>>>>> e45ffe47
                 const PUBLIC_KEY_SIZE: usize,
             >(
                 public_key: &[u8; PUBLIC_KEY_SIZE],
             ) -> bool {
                 crate::ind_cca::validate_public_key::<
                     K,
-<<<<<<< HEAD
                     T_AS_NTT_ENCODED_SIZE,
-                    RANKED_BYTES_PER_RING_ELEMENT,
-=======
->>>>>>> e45ffe47
                     PUBLIC_KEY_SIZE,
                     $hash,
                     $vector,
