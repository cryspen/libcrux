--- conflicted
+++ resolved
@@ -96,17 +96,9 @@
         fstar!(r#"Seq.length ${output}_future == Seq.length ${output} /\
             ${output}_future == Spec.Utils.v_G $input"#))
     ]
-<<<<<<< HEAD
-    #[inline(always)]
+    #[inline]
     fn G(input: &[u8], output: &mut [u8]) {
         portable::sha512(output, input);
-=======
-    #[inline]
-    fn G(input: &[u8]) -> [u8; G_DIGEST_SIZE] {
-        let mut digest = [0u8; G_DIGEST_SIZE];
-        portable::sha512(&mut digest, input);
-        digest
->>>>>>> 7a9f9732
     }
 
     #[hax_lib::requires(output.len() == 32)]
@@ -114,17 +106,9 @@
         fstar!(r#"Seq.length ${output}_future == Seq.length ${output} /\
             ${output}_future == Spec.Utils.v_H $input"#))
     ]
-<<<<<<< HEAD
-    #[inline(always)]
+    #[inline]
     fn H(input: &[u8], output: &mut [u8]) {
         portable::sha256(output, input);
-=======
-    #[inline]
-    fn H(input: &[u8]) -> [u8; H_DIGEST_SIZE] {
-        let mut digest = [0u8; H_DIGEST_SIZE];
-        portable::sha256(&mut digest, input);
-        digest
->>>>>>> 7a9f9732
     }
 
     #[hax_lib::requires(fstar!(r#"v $LEN < pow2 32 /\
@@ -133,8 +117,7 @@
         fstar!(r#"Seq.length ${out}_future == Seq.length ${out} /\
             ${out}_future == Spec.Utils.v_PRF $LEN $input"#))
     ]
-<<<<<<< HEAD
-    #[inline(always)]
+    #[inline]
     fn PRF<const LEN: usize>(input: &[u8], out: &mut [u8]) {
         debug_assert!(out.len() == LEN);
         portable::shake256(out, input);
@@ -149,42 +132,16 @@
          (4 * v $out_len < pow2 32) /\
          Seq.length ${outputs}_future == Seq.length ${outputs} /\
          ${outputs}_future == Spec.Utils.v_PRFxN (sz k) $out_len $input)"#))]
-    #[inline(always)]
+    #[inline]
     fn PRFxN(input: &[[u8; 33]], outputs: &mut [u8], out_len: usize) {
         for i in 0..input.len() {
             portable::shake256(&mut outputs[i * out_len..(i + 1) * out_len], &input[i]);
-=======
+        }
+    }
+
     #[inline]
-    fn PRF<const LEN: usize>(input: &[u8]) -> [u8; LEN] {
-        let mut digest = [0u8; LEN];
-        portable::shake256(&mut digest, input);
-        digest
-    }
-
-    #[hax_lib::requires(fstar!(r#"v $LEN < pow2 32 /\ (v $K == 2 \/ v $K == 3 \/ v $K == 4)"#))]
-    #[hax_lib::ensures(|result|
-        fstar!(r#"$result == Spec.Utils.v_PRFxN $K $LEN $input"#))
-    ]
-    #[inline]
-    fn PRFxN<const K: usize, const LEN: usize>(input: &[[u8; 33]; K]) -> [[u8; LEN]; K] {
-        debug_assert!(K == 2 || K == 3 || K == 4);
-
-        let mut out = [[0u8; LEN]; K];
-        for i in 0..K {
-            portable::shake256(&mut out[i], &input[i]);
->>>>>>> 7a9f9732
-        }
-    }
-
-<<<<<<< HEAD
-    #[inline(always)]
     fn shake128_init_absorb_final(input: &[[u8; 34]]) -> PortableHash {
         debug_assert!(input.len() == 2 || input.len() == 3 || input.len() == 4);
-=======
-    #[inline]
-    fn shake128_init_absorb_final<const K: usize>(input: &[[u8; 34]; K]) -> PortableHash<K> {
-        debug_assert!(K == 2 || K == 3 || K == 4);
->>>>>>> 7a9f9732
 
         let mut shake128_state = [incremental::shake128_init(); 4];
         for i in 0..input.len() {
@@ -194,20 +151,12 @@
         PortableHash { shake128_state }
     }
 
-<<<<<<< HEAD
-    #[inline(always)]
+    #[inline]
     fn shake128_squeeze_first_three_blocks(
         st: &mut PortableHash,
         outputs: &mut [[u8; THREE_BLOCKS]],
     ) {
         debug_assert!(outputs.len() == 2 || outputs.len() == 3 || outputs.len() == 4);
-=======
-    #[inline]
-    fn shake128_squeeze_first_three_blocks<const K: usize>(
-        st: &mut PortableHash<K>,
-    ) -> [[u8; THREE_BLOCKS]; K] {
-        debug_assert!(K == 2 || K == 3 || K == 4);
->>>>>>> 7a9f9732
 
         for i in 0..outputs.len() {
             incremental::shake128_squeeze_first_three_blocks(
@@ -217,17 +166,9 @@
         }
     }
 
-<<<<<<< HEAD
-    #[inline(always)]
+    #[inline]
     fn shake128_squeeze_next_block(st: &mut PortableHash, outputs: &mut [[u8; BLOCK_SIZE]]) {
         debug_assert!(outputs.len() == 2 || outputs.len() == 3 || outputs.len() == 4);
-=======
-    #[inline]
-    fn shake128_squeeze_next_block<const K: usize>(
-        st: &mut PortableHash<K>,
-    ) -> [[u8; BLOCK_SIZE]; K] {
-        debug_assert!(K == 2 || K == 3 || K == 4);
->>>>>>> 7a9f9732
 
         for i in 0..outputs.len() {
             incremental::shake128_squeeze_next_block(&mut st.shake128_state[i], &mut outputs[i]);
@@ -240,30 +181,18 @@
         #[ensures(|_|
             fstar!(r#"${output}_future == Spec.Utils.v_G $input"#))
         ]
-<<<<<<< HEAD
-        #[inline(always)]
+        #[inline]
         fn G(input: &[u8], output: &mut [u8]) {
             G(input, output)
-=======
-        #[inline]
-        fn G(input: &[u8]) -> [u8; G_DIGEST_SIZE] {
-            G(input)
->>>>>>> 7a9f9732
         }
 
         #[requires(output.len() == 32)]
         #[ensures(|_|
             fstar!(r#"${output}_future == Spec.Utils.v_H $input"#))
         ]
-<<<<<<< HEAD
-        #[inline(always)]
+        #[inline]
         fn H(input: &[u8], output: &mut [u8]) {
             H(input, output)
-=======
-        #[inline]
-        fn H(input: &[u8]) -> [u8; H_DIGEST_SIZE] {
-            H(input)
->>>>>>> 7a9f9732
         }
 
         #[requires(fstar!(r#"v $LEN < pow2 32"#))]
@@ -271,8 +200,7 @@
             // We need to repeat the pre-condition here because of https://github.com/hacspec/hax/issues/784
             fstar!(r#"v $LEN < pow2 32 ==> ${out}_future == Spec.Utils.v_PRF $LEN $input"#))
         ]
-<<<<<<< HEAD
-        #[inline(always)]
+        #[inline]
         fn PRF<const LEN: usize>(input: &[u8], out: &mut [u8]) {
             PRF::<LEN>(input, out)
         }
@@ -286,7 +214,7 @@
              (4 * v $out_len < pow2 32) /\
              Seq.length ${outputs}_future == Seq.length ${outputs} /\
              ${outputs}_future == Spec.Utils.v_PRFxN (sz k) $out_len $input)"#))]
-        #[inline(always)]
+        #[inline]
         fn PRFxN(input: &[[u8; 33]], outputs: &mut [u8], out_len: usize) {
             PRFxN(input, outputs, out_len)
         }
@@ -304,36 +232,6 @@
         #[inline(always)]
         fn shake128_squeeze_next_block(&mut self, output: &mut [[u8; BLOCK_SIZE]]) {
             shake128_squeeze_next_block(self, output)
-=======
-        #[inline]
-        fn PRF<const LEN: usize>(input: &[u8]) -> [u8; LEN] {
-            PRF::<LEN>(input)
-        }
-
-        #[requires(fstar!(r#"v $LEN < pow2 32 /\ (v $K == 2 \/ v $K == 3 \/ v $K == 4)"#))]
-        #[ensures(|out|
-            fstar!(r#"(v $LEN < pow2 32 /\ (v $K == 2 \/ v $K == 3 \/ v $K == 4)) ==>
-                $out == Spec.Utils.v_PRFxN $K $LEN $input"#))
-        ]
-        #[inline]
-        fn PRFxN<const LEN: usize>(input: &[[u8; 33]; K]) -> [[u8; LEN]; K] {
-            PRFxN::<K, LEN>(input)
-        }
-
-        #[inline]
-        fn shake128_init_absorb_final(input: &[[u8; 34]; K]) -> Self {
-            shake128_init_absorb_final(input)
-        }
-
-        #[inline]
-        fn shake128_squeeze_first_three_blocks(&mut self) -> [[u8; THREE_BLOCKS]; K] {
-            shake128_squeeze_first_three_blocks(self)
-        }
-
-        #[inline]
-        fn shake128_squeeze_next_block(&mut self) -> [[u8; BLOCK_SIZE]; K] {
-            shake128_squeeze_next_block(self)
->>>>>>> 7a9f9732
         }
     }
 }
