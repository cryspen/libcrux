use crate::vector::{to_standard_domain, Operations, FIELD_ELEMENTS_IN_VECTOR};

pub(crate) const ZETAS_TIMES_MONTGOMERY_R: [i16; 128] = {
    hax_lib::fstar!("assert_norm (pow2 16 == 65536)");
    [
        -1044, -758, -359, -1517, 1493, 1422, 287, 202, -171, 622, 1577, 182, 962, -1202, -1474,
        1468, 573, -1325, 264, 383, -829, 1458, -1602, -130, -681, 1017, 732, 608, -1542, 411,
        -205, -1571, 1223, 652, -552, 1015, -1293, 1491, -282, -1544, 516, -8, -320, -666, -1618,
        -1162, 126, 1469, -853, -90, -271, 830, 107, -1421, -247, -951, -398, 961, -1508, -725,
        448, -1065, 677, -1275, -1103, 430, 555, 843, -1251, 871, 1550, 105, 422, 587, 177, -235,
        -291, -460, 1574, 1653, -246, 778, 1159, -147, -777, 1483, -602, 1119, -1590, 644, -872,
        349, 418, 329, -156, -75, 817, 1097, 603, 610, 1322, -1285, -1465, 384, -1215, -136, 1218,
        -1335, -874, 220, -1187, -1659, -1185, -1530, -1278, 794, -1510, -854, -870, 478, -108,
        -308, 996, 991, 958, -1460, 1522, 1628,
    ]
};

// A function to retrieve zetas so that we can add a post-condition
#[inline(always)]
#[hax_lib::fstar::verification_status(panic_free)]
#[hax_lib::requires(i < 128)]
#[hax_lib::ensures(|result| fstar!("Spec.Utils.is_i16b 1664 result"))]
pub fn zeta(i: usize) -> i16 {
    ZETAS_TIMES_MONTGOMERY_R[i]
}

pub(crate) const VECTORS_IN_RING_ELEMENT: usize =
    super::constants::COEFFICIENTS_IN_RING_ELEMENT / FIELD_ELEMENTS_IN_VECTOR;

#[cfg_attr(
    hax,
    hax_lib::fstar::after(
        interface,
        "let to_spec_matrix_t (#r:Spec.MLKEM.rank) (#v_Vector: Type0)
    {| i2: Libcrux_ml_kem.Vector.Traits.t_Operations v_Vector |}
    (m:t_Array (t_Array (t_PolynomialRingElement v_Vector) r) r) : Spec.MLKEM.matrix r =
    createi r (fun i -> to_spec_vector_t #r #v_Vector (m.[i]))"
    )
)]
#[cfg_attr(
    hax,
    hax_lib::fstar::after(
        interface,
        "let to_spec_vector_t (#r:Spec.MLKEM.rank) (#v_Vector: Type0)
    {| i2: Libcrux_ml_kem.Vector.Traits.t_Operations v_Vector |}
    (m:t_Array (t_PolynomialRingElement v_Vector) r) : Spec.MLKEM.vector r =
    createi r (fun i -> to_spec_poly_t #v_Vector (m.[i]))"
    )
)]
#[cfg_attr(
    hax,
    hax_lib::fstar::after(
        interface,
        "let to_spec_poly_t (#v_Vector: Type0)
    {| i2: Libcrux_ml_kem.Vector.Traits.t_Operations v_Vector |}
    (p: t_PolynomialRingElement v_Vector) : Spec.MLKEM.polynomial =
    createi (sz 256) (fun i -> Spec.MLKEM.Math.to_spec_fe 
                                (Seq.index (i2._super_8706949974463268012.f_repr 
                                    (Seq.index p.f_coefficients (v i / 16))) (v i % 16)))"
    )
)]
// XXX: We don't want to copy this. But for eurydice we have to have this.
#[derive(Clone, Copy)]
pub(crate) struct PolynomialRingElement<Vector: Operations> {
    pub(crate) coefficients: [Vector; VECTORS_IN_RING_ELEMENT],
}


#[allow(non_snake_case)]
fn ZERO<Vector: Operations>() -> PolynomialRingElement<Vector> {
    PolynomialRingElement {
        // FIXME:  The THIR body of item DefId(0:415 ~ libcrux_ml_kem[9000]::polynomial::{impl#0}::ZERO::{constant#0}) was stolen.
        coefficients: [Vector::ZERO(); 16],
    }
}

#[inline(always)]
#[hax_lib::requires(VECTORS_IN_RING_ELEMENT * 16 <= a.len())]
fn from_i16_array<Vector: Operations>(a: &[i16]) -> PolynomialRingElement<Vector> {
    let mut result = ZERO();
    for i in 0..VECTORS_IN_RING_ELEMENT {
        result.coefficients[i] = Vector::from_i16_array(&a[i * 16..(i + 1) * 16]);
    }
    result
}

/// Given two polynomial ring elements `lhs` and `rhs`, compute the pointwise
/// sum of their constituent coefficients.
#[inline(always)]
#[hax_lib::fstar::verification_status(lax)]
fn add_to_ring_element<Vector: Operations, const K: usize>(myself: &mut PolynomialRingElement<Vector>, rhs: &PolynomialRingElement<Vector>) {
    // The semicolon and parentheses at the end of loop are a workaround
    // for the following bug https://github.com/hacspec/hax/issues/720
    for i in 0..myself.coefficients.len() {
        myself.coefficients[i] = Vector::add(myself.coefficients[i], &rhs.coefficients[i]);
    }
    ()
}

#[inline(always)]
#[hax_lib::fstar::verification_status(lax)]
fn poly_barrett_reduce<Vector: Operations>(myself: &mut PolynomialRingElement<Vector>) {
    // Using `hax_lib::fstar::verification_status(lax)` works but produces an error while extracting
    // The semicolon and parentheses at the end of loop are a workaround
    // for the following bug https://github.com/hacspec/hax/issues/720
    for i in 0..VECTORS_IN_RING_ELEMENT {
        myself.coefficients[i] = Vector::barrett_reduce(myself.coefficients[i]);
    }
    ()
}

#[inline(always)]
#[hax_lib::fstar::verification_status(lax)]
fn subtract_reduce<Vector: Operations>(myself: &PolynomialRingElement<Vector>, mut b: PolynomialRingElement<Vector>) -> PolynomialRingElement<Vector> {
    // Using `hax_lib::fstar::verification_status(lax)` works but produces an error while extracting
    for i in 0..VECTORS_IN_RING_ELEMENT {
        let coefficient_normal_form =
            Vector::montgomery_multiply_by_constant(b.coefficients[i], 1441);
        b.coefficients[i] =
            Vector::barrett_reduce(Vector::sub(myself.coefficients[i], &coefficient_normal_form));
    }
    b
}

#[inline(always)]
#[hax_lib::fstar::verification_status(lax)]
fn add_message_error_reduce<Vector: Operations>(myself: &PolynomialRingElement<Vector>, message: &PolynomialRingElement<Vector>, mut result: PolynomialRingElement<Vector>) -> PolynomialRingElement<Vector> {
    // Using `hax_lib::fstar::verification_status(lax)` works but produces an error while extracting
    for i in 0..VECTORS_IN_RING_ELEMENT {
        let coefficient_normal_form =
            Vector::montgomery_multiply_by_constant(result.coefficients[i], 1441);

        // FIXME: Eurydice crashes with:
        //
        // Warning 11: in top-level declaration libcrux_ml_kem.polynomial.{libcrux_ml_kem::polynomial::PolynomialRingElement<Vector>[TraitClause@0]}.add_message_error_reduce__libcrux_ml_kem_libcrux_polynomials_PortableVector: this expression is not Low*; the enclosing function cannot be translated into C*: let mutable ret(Mark.Present,(Mark.AtMost 2), ): int16_t[16size_t] = $any in
        // libcrux_ml_kem.libcrux_polynomials.{(libcrux_ml_kem::libcrux_polynomials::libcrux_traits::Operations␣for␣libcrux_ml_kem::libcrux_polynomials::PortableVector)}.add ((@9: libcrux_ml_kem_libcrux_polynomials_PortableVector[16size_t]*)[0uint32_t]:int16_t[16size_t][16size_t])[@4] &(((@8: libcrux_ml_kem_libcrux_polynomials_PortableVector[16size_t]*)[0uint32_t]:libcrux_ml_kem_libcrux_polynomials_PortableVector[16size_t])[@4]) @0;
        // @0
        // Warning 11 is fatal, exiting.
        //
        // On the following code:

        // ```rust
        // result.coefficients[i] = Vector::barrett_reduce(Vector::add(
        //     coefficient_normal_form,
        //     &Vector::add(myself.coefficients[i], &message.coefficients[i]),
        // ));
        // ```

        let tmp = Vector::add(myself.coefficients[i], &message.coefficients[i]);
        let tmp = Vector::add(coefficient_normal_form, &tmp);
        result.coefficients[i] = Vector::barrett_reduce(tmp);
    }
    result
}

#[inline(always)]
#[hax_lib::fstar::verification_status(lax)]
fn add_error_reduce<Vector: Operations>(myself: &mut PolynomialRingElement<Vector>, error: &PolynomialRingElement<Vector>) {
    // Using `hax_lib::fstar::verification_status(lax)` works but produces an error while extracting
    // The semicolon and parentheses at the end of loop are a workaround
    // for the following bug https://github.com/hacspec/hax/issues/720
    for j in 0..VECTORS_IN_RING_ELEMENT {
        let coefficient_normal_form =
            Vector::montgomery_multiply_by_constant(myself.coefficients[j], 1441);

        myself.coefficients[j] = Vector::barrett_reduce(Vector::add(
            coefficient_normal_form,
            &error.coefficients[j],
        ));
    }
    ()
}

#[inline(always)]
#[hax_lib::fstar::verification_status(lax)]
fn add_standard_error_reduce<Vector: Operations>(myself: &mut PolynomialRingElement<Vector>, error: &PolynomialRingElement<Vector>) {
    // Using `hax_lib::fstar::verification_status(lax)` works but produces an error while extracting
    // The semicolon and parentheses at the end of loop are a workaround
    // for the following bug https://github.com/hacspec/hax/issues/720
    for j in 0..VECTORS_IN_RING_ELEMENT {
        // The coefficients are of the form aR^{-1} mod q, which means
        // calling to_montgomery_domain() on them should return a mod q.
        let coefficient_normal_form = to_standard_domain::<Vector>(myself.coefficients[j]);

        myself.coefficients[j] = Vector::barrett_reduce(Vector::add(
            coefficient_normal_form,
            &error.coefficients[j],
        ));
    }
    ()
}

/// Given two `KyberPolynomialRingElement`s in their NTT representations,
/// compute their product. Given two polynomials in the NTT domain `f^` and `ĵ`,
/// the `iᵗʰ` coefficient of the product `k̂` is determined by the calculation:
///
/// ```plaintext
/// ĥ[2·i] + ĥ[2·i + 1]X = (f^[2·i] + f^[2·i + 1]X)·(ĝ[2·i] + ĝ[2·i + 1]X) mod (X² - ζ^(2·BitRev₇(i) + 1))
/// ```
///
/// This function almost implements <strong>Algorithm 10</strong> of the
/// NIST FIPS 203 standard, which is reproduced below:
///
/// ```plaintext
/// Input: Two arrays fˆ ∈ ℤ₂₅₆ and ĝ ∈ ℤ₂₅₆.
/// Output: An array ĥ ∈ ℤq.
///
/// for(i ← 0; i < 128; i++)
///     (ĥ[2i], ĥ[2i+1]) ← BaseCaseMultiply(fˆ[2i], fˆ[2i+1], ĝ[2i], ĝ[2i+1], ζ^(2·BitRev₇(i) + 1))
/// end for
/// return ĥ
/// ```
/// We say "almost" because the coefficients of the ring element output by
/// this function are in the Montgomery domain.
///
/// The NIST FIPS 203 standard can be found at
/// <https://csrc.nist.gov/pubs/fips/203/ipd>.
// TODO: Remove or replace with something that works and is useful for the proof.
// #[cfg_attr(hax, hax_lib::requires(
//     hax_lib::forall(|i:usize|
//         hax_lib::implies(i < COEFFICIENTS_IN_RING_ELEMENT, ||
//             (lhs.coefficients[i] >= 0 && lhs.coefficients[i] < 4096) &&
//             (rhs.coefficients[i].abs() <= FIELD_MODULUS)

// ))))]
// #[cfg_attr(hax, hax_lib::ensures(|result|
//     hax_lib::forall(|i:usize|
//         hax_lib::implies(i < result.coefficients.len(), ||
//                 result.coefficients[i].abs() <= FIELD_MODULUS
// ))))]
#[inline(always)]
#[hax_lib::fstar::verification_status(lax)]
fn ntt_multiply<Vector: Operations>(myself: &PolynomialRingElement<Vector>, rhs: &PolynomialRingElement<Vector>) -> PolynomialRingElement<Vector> {
    let mut out = ZERO();

    for i in 0..VECTORS_IN_RING_ELEMENT {
        out.coefficients[i] = Vector::ntt_multiply(
            &myself.coefficients[i],
            &rhs.coefficients[i],
            get_zeta(64 + 4 * i),
            get_zeta(64 + 4 * i + 1),
            get_zeta(64 + 4 * i + 2),
            get_zeta(64 + 4 * i + 3),
        );
    }

    out
}

#[hax_lib::attributes]
impl<Vector: Operations> PolynomialRingElement<Vector> {
    #[allow(non_snake_case)]
    pub(crate) fn ZERO() -> Self {
        Self {
            coefficients: [Vector::ZERO(); 16],
        }
    }

    #[inline(always)]
    #[requires(VECTORS_IN_RING_ELEMENT * 16 <= a.len())]
    pub(crate) fn from_i16_array(a: &[i16]) -> Self {
        from_i16_array(a)
    }

    /// Given two polynomial ring elements `lhs` and `rhs`, compute the pointwise
    /// sum of their constituent coefficients.
    #[inline(always)]
    pub(crate) fn add_to_ring_element<const K: usize>(&mut self, rhs: &Self) {
        add_to_ring_element::<Vector,K>(self, rhs);
    }

    #[inline(always)]
    pub(crate) fn poly_barrett_reduce(&mut self) {
        poly_barrett_reduce(self);
    }

    #[inline(always)]
    pub(crate) fn subtract_reduce(&self, b: Self) -> Self {
        subtract_reduce(self, b)
    }

    #[inline(always)]
    pub(crate) fn add_message_error_reduce(&self, message: &Self, result: Self) -> Self {
        add_message_error_reduce(self, message, result)
    }

    #[inline(always)]
    pub(crate) fn add_error_reduce(&mut self, error: &Self) {
        add_error_reduce(self, error);
    }

    #[inline(always)]
    pub(crate) fn add_standard_error_reduce(&mut self, error: &Self) {
<<<<<<< HEAD
        add_standard_error_reduce(self, error);
    }

    #[inline(always)]
    pub(crate) fn ntt_multiply(&self, rhs: &Self) -> Self {
        ntt_multiply(self, rhs)
=======
        // Using `hax_lib::fstar::verification_status(lax)` works but produces an error while extracting
        hax_lib::fstar!("admit ()");
        // The semicolon and parentheses at the end of loop are a workaround
        // for the following bug https://github.com/hacspec/hax/issues/720
        for j in 0..VECTORS_IN_RING_ELEMENT {
            // The coefficients are of the form aR^{-1} mod q, which means
            // calling to_montgomery_domain() on them should return a mod q.
            let coefficient_normal_form = to_standard_domain::<Vector>(self.coefficients[j]);

            self.coefficients[j] = Vector::barrett_reduce(Vector::add(
                coefficient_normal_form,
                &error.coefficients[j],
            ));
        }
        ()
    }

    /// Given two `KyberPolynomialRingElement`s in their NTT representations,
    /// compute their product. Given two polynomials in the NTT domain `f^` and `ĵ`,
    /// the `iᵗʰ` coefficient of the product `k̂` is determined by the calculation:
    ///
    /// ```plaintext
    /// ĥ[2·i] + ĥ[2·i + 1]X = (f^[2·i] + f^[2·i + 1]X)·(ĝ[2·i] + ĝ[2·i + 1]X) mod (X² - ζ^(2·BitRev₇(i) + 1))
    /// ```
    ///
    /// This function almost implements <strong>Algorithm 10</strong> of the
    /// NIST FIPS 203 standard, which is reproduced below:
    ///
    /// ```plaintext
    /// Input: Two arrays fˆ ∈ ℤ₂₅₆ and ĝ ∈ ℤ₂₅₆.
    /// Output: An array ĥ ∈ ℤq.
    ///
    /// for(i ← 0; i < 128; i++)
    ///     (ĥ[2i], ĥ[2i+1]) ← BaseCaseMultiply(fˆ[2i], fˆ[2i+1], ĝ[2i], ĝ[2i+1], ζ^(2·BitRev₇(i) + 1))
    /// end for
    /// return ĥ
    /// ```
    /// We say "almost" because the coefficients of the ring element output by
    /// this function are in the Montgomery domain.
    ///
    /// The NIST FIPS 203 standard can be found at
    /// <https://csrc.nist.gov/pubs/fips/203/ipd>.

    // TODO: Remove or replace with something that works and is useful for the proof.
    // #[cfg_attr(hax, hax_lib::requires(
    //     hax_lib::forall(|i:usize|
    //         hax_lib::implies(i < COEFFICIENTS_IN_RING_ELEMENT, ||
    //             (lhs.coefficients[i] >= 0 && lhs.coefficients[i] < 4096) &&
    //             (rhs.coefficients[i].abs() <= FIELD_MODULUS)
    // ))))]
    // #[cfg_attr(hax, hax_lib::ensures(|result|
    //     hax_lib::forall(|i:usize|
    //         hax_lib::implies(i < result.coefficients.len(), ||
    //                 result.coefficients[i].abs() <= FIELD_MODULUS
    // ))))]
    #[inline(always)]
    pub(crate) fn ntt_multiply(&self, rhs: &Self) -> Self {
        hax_lib::fstar!("admit ()");

        let mut out = PolynomialRingElement::ZERO();

        for i in 0..VECTORS_IN_RING_ELEMENT {
            out.coefficients[i] = Vector::ntt_multiply(
                &self.coefficients[i],
                &rhs.coefficients[i],
                zeta(64 + 4 * i),
                zeta(64 + 4 * i + 1),
                zeta(64 + 4 * i + 2),
                zeta(64 + 4 * i + 3),
            );
        }

        out
>>>>>>> 83a72e79
    }
}<|MERGE_RESOLUTION|>--- conflicted
+++ resolved
@@ -291,87 +291,11 @@
 
     #[inline(always)]
     pub(crate) fn add_standard_error_reduce(&mut self, error: &Self) {
-<<<<<<< HEAD
         add_standard_error_reduce(self, error);
     }
 
     #[inline(always)]
     pub(crate) fn ntt_multiply(&self, rhs: &Self) -> Self {
         ntt_multiply(self, rhs)
-=======
-        // Using `hax_lib::fstar::verification_status(lax)` works but produces an error while extracting
-        hax_lib::fstar!("admit ()");
-        // The semicolon and parentheses at the end of loop are a workaround
-        // for the following bug https://github.com/hacspec/hax/issues/720
-        for j in 0..VECTORS_IN_RING_ELEMENT {
-            // The coefficients are of the form aR^{-1} mod q, which means
-            // calling to_montgomery_domain() on them should return a mod q.
-            let coefficient_normal_form = to_standard_domain::<Vector>(self.coefficients[j]);
-
-            self.coefficients[j] = Vector::barrett_reduce(Vector::add(
-                coefficient_normal_form,
-                &error.coefficients[j],
-            ));
-        }
-        ()
-    }
-
-    /// Given two `KyberPolynomialRingElement`s in their NTT representations,
-    /// compute their product. Given two polynomials in the NTT domain `f^` and `ĵ`,
-    /// the `iᵗʰ` coefficient of the product `k̂` is determined by the calculation:
-    ///
-    /// ```plaintext
-    /// ĥ[2·i] + ĥ[2·i + 1]X = (f^[2·i] + f^[2·i + 1]X)·(ĝ[2·i] + ĝ[2·i + 1]X) mod (X² - ζ^(2·BitRev₇(i) + 1))
-    /// ```
-    ///
-    /// This function almost implements <strong>Algorithm 10</strong> of the
-    /// NIST FIPS 203 standard, which is reproduced below:
-    ///
-    /// ```plaintext
-    /// Input: Two arrays fˆ ∈ ℤ₂₅₆ and ĝ ∈ ℤ₂₅₆.
-    /// Output: An array ĥ ∈ ℤq.
-    ///
-    /// for(i ← 0; i < 128; i++)
-    ///     (ĥ[2i], ĥ[2i+1]) ← BaseCaseMultiply(fˆ[2i], fˆ[2i+1], ĝ[2i], ĝ[2i+1], ζ^(2·BitRev₇(i) + 1))
-    /// end for
-    /// return ĥ
-    /// ```
-    /// We say "almost" because the coefficients of the ring element output by
-    /// this function are in the Montgomery domain.
-    ///
-    /// The NIST FIPS 203 standard can be found at
-    /// <https://csrc.nist.gov/pubs/fips/203/ipd>.
-
-    // TODO: Remove or replace with something that works and is useful for the proof.
-    // #[cfg_attr(hax, hax_lib::requires(
-    //     hax_lib::forall(|i:usize|
-    //         hax_lib::implies(i < COEFFICIENTS_IN_RING_ELEMENT, ||
-    //             (lhs.coefficients[i] >= 0 && lhs.coefficients[i] < 4096) &&
-    //             (rhs.coefficients[i].abs() <= FIELD_MODULUS)
-    // ))))]
-    // #[cfg_attr(hax, hax_lib::ensures(|result|
-    //     hax_lib::forall(|i:usize|
-    //         hax_lib::implies(i < result.coefficients.len(), ||
-    //                 result.coefficients[i].abs() <= FIELD_MODULUS
-    // ))))]
-    #[inline(always)]
-    pub(crate) fn ntt_multiply(&self, rhs: &Self) -> Self {
-        hax_lib::fstar!("admit ()");
-
-        let mut out = PolynomialRingElement::ZERO();
-
-        for i in 0..VECTORS_IN_RING_ELEMENT {
-            out.coefficients[i] = Vector::ntt_multiply(
-                &self.coefficients[i],
-                &rhs.coefficients[i],
-                zeta(64 + 4 * i),
-                zeta(64 + 4 * i + 1),
-                zeta(64 + 4 * i + 2),
-                zeta(64 + 4 * i + 3),
-            );
-        }
-
-        out
->>>>>>> 83a72e79
     }
 }