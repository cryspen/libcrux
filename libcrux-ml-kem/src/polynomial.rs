use crate::vector::{to_standard_domain, Operations, FIELD_ELEMENTS_IN_VECTOR};

pub(crate) const ZETAS_TIMES_MONTGOMERY_R: [i16; 128] = {
    hax_lib::fstar!(r#"assert_norm (pow2 16 == 65536)"#);
    [
        -1044, -758, -359, -1517, 1493, 1422, 287, 202, -171, 622, 1577, 182, 962, -1202, -1474,
        1468, 573, -1325, 264, 383, -829, 1458, -1602, -130, -681, 1017, 732, 608, -1542, 411,
        -205, -1571, 1223, 652, -552, 1015, -1293, 1491, -282, -1544, 516, -8, -320, -666, -1618,
        -1162, 126, 1469, -853, -90, -271, 830, 107, -1421, -247, -951, -398, 961, -1508, -725,
        448, -1065, 677, -1275, -1103, 430, 555, 843, -1251, 871, 1550, 105, 422, 587, 177, -235,
        -291, -460, 1574, 1653, -246, 778, 1159, -147, -777, 1483, -602, 1119, -1590, 644, -872,
        349, 418, 329, -156, -75, 817, 1097, 603, 610, 1322, -1285, -1465, 384, -1215, -136, 1218,
        -1335, -874, 220, -1187, -1659, -1185, -1530, -1278, 794, -1510, -854, -870, 478, -108,
        -308, 996, 991, 958, -1460, 1522, 1628,
    ]
};

#[inline(always)]
#[hax_lib::fstar::before(
    interface,
    r#"[@@ "opaque_to_smt"]
let add_vector_post (#v_Vector: Type0)
      {| i1: Libcrux_ml_kem.Vector.Traits.t_Operations v_Vector |}
      (result lhs rhs: v_Vector) =
    forall i. i < 16 ==>
        (v (Seq.index (Libcrux_ml_kem.Vector.Traits.f_to_i16_array result) i) == 
            v (Seq.index (Libcrux_ml_kem.Vector.Traits.f_to_i16_array lhs) i) +
                v (Seq.index (Libcrux_ml_kem.Vector.Traits.f_to_i16_array rhs) i))"#
)]
#[hax_lib::fstar::before(interface,
r#"[@@ "opaque_to_smt"]
let add_vector_pre (#v_Vector: Type0)
      {| i1: Libcrux_ml_kem.Vector.Traits.t_Operations v_Vector |}
      (lhs rhs: v_Vector) =
    forall i. i < 16 ==>
        Spec.Utils.is_intb (pow2 15 - 1) (v (Seq.index (Libcrux_ml_kem.Vector.Traits.f_to_i16_array lhs) i) +
            v (Seq.index (Libcrux_ml_kem.Vector.Traits.f_to_i16_array rhs) i))"#
)]
#[hax_lib::fstar::before(r#"[@@ "opaque_to_smt"]"#)]
#[hax_lib::requires(fstar!(r#"add_vector_pre $lhs $rhs"#))]
#[hax_lib::ensures(|result| fstar!(r#"add_vector_post $result $lhs $rhs"#))]
fn add_vector<Vector: Operations>(lhs: Vector, rhs: &Vector) -> Vector {
    hax_lib::fstar!(r#"reveal_opaque (`%add_vector_pre) (add_vector_pre #$:Vector)"#);
    hax_lib::fstar!(r#"reveal_opaque (`%add_vector_post) (add_vector_post #$:Vector)"#);
    Vector::add(lhs, rhs)
}

#[inline(always)]
#[hax_lib::fstar::before(
    interface,
    r#"[@@ "opaque_to_smt"]
let sub_vector_post (#v_Vector: Type0)
      {| i1: Libcrux_ml_kem.Vector.Traits.t_Operations v_Vector |}
      (result lhs rhs: v_Vector) =
    forall i. i < 16 ==>
        (v (Seq.index (Libcrux_ml_kem.Vector.Traits.f_to_i16_array result) i) == 
            v (Seq.index (Libcrux_ml_kem.Vector.Traits.f_to_i16_array lhs) i) -
                v (Seq.index (Libcrux_ml_kem.Vector.Traits.f_to_i16_array rhs) i))"#
)]
#[hax_lib::fstar::before(interface,
r#"[@@ "opaque_to_smt"]
let sub_vector_pre (#v_Vector: Type0)
      {| i1: Libcrux_ml_kem.Vector.Traits.t_Operations v_Vector |}
      (lhs rhs: v_Vector) =
    forall i. i < 16 ==>
        Spec.Utils.is_intb (pow2 15 - 1) (v (Seq.index (Libcrux_ml_kem.Vector.Traits.f_to_i16_array lhs) i) -
            v (Seq.index (Libcrux_ml_kem.Vector.Traits.f_to_i16_array rhs) i))"#
)]
#[hax_lib::requires(fstar!(r#"sub_vector_pre $lhs $rhs"#))]
#[hax_lib::ensures(|result| fstar!(r#"sub_vector_post $result $lhs $rhs"#))]
fn sub_vector<Vector: Operations>(lhs: Vector, rhs: &Vector) -> Vector {
    hax_lib::fstar!(r#"reveal_opaque (`%sub_vector_pre) (sub_vector_pre #$:Vector)"#);
    hax_lib::fstar!(r#"reveal_opaque (`%sub_vector_post) (sub_vector_post #$:Vector)"#);
    Vector::sub(lhs, rhs)
}

// A function to retrieve zetas so that we can add a post-condition
#[inline(always)]
#[hax_lib::fstar::verification_status(panic_free)]
#[hax_lib::requires(i < 128)]
#[hax_lib::ensures(|result| fstar!(r#"Spec.Utils.is_i16b 1664 result"#))]
pub fn zeta(i: usize) -> i16 {
    ZETAS_TIMES_MONTGOMERY_R[i]
}

pub(crate) const VECTORS_IN_RING_ELEMENT: usize =
    super::constants::COEFFICIENTS_IN_RING_ELEMENT / FIELD_ELEMENTS_IN_VECTOR;

#[cfg_attr(
    hax,
    hax_lib::fstar::after(
        interface,
        "let to_spec_matrix_t (#r:Spec.MLKEM.rank) (#v_Vector: Type0)
    {| i2: Libcrux_ml_kem.Vector.Traits.t_Operations v_Vector |}
    (m:t_Array (t_Array (t_PolynomialRingElement v_Vector) r) r) : Spec.MLKEM.matrix r =
    createi r (fun i -> to_spec_vector_t #r #v_Vector (m.[i]))"
    )
)]
#[cfg_attr(
    hax,
    hax_lib::fstar::after(
        interface,
        "let to_spec_vector_t (#r:Spec.MLKEM.rank) (#v_Vector: Type0)
    {| i2: Libcrux_ml_kem.Vector.Traits.t_Operations v_Vector |}
    (m:t_Array (t_PolynomialRingElement v_Vector) r) : Spec.MLKEM.vector r =
    createi r (fun i -> to_spec_poly_t #v_Vector (m.[i]))"
    )
)]
#[cfg_attr(
    hax,
    hax_lib::fstar::after(
        interface,
        "let to_spec_poly_t (#v_Vector: Type0)
    {| i2: Libcrux_ml_kem.Vector.Traits.t_Operations v_Vector |}
    (p: t_PolynomialRingElement v_Vector) : Spec.MLKEM.polynomial =
    createi (sz 256) (fun i -> Spec.MLKEM.Math.to_spec_fe 
                                (Seq.index (i2._super_12682756204189288427.f_repr 
                                    (Seq.index p.f_coefficients (v i / 16))) (v i % 16)))"
    )
)]
// XXX: We don't want to copy this. But for eurydice we have to have this.
#[derive(Clone, Copy)]
pub(crate) struct PolynomialRingElement<Vector: Operations> {
    pub(crate) coefficients: [Vector; VECTORS_IN_RING_ELEMENT],
}

#[allow(non_snake_case)]
fn ZERO<Vector: Operations>() -> PolynomialRingElement<Vector> {
    PolynomialRingElement {
        // https://github.com/hacspec/hax/issues/27
        // FIXME:  The THIR body of item DefId(0:415 ~ libcrux_ml_kem[9000]::polynomial::{impl#0}::ZERO::{constant#0}) was stolen.
        coefficients: [Vector::ZERO(); 16],
    }
}

#[inline(always)]
#[hax_lib::requires(VECTORS_IN_RING_ELEMENT * 16 <= a.len())]
fn from_i16_array<Vector: Operations>(a: &[i16]) -> PolynomialRingElement<Vector> {
    let mut result = ZERO();
    for i in 0..VECTORS_IN_RING_ELEMENT {
        result.coefficients[i] = Vector::from_i16_array(&a[i * 16..(i + 1) * 16]);
    }
    result
}

/// Given two polynomial ring elements `lhs` and `rhs`, compute the pointwise
/// sum of their constituent coefficients.
#[inline(always)]
#[hax_lib::requires(fstar!(r#"forall (i:nat). i < v (Core.Slice.impl__len ${myself}.f_coefficients) ==>
    add_vector_pre ${myself}.f_coefficients.[ sz i ] ${rhs}.f_coefficients.[ sz i ]"#))]
#[hax_lib::ensures(|result| fstar!(r#"forall (i:nat). i < v (Core.Slice.impl__len ${myself}.f_coefficients) ==>
    add_vector_post ${myself}_future.f_coefficients.[ sz i ] ${myself}.f_coefficients.[ sz i ] ${rhs}.f_coefficients.[ sz i ]"#))]
fn add_to_ring_element<Vector: Operations, const K: usize>(
    myself: &mut PolynomialRingElement<Vector>,
    rhs: &PolynomialRingElement<Vector>,
) {
<<<<<<< HEAD
    let _myself = myself.coefficients;
    // The semicolon and parentheses at the end of loop are a workaround
    // for the following bug https://github.com/hacspec/hax/issues/720
=======
>>>>>>> 447dbf18
    for i in 0..myself.coefficients.len() {
        hax_lib::loop_invariant!(|i: usize| {
            fstar!(
                r#"(v $i < v (Core.Slice.impl__len myself.f_coefficients) ==>
                (forall (j:nat). (j >= v $i /\ j < v (Core.Slice.impl__len myself.f_coefficients)) ==>
                    myself.f_coefficients.[ sz j ] == ${_myself}.[ sz j ] /\
                    add_vector_pre myself.f_coefficients.[ sz j ] ${rhs}.f_coefficients.[ sz j ])) /\
            (forall (j:nat). j < v $i ==>
                add_vector_post myself.f_coefficients.[ sz j ] ${_myself}.[ sz j ] ${rhs}.f_coefficients.[ sz j ])"#
            )
        });
        myself.coefficients[i] = add_vector(myself.coefficients[i], &rhs.coefficients[i]);
    }
}

#[inline(always)]
#[hax_lib::requires(fstar!(r#"forall (i:nat). i < v $VECTORS_IN_RING_ELEMENT ==>
    Spec.Utils.is_i16b_array_opaque 28296
        (Libcrux_ml_kem.Vector.Traits.f_to_i16_array ${myself}.f_coefficients.[ sz i ])"#))]
fn poly_barrett_reduce<Vector: Operations>(myself: &mut PolynomialRingElement<Vector>) {
<<<<<<< HEAD
    // The semicolon and parentheses at the end of loop are a workaround
    // for the following bug https://github.com/hacspec/hax/issues/720
=======
    // Using `hax_lib::fstar::verification_status(lax)` works but produces an error while extracting
>>>>>>> 447dbf18
    for i in 0..VECTORS_IN_RING_ELEMENT {
        hax_lib::loop_invariant!(|i: usize| {
            fstar!(
                r#"v $i < v $VECTORS_IN_RING_ELEMENT ==>
                (forall (j:nat). (j >= v $i /\ j < v $VECTORS_IN_RING_ELEMENT) ==>
                    Spec.Utils.is_i16b_array_opaque 28296
                        (Libcrux_ml_kem.Vector.Traits.f_to_i16_array myself.f_coefficients.[ sz j ]))"#
            )
        });
        myself.coefficients[i] = Vector::barrett_reduce(myself.coefficients[i]);
    }
}

#[inline(always)]
#[hax_lib::fstar::before(r#"#push-options "--z3rlimit 200 --ext context_pruning"

let subtract_reduce_helper (#v_Vector: Type0)
    {| i1: Libcrux_ml_kem.Vector.Traits.t_Operations v_Vector |}
    (myself: t_Array v_Vector (sz 16))
    (coefficient_normal_form: v_Vector) : Lemma
    (requires (forall (i:nat). i < 16 ==>
        Spec.Utils.is_i16b_array_opaque (28296 - 3328)
        (Libcrux_ml_kem.Vector.Traits.f_to_i16_array myself.[ sz i ])) /\
        Spec.Utils.is_i16b_array_opaque 3328
        (Libcrux_ml_kem.Vector.Traits.f_to_i16_array coefficient_normal_form))
    (ensures (forall (i:nat). i < 16 ==> sub_vector_pre myself.[ sz i ] coefficient_normal_form /\
        Spec.Utils.is_i16b_array_opaque 28296 (Libcrux_ml_kem.Vector.Traits.f_to_i16_array
        (sub_vector myself.[ sz i ] coefficient_normal_form))))
    =
    reveal_opaque (`%Spec.Utils.is_i16b_array_opaque) Spec.Utils.is_i16b_array_opaque;
    reveal_opaque (`%sub_vector_pre) (sub_vector_pre #v_Vector);
    reveal_opaque (`%sub_vector_post) (sub_vector_post #v_Vector);
    assert_norm (pow2 15 == 32768);
    assert (forall (i:nat). i < 16 ==>
            Spec.Utils.is_i16b_array (28296 - 3328)
            (Libcrux_ml_kem.Vector.Traits.f_to_i16_array myself.[ sz i ]));
    assert (forall (i:nat). i < 16 ==> (forall j. j < 16 ==>
            Spec.Utils.is_intb 28296
            (v (Seq.index (Libcrux_ml_kem.Vector.Traits.f_to_i16_array myself.[ sz i ]) j) -
                v (Seq.index (Libcrux_ml_kem.Vector.Traits.f_to_i16_array coefficient_normal_form) j))));
    assert (forall (i:nat). i < 16 ==> (forall j. j < 16 ==>
            Spec.Utils.is_intb (pow2 15 - 1)
            (v (Seq.index (Libcrux_ml_kem.Vector.Traits.f_to_i16_array myself.[ sz i ]) j) -
                v (Seq.index (Libcrux_ml_kem.Vector.Traits.f_to_i16_array coefficient_normal_form) j))))

#pop-options"#)]
#[hax_lib::requires(fstar!(r#"forall (i:nat). i < 16 ==> Spec.Utils.is_i16b_array_opaque (28296 - 3328)
    (Libcrux_ml_kem.Vector.Traits.f_to_i16_array ${myself}.f_coefficients.[ sz i ])"#))]
fn subtract_reduce<Vector: Operations>(
    myself: &PolynomialRingElement<Vector>,
    mut b: PolynomialRingElement<Vector>,
) -> PolynomialRingElement<Vector> {
    for i in 0..VECTORS_IN_RING_ELEMENT {
        let coefficient_normal_form =
            Vector::montgomery_multiply_by_constant(b.coefficients[i], 1441);
        hax_lib::fstar!(
            r#"subtract_reduce_helper ${myself}.f_coefficients $coefficient_normal_form"#
        );
        b.coefficients[i] =
            Vector::barrett_reduce(sub_vector(myself.coefficients[i], &coefficient_normal_form));
    }
    b
}

#[inline(always)]
#[hax_lib::fstar::before(
    r#"let add_message_error_reduce_helper (#v_Vector: Type0)
    {| i1: Libcrux_ml_kem.Vector.Traits.t_Operations v_Vector |}
    (result coefficient_normal_form: v_Vector) : Lemma
    (requires (Spec.Utils.is_i16b_array_opaque (28296 - 3328)
          (Libcrux_ml_kem.Vector.Traits.f_to_i16_array result) /\
        Spec.Utils.is_i16b_array_opaque 3328
          (Libcrux_ml_kem.Vector.Traits.f_to_i16_array coefficient_normal_form)))
    (ensures (add_vector_pre coefficient_normal_form result /\
        Spec.Utils.is_i16b_array_opaque 28296 (Libcrux_ml_kem.Vector.Traits.f_to_i16_array
          (add_vector coefficient_normal_form result))))
    =
    reveal_opaque (`%Spec.Utils.is_i16b_array_opaque) Spec.Utils.is_i16b_array_opaque;
    reveal_opaque (`%add_vector_pre) (add_vector_pre #v_Vector);
    reveal_opaque (`%add_vector_post) (add_vector_post #v_Vector);
    assert_norm (pow2 15 == 32768)"#
)]
#[hax_lib::requires(fstar!(r#"(forall (i:nat). i < 16 ==>
    add_vector_pre ${myself}.f_coefficients.[ sz i ] ${message}.f_coefficients.[ sz i ] /\
    Spec.Utils.is_i16b_array_opaque (28296 - 3328) (Libcrux_ml_kem.Vector.Traits.f_to_i16_array
        (add_vector ${myself}.f_coefficients.[ sz i ] ${message}.f_coefficients.[ sz i ])))"#))]
fn add_message_error_reduce<Vector: Operations>(
    myself: &PolynomialRingElement<Vector>,
    message: &PolynomialRingElement<Vector>,
    mut result: PolynomialRingElement<Vector>,
) -> PolynomialRingElement<Vector> {
    for i in 0..VECTORS_IN_RING_ELEMENT {
        let coefficient_normal_form =
            Vector::montgomery_multiply_by_constant(result.coefficients[i], 1441);

        // FIXME: Eurydice crashes with:
        //
        // Warning 11: in top-level declaration libcrux_ml_kem.polynomial.{libcrux_ml_kem::polynomial::PolynomialRingElement<Vector>[TraitClause@0]}.add_message_error_reduce__libcrux_ml_kem_libcrux_polynomials_PortableVector: this expression is not Low*; the enclosing function cannot be translated into C*: let mutable ret(Mark.Present,(Mark.AtMost 2), ): int16_t[16size_t] = $any in
        // libcrux_ml_kem.libcrux_polynomials.{(libcrux_ml_kem::libcrux_polynomials::libcrux_traits::Operations␣for␣libcrux_ml_kem::libcrux_polynomials::PortableVector)}.add ((@9: libcrux_ml_kem_libcrux_polynomials_PortableVector[16size_t]*)[0uint32_t]:int16_t[16size_t][16size_t])[@4] &(((@8: libcrux_ml_kem_libcrux_polynomials_PortableVector[16size_t]*)[0uint32_t]:libcrux_ml_kem_libcrux_polynomials_PortableVector[16size_t])[@4]) @0;
        // @0
        // Warning 11 is fatal, exiting.
        //
        // On the following code:

        // ```rust
        // result.coefficients[i] = Vector::barrett_reduce(Vector::add(
        //     coefficient_normal_form,
        //     &Vector::add(myself.coefficients[i], &message.coefficients[i]),
        // ));
        // ```

        let tmp = add_vector(myself.coefficients[i], &message.coefficients[i]);
        hax_lib::fstar!(r#"add_message_error_reduce_helper $tmp $coefficient_normal_form"#);
        let tmp = add_vector(coefficient_normal_form, &tmp);
        result.coefficients[i] = Vector::barrett_reduce(tmp);
    }
    result
}

#[inline(always)]
#[hax_lib::fstar::before(
    r#"#push-options "--max_fuel 3 --z3rlimit 200 --ext context_pruning --z3refresh"

let add_error_reduce_helper (#v_Vector: Type0)
    {| i1: Libcrux_ml_kem.Vector.Traits.t_Operations v_Vector |}
    (error: t_Array v_Vector (sz 16))
    (coefficient_normal_form: v_Vector) : Lemma
    (requires (forall (i:nat). i < 16 ==>
        Spec.Utils.is_i16b_array_opaque (28296 - 3328)
        (Libcrux_ml_kem.Vector.Traits.f_to_i16_array error.[ sz i ])) /\
        Spec.Utils.is_i16b_array_opaque 3328
        (Libcrux_ml_kem.Vector.Traits.f_to_i16_array coefficient_normal_form))
    (ensures (forall (i:nat). i < 16 ==> add_vector_pre coefficient_normal_form error.[ sz i ] /\
        Spec.Utils.is_i16b_array_opaque 28296 (Libcrux_ml_kem.Vector.Traits.f_to_i16_array
        (add_vector coefficient_normal_form error.[ sz i ]))))
    =
    reveal_opaque (`%Spec.Utils.is_i16b_array_opaque) Spec.Utils.is_i16b_array_opaque;
    reveal_opaque (`%add_vector_pre) (add_vector_pre #v_Vector);
    reveal_opaque (`%add_vector_post) (add_vector_post #v_Vector);
    reveal_opaque (`%add_vector) (add_vector #v_Vector);
    assert_norm (pow2 15 == 32768);
    assert (forall (i:nat). i < 16 ==>
            Spec.Utils.is_i16b_array (28296 - 3328)
            (Libcrux_ml_kem.Vector.Traits.f_to_i16_array error.[ sz i ]));
    assert (forall (i:nat). i < 16 ==> (forall j. j < 16 ==>
            Spec.Utils.is_intb 28296
            (v (Seq.index (Libcrux_ml_kem.Vector.Traits.f_to_i16_array coefficient_normal_form) j) +
                v (Seq.index (Libcrux_ml_kem.Vector.Traits.f_to_i16_array error.[ sz i ]) j))));
    assert (forall (i:nat). i < 16 ==> (forall j. j < 16 ==>
            Spec.Utils.is_intb (pow2 15 - 1)
            (v (Seq.index (Libcrux_ml_kem.Vector.Traits.f_to_i16_array coefficient_normal_form) j) +
                v (Seq.index (Libcrux_ml_kem.Vector.Traits.f_to_i16_array error.[ sz i ]) j))))

#pop-options"#
)]
#[hax_lib::requires(fstar!(r#"forall (i:nat). i < 16 ==> Spec.Utils.is_i16b_array_opaque (28296 - 3328)
    (Libcrux_ml_kem.Vector.Traits.f_to_i16_array ${error}.f_coefficients.[ sz i ])"#))]
fn add_error_reduce<Vector: Operations>(
    myself: &mut PolynomialRingElement<Vector>,
    error: &PolynomialRingElement<Vector>,
) {
<<<<<<< HEAD
    // The semicolon and parentheses at the end of loop are a workaround
    // for the following bug https://github.com/hacspec/hax/issues/720
=======
    // Using `hax_lib::fstar::verification_status(lax)` works but produces an error while extracting
>>>>>>> 447dbf18
    for j in 0..VECTORS_IN_RING_ELEMENT {
        let coefficient_normal_form =
            Vector::montgomery_multiply_by_constant(myself.coefficients[j], 1441);

        hax_lib::fstar!(
            r#"add_error_reduce_helper ${error}.f_coefficients $coefficient_normal_form"#
        );
        myself.coefficients[j] =
            Vector::barrett_reduce(add_vector(coefficient_normal_form, &error.coefficients[j]));
    }
}

#[inline(always)]
#[hax_lib::requires(fstar!(r#"forall (i:nat). i < 16 ==> Spec.Utils.is_i16b_array_opaque (28296 - 3328)
    (Libcrux_ml_kem.Vector.Traits.f_to_i16_array ${error}.f_coefficients.[ sz i ])"#))]
fn add_standard_error_reduce<Vector: Operations>(
    myself: &mut PolynomialRingElement<Vector>,
    error: &PolynomialRingElement<Vector>,
) {
<<<<<<< HEAD
    // The semicolon and parentheses at the end of loop are a workaround
    // for the following bug https://github.com/hacspec/hax/issues/720
=======
    // Using `hax_lib::fstar::verification_status(lax)` works but produces an error while extracting
>>>>>>> 447dbf18
    for j in 0..VECTORS_IN_RING_ELEMENT {
        // The coefficients are of the form aR^{-1} mod q, which means
        // calling to_montgomery_domain() on them should return a mod q.
        let coefficient_normal_form = to_standard_domain::<Vector>(myself.coefficients[j]);

        hax_lib::fstar!(
            r#"add_error_reduce_helper ${error}.f_coefficients $coefficient_normal_form"#
        );
        myself.coefficients[j] =
            Vector::barrett_reduce(add_vector(coefficient_normal_form, &error.coefficients[j]));
    }
}

/// Given two `KyberPolynomialRingElement`s in their NTT representations,
/// compute their product. Given two polynomials in the NTT domain `f^` and `ĵ`,
/// the `iᵗʰ` coefficient of the product `k̂` is determined by the calculation:
///
/// ```plaintext
/// ĥ[2·i] + ĥ[2·i + 1]X = (f^[2·i] + f^[2·i + 1]X)·(ĝ[2·i] + ĝ[2·i + 1]X) mod (X² - ζ^(2·BitRev₇(i) + 1))
/// ```
///
/// This function almost implements <strong>Algorithm 10</strong> of the
/// NIST FIPS 203 standard, which is reproduced below:
///
/// ```plaintext
/// Input: Two arrays fˆ ∈ ℤ₂₅₆ and ĝ ∈ ℤ₂₅₆.
/// Output: An array ĥ ∈ ℤq.
///
/// for(i ← 0; i < 128; i++)
///     (ĥ[2i], ĥ[2i+1]) ← BaseCaseMultiply(fˆ[2i], fˆ[2i+1], ĝ[2i], ĝ[2i+1], ζ^(2·BitRev₇(i) + 1))
/// end for
/// return ĥ
/// ```
/// We say "almost" because the coefficients of the ring element output by
/// this function are in the Montgomery domain.
///
/// The NIST FIPS 203 standard can be found at
/// <https://csrc.nist.gov/pubs/fips/203/ipd>.
// TODO: Remove or replace with something that works and is useful for the proof.
// #[cfg_attr(hax, hax_lib::requires(
//     hax_lib::forall(|i:usize|
//         hax_lib::implies(i < COEFFICIENTS_IN_RING_ELEMENT, ||
//             (lhs.coefficients[i] >= 0 && lhs.coefficients[i] < 4096) &&
//             (rhs.coefficients[i].abs() <= FIELD_MODULUS)

// ))))]
// #[cfg_attr(hax, hax_lib::ensures(|result|
//     hax_lib::forall(|i:usize|
//         hax_lib::implies(i < result.coefficients.len(), ||
//                 result.coefficients[i].abs() <= FIELD_MODULUS
// ))))]
#[inline(always)]
#[hax_lib::fstar::options("--z3rlimit 200 --ext context_pruning")]
#[hax_lib::requires(fstar!(r#"forall (i:nat). i < v $VECTORS_IN_RING_ELEMENT ==>
    Spec.Utils.is_i16b_array_opaque 3328
        (Libcrux_ml_kem.Vector.Traits.f_to_i16_array ${myself}.f_coefficients.[ sz i ]) /\
    Spec.Utils.is_i16b_array_opaque 3328
        (Libcrux_ml_kem.Vector.Traits.f_to_i16_array ${rhs}.f_coefficients.[ sz i ])"#))]
fn ntt_multiply<Vector: Operations>(
    myself: &PolynomialRingElement<Vector>,
    rhs: &PolynomialRingElement<Vector>,
) -> PolynomialRingElement<Vector> {
    let mut out = ZERO();

    for i in 0..VECTORS_IN_RING_ELEMENT {
        out.coefficients[i] = Vector::ntt_multiply(
            &myself.coefficients[i],
            &rhs.coefficients[i],
            zeta(64 + 4 * i),
            zeta(64 + 4 * i + 1),
            zeta(64 + 4 * i + 2),
            zeta(64 + 4 * i + 3),
        );
    }

    out
}

// FIXME: We pulled out all the items because of https://github.com/hacspec/hax/issues/1183
// Revisit when that issue is fixed.
#[hax_lib::attributes]
impl<Vector: Operations> PolynomialRingElement<Vector> {
    #[allow(non_snake_case)]
    pub(crate) fn ZERO() -> Self {
        Self {
            coefficients: [Vector::ZERO(); 16],
        }
    }

    #[inline(always)]
    #[requires(VECTORS_IN_RING_ELEMENT * 16 <= a.len())]
    pub(crate) fn from_i16_array(a: &[i16]) -> Self {
        from_i16_array(a)
    }

    /// Given two polynomial ring elements `lhs` and `rhs`, compute the pointwise
    /// sum of their constituent coefficients.
    #[inline(always)]
    #[hax_lib::requires(fstar!(r#"forall (i:nat). i < v (Core.Slice.impl__len self.f_coefficients) ==>
        add_vector_pre self.f_coefficients.[ sz i ] ${rhs}.f_coefficients.[ sz i ]"#))]
    pub(crate) fn add_to_ring_element<const K: usize>(&mut self, rhs: &Self) {
        add_to_ring_element::<Vector, K>(self, rhs);
    }

    #[inline(always)]
    #[requires(fstar!(r#"forall (i:nat). i < v $VECTORS_IN_RING_ELEMENT ==>
        Spec.Utils.is_i16b_array_opaque 28296
            (Libcrux_ml_kem.Vector.Traits.f_to_i16_array self.f_coefficients.[ sz i ])"#))]
    pub(crate) fn poly_barrett_reduce(&mut self) {
        poly_barrett_reduce(self);
    }

    #[inline(always)]
    #[requires(fstar!(r#"forall (i:nat). i < 16 ==> Spec.Utils.is_i16b_array_opaque (28296 - 3328)
        (Libcrux_ml_kem.Vector.Traits.f_to_i16_array self.f_coefficients.[ sz i ])"#))]
    pub(crate) fn subtract_reduce(&self, b: Self) -> Self {
        subtract_reduce(self, b)
    }

    #[inline(always)]
    #[requires(fstar!(r#"(forall (i:nat). i < 16 ==>
        add_vector_pre self.f_coefficients.[ sz i ] ${message}.f_coefficients.[ sz i ] /\
        Spec.Utils.is_i16b_array_opaque (28296 - 3328) (Libcrux_ml_kem.Vector.Traits.f_to_i16_array
            (add_vector self.f_coefficients.[ sz i ] ${message}.f_coefficients.[ sz i ])))"#))]
    pub(crate) fn add_message_error_reduce(&self, message: &Self, result: Self) -> Self {
        add_message_error_reduce(self, message, result)
    }

    #[inline(always)]
    #[requires(fstar!(r#"forall (i:nat). i < 16 ==> Spec.Utils.is_i16b_array_opaque (28296 - 3328)
        (Libcrux_ml_kem.Vector.Traits.f_to_i16_array ${error}.f_coefficients.[ sz i ])"#))]
    pub(crate) fn add_error_reduce(&mut self, error: &Self) {
        add_error_reduce(self, error);
    }

    #[inline(always)]
    #[requires(fstar!(r#"forall (i:nat). i < 16 ==> Spec.Utils.is_i16b_array_opaque (28296 - 3328)
        (Libcrux_ml_kem.Vector.Traits.f_to_i16_array ${error}.f_coefficients.[ sz i ])"#))]
    pub(crate) fn add_standard_error_reduce(&mut self, error: &Self) {
        add_standard_error_reduce(self, error);
    }

    #[inline(always)]
    #[requires(fstar!(r#"forall (i:nat). i < v $VECTORS_IN_RING_ELEMENT ==>
        Spec.Utils.is_i16b_array_opaque 3328
            (Libcrux_ml_kem.Vector.Traits.f_to_i16_array self.f_coefficients.[ sz i ]) /\
        Spec.Utils.is_i16b_array_opaque 3328
            (Libcrux_ml_kem.Vector.Traits.f_to_i16_array ${rhs}.f_coefficients.[ sz i ])"#))]
    pub(crate) fn ntt_multiply(&self, rhs: &Self) -> Self {
        ntt_multiply(self, rhs)
    }
}<|MERGE_RESOLUTION|>--- conflicted
+++ resolved
@@ -154,12 +154,9 @@
     myself: &mut PolynomialRingElement<Vector>,
     rhs: &PolynomialRingElement<Vector>,
 ) {
-<<<<<<< HEAD
     let _myself = myself.coefficients;
     // The semicolon and parentheses at the end of loop are a workaround
     // for the following bug https://github.com/hacspec/hax/issues/720
-=======
->>>>>>> 447dbf18
     for i in 0..myself.coefficients.len() {
         hax_lib::loop_invariant!(|i: usize| {
             fstar!(
@@ -173,6 +170,7 @@
         });
         myself.coefficients[i] = add_vector(myself.coefficients[i], &rhs.coefficients[i]);
     }
+    ()
 }
 
 #[inline(always)]
@@ -180,12 +178,8 @@
     Spec.Utils.is_i16b_array_opaque 28296
         (Libcrux_ml_kem.Vector.Traits.f_to_i16_array ${myself}.f_coefficients.[ sz i ])"#))]
 fn poly_barrett_reduce<Vector: Operations>(myself: &mut PolynomialRingElement<Vector>) {
-<<<<<<< HEAD
     // The semicolon and parentheses at the end of loop are a workaround
     // for the following bug https://github.com/hacspec/hax/issues/720
-=======
-    // Using `hax_lib::fstar::verification_status(lax)` works but produces an error while extracting
->>>>>>> 447dbf18
     for i in 0..VECTORS_IN_RING_ELEMENT {
         hax_lib::loop_invariant!(|i: usize| {
             fstar!(
@@ -347,12 +341,8 @@
     myself: &mut PolynomialRingElement<Vector>,
     error: &PolynomialRingElement<Vector>,
 ) {
-<<<<<<< HEAD
     // The semicolon and parentheses at the end of loop are a workaround
     // for the following bug https://github.com/hacspec/hax/issues/720
-=======
-    // Using `hax_lib::fstar::verification_status(lax)` works but produces an error while extracting
->>>>>>> 447dbf18
     for j in 0..VECTORS_IN_RING_ELEMENT {
         let coefficient_normal_form =
             Vector::montgomery_multiply_by_constant(myself.coefficients[j], 1441);
@@ -372,12 +362,8 @@
     myself: &mut PolynomialRingElement<Vector>,
     error: &PolynomialRingElement<Vector>,
 ) {
-<<<<<<< HEAD
     // The semicolon and parentheses at the end of loop are a workaround
     // for the following bug https://github.com/hacspec/hax/issues/720
-=======
-    // Using `hax_lib::fstar::verification_status(lax)` works but produces an error while extracting
->>>>>>> 447dbf18
     for j in 0..VECTORS_IN_RING_ELEMENT {
         // The coefficients are of the form aR^{-1} mod q, which means
         // calling to_montgomery_domain() on them should return a mod q.
