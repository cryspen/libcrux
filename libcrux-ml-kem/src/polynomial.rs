--- conflicted
+++ resolved
@@ -58,14 +58,9 @@
 )]
 // XXX: We don't want to copy this. But for eurydice we have to have this.
 #[derive(Clone, Copy)]
-<<<<<<< HEAD
+#[repr(transparent)]
 pub struct PolynomialRingElement<Vector: Operations> {
     pub coefficients: [Vector; VECTORS_IN_RING_ELEMENT],
-=======
-#[repr(transparent)]
-pub(crate) struct PolynomialRingElement<Vector: Operations> {
-    pub(crate) coefficients: [Vector; VECTORS_IN_RING_ELEMENT],
->>>>>>> e45ffe47
 }
 
 #[allow(non_snake_case)]
