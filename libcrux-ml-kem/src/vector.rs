//! # Polynomials for libcrux
//!
//! This crate abstracts efficient implementations of polynomials for algorithms
//! such as ML-KEM and ML-DSA.
//!
//! The crate only defines a common API.
//! The actual implementations are in separate crates for different platforms for
//! performance reasons.
//!
//! FIXME: This is kyber specific for now.

<<<<<<< HEAD
pub mod traits;
use traits::INVERSE_OF_MODULUS_MOD_MONTGOMERY_R;

=======
pub(crate) mod traits;
>>>>>>> e45ffe47
pub(crate) use traits::{
    Operations, FIELD_ELEMENTS_IN_VECTOR, FIELD_MODULUS, MONTGOMERY_R_SQUARED_MOD_FIELD_MODULUS,
};

// XXX: This is not used on neon right now
#[cfg(feature = "simd256")]
pub(crate) mod rej_sample_table;

// There's no runtime detection here. This either exposes the real SIMD vector,
// or the portable when the feature is not set.
//
// The consumer needs to use runtime feature detection and the appropriate vector
// in each case.
#[cfg(feature = "simd128")]
mod neon;
#[cfg(feature = "simd128")]
pub(crate) use neon::SIMD128Vector;
#[cfg(feature = "simd256")]
mod avx2;
#[cfg(feature = "simd256")]
pub(crate) use avx2::SIMD256Vector;

pub mod portable;<|MERGE_RESOLUTION|>--- conflicted
+++ resolved
@@ -9,13 +9,7 @@
 //!
 //! FIXME: This is kyber specific for now.
 
-<<<<<<< HEAD
 pub mod traits;
-use traits::INVERSE_OF_MODULUS_MOD_MONTGOMERY_R;
-
-=======
-pub(crate) mod traits;
->>>>>>> e45ffe47
 pub(crate) use traits::{
     Operations, FIELD_ELEMENTS_IN_VECTOR, FIELD_MODULUS, MONTGOMERY_R_SQUARED_MOD_FIELD_MODULUS,
 };
