//! ML-KEM 768
//!
<<<<<<< HEAD
use vector::portable::PortableVector;

use super::{constants::*, ind_cca::*, *};
=======

use super::{
    constants::*,
    ind_cca::{unpacked::*, *},
    types::*,
    vector::traits::VectorType,
    *,
};
>>>>>>> b1d4135b

// Kyber 768 parameters
const RANK_768: usize = 3;
const RANKED_BYTES_PER_RING_ELEMENT_768: usize = RANK_768 * BITS_PER_RING_ELEMENT / 8;
const T_AS_NTT_ENCODED_SIZE_768: usize =
    (RANK_768 * COEFFICIENTS_IN_RING_ELEMENT * BITS_PER_COEFFICIENT) / 8;
const VECTOR_U_COMPRESSION_FACTOR_768: usize = 10;
// [hax]: hacspec/hacspec-v2#27 stealing error
// block_len::<VECTOR_U_COMPRESSION_FACTOR_768>()
const C1_BLOCK_SIZE_768: usize =
    (COEFFICIENTS_IN_RING_ELEMENT * VECTOR_U_COMPRESSION_FACTOR_768) / 8;
// [hax]: hacspec/hacspec-v2#27 stealing error
//  serialized_len::<RANK_768, C1_BLOCK_SIZE_768>();
const C1_SIZE_768: usize = C1_BLOCK_SIZE_768 * RANK_768;
const VECTOR_V_COMPRESSION_FACTOR_768: usize = 4;
// [hax]: hacspec/hacspec-v2#27 stealing error
//  block_len::<VECTOR_V_COMPRESSION_FACTOR_768>()
const C2_SIZE_768: usize = (COEFFICIENTS_IN_RING_ELEMENT * VECTOR_V_COMPRESSION_FACTOR_768) / 8;
const CPA_PKE_SECRET_KEY_SIZE_768: usize =
    (RANK_768 * COEFFICIENTS_IN_RING_ELEMENT * BITS_PER_COEFFICIENT) / 8;
pub(crate) const CPA_PKE_PUBLIC_KEY_SIZE_768: usize = T_AS_NTT_ENCODED_SIZE_768 + 32;
// These two are used in the hybrid kem. This could probably be improved.
const CPA_PKE_CIPHERTEXT_SIZE_768: usize = C1_SIZE_768 + C2_SIZE_768;
const SECRET_KEY_SIZE_768: usize =
    CPA_PKE_SECRET_KEY_SIZE_768 + CPA_PKE_PUBLIC_KEY_SIZE_768 + H_DIGEST_SIZE + SHARED_SECRET_SIZE;

const ETA1: usize = 2;
const ETA1_RANDOMNESS_SIZE: usize = ETA1 * 64;
const ETA2: usize = 2;
const ETA2_RANDOMNESS_SIZE: usize = ETA2 * 64;

const IMPLICIT_REJECTION_HASH_INPUT_SIZE: usize = SHARED_SECRET_SIZE + CPA_PKE_CIPHERTEXT_SIZE_768;

// Kyber 768 types
/// An ML-KEM 768 Ciphertext
pub type MlKem768Ciphertext = MlKemCiphertext<CPA_PKE_CIPHERTEXT_SIZE_768>;
/// An ML-KEM 768 Private key
pub type MlKem768PrivateKey = MlKemPrivateKey<SECRET_KEY_SIZE_768>;
/// An ML-KEM 768 Public key
pub type MlKem768PublicKey = MlKemPublicKey<CPA_PKE_PUBLIC_KEY_SIZE_768>;
/// An ML-KEM 768 Key pair
pub type MlKem768KeyPair = MlKemKeyPair<SECRET_KEY_SIZE_768, CPA_PKE_PUBLIC_KEY_SIZE_768>;

/// An Unpacked ML-KEM 768 Public key
#[allow(type_alias_bounds)]
pub type MlKem768PublicKeyUnpacked<Vector: VectorType> = MlKemPublicKeyUnpacked<RANK_768, Vector>;
/// Am Unpacked ML-KEM 768 Key pair
#[allow(type_alias_bounds)]
pub type MlKem768KeyPairUnpacked<Vector: VectorType> = MlKemKeyPairUnpacked<RANK_768, Vector>;

// Instantiate the different functions.
macro_rules! instantiate {
    ($modp:ident, $p:path, $vec:path, $doc:expr) => {
        #[doc = $doc]
        pub mod $modp {
            use super::*;
            use $p as p;

            /// Validate a public key.
            ///
            /// Returns `Some(public_key)` if valid, and `None` otherwise.
            pub fn validate_public_key(public_key: MlKem768PublicKey) -> Option<MlKem768PublicKey> {
                if p::validate_public_key::<
                    RANK_768,
                    RANKED_BYTES_PER_RING_ELEMENT_768,
                    CPA_PKE_PUBLIC_KEY_SIZE_768,
                >(&public_key.value)
                {
                    Some(public_key)
                } else {
                    None
                }
            }

            /// Generate ML-KEM 768 Key Pair
            pub fn generate_key_pair(
                randomness: [u8; KEY_GENERATION_SEED_SIZE],
            ) -> MlKem768KeyPair {
                p::generate_keypair::<
                    RANK_768,
                    CPA_PKE_SECRET_KEY_SIZE_768,
                    SECRET_KEY_SIZE_768,
                    CPA_PKE_PUBLIC_KEY_SIZE_768,
                    RANKED_BYTES_PER_RING_ELEMENT_768,
                    ETA1,
                    ETA1_RANDOMNESS_SIZE,
                >(randomness)
            }

            /// Encapsulate ML-KEM 768
            ///
            /// Generates an ([`MlKem768Ciphertext`], [`MlKemSharedSecret`]) tuple.
            /// The input is a reference to an [`MlKem768PublicKey`] and [`SHARED_SECRET_SIZE`]
            /// bytes of `randomness`.
            pub fn encapsulate(
                public_key: &MlKem768PublicKey,
                randomness: [u8; SHARED_SECRET_SIZE],
            ) -> (MlKem768Ciphertext, MlKemSharedSecret) {
                p::encapsulate::<
                    RANK_768,
                    CPA_PKE_CIPHERTEXT_SIZE_768,
                    CPA_PKE_PUBLIC_KEY_SIZE_768,
                    T_AS_NTT_ENCODED_SIZE_768,
                    C1_SIZE_768,
                    C2_SIZE_768,
                    VECTOR_U_COMPRESSION_FACTOR_768,
                    VECTOR_V_COMPRESSION_FACTOR_768,
                    C1_BLOCK_SIZE_768,
                    ETA1,
                    ETA1_RANDOMNESS_SIZE,
                    ETA2,
                    ETA2_RANDOMNESS_SIZE,
                >(public_key, randomness)
            }

            /// Encapsulate Kyber 768
            ///
            /// Generates an ([`MlKem768Ciphertext`], [`MlKemSharedSecret`]) tuple.
            /// The input is a reference to an [`MlKem768PublicKey`] and [`SHARED_SECRET_SIZE`]
            /// bytes of `randomness`.
            #[cfg(feature = "kyber")]
            pub fn kyber_encapsulate(
                public_key: &MlKem768PublicKey,
                randomness: [u8; SHARED_SECRET_SIZE],
            ) -> (MlKem768Ciphertext, MlKemSharedSecret) {
                p::kyber_encapsulate::<
                    RANK_768,
                    CPA_PKE_CIPHERTEXT_SIZE_768,
                    CPA_PKE_PUBLIC_KEY_SIZE_768,
                    T_AS_NTT_ENCODED_SIZE_768,
                    C1_SIZE_768,
                    C2_SIZE_768,
                    VECTOR_U_COMPRESSION_FACTOR_768,
                    VECTOR_V_COMPRESSION_FACTOR_768,
                    C1_BLOCK_SIZE_768,
                    ETA1,
                    ETA1_RANDOMNESS_SIZE,
                    ETA2,
                    ETA2_RANDOMNESS_SIZE,
                >(public_key, randomness)
            }

            /// Decapsulate ML-KEM 768
            ///
            /// Generates an [`MlKemSharedSecret`].
            /// The input is a reference to an [`MlKem768PrivateKey`] and an [`MlKem768Ciphertext`].
            pub fn decapsulate(
                private_key: &MlKem768PrivateKey,
                ciphertext: &MlKem768Ciphertext,
            ) -> MlKemSharedSecret {
                p::decapsulate::<
                    RANK_768,
                    SECRET_KEY_SIZE_768,
                    CPA_PKE_SECRET_KEY_SIZE_768,
                    CPA_PKE_PUBLIC_KEY_SIZE_768,
                    CPA_PKE_CIPHERTEXT_SIZE_768,
                    T_AS_NTT_ENCODED_SIZE_768,
                    C1_SIZE_768,
                    C2_SIZE_768,
                    VECTOR_U_COMPRESSION_FACTOR_768,
                    VECTOR_V_COMPRESSION_FACTOR_768,
                    C1_BLOCK_SIZE_768,
                    ETA1,
                    ETA1_RANDOMNESS_SIZE,
                    ETA2,
                    ETA2_RANDOMNESS_SIZE,
                    IMPLICIT_REJECTION_HASH_INPUT_SIZE,
                >(private_key, ciphertext)
            }

            /// Decapsulate Kyber 768
            ///
            /// Generates an [`MlKemSharedSecret`].
            /// The input is a reference to an [`MlKem768PrivateKey`] and an [`MlKem768Ciphertext`].
            #[cfg(feature = "kyber")]
            pub fn kyber_decapsulate(
                private_key: &MlKem768PrivateKey,
                ciphertext: &MlKem768Ciphertext,
            ) -> MlKemSharedSecret {
                p::kyber_decapsulate::<
                    RANK_768,
                    SECRET_KEY_SIZE_768,
                    CPA_PKE_SECRET_KEY_SIZE_768,
                    CPA_PKE_PUBLIC_KEY_SIZE_768,
                    CPA_PKE_CIPHERTEXT_SIZE_768,
                    T_AS_NTT_ENCODED_SIZE_768,
                    C1_SIZE_768,
                    C2_SIZE_768,
                    VECTOR_U_COMPRESSION_FACTOR_768,
                    VECTOR_V_COMPRESSION_FACTOR_768,
                    C1_BLOCK_SIZE_768,
                    ETA1,
                    ETA1_RANDOMNESS_SIZE,
                    ETA2,
                    ETA2_RANDOMNESS_SIZE,
                    IMPLICIT_REJECTION_HASH_INPUT_SIZE,
                >(private_key, ciphertext)
            }

            /// Generate ML-KEM 768 Key Pair in "unpacked" form
            pub fn generate_key_pair_unpacked(
                randomness: [u8; KEY_GENERATION_SEED_SIZE],
            ) -> MlKem768KeyPairUnpacked<$vec> {
                p::generate_keypair_unpacked::<
                    RANK_768,
                    CPA_PKE_SECRET_KEY_SIZE_768,
                    SECRET_KEY_SIZE_768,
                    CPA_PKE_PUBLIC_KEY_SIZE_768,
                    RANKED_BYTES_PER_RING_ELEMENT_768,
                    ETA1,
                    ETA1_RANDOMNESS_SIZE,
                >(randomness)
            }

            /// Encapsulate ML-KEM 768 (unpacked)
            ///
            /// Generates an ([`MlKem768Ciphertext`], [`MlKemSharedSecret`]) tuple.
            /// The input is a reference to an unpacked public key of type [`MlKem768PublicKeyUnpacked`],
            /// the SHA3-256 hash of this public key, and [`SHARED_SECRET_SIZE`] bytes of `randomness`.
            #[cfg_attr(
                hax,
                hax_lib::fstar::before(
                    interface,
                    "
let _ =
    (* This module has implicit dependencies, here we make them explicit. *)
    (* The implicit dependencies arise from typeclasses instances. *)
    let open Libcrux_ml_kem.Vector.Portable in
    let open Libcrux_ml_kem.Vector.Neon in
    ()"
                )
            )]
            pub fn encapsulate_unpacked(
                public_key: &MlKem768PublicKeyUnpacked<$vec>,
                randomness: [u8; SHARED_SECRET_SIZE],
            ) -> (MlKem768Ciphertext, MlKemSharedSecret) {
                p::encapsulate_unpacked::<
                    RANK_768,
                    CPA_PKE_CIPHERTEXT_SIZE_768,
                    CPA_PKE_PUBLIC_KEY_SIZE_768,
                    T_AS_NTT_ENCODED_SIZE_768,
                    C1_SIZE_768,
                    C2_SIZE_768,
                    VECTOR_U_COMPRESSION_FACTOR_768,
                    VECTOR_V_COMPRESSION_FACTOR_768,
                    C1_BLOCK_SIZE_768,
                    ETA1,
                    ETA1_RANDOMNESS_SIZE,
                    ETA2,
                    ETA2_RANDOMNESS_SIZE,
                >(public_key, randomness)
            }

            /// Decapsulate ML-KEM 768 (unpacked)
            ///
            /// Generates an [`MlKemSharedSecret`].
            /// The input is a reference to an unpacked key pair of type [`MlKem768KeyPairUnpacked`]
            /// and an [`MlKem768Ciphertext`].
            pub fn decapsulate_unpacked(
                private_key: &MlKem768KeyPairUnpacked<$vec>,
                ciphertext: &MlKem768Ciphertext,
            ) -> MlKemSharedSecret {
                p::decapsulate_unpacked::<
                    RANK_768,
                    SECRET_KEY_SIZE_768,
                    CPA_PKE_SECRET_KEY_SIZE_768,
                    CPA_PKE_PUBLIC_KEY_SIZE_768,
                    CPA_PKE_CIPHERTEXT_SIZE_768,
                    T_AS_NTT_ENCODED_SIZE_768,
                    C1_SIZE_768,
                    C2_SIZE_768,
                    VECTOR_U_COMPRESSION_FACTOR_768,
                    VECTOR_V_COMPRESSION_FACTOR_768,
                    C1_BLOCK_SIZE_768,
                    ETA1,
                    ETA1_RANDOMNESS_SIZE,
                    ETA2,
                    ETA2_RANDOMNESS_SIZE,
                    IMPLICIT_REJECTION_HASH_INPUT_SIZE,
                >(private_key, ciphertext)
            }
        }
    };
}

// Instantiations

instantiate! {portable, ind_cca::instantiations::portable, vector::portable::PortableVector, "Portable ML-KEM 768"}
#[cfg(feature = "simd256")]
instantiate! {avx2, ind_cca::instantiations::avx2, vector::SIMD256Vector, "AVX2 Optimised ML-KEM 768"}
#[cfg(feature = "simd128")]
instantiate! {neon, ind_cca::instantiations::neon, vector::SIMD128Vector, "Neon Optimised ML-KEM 768"}

/// Validate a public key.
///
/// Returns `Some(public_key)` if valid, and `None` otherwise.
#[cfg(not(eurydice))]
pub fn validate_public_key(public_key: MlKem768PublicKey) -> Option<MlKem768PublicKey> {
    if multiplexing::validate_public_key::<
        RANK_768,
        RANKED_BYTES_PER_RING_ELEMENT_768,
        CPA_PKE_PUBLIC_KEY_SIZE_768,
    >(&public_key.value)
    {
        Some(public_key)
    } else {
        None
    }
}

/// Generate ML-KEM 768 Key Pair
///
/// Generate an ML-KEM key pair. The input is a byte array of size
/// [`KEY_GENERATION_SEED_SIZE`].
///
/// This function returns an [`MlKem768KeyPair`].
#[cfg(not(eurydice))]
pub fn generate_key_pair(randomness: [u8; KEY_GENERATION_SEED_SIZE]) -> MlKem768KeyPair {
    multiplexing::generate_keypair::<
        RANK_768,
        CPA_PKE_SECRET_KEY_SIZE_768,
        SECRET_KEY_SIZE_768,
        CPA_PKE_PUBLIC_KEY_SIZE_768,
        RANKED_BYTES_PER_RING_ELEMENT_768,
        ETA1,
        ETA1_RANDOMNESS_SIZE,
    >(randomness)
}

/// Fake a public key.
pub fn fake_key_pair(
    private_key: [&[i16]; RANK_768],
    public_key: [&[i16]; RANK_768],
    seed: &[u8],
) -> MlKem768KeyPair {
    generate_fake_key_pair::<
        RANK_768,
        CPA_PKE_SECRET_KEY_SIZE_768,
        SECRET_KEY_SIZE_768,
        CPA_PKE_PUBLIC_KEY_SIZE_768,
        RANKED_BYTES_PER_RING_ELEMENT_768,
        ETA1,
        ETA1_RANDOMNESS_SIZE,
        PortableVector,
        hash_functions::portable::PortableHash<RANK_768>,
    >(private_key, public_key, seed)
}

/// Encapsulate ML-KEM 768
///
/// Generates an ([`MlKem768Ciphertext`], [`MlKemSharedSecret`]) tuple.
/// The input is a reference to an [`MlKem768PublicKey`] and [`SHARED_SECRET_SIZE`]
/// bytes of `randomness`.
#[cfg(not(eurydice))]
pub fn encapsulate(
    public_key: &MlKem768PublicKey,
    randomness: [u8; SHARED_SECRET_SIZE],
) -> (MlKem768Ciphertext, MlKemSharedSecret) {
    multiplexing::encapsulate::<
        RANK_768,
        CPA_PKE_CIPHERTEXT_SIZE_768,
        CPA_PKE_PUBLIC_KEY_SIZE_768,
        T_AS_NTT_ENCODED_SIZE_768,
        C1_SIZE_768,
        C2_SIZE_768,
        VECTOR_U_COMPRESSION_FACTOR_768,
        VECTOR_V_COMPRESSION_FACTOR_768,
        C1_BLOCK_SIZE_768,
        ETA1,
        ETA1_RANDOMNESS_SIZE,
        ETA2,
        ETA2_RANDOMNESS_SIZE,
    >(public_key, randomness)
}

/// Decapsulate ML-KEM 768
///
/// Generates an [`MlKemSharedSecret`].
/// The input is a reference to an [`MlKem768PrivateKey`] and an [`MlKem768Ciphertext`].
#[cfg(not(eurydice))]
pub fn decapsulate(
    private_key: &MlKem768PrivateKey,
    ciphertext: &MlKem768Ciphertext,
) -> MlKemSharedSecret {
    multiplexing::decapsulate::<
        RANK_768,
        SECRET_KEY_SIZE_768,
        CPA_PKE_SECRET_KEY_SIZE_768,
        CPA_PKE_PUBLIC_KEY_SIZE_768,
        CPA_PKE_CIPHERTEXT_SIZE_768,
        T_AS_NTT_ENCODED_SIZE_768,
        C1_SIZE_768,
        C2_SIZE_768,
        VECTOR_U_COMPRESSION_FACTOR_768,
        VECTOR_V_COMPRESSION_FACTOR_768,
        C1_BLOCK_SIZE_768,
        ETA1,
        ETA1_RANDOMNESS_SIZE,
        ETA2,
        ETA2_RANDOMNESS_SIZE,
        IMPLICIT_REJECTION_HASH_INPUT_SIZE,
    >(private_key, ciphertext)
}

#[cfg(all(not(eurydice), feature = "kyber"))]
pub(crate) mod kyber {
    use super::*;

    /// Encapsulate Kyber 768
    ///
    /// Generates an ([`MlKem768Ciphertext`], [`MlKemSharedSecret`]) tuple.
    /// The input is a reference to an [`MlKem768PublicKey`] and [`SHARED_SECRET_SIZE`]
    /// bytes of `randomness`.
    pub fn encapsulate(
        public_key: &MlKem768PublicKey,
        randomness: [u8; SHARED_SECRET_SIZE],
    ) -> (MlKem768Ciphertext, MlKemSharedSecret) {
        multiplexing::kyber_encapsulate::<
            RANK_768,
            CPA_PKE_CIPHERTEXT_SIZE_768,
            CPA_PKE_PUBLIC_KEY_SIZE_768,
            T_AS_NTT_ENCODED_SIZE_768,
            C1_SIZE_768,
            C2_SIZE_768,
            VECTOR_U_COMPRESSION_FACTOR_768,
            VECTOR_V_COMPRESSION_FACTOR_768,
            C1_BLOCK_SIZE_768,
            ETA1,
            ETA1_RANDOMNESS_SIZE,
            ETA2,
            ETA2_RANDOMNESS_SIZE,
        >(public_key, randomness)
    }

    /// Decapsulate ML-KEM 768
    ///
    /// Generates an [`MlKemSharedSecret`].
    /// The input is a reference to an [`MlKem768PrivateKey`] and an [`MlKem768Ciphertext`].
    pub fn decapsulate(
        private_key: &MlKem768PrivateKey,
        ciphertext: &MlKem768Ciphertext,
    ) -> MlKemSharedSecret {
        multiplexing::kyber_decapsulate::<
            RANK_768,
            SECRET_KEY_SIZE_768,
            CPA_PKE_SECRET_KEY_SIZE_768,
            CPA_PKE_PUBLIC_KEY_SIZE_768,
            CPA_PKE_CIPHERTEXT_SIZE_768,
            T_AS_NTT_ENCODED_SIZE_768,
            C1_SIZE_768,
            C2_SIZE_768,
            VECTOR_U_COMPRESSION_FACTOR_768,
            VECTOR_V_COMPRESSION_FACTOR_768,
            C1_BLOCK_SIZE_768,
            ETA1,
            ETA1_RANDOMNESS_SIZE,
            ETA2,
            ETA2_RANDOMNESS_SIZE,
            IMPLICIT_REJECTION_HASH_INPUT_SIZE,
        >(private_key, ciphertext)
    }
}
#[cfg(test)]
mod tests {
    use rand::{rngs::OsRng, RngCore};

    use crate::mlkem768::MlKem768PublicKey;

    use super::{
        mlkem768::{generate_key_pair, validate_public_key},
        KEY_GENERATION_SEED_SIZE,
    };

    #[test]
    fn pk_validation() {
        let mut randomness = [0u8; KEY_GENERATION_SEED_SIZE];
        OsRng.fill_bytes(&mut randomness);

        let key_pair = generate_key_pair(randomness);
        assert!(validate_public_key(key_pair.pk).is_some());
    }

    #[test]
    fn zero_rand() {
        let pk = [
            0x4e, 0xc8, 0x97, 0xb2, 0xc8, 0x9a, 0x51, 0x80, 0x94, 0x88, 0xcc, 0x5b, 0xda, 0x01,
            0xb4, 0x4b, 0x31, 0x2f, 0xc9, 0xc6, 0x14, 0xdb, 0xb3, 0x92, 0x28, 0x79, 0x35, 0x8d,
            0x81, 0x10, 0xbb, 0x2a, 0x70, 0xf8, 0xd5, 0x52, 0xd9, 0xcb, 0x24, 0x21, 0x56, 0xa2,
            0x61, 0xc9, 0x93, 0xbd, 0x20, 0x8b, 0xf9, 0x97, 0x5d, 0x33, 0x61, 0x47, 0xa7, 0x25,
            0x08, 0x05, 0x57, 0x62, 0xd1, 0x02, 0x5a, 0xb6, 0x65, 0xc8, 0x69, 0xc4, 0xaa, 0xb3,
            0xd7, 0x04, 0x1a, 0x61, 0x7a, 0x54, 0x60, 0xca, 0xb7, 0xa2, 0x34, 0xd6, 0x38, 0x3f,
            0x9a, 0x17, 0x68, 0xf7, 0x77, 0xcc, 0x12, 0x18, 0x28, 0xac, 0xa9, 0x5d, 0x78, 0xa8,
            0x5d, 0x1f, 0x61, 0x98, 0xe6, 0x2a, 0x91, 0xac, 0xec, 0xa1, 0xe3, 0xa0, 0x1a, 0x3f,
            0xbb, 0x86, 0xa6, 0x85, 0xb8, 0xdf, 0x85, 0x29, 0xd2, 0x98, 0xc9, 0x9c, 0xe6, 0x76,
            0x67, 0x39, 0x27, 0x4d, 0xa9, 0x1f, 0x2e, 0xb7, 0xb5, 0x00, 0xe6, 0x1b, 0x16, 0x3b,
            0x7b, 0x35, 0xd6, 0x32, 0xee, 0x69, 0xcb, 0x9d, 0x33, 0x8e, 0x67, 0x2c, 0x75, 0x0d,
            0x96, 0xc8, 0x21, 0xe3, 0x9e, 0xda, 0xb5, 0xb1, 0x03, 0xf5, 0xcb, 0xa0, 0x61, 0x58,
            0xf4, 0x08, 0x16, 0xba, 0x51, 0x5a, 0x4d, 0x6a, 0x2e, 0xb2, 0x03, 0x83, 0xcd, 0xb5,
            0x59, 0x33, 0x00, 0xc8, 0x1c, 0x96, 0x79, 0x4a, 0x76, 0x3b, 0x20, 0x44, 0x26, 0x5a,
            0x2a, 0x4f, 0x49, 0x77, 0x2c, 0xaa, 0x2c, 0x55, 0x35, 0x14, 0x9b, 0xf5, 0x68, 0x18,
            0x2d, 0x50, 0x85, 0xc5, 0x87, 0x30, 0x4f, 0xf1, 0x43, 0x96, 0xa3, 0x1e, 0xc0, 0xa1,
            0xaa, 0x1a, 0x14, 0x29, 0x02, 0x3b, 0x2f, 0xd7, 0x65, 0x16, 0xa6, 0xba, 0x85, 0x1c,
            0x42, 0x60, 0x43, 0xe1, 0x79, 0x47, 0xd1, 0xc7, 0xe9, 0x8a, 0x34, 0x9f, 0x15, 0x2a,
            0x5e, 0xf5, 0x5d, 0xf4, 0x97, 0x62, 0x05, 0x66, 0x28, 0xa1, 0x07, 0x20, 0x53, 0x46,
            0xb4, 0xc0, 0x21, 0x9c, 0xf0, 0x72, 0xc7, 0xec, 0xf3, 0x9a, 0x8b, 0x79, 0xa8, 0xa9,
            0x77, 0xa7, 0x1f, 0x02, 0x58, 0x98, 0x78, 0x03, 0xb3, 0x42, 0x37, 0x0c, 0xa3, 0x69,
            0x09, 0xa2, 0x36, 0x1e, 0xa6, 0x26, 0xc2, 0x90, 0x4c, 0xba, 0x6b, 0x2c, 0x5b, 0xc5,
            0x63, 0xc8, 0xd7, 0x0f, 0x8a, 0x44, 0x69, 0xa3, 0xd4, 0xac, 0xc0, 0x16, 0x84, 0x94,
            0xe0, 0x00, 0xa8, 0xa3, 0xbc, 0xb5, 0xfb, 0xc4, 0x2a, 0x12, 0xb6, 0xf3, 0x7a, 0x6c,
            0xc4, 0xf4, 0xbc, 0xe7, 0xda, 0x2a, 0xdb, 0x7c, 0x45, 0x6d, 0x07, 0x77, 0xbc, 0x56,
            0x93, 0x22, 0x70, 0x84, 0x58, 0x25, 0xa8, 0x39, 0x2b, 0x4c, 0x88, 0xb9, 0x6d, 0xd2,
            0x12, 0x5e, 0x34, 0x09, 0x3c, 0xe4, 0x00, 0x94, 0x9e, 0xa4, 0x34, 0xf6, 0x34, 0x20,
            0x9a, 0x48, 0x83, 0x3b, 0x48, 0x3f, 0x37, 0x81, 0xa4, 0xb3, 0x0b, 0x8c, 0xb1, 0x15,
            0xaa, 0xe2, 0x04, 0x50, 0x0a, 0x33, 0x5d, 0xc6, 0x33, 0x89, 0x60, 0xd3, 0x41, 0x4f,
            0x72, 0x93, 0x7d, 0xd3, 0x56, 0xc5, 0x44, 0x82, 0x51, 0xd8, 0x89, 0x76, 0xe7, 0xb8,
            0x58, 0x78, 0x24, 0x38, 0x5b, 0x08, 0x5e, 0xa9, 0x78, 0x16, 0x36, 0x73, 0x7a, 0x82,
            0x2f, 0x1b, 0xb6, 0xb5, 0x6b, 0x8b, 0x63, 0xfc, 0x92, 0x2f, 0x3b, 0x60, 0x5b, 0x64,
            0x66, 0x0e, 0x56, 0xac, 0x3e, 0x2b, 0x93, 0x80, 0xbd, 0xe5, 0xa3, 0x9b, 0x13, 0x60,
            0x00, 0x37, 0x8b, 0x8f, 0xe1, 0x24, 0x2a, 0xb5, 0x8f, 0x2c, 0x97, 0x66, 0xfd, 0x8a,
            0x78, 0x27, 0x56, 0x89, 0xa5, 0x04, 0x85, 0x51, 0x4c, 0x2b, 0x04, 0x40, 0x38, 0x6a,
            0xe2, 0xbc, 0x8c, 0x5b, 0x08, 0xad, 0x99, 0x55, 0x80, 0xb4, 0xa3, 0x63, 0x1a, 0x5b,
            0x27, 0xd6, 0xb1, 0x94, 0xe3, 0x50, 0x95, 0x81, 0x1e, 0xf2, 0x92, 0x90, 0x3d, 0x0a,
            0x1a, 0x04, 0x76, 0xc5, 0xc8, 0xc6, 0x95, 0x3f, 0xe0, 0x5b, 0x71, 0x92, 0x72, 0xfe,
            0x36, 0x98, 0x3c, 0x80, 0x03, 0xe3, 0x11, 0x58, 0x35, 0xb5, 0xa0, 0x4e, 0xa9, 0x16,
            0x82, 0x47, 0x74, 0x10, 0x20, 0x20, 0xb4, 0x26, 0xa2, 0x91, 0x98, 0x4c, 0xe6, 0x28,
            0xc9, 0xc1, 0x77, 0x29, 0xb3, 0x16, 0x56, 0xed, 0xb7, 0xa7, 0x30, 0x94, 0xad, 0x84,
            0x80, 0x91, 0x92, 0xb7, 0x3b, 0xa6, 0xb9, 0x84, 0xaf, 0x04, 0x56, 0x6c, 0xfa, 0x70,
            0x14, 0xd9, 0xc9, 0xd6, 0xbc, 0x88, 0x50, 0x67, 0x9e, 0x29, 0x70, 0xb6, 0x20, 0xb1,
            0x44, 0xaf, 0x13, 0x33, 0x79, 0x2c, 0x78, 0x00, 0x07, 0x01, 0x12, 0x64, 0x38, 0x5a,
            0x34, 0x18, 0x4b, 0xd4, 0x4d, 0x24, 0x22, 0x32, 0x8c, 0x52, 0x81, 0x60, 0xf7, 0x0f,
            0x72, 0xb2, 0x9f, 0x26, 0x80, 0xa1, 0xdb, 0xd5, 0xac, 0x11, 0x38, 0x55, 0x7d, 0xc1,
            0x26, 0xd2, 0x95, 0xab, 0xa1, 0x1c, 0xa4, 0xe1, 0xeb, 0xb9, 0xb9, 0x76, 0x25, 0x36,
            0xb7, 0x39, 0xd7, 0x90, 0xba, 0xee, 0x30, 0xb4, 0xd9, 0x83, 0xa6, 0xb3, 0x70, 0x77,
            0x05, 0x80, 0x09, 0x04, 0xe6, 0x01, 0x13, 0x93, 0x5a, 0xf6, 0x04, 0xbe, 0x4e, 0x4b,
            0xcf, 0xe3, 0xe2, 0x38, 0x7d, 0x8a, 0x55, 0xf3, 0x74, 0x20, 0xf9, 0x83, 0x34, 0xd4,
            0xb4, 0x5d, 0xe8, 0xb6, 0x13, 0x37, 0x38, 0x9d, 0x65, 0x06, 0xaa, 0xe8, 0x1c, 0x8d,
            0xaf, 0xfc, 0x76, 0x12, 0xfb, 0xa4, 0x3c, 0xf9, 0x48, 0x1e, 0x48, 0x96, 0x6f, 0xc8,
            0xaa, 0x1e, 0x30, 0x80, 0x81, 0xf6, 0x4e, 0x53, 0xec, 0x35, 0x43, 0xd4, 0x93, 0xdf,
            0x56, 0x5e, 0xf2, 0x29, 0xbc, 0x59, 0x8c, 0x71, 0xfc, 0x85, 0xca, 0xd2, 0x62, 0x62,
            0x0c, 0xeb, 0xbc, 0xbf, 0xab, 0x7e, 0xdb, 0x44, 0x93, 0xd7, 0x57, 0x56, 0x4c, 0xdc,
            0x27, 0x63, 0xe8, 0xa4, 0xdd, 0x40, 0x89, 0x7f, 0x9c, 0x67, 0xdc, 0xb0, 0x7b, 0x8a,
            0xcc, 0x9f, 0xf9, 0x68, 0x35, 0xea, 0x58, 0x7d, 0x26, 0x86, 0xbd, 0x07, 0xfa, 0x89,
            0x25, 0x1b, 0x48, 0x41, 0x98, 0xab, 0x71, 0x4b, 0xa4, 0x7c, 0x43, 0x4a, 0x40, 0xbb,
            0x33, 0x3f, 0xf6, 0xb5, 0x10, 0x41, 0x59, 0xae, 0xf0, 0x25, 0x3e, 0x85, 0x04, 0xf4,
            0x4c, 0x2a, 0xf2, 0x6b, 0x0c, 0x2e, 0x41, 0x0d, 0xb5, 0xbb, 0xac, 0x52, 0x9a, 0x91,
            0x58, 0x31, 0x93, 0xdc, 0x23, 0x4a, 0x9f, 0xb1, 0x70, 0x96, 0xec, 0x47, 0xe2, 0xfa,
            0xb0, 0x5d, 0x62, 0x48, 0xd9, 0x54, 0x2d, 0x16, 0x58, 0x6e, 0xd7, 0xe3, 0x2e, 0xb5,
            0x3c, 0x9d, 0x0f, 0x34, 0x84, 0x0d, 0xd3, 0x5e, 0x09, 0x12, 0x9f, 0x8e, 0x67, 0x94,
            0xae, 0x24, 0x04, 0x76, 0x18, 0x4b, 0x4b, 0x28, 0x6e, 0x45, 0xeb, 0x96, 0x59, 0xf6,
            0x85, 0x0c, 0x07, 0xc4, 0x5a, 0xb7, 0x89, 0xe6, 0x61, 0x67, 0x57, 0x28, 0x62, 0xa8,
            0x30, 0x85, 0x27, 0x87, 0xbe, 0x87, 0x04, 0x8a, 0x22, 0x75, 0x5d, 0xad, 0x57, 0x30,
            0xa1, 0xe0, 0x06, 0x6f, 0x01, 0xb2, 0x7a, 0x18, 0xa0, 0xe4, 0x38, 0x95, 0xd8, 0x46,
            0x02, 0xad, 0x41, 0x9f, 0xb3, 0x2a, 0xcc, 0x86, 0x62, 0x51, 0x87, 0x98, 0xa0, 0x34,
            0xe2, 0x01, 0x91, 0xa4, 0xa3, 0x32, 0xbb, 0x80, 0x05, 0xd4, 0x6f, 0x36, 0x80, 0x27,
            0xe0, 0x31, 0x56, 0x54, 0xe0, 0x0f, 0xe7, 0x2b, 0x3c, 0xe6, 0x12, 0xa0, 0xe3, 0xc8,
            0x90, 0xa5, 0x64, 0xb5, 0x9c, 0x29, 0x4a, 0x56, 0x95, 0x33, 0xe6, 0xb8, 0x17, 0xe0,
            0xd6, 0x20, 0x85, 0xbc, 0x8b, 0xfe, 0x54, 0x0b, 0xe6, 0x96, 0xb1, 0x59, 0x67, 0x3f,
            0x58, 0x38, 0x7d, 0x4b, 0xec, 0x48, 0xc6, 0xca, 0x93, 0x97, 0xb6, 0x0a, 0x47, 0xd8,
            0x00, 0x94, 0x23, 0x0b, 0x0e, 0xb3, 0xc0, 0xa4, 0x60, 0x20, 0x32, 0x67, 0x23, 0x8a,
            0xe0, 0x9e, 0x49, 0xab, 0xb3, 0xd1, 0x41, 0xa6, 0xc6, 0x31, 0xbd, 0xaa, 0x13, 0xac,
            0xfe, 0xb7, 0x35, 0xc6, 0x93, 0x5d, 0x9c, 0x85, 0x02, 0x63, 0x22, 0x1a, 0x0a, 0xd6,
            0x95, 0x35, 0x4c, 0x59, 0xca, 0xb9, 0x32, 0xb6, 0x72, 0x9c, 0x70, 0xa3, 0xab, 0xae,
            0xa2, 0xa1, 0x5a, 0x8b, 0x51, 0x5e, 0xf9, 0x7f, 0x1c, 0x20, 0xbe, 0x05, 0x37, 0xcf,
            0x39, 0x54, 0xb5, 0x1e, 0xa5, 0x84, 0x17, 0xb1, 0x5e, 0x83, 0xb9, 0xca, 0x0b, 0xc9,
            0x21, 0xe5, 0xdb, 0xbb, 0x28, 0x70, 0x00, 0xdc, 0x17, 0xba, 0xde, 0xe3, 0xc5, 0x0d,
            0x0b, 0x76, 0x2c, 0x85, 0x38, 0xc2, 0x78, 0x08, 0x29, 0x54, 0x65, 0x04, 0x73, 0x86,
            0x82, 0x94, 0xa6, 0xff, 0x29, 0x78, 0x21, 0xca, 0x90, 0x20, 0xe7, 0x63, 0x90, 0x99,
            0x90, 0xe3, 0x30, 0xcd, 0x00, 0x00, 0x00, 0x00, 0x00, 0x00, 0x00, 0x00, 0x00, 0x00,
            0x00, 0x00, 0x00, 0x00, 0x00, 0x00, 0x00, 0x00, 0x00, 0x00, 0x00, 0x00, 0x00, 0x00,
            0x00, 0x00, 0x00, 0x00, 0x00, 0x00, 0x00, 0x00,
        ];

        let pk = MlKem768PublicKey::try_from(&pk).unwrap();
        let validated = validate_public_key(pk);

        // let key_pair = generate_key_pair(randomness);
        assert!(validated.is_none());
    }
}<|MERGE_RESOLUTION|>--- conflicted
+++ resolved
@@ -1,10 +1,5 @@
 //! ML-KEM 768
 //!
-<<<<<<< HEAD
-use vector::portable::PortableVector;
-
-use super::{constants::*, ind_cca::*, *};
-=======
 
 use super::{
     constants::*,
@@ -13,7 +8,6 @@
     vector::traits::VectorType,
     *,
 };
->>>>>>> b1d4135b
 
 // Kyber 768 parameters
 const RANK_768: usize = 3;
@@ -357,7 +351,7 @@
         RANKED_BYTES_PER_RING_ELEMENT_768,
         ETA1,
         ETA1_RANDOMNESS_SIZE,
-        PortableVector,
+        vector::portable::PortableVector,
         hash_functions::portable::PortableHash<RANK_768>,
     >(private_key, public_key, seed)
 }
