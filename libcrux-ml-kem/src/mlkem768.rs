//! ML-KEM 768

use super::{constants::*, ind_cca::*, types::*, *};

const RANK: usize = 3;
#[cfg(any(feature = "incremental", eurydice))]
const RANKED_BYTES_PER_RING_ELEMENT: usize = RANK * BITS_PER_RING_ELEMENT / 8;
const T_AS_NTT_ENCODED_SIZE: usize =
    (RANK * COEFFICIENTS_IN_RING_ELEMENT * BITS_PER_COEFFICIENT) / 8;
const VECTOR_U_COMPRESSION_FACTOR: usize = 10;
// [hax]: hacspec/hacspec-v2#27 stealing error
// block_len::<VECTOR_U_COMPRESSION_FACTOR>()
const C1_BLOCK_SIZE: usize = (COEFFICIENTS_IN_RING_ELEMENT * VECTOR_U_COMPRESSION_FACTOR) / 8;
// [hax]: hacspec/hacspec-v2#27 stealing error
//  serialized_len::<RANK, C1_BLOCK_SIZE>();
const C1_SIZE: usize = C1_BLOCK_SIZE * RANK;
const VECTOR_V_COMPRESSION_FACTOR: usize = 4;
// [hax]: hacspec/hacspec-v2#27 stealing error
//  block_len::<VECTOR_V_COMPRESSION_FACTOR>()
const C2_SIZE: usize = (COEFFICIENTS_IN_RING_ELEMENT * VECTOR_V_COMPRESSION_FACTOR) / 8;
const CPA_PKE_SECRET_KEY_SIZE: usize =
    (RANK * COEFFICIENTS_IN_RING_ELEMENT * BITS_PER_COEFFICIENT) / 8;
pub(crate) const CPA_PKE_PUBLIC_KEY_SIZE: usize = T_AS_NTT_ENCODED_SIZE + 32;
// These two are used in the hybrid kem. This could probably be improved.
const CPA_PKE_CIPHERTEXT_SIZE: usize = C1_SIZE + C2_SIZE;
const SECRET_KEY_SIZE: usize =
    CPA_PKE_SECRET_KEY_SIZE + CPA_PKE_PUBLIC_KEY_SIZE + H_DIGEST_SIZE + SHARED_SECRET_SIZE;

const ETA1: usize = 2;
const ETA1_RANDOMNESS_SIZE: usize = ETA1 * 64;
const ETA2: usize = 2;
const ETA2_RANDOMNESS_SIZE: usize = ETA2 * 64;

const IMPLICIT_REJECTION_HASH_INPUT_SIZE: usize = SHARED_SECRET_SIZE + CPA_PKE_CIPHERTEXT_SIZE;

/// An ML-KEM 768 Ciphertext
pub type MlKem768Ciphertext = MlKemCiphertext<CPA_PKE_CIPHERTEXT_SIZE>;
/// An ML-KEM 768 Private key
pub type MlKem768PrivateKey = MlKemPrivateKey<SECRET_KEY_SIZE>;
/// An ML-KEM 768 Public key
pub type MlKem768PublicKey = MlKemPublicKey<CPA_PKE_PUBLIC_KEY_SIZE>;
/// An ML-KEM 768 Key pair
pub type MlKem768KeyPair = MlKemKeyPair<SECRET_KEY_SIZE, CPA_PKE_PUBLIC_KEY_SIZE>;

// Instantiate the different functions.
macro_rules! instantiate {
    ($modp:ident, $p:path, $doc:expr) => {
        #[doc = $doc]
        pub mod $modp {
            use super::*;
            use $p as p;

            /// Validate a public key.
            ///
            /// Returns `true` if valid, and `false` otherwise.
            pub fn validate_public_key(public_key: &MlKem768PublicKey) -> bool {
                p::validate_public_key::<
<<<<<<< HEAD
                    RANK_768,
                    T_AS_NTT_ENCODED_SIZE_768,
                    RANKED_BYTES_PER_RING_ELEMENT_768,
                    CPA_PKE_PUBLIC_KEY_SIZE_768,
=======
                    RANK,
                    CPA_PKE_PUBLIC_KEY_SIZE,
>>>>>>> e45ffe47
                >(&public_key.value)
            }

            /// Validate a private key.
            ///
            /// Returns `true` if valid, and `false` otherwise.
            pub fn validate_private_key(
                private_key: &MlKem768PrivateKey,
                ciphertext: &MlKem768Ciphertext,
            ) -> bool {
                p::validate_private_key::<
                    RANK,
                    SECRET_KEY_SIZE,
                    CPA_PKE_CIPHERTEXT_SIZE,
                >(private_key, ciphertext)
            }

            /// Validate the private key only.
            ///
            /// Returns `true` if valid, and `false` otherwise.
            pub fn validate_private_key_only(
                private_key: &MlKem768PrivateKey,
            ) -> bool {
                p::validate_private_key_only::<
                    RANK,
                    SECRET_KEY_SIZE,
                >(private_key)
            }

            /// Generate ML-KEM 768 Key Pair
            pub fn generate_key_pair(
                randomness: [u8; KEY_GENERATION_SEED_SIZE],
            ) -> MlKem768KeyPair {
                p::generate_keypair::<
                    RANK,
                    CPA_PKE_SECRET_KEY_SIZE,
                    SECRET_KEY_SIZE,
                    CPA_PKE_PUBLIC_KEY_SIZE,
                    ETA1,
                    ETA1_RANDOMNESS_SIZE,
                >(&randomness)
            }

            /// Generate Kyber 768 Key Pair
            #[cfg(feature = "kyber")]
            #[cfg_attr(docsrs, doc(cfg(feature = "kyber")))]
            pub fn kyber_generate_key_pair(
                randomness: [u8; KEY_GENERATION_SEED_SIZE],
            ) -> MlKem768KeyPair {
                p::kyber_generate_keypair::<
                    RANK,
                    CPA_PKE_SECRET_KEY_SIZE,
                    SECRET_KEY_SIZE,
                    CPA_PKE_PUBLIC_KEY_SIZE,
                    ETA1,
                    ETA1_RANDOMNESS_SIZE,
                >(&randomness)
            }

            /// Encapsulate ML-KEM 768
            ///
            /// Generates an ([`MlKem768Ciphertext`], [`MlKemSharedSecret`]) tuple.
            /// The input is a reference to an [`MlKem768PublicKey`] and [`SHARED_SECRET_SIZE`]
            /// bytes of `randomness`.
            pub fn encapsulate(
                public_key: &MlKem768PublicKey,
                randomness: [u8; SHARED_SECRET_SIZE],
            ) -> (MlKem768Ciphertext, MlKemSharedSecret) {
                p::encapsulate::<
                    RANK,
                    CPA_PKE_CIPHERTEXT_SIZE,
                    CPA_PKE_PUBLIC_KEY_SIZE,
                    T_AS_NTT_ENCODED_SIZE,
                    C1_SIZE,
                    C2_SIZE,
                    VECTOR_U_COMPRESSION_FACTOR,
                    VECTOR_V_COMPRESSION_FACTOR,
                    C1_BLOCK_SIZE,
                    ETA1,
                    ETA1_RANDOMNESS_SIZE,
                    ETA2,
                    ETA2_RANDOMNESS_SIZE,
                >(public_key, &randomness)
            }

            /// Encapsulate Kyber 768
            ///
            /// Generates an ([`MlKem768Ciphertext`], [`MlKemSharedSecret`]) tuple.
            /// The input is a reference to an [`MlKem768PublicKey`] and [`SHARED_SECRET_SIZE`]
            /// bytes of `randomness`.
            #[cfg(feature = "kyber")]
            #[cfg_attr(docsrs, doc(cfg(feature = "kyber")))]
            pub fn kyber_encapsulate(
                public_key: &MlKem768PublicKey,
                randomness: [u8; SHARED_SECRET_SIZE],
            ) -> (MlKem768Ciphertext, MlKemSharedSecret) {
                p::kyber_encapsulate::<
                    RANK,
                    CPA_PKE_CIPHERTEXT_SIZE,
                    CPA_PKE_PUBLIC_KEY_SIZE,
                    T_AS_NTT_ENCODED_SIZE,
                    C1_SIZE,
                    C2_SIZE,
                    VECTOR_U_COMPRESSION_FACTOR,
                    VECTOR_V_COMPRESSION_FACTOR,
                    C1_BLOCK_SIZE,
                    ETA1,
                    ETA1_RANDOMNESS_SIZE,
                    ETA2,
                    ETA2_RANDOMNESS_SIZE,
                >(public_key, &randomness)
            }

            /// Decapsulate ML-KEM 768
            ///
            /// Generates an [`MlKemSharedSecret`].
            /// The input is a reference to an [`MlKem768PrivateKey`] and an [`MlKem768Ciphertext`].
            pub fn decapsulate(
                private_key: &MlKem768PrivateKey,
                ciphertext: &MlKem768Ciphertext,
            ) -> MlKemSharedSecret {
                p::decapsulate::<
                    RANK,
                    SECRET_KEY_SIZE,
                    CPA_PKE_SECRET_KEY_SIZE,
                    CPA_PKE_PUBLIC_KEY_SIZE,
                    CPA_PKE_CIPHERTEXT_SIZE,
                    T_AS_NTT_ENCODED_SIZE,
                    C1_SIZE,
                    C2_SIZE,
                    VECTOR_U_COMPRESSION_FACTOR,
                    VECTOR_V_COMPRESSION_FACTOR,
                    C1_BLOCK_SIZE,
                    ETA1,
                    ETA1_RANDOMNESS_SIZE,
                    ETA2,
                    ETA2_RANDOMNESS_SIZE,
                    IMPLICIT_REJECTION_HASH_INPUT_SIZE,
                >(private_key, ciphertext)
            }

            /// Decapsulate Kyber 768
            ///
            /// Generates an [`MlKemSharedSecret`].
            /// The input is a reference to an [`MlKem768PrivateKey`] and an [`MlKem768Ciphertext`].
            #[cfg(feature = "kyber")]
            #[cfg_attr(docsrs, doc(cfg(feature = "kyber")))]
            pub fn kyber_decapsulate(
                private_key: &MlKem768PrivateKey,
                ciphertext: &MlKem768Ciphertext,
            ) -> MlKemSharedSecret {
                p::kyber_decapsulate::<
                    RANK,
                    SECRET_KEY_SIZE,
                    CPA_PKE_SECRET_KEY_SIZE,
                    CPA_PKE_PUBLIC_KEY_SIZE,
                    CPA_PKE_CIPHERTEXT_SIZE,
                    T_AS_NTT_ENCODED_SIZE,
                    C1_SIZE,
                    C2_SIZE,
                    VECTOR_U_COMPRESSION_FACTOR,
                    VECTOR_V_COMPRESSION_FACTOR,
                    C1_BLOCK_SIZE,
                    ETA1,
                    ETA1_RANDOMNESS_SIZE,
                    ETA2,
                    ETA2_RANDOMNESS_SIZE,
                    IMPLICIT_REJECTION_HASH_INPUT_SIZE,
                >(private_key, ciphertext)
            }

            /// Unpacked APIs that don't use serialized keys.
            pub mod unpacked {
                use super::*;

                /// An Unpacked ML-KEM 768 Public key
                pub type MlKem768PublicKeyUnpacked = p::unpacked::MlKemPublicKeyUnpacked<RANK>;

                /// Am Unpacked ML-KEM 768 Key pair
                pub type MlKem768KeyPairUnpacked = p::unpacked::MlKemKeyPairUnpacked<RANK>;

                /// Create a new, empty unpacked key.
                pub fn init_key_pair() -> MlKem768KeyPairUnpacked {
                    MlKem768KeyPairUnpacked::default()
                }

                /// Create a new, empty unpacked public key.
                pub fn init_public_key() -> MlKem768PublicKeyUnpacked {
                    MlKem768PublicKeyUnpacked::default()
                }

                /// Get the serialized public key.
                #[hax_lib::requires(fstar!(r#"forall (i:nat). i < 3 ==>
                    Libcrux_ml_kem.Polynomial.is_bounded_poly 3328 (Seq.index 
                        ${public_key.ind_cpa_public_key.t_as_ntt} i)"#))]
                pub fn serialized_public_key(public_key: &MlKem768PublicKeyUnpacked, serialized : &mut MlKem768PublicKey) {
                    public_key.serialized_mut::<CPA_PKE_PUBLIC_KEY_SIZE>(serialized);
                }

                /// Get the serialized private key.
                pub fn key_pair_serialized_private_key(key_pair: &MlKem768KeyPairUnpacked) -> MlKem768PrivateKey {
                    key_pair.serialized_private_key::<CPA_PKE_SECRET_KEY_SIZE, SECRET_KEY_SIZE, CPA_PKE_PUBLIC_KEY_SIZE>()
                }

                /// Get the serialized private key.
                pub fn key_pair_serialized_private_key_mut(key_pair: &MlKem768KeyPairUnpacked, serialized: &mut MlKem768PrivateKey) {
                    key_pair.serialized_private_key_mut::<CPA_PKE_SECRET_KEY_SIZE, SECRET_KEY_SIZE, CPA_PKE_PUBLIC_KEY_SIZE>(serialized);
                }

                /// Get the serialized public key.
                #[hax_lib::requires(fstar!(r#"(forall (i:nat). i < 3 ==>
                        Libcrux_ml_kem.Polynomial.is_bounded_poly 3328 (Seq.index 
                            ${key_pair.public_key.ind_cpa_public_key.t_as_ntt} i))"#))]
                pub fn key_pair_serialized_public_key_mut(key_pair: &MlKem768KeyPairUnpacked, serialized: &mut MlKem768PublicKey) {
                    key_pair.serialized_public_key_mut::<CPA_PKE_PUBLIC_KEY_SIZE>(serialized);
                }

                /// Get the serialized public key.
                #[hax_lib::requires(fstar!(r#"forall (i:nat). i < 3 ==>
                    Libcrux_ml_kem.Polynomial.is_bounded_poly 3328 (Seq.index 
                        ${key_pair.public_key.ind_cpa_public_key.t_as_ntt} i)"#))]
                pub fn key_pair_serialized_public_key(key_pair: &MlKem768KeyPairUnpacked) ->MlKem768PublicKey {
                    key_pair.serialized_public_key::<CPA_PKE_PUBLIC_KEY_SIZE>()
                }

                /// Get an unpacked key from a private key.
                pub fn key_pair_from_private_mut(private_key: &MlKem768PrivateKey, key_pair: &mut MlKem768KeyPairUnpacked) {
                    p::unpacked::keypair_from_private_key::<RANK, SECRET_KEY_SIZE, CPA_PKE_SECRET_KEY_SIZE, CPA_PKE_PUBLIC_KEY_SIZE, T_AS_NTT_ENCODED_SIZE>(private_key, key_pair);
                }

                /// Get the unpacked public key.
                pub fn public_key(key_pair: &MlKem768KeyPairUnpacked, pk: &mut MlKem768PublicKeyUnpacked) {
                    *pk = (*key_pair.public_key()).clone();
                }

                /// Get the unpacked public key.
                pub fn unpacked_public_key(
                    public_key: &MlKem768PublicKey,
                    unpacked_public_key: &mut MlKem768PublicKeyUnpacked
                ) {
                    p::unpacked::unpack_public_key::<
                        RANK,
                        T_AS_NTT_ENCODED_SIZE,
                        CPA_PKE_PUBLIC_KEY_SIZE,
                    >(public_key, unpacked_public_key)
                }

                /// Generate ML-KEM 768 Key Pair in "unpacked" form.
                pub fn generate_key_pair(
                    randomness: [u8; KEY_GENERATION_SEED_SIZE]
                ) ->  MlKem768KeyPairUnpacked {
                    let mut key_pair = MlKem768KeyPairUnpacked::default();
                    generate_key_pair_mut(randomness, &mut key_pair);
                    key_pair
                }

                /// Generate ML-KEM 768 Key Pair in "unpacked" form.
                pub fn generate_key_pair_mut(
                    randomness: [u8; KEY_GENERATION_SEED_SIZE],
                    key_pair: &mut MlKem768KeyPairUnpacked,
                ) {
                    p::unpacked::generate_keypair::<
                        RANK,
                        CPA_PKE_SECRET_KEY_SIZE,
                        SECRET_KEY_SIZE,
                        CPA_PKE_PUBLIC_KEY_SIZE,
                        ETA1,
                        ETA1_RANDOMNESS_SIZE,
                    >(randomness, key_pair);
                }

                /// Encapsulate ML-KEM 768 (unpacked)
                ///
                /// Generates an ([`MlKem768Ciphertext`], [`MlKemSharedSecret`]) tuple.
                /// The input is a reference to an unpacked public key of type [`MlKem768PublicKeyUnpacked`],
                /// the SHA3-256 hash of this public key, and [`SHARED_SECRET_SIZE`] bytes of `randomness`.
                #[cfg_attr(
                    hax,
                    hax_lib::fstar::before(
                        interface,
                        "
                let _ =
                (* This module has implicit dependencies, here we make them explicit. *)
                (* The implicit dependencies arise from typeclasses instances. *)
                let open Libcrux_ml_kem.Vector.Portable in
                let open Libcrux_ml_kem.Vector.Neon in
                ()"
                    )
                )]
                pub fn encapsulate(
                    public_key: &MlKem768PublicKeyUnpacked,
                    randomness: [u8; SHARED_SECRET_SIZE],
                ) -> (MlKem768Ciphertext, MlKemSharedSecret) {
                    p::unpacked::encapsulate::<
                        RANK,
                        CPA_PKE_CIPHERTEXT_SIZE,
                        CPA_PKE_PUBLIC_KEY_SIZE,
                        T_AS_NTT_ENCODED_SIZE,
                        C1_SIZE,
                        C2_SIZE,
                        VECTOR_U_COMPRESSION_FACTOR,
                        VECTOR_V_COMPRESSION_FACTOR,
                        C1_BLOCK_SIZE,
                        ETA1,
                        ETA1_RANDOMNESS_SIZE,
                        ETA2,
                        ETA2_RANDOMNESS_SIZE,
                    >(public_key, &randomness)
                }

                /// Decapsulate ML-KEM 768 (unpacked)
                ///
                /// Generates an [`MlKemSharedSecret`].
                /// The input is a reference to an unpacked key pair of type [`MlKem768KeyPairUnpacked`]
                /// and an [`MlKem768Ciphertext`].
                pub fn decapsulate(
                    private_key: &MlKem768KeyPairUnpacked,
                    ciphertext: &MlKem768Ciphertext,
                ) -> MlKemSharedSecret {
                    p::unpacked::decapsulate::<
                        RANK,
                        SECRET_KEY_SIZE,
                        CPA_PKE_SECRET_KEY_SIZE,
                        CPA_PKE_PUBLIC_KEY_SIZE,
                        CPA_PKE_CIPHERTEXT_SIZE,
                        T_AS_NTT_ENCODED_SIZE,
                        C1_SIZE,
                        C2_SIZE,
                        VECTOR_U_COMPRESSION_FACTOR,
                        VECTOR_V_COMPRESSION_FACTOR,
                        C1_BLOCK_SIZE,
                        ETA1,
                        ETA1_RANDOMNESS_SIZE,
                        ETA2,
                        ETA2_RANDOMNESS_SIZE,
                        IMPLICIT_REJECTION_HASH_INPUT_SIZE,
                    >(private_key, ciphertext)
                }
            }
        }
    };
}

// Instantiations

instantiate! {portable, ind_cca::instantiations::portable, "Portable ML-KEM 768"}
#[cfg(feature = "simd256")]
instantiate! {avx2, ind_cca::instantiations::avx2, "AVX2 Optimised ML-KEM 768"}
#[cfg(feature = "simd128")]
instantiate! {neon, ind_cca::instantiations::neon, "Neon Optimised ML-KEM 768"}

/// Validate a public key.
///
/// Returns `true` if valid, and `false` otherwise.
#[cfg(not(eurydice))]
pub fn validate_public_key(public_key: &MlKem768PublicKey) -> bool {
<<<<<<< HEAD
    multiplexing::validate_public_key::<
        RANK_768,
        T_AS_NTT_ENCODED_SIZE_768,
        RANKED_BYTES_PER_RING_ELEMENT_768,
        CPA_PKE_PUBLIC_KEY_SIZE_768,
    >(&public_key.value)
=======
    multiplexing::validate_public_key::<RANK, CPA_PKE_PUBLIC_KEY_SIZE>(&public_key.value)
>>>>>>> e45ffe47
}

/// Validate a private key.
///
/// Returns `true` if valid, and `false` otherwise.
#[cfg(not(eurydice))]
pub fn validate_private_key(
    private_key: &MlKem768PrivateKey,
    ciphertext: &MlKem768Ciphertext,
) -> bool {
    multiplexing::validate_private_key::<RANK, SECRET_KEY_SIZE, CPA_PKE_CIPHERTEXT_SIZE>(
        private_key,
        ciphertext,
    )
}

/// Generate ML-KEM 768 Key Pair
///
/// Generate an ML-KEM key pair. The input is a byte array of size
/// [`KEY_GENERATION_SEED_SIZE`].
///
/// This function returns an [`MlKem768KeyPair`].
#[cfg(not(eurydice))]
pub fn generate_key_pair(randomness: [u8; KEY_GENERATION_SEED_SIZE]) -> MlKem768KeyPair {
    multiplexing::generate_keypair::<
        RANK,
        CPA_PKE_SECRET_KEY_SIZE,
        SECRET_KEY_SIZE,
        CPA_PKE_PUBLIC_KEY_SIZE,
        ETA1,
        ETA1_RANDOMNESS_SIZE,
    >(&randomness)
}

// /// Fake a public key.
// pub fn fake_key_pair(
//     private_key: [&[i16]; RANK_768],
//     public_key: [&[i16]; RANK_768],
//     seed: &[u8],
// ) -> MlKem768KeyPair {
//     generate_fake_key_pair::<
//         RANK_768,
//         CPA_PKE_SECRET_KEY_SIZE_768,
//         SECRET_KEY_SIZE_768,
//         CPA_PKE_PUBLIC_KEY_SIZE_768,
//         RANKED_BYTES_PER_RING_ELEMENT_768,
//         ETA1,
//         ETA1_RANDOMNESS_SIZE,
//         vector::portable::PortableVector,
//         hash_functions::portable::PortableHash<RANK_768>,
//     >(private_key, public_key, seed)
// }

/// Encapsulate ML-KEM 768
///
/// Generates an ([`MlKem768Ciphertext`], [`MlKemSharedSecret`]) tuple.
/// The input is a reference to an [`MlKem768PublicKey`] and [`SHARED_SECRET_SIZE`]
/// bytes of `randomness`.
#[cfg(not(eurydice))]
pub fn encapsulate(
    public_key: &MlKem768PublicKey,
    randomness: [u8; SHARED_SECRET_SIZE],
) -> (MlKem768Ciphertext, MlKemSharedSecret) {
    multiplexing::encapsulate::<
        RANK,
        CPA_PKE_CIPHERTEXT_SIZE,
        CPA_PKE_PUBLIC_KEY_SIZE,
        T_AS_NTT_ENCODED_SIZE,
        C1_SIZE,
        C2_SIZE,
        VECTOR_U_COMPRESSION_FACTOR,
        VECTOR_V_COMPRESSION_FACTOR,
        C1_BLOCK_SIZE,
        ETA1,
        ETA1_RANDOMNESS_SIZE,
        ETA2,
        ETA2_RANDOMNESS_SIZE,
    >(public_key, &randomness)
}

/// Decapsulate ML-KEM 768
///
/// Generates an [`MlKemSharedSecret`].
/// The input is a reference to an [`MlKem768PrivateKey`] and an [`MlKem768Ciphertext`].
#[cfg(not(eurydice))]
pub fn decapsulate(
    private_key: &MlKem768PrivateKey,
    ciphertext: &MlKem768Ciphertext,
) -> MlKemSharedSecret {
    multiplexing::decapsulate::<
        RANK,
        SECRET_KEY_SIZE,
        CPA_PKE_SECRET_KEY_SIZE,
        CPA_PKE_PUBLIC_KEY_SIZE,
        CPA_PKE_CIPHERTEXT_SIZE,
        T_AS_NTT_ENCODED_SIZE,
        C1_SIZE,
        C2_SIZE,
        VECTOR_U_COMPRESSION_FACTOR,
        VECTOR_V_COMPRESSION_FACTOR,
        C1_BLOCK_SIZE,
        ETA1,
        ETA1_RANDOMNESS_SIZE,
        ETA2,
        ETA2_RANDOMNESS_SIZE,
        IMPLICIT_REJECTION_HASH_INPUT_SIZE,
    >(private_key, ciphertext)
}

/// Randomized APIs
///
/// The functions in this module are equivalent to the one in the main module,
/// but sample their own randomness, provided a random number generator that
/// implements `CryptoRng`.
///
/// Decapsulation is not provided in this module as it does not require randomness.
#[cfg(all(not(eurydice), feature = "rand"))]
pub mod rand {
    use super::{
        MlKem768Ciphertext, MlKem768KeyPair, MlKem768PublicKey, MlKemSharedSecret,
        KEY_GENERATION_SEED_SIZE, SHARED_SECRET_SIZE,
    };
    use ::rand::CryptoRng;

    /// Generate ML-KEM 768 Key Pair
    ///
    /// The random number generator `rng` needs to implement `CryptoRng`
    /// to sample the required randomness internally.
    ///
    /// This function returns an [`MlKem768KeyPair`].
    pub fn generate_key_pair(rng: &mut impl CryptoRng) -> MlKem768KeyPair {
        let mut randomness = [0u8; KEY_GENERATION_SEED_SIZE];
        rng.fill_bytes(&mut randomness);

        super::generate_key_pair(randomness)
    }

    /// Encapsulate ML-KEM 768
    ///
    /// Generates an ([`MlKem768Ciphertext`], [`MlKemSharedSecret`]) tuple.
    /// The input is a reference to an [`MlKem768PublicKey`].
    /// The random number generator `rng` needs to implement `CryptoRng`
    /// to sample the required randomness internally.
    pub fn encapsulate(
        public_key: &MlKem768PublicKey,
        rng: &mut impl CryptoRng,
    ) -> (MlKem768Ciphertext, MlKemSharedSecret) {
        let mut randomness = [0u8; SHARED_SECRET_SIZE];
        rng.fill_bytes(&mut randomness);

        super::encapsulate(public_key, randomness)
    }
}

#[cfg(all(not(eurydice), feature = "kyber"))]
pub(crate) mod kyber {
    use super::*;

    /// Generate Kyber 768 Key Pair
    ///
    /// Generate a Kyber key pair. The input is a byte array of size
    /// [`KEY_GENERATION_SEED_SIZE`].
    ///
    /// This function returns an [`MlKem768KeyPair`].
    pub fn generate_key_pair(randomness: [u8; KEY_GENERATION_SEED_SIZE]) -> MlKem768KeyPair {
        multiplexing::kyber_generate_keypair::<
            RANK,
            CPA_PKE_SECRET_KEY_SIZE,
            SECRET_KEY_SIZE,
            CPA_PKE_PUBLIC_KEY_SIZE,
            ETA1,
            ETA1_RANDOMNESS_SIZE,
        >(randomness)
    }

    /// Encapsulate Kyber 768
    ///
    /// Generates an ([`MlKem768Ciphertext`], [`MlKemSharedSecret`]) tuple.
    /// The input is a reference to an [`MlKem768PublicKey`] and [`SHARED_SECRET_SIZE`]
    /// bytes of `randomness`.
    pub fn encapsulate(
        public_key: &MlKem768PublicKey,
        randomness: [u8; SHARED_SECRET_SIZE],
    ) -> (MlKem768Ciphertext, MlKemSharedSecret) {
        multiplexing::kyber_encapsulate::<
            RANK,
            CPA_PKE_CIPHERTEXT_SIZE,
            CPA_PKE_PUBLIC_KEY_SIZE,
            T_AS_NTT_ENCODED_SIZE,
            C1_SIZE,
            C2_SIZE,
            VECTOR_U_COMPRESSION_FACTOR,
            VECTOR_V_COMPRESSION_FACTOR,
            C1_BLOCK_SIZE,
            ETA1,
            ETA1_RANDOMNESS_SIZE,
            ETA2,
            ETA2_RANDOMNESS_SIZE,
        >(public_key, randomness)
    }

    /// Decapsulate ML-KEM 768
    ///
    /// Generates an [`MlKemSharedSecret`].
    /// The input is a reference to an [`MlKem768PrivateKey`] and an [`MlKem768Ciphertext`].
    pub fn decapsulate(
        private_key: &MlKem768PrivateKey,
        ciphertext: &MlKem768Ciphertext,
    ) -> MlKemSharedSecret {
        multiplexing::kyber_decapsulate::<
            RANK,
            SECRET_KEY_SIZE,
            CPA_PKE_SECRET_KEY_SIZE,
            CPA_PKE_PUBLIC_KEY_SIZE,
            CPA_PKE_CIPHERTEXT_SIZE,
            T_AS_NTT_ENCODED_SIZE,
            C1_SIZE,
            C2_SIZE,
            VECTOR_U_COMPRESSION_FACTOR,
            VECTOR_V_COMPRESSION_FACTOR,
            C1_BLOCK_SIZE,
            ETA1,
            ETA1_RANDOMNESS_SIZE,
            ETA2,
            ETA2_RANDOMNESS_SIZE,
            IMPLICIT_REJECTION_HASH_INPUT_SIZE,
        >(private_key, ciphertext)
    }
}

/// # Incremental API.
///
/// **NOTE:** This is a non-standard API. Use with caution!
///
/// ## Serialized keys
/// ```
/// #[cfg(feature = "rand")]
/// {
/// use libcrux_ml_kem::mlkem768::incremental::*;
///
/// // USE ONLY CRYPTOGRAPHICALLY SECURE RANDOMNESS OR `generate`
/// let randomness = [0x13; 64];
/// let key_pair = KeyPairBytes::from_seed(randomness);
///
/// // Get pk1 and pk2 to send to the other party.
/// let pk1 = key_pair.pk1();
/// let pk2 = key_pair.pk2();
///
/// // On the receiver, encapsulate to the public keys.
/// // Check the public key for consistency.
/// assert!(validate_pk_bytes(pk1, pk2).is_ok());
///
/// let mut encaps_state = [0u8; encaps_state_len()];
/// let mut encaps_shared_secret = [0u8; shared_secret_size()];
/// let randomness = [0xAF; 32];
/// let ct1 = encapsulate1(
///     pk1,
///     randomness,
///     &mut encaps_state,
///     &mut encaps_shared_secret,
/// )
/// .unwrap();
///
/// let ct2 = encapsulate2(&encaps_state, &pk2);
///
/// // Decapsulate the shared secret after receiving ct1 and ct2.
/// let shared_secret = decapsulate_incremental_key(key_pair.as_ref(), &ct1, &ct2).unwrap();
///
/// assert_eq!(shared_secret, encaps_shared_secret);
/// }
/// ```
///
/// ## Compressed keys and randomness
/// ```
/// #[cfg(feature = "rand")]
/// {
/// use libcrux_ml_kem::mlkem768::incremental::*;
///
/// // Use a n RNG that is safe to use for cryptography.
/// // THIS ONE IS NOT!
/// let mut rng = ::rand::rng();
///
/// let key_pair = KeyPairCompressedBytes::generate(&mut rng);
///
/// // Get pk1 and pk2 to send to the other party.
/// let pk1 = key_pair.pk1();
/// let pk2 = key_pair.pk2();
///
/// // On the receiver, encapsulate to the public keys.
/// // Check the public key for consistency.
/// assert!(validate_pk_bytes(pk1, pk2).is_ok());
///
/// let mut encaps_state = [0u8; encaps_state_len()];
/// let mut encaps_shared_secret = [0u8; shared_secret_size()];
/// let ct1 = rand::encapsulate1(
///     pk1,
///     &mut rng,
///     &mut encaps_state,
///     &mut encaps_shared_secret,
/// )
/// .unwrap();
///
/// let ct2 = encapsulate2(&encaps_state, pk2);
///
/// // Decapsulate the shared secret after receiving ct1 and ct2.
/// let shared_secret = decapsulate_compressed_key(key_pair.sk(), &ct1, &ct2);
///
/// assert_eq!(shared_secret, encaps_shared_secret);
/// }
/// ```
#[cfg(all(not(eurydice), feature = "incremental"))]
pub mod incremental {
    use crate::mlkem::impl_incr_key_size;

    impl_incr_key_size!();
}

#[cfg(test)]
mod tests {
    use rand::{rngs::OsRng, TryRngCore};

    use crate::mlkem768::MlKem768PublicKey;

    use super::{
        mlkem768::{generate_key_pair, validate_public_key},
        KEY_GENERATION_SEED_SIZE,
    };

    #[test]
    fn pk_validation() {
        let mut randomness = [0u8; KEY_GENERATION_SEED_SIZE];
        OsRng.try_fill_bytes(&mut randomness).unwrap();

        let key_pair = generate_key_pair(randomness);
        assert!(validate_public_key(&key_pair.pk));
    }

    #[test]
    fn zero_rand() {
        let pk = [
            0x4e, 0xc8, 0x97, 0xb2, 0xc8, 0x9a, 0x51, 0x80, 0x94, 0x88, 0xcc, 0x5b, 0xda, 0x01,
            0xb4, 0x4b, 0x31, 0x2f, 0xc9, 0xc6, 0x14, 0xdb, 0xb3, 0x92, 0x28, 0x79, 0x35, 0x8d,
            0x81, 0x10, 0xbb, 0x2a, 0x70, 0xf8, 0xd5, 0x52, 0xd9, 0xcb, 0x24, 0x21, 0x56, 0xa2,
            0x61, 0xc9, 0x93, 0xbd, 0x20, 0x8b, 0xf9, 0x97, 0x5d, 0x33, 0x61, 0x47, 0xa7, 0x25,
            0x08, 0x05, 0x57, 0x62, 0xd1, 0x02, 0x5a, 0xb6, 0x65, 0xc8, 0x69, 0xc4, 0xaa, 0xb3,
            0xd7, 0x04, 0x1a, 0x61, 0x7a, 0x54, 0x60, 0xca, 0xb7, 0xa2, 0x34, 0xd6, 0x38, 0x3f,
            0x9a, 0x17, 0x68, 0xf7, 0x77, 0xcc, 0x12, 0x18, 0x28, 0xac, 0xa9, 0x5d, 0x78, 0xa8,
            0x5d, 0x1f, 0x61, 0x98, 0xe6, 0x2a, 0x91, 0xac, 0xec, 0xa1, 0xe3, 0xa0, 0x1a, 0x3f,
            0xbb, 0x86, 0xa6, 0x85, 0xb8, 0xdf, 0x85, 0x29, 0xd2, 0x98, 0xc9, 0x9c, 0xe6, 0x76,
            0x67, 0x39, 0x27, 0x4d, 0xa9, 0x1f, 0x2e, 0xb7, 0xb5, 0x00, 0xe6, 0x1b, 0x16, 0x3b,
            0x7b, 0x35, 0xd6, 0x32, 0xee, 0x69, 0xcb, 0x9d, 0x33, 0x8e, 0x67, 0x2c, 0x75, 0x0d,
            0x96, 0xc8, 0x21, 0xe3, 0x9e, 0xda, 0xb5, 0xb1, 0x03, 0xf5, 0xcb, 0xa0, 0x61, 0x58,
            0xf4, 0x08, 0x16, 0xba, 0x51, 0x5a, 0x4d, 0x6a, 0x2e, 0xb2, 0x03, 0x83, 0xcd, 0xb5,
            0x59, 0x33, 0x00, 0xc8, 0x1c, 0x96, 0x79, 0x4a, 0x76, 0x3b, 0x20, 0x44, 0x26, 0x5a,
            0x2a, 0x4f, 0x49, 0x77, 0x2c, 0xaa, 0x2c, 0x55, 0x35, 0x14, 0x9b, 0xf5, 0x68, 0x18,
            0x2d, 0x50, 0x85, 0xc5, 0x87, 0x30, 0x4f, 0xf1, 0x43, 0x96, 0xa3, 0x1e, 0xc0, 0xa1,
            0xaa, 0x1a, 0x14, 0x29, 0x02, 0x3b, 0x2f, 0xd7, 0x65, 0x16, 0xa6, 0xba, 0x85, 0x1c,
            0x42, 0x60, 0x43, 0xe1, 0x79, 0x47, 0xd1, 0xc7, 0xe9, 0x8a, 0x34, 0x9f, 0x15, 0x2a,
            0x5e, 0xf5, 0x5d, 0xf4, 0x97, 0x62, 0x05, 0x66, 0x28, 0xa1, 0x07, 0x20, 0x53, 0x46,
            0xb4, 0xc0, 0x21, 0x9c, 0xf0, 0x72, 0xc7, 0xec, 0xf3, 0x9a, 0x8b, 0x79, 0xa8, 0xa9,
            0x77, 0xa7, 0x1f, 0x02, 0x58, 0x98, 0x78, 0x03, 0xb3, 0x42, 0x37, 0x0c, 0xa3, 0x69,
            0x09, 0xa2, 0x36, 0x1e, 0xa6, 0x26, 0xc2, 0x90, 0x4c, 0xba, 0x6b, 0x2c, 0x5b, 0xc5,
            0x63, 0xc8, 0xd7, 0x0f, 0x8a, 0x44, 0x69, 0xa3, 0xd4, 0xac, 0xc0, 0x16, 0x84, 0x94,
            0xe0, 0x00, 0xa8, 0xa3, 0xbc, 0xb5, 0xfb, 0xc4, 0x2a, 0x12, 0xb6, 0xf3, 0x7a, 0x6c,
            0xc4, 0xf4, 0xbc, 0xe7, 0xda, 0x2a, 0xdb, 0x7c, 0x45, 0x6d, 0x07, 0x77, 0xbc, 0x56,
            0x93, 0x22, 0x70, 0x84, 0x58, 0x25, 0xa8, 0x39, 0x2b, 0x4c, 0x88, 0xb9, 0x6d, 0xd2,
            0x12, 0x5e, 0x34, 0x09, 0x3c, 0xe4, 0x00, 0x94, 0x9e, 0xa4, 0x34, 0xf6, 0x34, 0x20,
            0x9a, 0x48, 0x83, 0x3b, 0x48, 0x3f, 0x37, 0x81, 0xa4, 0xb3, 0x0b, 0x8c, 0xb1, 0x15,
            0xaa, 0xe2, 0x04, 0x50, 0x0a, 0x33, 0x5d, 0xc6, 0x33, 0x89, 0x60, 0xd3, 0x41, 0x4f,
            0x72, 0x93, 0x7d, 0xd3, 0x56, 0xc5, 0x44, 0x82, 0x51, 0xd8, 0x89, 0x76, 0xe7, 0xb8,
            0x58, 0x78, 0x24, 0x38, 0x5b, 0x08, 0x5e, 0xa9, 0x78, 0x16, 0x36, 0x73, 0x7a, 0x82,
            0x2f, 0x1b, 0xb6, 0xb5, 0x6b, 0x8b, 0x63, 0xfc, 0x92, 0x2f, 0x3b, 0x60, 0x5b, 0x64,
            0x66, 0x0e, 0x56, 0xac, 0x3e, 0x2b, 0x93, 0x80, 0xbd, 0xe5, 0xa3, 0x9b, 0x13, 0x60,
            0x00, 0x37, 0x8b, 0x8f, 0xe1, 0x24, 0x2a, 0xb5, 0x8f, 0x2c, 0x97, 0x66, 0xfd, 0x8a,
            0x78, 0x27, 0x56, 0x89, 0xa5, 0x04, 0x85, 0x51, 0x4c, 0x2b, 0x04, 0x40, 0x38, 0x6a,
            0xe2, 0xbc, 0x8c, 0x5b, 0x08, 0xad, 0x99, 0x55, 0x80, 0xb4, 0xa3, 0x63, 0x1a, 0x5b,
            0x27, 0xd6, 0xb1, 0x94, 0xe3, 0x50, 0x95, 0x81, 0x1e, 0xf2, 0x92, 0x90, 0x3d, 0x0a,
            0x1a, 0x04, 0x76, 0xc5, 0xc8, 0xc6, 0x95, 0x3f, 0xe0, 0x5b, 0x71, 0x92, 0x72, 0xfe,
            0x36, 0x98, 0x3c, 0x80, 0x03, 0xe3, 0x11, 0x58, 0x35, 0xb5, 0xa0, 0x4e, 0xa9, 0x16,
            0x82, 0x47, 0x74, 0x10, 0x20, 0x20, 0xb4, 0x26, 0xa2, 0x91, 0x98, 0x4c, 0xe6, 0x28,
            0xc9, 0xc1, 0x77, 0x29, 0xb3, 0x16, 0x56, 0xed, 0xb7, 0xa7, 0x30, 0x94, 0xad, 0x84,
            0x80, 0x91, 0x92, 0xb7, 0x3b, 0xa6, 0xb9, 0x84, 0xaf, 0x04, 0x56, 0x6c, 0xfa, 0x70,
            0x14, 0xd9, 0xc9, 0xd6, 0xbc, 0x88, 0x50, 0x67, 0x9e, 0x29, 0x70, 0xb6, 0x20, 0xb1,
            0x44, 0xaf, 0x13, 0x33, 0x79, 0x2c, 0x78, 0x00, 0x07, 0x01, 0x12, 0x64, 0x38, 0x5a,
            0x34, 0x18, 0x4b, 0xd4, 0x4d, 0x24, 0x22, 0x32, 0x8c, 0x52, 0x81, 0x60, 0xf7, 0x0f,
            0x72, 0xb2, 0x9f, 0x26, 0x80, 0xa1, 0xdb, 0xd5, 0xac, 0x11, 0x38, 0x55, 0x7d, 0xc1,
            0x26, 0xd2, 0x95, 0xab, 0xa1, 0x1c, 0xa4, 0xe1, 0xeb, 0xb9, 0xb9, 0x76, 0x25, 0x36,
            0xb7, 0x39, 0xd7, 0x90, 0xba, 0xee, 0x30, 0xb4, 0xd9, 0x83, 0xa6, 0xb3, 0x70, 0x77,
            0x05, 0x80, 0x09, 0x04, 0xe6, 0x01, 0x13, 0x93, 0x5a, 0xf6, 0x04, 0xbe, 0x4e, 0x4b,
            0xcf, 0xe3, 0xe2, 0x38, 0x7d, 0x8a, 0x55, 0xf3, 0x74, 0x20, 0xf9, 0x83, 0x34, 0xd4,
            0xb4, 0x5d, 0xe8, 0xb6, 0x13, 0x37, 0x38, 0x9d, 0x65, 0x06, 0xaa, 0xe8, 0x1c, 0x8d,
            0xaf, 0xfc, 0x76, 0x12, 0xfb, 0xa4, 0x3c, 0xf9, 0x48, 0x1e, 0x48, 0x96, 0x6f, 0xc8,
            0xaa, 0x1e, 0x30, 0x80, 0x81, 0xf6, 0x4e, 0x53, 0xec, 0x35, 0x43, 0xd4, 0x93, 0xdf,
            0x56, 0x5e, 0xf2, 0x29, 0xbc, 0x59, 0x8c, 0x71, 0xfc, 0x85, 0xca, 0xd2, 0x62, 0x62,
            0x0c, 0xeb, 0xbc, 0xbf, 0xab, 0x7e, 0xdb, 0x44, 0x93, 0xd7, 0x57, 0x56, 0x4c, 0xdc,
            0x27, 0x63, 0xe8, 0xa4, 0xdd, 0x40, 0x89, 0x7f, 0x9c, 0x67, 0xdc, 0xb0, 0x7b, 0x8a,
            0xcc, 0x9f, 0xf9, 0x68, 0x35, 0xea, 0x58, 0x7d, 0x26, 0x86, 0xbd, 0x07, 0xfa, 0x89,
            0x25, 0x1b, 0x48, 0x41, 0x98, 0xab, 0x71, 0x4b, 0xa4, 0x7c, 0x43, 0x4a, 0x40, 0xbb,
            0x33, 0x3f, 0xf6, 0xb5, 0x10, 0x41, 0x59, 0xae, 0xf0, 0x25, 0x3e, 0x85, 0x04, 0xf4,
            0x4c, 0x2a, 0xf2, 0x6b, 0x0c, 0x2e, 0x41, 0x0d, 0xb5, 0xbb, 0xac, 0x52, 0x9a, 0x91,
            0x58, 0x31, 0x93, 0xdc, 0x23, 0x4a, 0x9f, 0xb1, 0x70, 0x96, 0xec, 0x47, 0xe2, 0xfa,
            0xb0, 0x5d, 0x62, 0x48, 0xd9, 0x54, 0x2d, 0x16, 0x58, 0x6e, 0xd7, 0xe3, 0x2e, 0xb5,
            0x3c, 0x9d, 0x0f, 0x34, 0x84, 0x0d, 0xd3, 0x5e, 0x09, 0x12, 0x9f, 0x8e, 0x67, 0x94,
            0xae, 0x24, 0x04, 0x76, 0x18, 0x4b, 0x4b, 0x28, 0x6e, 0x45, 0xeb, 0x96, 0x59, 0xf6,
            0x85, 0x0c, 0x07, 0xc4, 0x5a, 0xb7, 0x89, 0xe6, 0x61, 0x67, 0x57, 0x28, 0x62, 0xa8,
            0x30, 0x85, 0x27, 0x87, 0xbe, 0x87, 0x04, 0x8a, 0x22, 0x75, 0x5d, 0xad, 0x57, 0x30,
            0xa1, 0xe0, 0x06, 0x6f, 0x01, 0xb2, 0x7a, 0x18, 0xa0, 0xe4, 0x38, 0x95, 0xd8, 0x46,
            0x02, 0xad, 0x41, 0x9f, 0xb3, 0x2a, 0xcc, 0x86, 0x62, 0x51, 0x87, 0x98, 0xa0, 0x34,
            0xe2, 0x01, 0x91, 0xa4, 0xa3, 0x32, 0xbb, 0x80, 0x05, 0xd4, 0x6f, 0x36, 0x80, 0x27,
            0xe0, 0x31, 0x56, 0x54, 0xe0, 0x0f, 0xe7, 0x2b, 0x3c, 0xe6, 0x12, 0xa0, 0xe3, 0xc8,
            0x90, 0xa5, 0x64, 0xb5, 0x9c, 0x29, 0x4a, 0x56, 0x95, 0x33, 0xe6, 0xb8, 0x17, 0xe0,
            0xd6, 0x20, 0x85, 0xbc, 0x8b, 0xfe, 0x54, 0x0b, 0xe6, 0x96, 0xb1, 0x59, 0x67, 0x3f,
            0x58, 0x38, 0x7d, 0x4b, 0xec, 0x48, 0xc6, 0xca, 0x93, 0x97, 0xb6, 0x0a, 0x47, 0xd8,
            0x00, 0x94, 0x23, 0x0b, 0x0e, 0xb3, 0xc0, 0xa4, 0x60, 0x20, 0x32, 0x67, 0x23, 0x8a,
            0xe0, 0x9e, 0x49, 0xab, 0xb3, 0xd1, 0x41, 0xa6, 0xc6, 0x31, 0xbd, 0xaa, 0x13, 0xac,
            0xfe, 0xb7, 0x35, 0xc6, 0x93, 0x5d, 0x9c, 0x85, 0x02, 0x63, 0x22, 0x1a, 0x0a, 0xd6,
            0x95, 0x35, 0x4c, 0x59, 0xca, 0xb9, 0x32, 0xb6, 0x72, 0x9c, 0x70, 0xa3, 0xab, 0xae,
            0xa2, 0xa1, 0x5a, 0x8b, 0x51, 0x5e, 0xf9, 0x7f, 0x1c, 0x20, 0xbe, 0x05, 0x37, 0xcf,
            0x39, 0x54, 0xb5, 0x1e, 0xa5, 0x84, 0x17, 0xb1, 0x5e, 0x83, 0xb9, 0xca, 0x0b, 0xc9,
            0x21, 0xe5, 0xdb, 0xbb, 0x28, 0x70, 0x00, 0xdc, 0x17, 0xba, 0xde, 0xe3, 0xc5, 0x0d,
            0x0b, 0x76, 0x2c, 0x85, 0x38, 0xc2, 0x78, 0x08, 0x29, 0x54, 0x65, 0x04, 0x73, 0x86,
            0x82, 0x94, 0xa6, 0xff, 0x29, 0x78, 0x21, 0xca, 0x90, 0x20, 0xe7, 0x63, 0x90, 0x99,
            0x90, 0xe3, 0x30, 0xcd, 0x00, 0x00, 0x00, 0x00, 0x00, 0x00, 0x00, 0x00, 0x00, 0x00,
            0x00, 0x00, 0x00, 0x00, 0x00, 0x00, 0x00, 0x00, 0x00, 0x00, 0x00, 0x00, 0x00, 0x00,
            0x00, 0x00, 0x00, 0x00, 0x00, 0x00, 0x00, 0x00,
        ];

        let pk = MlKem768PublicKey::try_from(&pk).unwrap();
        let valid = validate_public_key(&pk);

        assert!(!valid);
    }
}<|MERGE_RESOLUTION|>--- conflicted
+++ resolved
@@ -55,15 +55,9 @@
             /// Returns `true` if valid, and `false` otherwise.
             pub fn validate_public_key(public_key: &MlKem768PublicKey) -> bool {
                 p::validate_public_key::<
-<<<<<<< HEAD
-                    RANK_768,
-                    T_AS_NTT_ENCODED_SIZE_768,
-                    RANKED_BYTES_PER_RING_ELEMENT_768,
-                    CPA_PKE_PUBLIC_KEY_SIZE_768,
-=======
                     RANK,
+                    T_AS_NTT_ENCODED_SIZE,
                     CPA_PKE_PUBLIC_KEY_SIZE,
->>>>>>> e45ffe47
                 >(&public_key.value)
             }
 
@@ -420,16 +414,9 @@
 /// Returns `true` if valid, and `false` otherwise.
 #[cfg(not(eurydice))]
 pub fn validate_public_key(public_key: &MlKem768PublicKey) -> bool {
-<<<<<<< HEAD
-    multiplexing::validate_public_key::<
-        RANK_768,
-        T_AS_NTT_ENCODED_SIZE_768,
-        RANKED_BYTES_PER_RING_ELEMENT_768,
-        CPA_PKE_PUBLIC_KEY_SIZE_768,
-    >(&public_key.value)
-=======
-    multiplexing::validate_public_key::<RANK, CPA_PKE_PUBLIC_KEY_SIZE>(&public_key.value)
->>>>>>> e45ffe47
+    multiplexing::validate_public_key::<RANK, T_AS_NTT_ENCODED_SIZE, CPA_PKE_PUBLIC_KEY_SIZE>(
+        &public_key.value,
+    )
 }
 
 /// Validate a private key.
@@ -749,7 +736,7 @@
 
 #[cfg(test)]
 mod tests {
-    use rand::{rngs::OsRng, TryRngCore};
+    use rand::RngCore;
 
     use crate::mlkem768::MlKem768PublicKey;
 
@@ -761,7 +748,7 @@
     #[test]
     fn pk_validation() {
         let mut randomness = [0u8; KEY_GENERATION_SEED_SIZE];
-        OsRng.try_fill_bytes(&mut randomness).unwrap();
+        rand::rng().fill_bytes(&mut randomness);
 
         let key_pair = generate_key_pair(randomness);
         assert!(validate_public_key(&key_pair.pk));
