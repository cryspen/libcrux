use crate::constants::SHARED_SECRET_SIZE;

// These are crude attempts to prevent LLVM from optimizing away the code in this
// module. This is not guaranteed to work but at the time of writing, achieved
// its goals.
// `read_volatile` could be used as well but seems unnecessary at this point in
// time.
// Examine the output that LLVM produces for this code from time to time to ensure
// operations are not being optimized away/constant-timedness is not being broken.
//
// XXX: We have to disable this for C extraction for now. See eurydice/issues#37

/// Return 1 if `value` is not zero and 0 otherwise.
#[inline(never)] // Don't inline this to avoid that the compiler optimizes this out.
<<<<<<< HEAD
#[hax_lib::ensures(|result| if value == 0 {result == 0} else {result == 1})]
=======
#[hax_lib::ensures(|result| fstar!(r#"($value == (mk_u8 0) ==> $result == (mk_u8 0)) /\
    ($value =!= (mk_u8 0) ==> $result == (mk_u8 1))"#))]
>>>>>>> 57322fd6
fn inz(value: u8) -> u8 {
    #[cfg(hax)]
    let _orig_value = value; // copy original value for proofs

    let value = value as u16;
    let result = ((!value).wrapping_add(1) >> 8) as u8;
    let res = result & 1;

    hax_lib::fstar!(
        r#"lognot_lemma $value;
           logand_lemma (mk_u8 1) $result"#
    );
    res
}

#[inline(never)] // Don't inline this to avoid that the compiler optimizes this out.
#[hax_lib::ensures(|result| if value == 0 {result == 0} else {result == 1})]
fn is_non_zero(value: u8) -> u8 {
    #[cfg(eurydice)]
    return inz(value);

    #[cfg(not(eurydice))]
    core::hint::black_box(inz(value))
}

/// Return 1 if the bytes of `lhs` and `rhs` do not exactly
/// match and 0 otherwise.
#[hax_lib::requires(lhs.len() == rhs.len())]
<<<<<<< HEAD
#[hax_lib::ensures(|result| if lhs == rhs {result == 0} else {result == 1})]
=======
#[hax_lib::ensures(|result| fstar!(r#"($lhs == $rhs ==> $result == (mk_u8 0)) /\
    ($lhs =!= $rhs ==> $result == (mk_u8 1))"#))]
#[inline(never)]
>>>>>>> 57322fd6
fn compare(lhs: &[u8], rhs: &[u8]) -> u8 {
    let mut r: u8 = 0;
    for i in 0..lhs.len() {
        hax_lib::loop_invariant!(|i: usize| {
            fstar!(
                r#"v $i <= Seq.length $lhs /\
            (if (Seq.slice $lhs 0 (v $i) = Seq.slice $rhs 0 (v $i)) then
                $r == (mk_u8 0)
                else ~ ($r == (mk_u8 0)))"#
            )
        });

        let nr = r | (lhs[i] ^ rhs[i]);

        hax_lib::fstar!(
            r#"if $r =. (mk_u8 0) then (
            if (Seq.index $lhs (v $i) = Seq.index $rhs (v $i)) then (
               logxor_lemma (Seq.index $lhs (v $i)) (Seq.index $rhs (v $i));
               assert (((${lhs}.[ $i ] <: u8) ^. (${rhs}.[ $i ] <: u8) <: u8) = zero);
               logor_lemma $r ((${lhs}.[ $i ] <: u8) ^. (${rhs}.[ $i ] <: u8) <: u8);
               assert ($nr = $r);
               assert (forall j. Seq.index (Seq.slice $lhs 0 (v $i)) j == Seq.index $lhs j);
               assert (forall j. Seq.index (Seq.slice $rhs 0 (v $i)) j == Seq.index $rhs j);
               eq_intro (Seq.slice $lhs 0 ((v $i) + 1)) (Seq.slice $rhs 0 ((v $i) + 1))
            )
            else (
               logxor_lemma (Seq.index $lhs (v $i)) (Seq.index $rhs (v $i));
               assert (((${lhs}.[ $i ] <: u8) ^. (${rhs}.[ $i ] <: u8) <: u8) <>  zero);
               logor_lemma r ((${lhs}.[ $i ] <: u8) ^. (${rhs}.[ $i ] <: u8) <: u8);
               assert (v $nr > 0);
               assert (Seq.index (Seq.slice $lhs 0 ((v $i)+1)) (v $i) <> 
                       Seq.index (Seq.slice $rhs 0 ((v $i)+1)) (v $i));
               assert (Seq.slice $lhs 0 ((v $i)+1) <> Seq.slice $rhs 0 ((v $i) + 1))
            )
          ) else (
            logor_lemma $r ((${lhs}.[ $i ] <: u8) ^. (${rhs}.[ $i ] <: u8) <: u8);
            assert (v $nr >= v $r);
            assert (Seq.slice $lhs 0 (v $i) <> Seq.slice $rhs 0 (v $i));
            if (Seq.slice $lhs 0 ((v $i)+1) = Seq.slice $rhs 0 ((v $i) + 1)) then
              (assert (forall j. j < (v $i) + 1 ==> Seq.index (Seq.slice $lhs 0 ((v $i)+1)) j == Seq.index (Seq.slice $rhs 0 ((v $i)+1)) j);
               eq_intro (Seq.slice $lhs 0 (v $i)) (Seq.slice $rhs 0 (v $i));
               assert(False))
          )"#
        );

        r = nr;
    }

    is_non_zero(r)
}

#[inline(never)] // Don't inline this to avoid that the compiler optimizes this out.
#[hax_lib::requires(lhs.len() == rhs.len())]
#[hax_lib::ensures(|result| if lhs == rhs {result == 0} else {result == 1})]
pub(crate) fn compare_ciphertexts_in_constant_time(lhs: &[u8], rhs: &[u8]) -> u8 {
    #[cfg(eurydice)]
    return compare(lhs, rhs);

    #[cfg(not(eurydice))]
    core::hint::black_box(compare(lhs, rhs))
}

/// If `selector` is not zero, return the bytes in `rhs`; return the bytes in
/// `lhs` otherwise.
<<<<<<< HEAD
#[hax_lib::fstar::options("--ifuel 0 --z3rlimit 50")]
=======
#[inline(never)] // Don't inline this to avoid that the compiler optimizes this out.
>>>>>>> 57322fd6
#[hax_lib::requires(
    lhs.len() == rhs.len() &&
    lhs.len() == SHARED_SECRET_SIZE
)]
#[hax_lib::ensures(|result| if selector == 0 {result == lhs} else {result == rhs})]
fn select_ct(lhs: &[u8], rhs: &[u8], selector: u8) -> [u8; SHARED_SECRET_SIZE] {
    let mask = is_non_zero(selector).wrapping_sub(1);
    hax_lib::fstar!(
        "assert (if $selector = (mk_u8 0) then $mask = ones else $mask = zero);
        lognot_lemma $mask;
        assert (if $selector = (mk_u8 0) then ~.$mask = zero else ~.$mask = ones)"
    );
    let mut out = [0u8; SHARED_SECRET_SIZE];

    for i in 0..SHARED_SECRET_SIZE {
        hax_lib::loop_invariant!(|i: usize| {
            fstar!(
                r#"v $i <= v $SHARED_SECRET_SIZE /\
            (forall j. j < v $i ==> (if ($selector =. (mk_u8 0)) then Seq.index $out j == Seq.index $lhs j else Seq.index $out j == Seq.index $rhs j)) /\
            (forall j. j >= v $i ==> Seq.index $out j == (mk_u8 0))"#
            )
        });
        hax_lib::fstar!(r#"assert ((${out}.[ $i ] <: u8) = (mk_u8 0))"#);
        let outi = (lhs[i] & mask) | (rhs[i] & !mask);
        hax_lib::fstar!(
            r#"if ($selector = (mk_u8 0)) then (
            logand_lemma (${lhs}.[ $i ] <: u8) $mask;
            assert (((${lhs}.[ $i ] <: u8) &. $mask <: u8) == (${lhs}.[ $i ] <: u8));
            logand_lemma (${rhs}.[ $i ] <: u8) (~.$mask);
            assert (((${rhs}.[ $i ] <: u8) &. (~.$mask <: u8) <: u8) == zero);
            logor_lemma ((${lhs}.[ $i ] <: u8) &. $mask <: u8) ((${rhs}.[ $i ] <: u8) &. (~.$mask <: u8) <: u8);
            assert ((((${lhs}.[ $i ] <: u8) &. $mask <: u8) |. ((${rhs}.[ $i ] <: u8) &. (~.$mask <: u8) <: u8) <: u8) == (${lhs}.[ $i ] <: u8));
            logor_lemma (${out}.[ $i ] <: u8) (${lhs}.[ $i ] <: u8);
            assert (((${out}.[ $i ] <: u8) |. (((${lhs}.[ $i ] <: u8) &. $mask <: u8) |. ((${rhs}.[ $i ] <: u8) &. (~.$mask <: u8) <: u8) <: u8) <: u8) == (${lhs}.[ $i ] <: u8));
            assert ($outi = (${lhs}.[ $i ] <: u8))
          )
          else (
            logand_lemma (${lhs}.[ $i ] <: u8) $mask;
            assert (((${lhs}.[ $i ] <: u8) &. $mask <: u8) == zero);
            logand_lemma (${rhs}.[ $i ] <: u8) (~.$mask);
            assert (((${rhs}.[ $i ] <: u8) &. (~.$mask <: u8) <: u8) == (${rhs}.[ $i ] <: u8));
            logor_lemma (${rhs}.[ $i ] <: u8) zero;
            assert ((logor zero (${rhs}.[ $i ] <: u8)) == (${rhs}.[ $i ] <: u8));
            assert ((((${lhs}.[ $i ] <: u8) &. $mask <: u8) |. ((${rhs}.[ $i ] <: u8) &. (~.$mask <: u8) <: u8)) == (${rhs}.[ $i ] <: u8));
            logor_lemma (${out}.[ $i ] <: u8) (${rhs}.[ $i ] <: u8);
            assert (((${out}.[ $i ] <: u8) |. (((${lhs}.[ $i ] <: u8) &. $mask <: u8) |. ((${rhs}.[ $i ] <: u8) &. (~.$mask <: u8) <: u8) <: u8) <: u8) == (${rhs}.[ $i ] <: u8));
            assert ($outi = (${rhs}.[ $i ] <: u8))
          )"#
        );
        out[i] = outi;
    }

    hax_lib::fstar!(
        "if ($selector =. (mk_u8 0)) then (
            eq_intro $out $lhs
        )
        else (
            eq_intro $out $rhs
        )"
    );
    out
}

#[inline(never)] // Don't inline this to avoid that the compiler optimizes this out.
#[hax_lib::requires(
    lhs.len() == rhs.len() &&
    lhs.len() == SHARED_SECRET_SIZE
)]
#[hax_lib::ensures(|result| if selector == 0 {result == lhs} else {result == rhs})]
pub(crate) fn select_shared_secret_in_constant_time(
    lhs: &[u8],
    rhs: &[u8],
    selector: u8,
) -> [u8; SHARED_SECRET_SIZE] {
    #[cfg(eurydice)]
    return select_ct(lhs, rhs, selector);

    #[cfg(not(eurydice))]
    core::hint::black_box(select_ct(lhs, rhs, selector))
}

#[inline(never)] // Don't inline this to avoid that the compiler optimizes this out.
#[hax_lib::requires(
    lhs_c.len() == rhs_c.len() &&
    lhs_s.len() == rhs_s.len() &&
    lhs_s.len() == SHARED_SECRET_SIZE
)]
#[hax_lib::ensures(|result| if lhs_c == rhs_c {result == lhs_s} else {result == rhs_s})]
pub(crate) fn compare_ciphertexts_select_shared_secret_in_constant_time(
    lhs_c: &[u8],
    rhs_c: &[u8],
    lhs_s: &[u8],
    rhs_s: &[u8],
) -> [u8; SHARED_SECRET_SIZE] {
    let selector = compare_ciphertexts_in_constant_time(lhs_c, rhs_c);

    select_shared_secret_in_constant_time(lhs_s, rhs_s, selector)
}<|MERGE_RESOLUTION|>--- conflicted
+++ resolved
@@ -12,12 +12,7 @@
 
 /// Return 1 if `value` is not zero and 0 otherwise.
 #[inline(never)] // Don't inline this to avoid that the compiler optimizes this out.
-<<<<<<< HEAD
 #[hax_lib::ensures(|result| if value == 0 {result == 0} else {result == 1})]
-=======
-#[hax_lib::ensures(|result| fstar!(r#"($value == (mk_u8 0) ==> $result == (mk_u8 0)) /\
-    ($value =!= (mk_u8 0) ==> $result == (mk_u8 1))"#))]
->>>>>>> 57322fd6
 fn inz(value: u8) -> u8 {
     #[cfg(hax)]
     let _orig_value = value; // copy original value for proofs
@@ -45,14 +40,9 @@
 
 /// Return 1 if the bytes of `lhs` and `rhs` do not exactly
 /// match and 0 otherwise.
+#[inline(never)] // Don't inline this to avoid that the compiler optimizes this out.
 #[hax_lib::requires(lhs.len() == rhs.len())]
-<<<<<<< HEAD
 #[hax_lib::ensures(|result| if lhs == rhs {result == 0} else {result == 1})]
-=======
-#[hax_lib::ensures(|result| fstar!(r#"($lhs == $rhs ==> $result == (mk_u8 0)) /\
-    ($lhs =!= $rhs ==> $result == (mk_u8 1))"#))]
-#[inline(never)]
->>>>>>> 57322fd6
 fn compare(lhs: &[u8], rhs: &[u8]) -> u8 {
     let mut r: u8 = 0;
     for i in 0..lhs.len() {
@@ -117,11 +107,8 @@
 
 /// If `selector` is not zero, return the bytes in `rhs`; return the bytes in
 /// `lhs` otherwise.
-<<<<<<< HEAD
+#[inline(never)] // Don't inline this to avoid that the compiler optimizes this out.
 #[hax_lib::fstar::options("--ifuel 0 --z3rlimit 50")]
-=======
-#[inline(never)] // Don't inline this to avoid that the compiler optimizes this out.
->>>>>>> 57322fd6
 #[hax_lib::requires(
     lhs.len() == rhs.len() &&
     lhs.len() == SHARED_SECRET_SIZE
