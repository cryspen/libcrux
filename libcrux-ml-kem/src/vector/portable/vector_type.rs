--- conflicted
+++ resolved
@@ -6,11 +6,7 @@
 
 /// Values having this type hold a representative 'x' of the ML-KEM field.
 /// We use 'fe' as a shorthand for this type.
-<<<<<<< HEAD
-pub type FieldElement = i16;
-=======
-pub(crate) type FieldElement = I16;
->>>>>>> fd1e10f9
+pub type FieldElement = I16;
 
 /// Portable vector
 #[derive(Clone, Copy, PartialEq, Eq, PartialOrd, Ord, Hash)]
