use super::traits::Operations;
pub(crate) use libcrux_intrinsics::avx2::*;

mod arithmetic;
mod compress;
mod ntt;
mod sampling;
mod serialize;

<<<<<<< HEAD
#[derive(Clone, Copy, Debug)]
=======
#[derive(Clone, Copy)]
#[hax_lib::fstar::before(interface, "noeq")]
#[hax_lib::fstar::after(interface,"let repr (x:t_SIMD256Vector) : t_Array i16 (sz 16) = Libcrux_intrinsics.Avx2_extract.vec256_as_i16x16 x.f_elements")]
>>>>>>> e45ffe47
pub struct SIMD256Vector {
    elements: Vec256,
}

#[inline(always)]
#[hax_lib::fstar::verification_status(panic_free)]
#[hax_lib::ensures(|result| fstar!(r#"repr ${result} == Seq.create 16 (mk_i16 0)"#))]
fn vec_zero() -> SIMD256Vector {
    SIMD256Vector {
        elements: mm256_setzero_si256(),
    }
}

#[inline(always)]
#[hax_lib::fstar::verification_status(panic_free)]
#[hax_lib::ensures(|result| fstar!(r#"${result} == repr ${v}"#))]
fn vec_to_i16_array(v: SIMD256Vector) -> [i16; 16] {
    let mut output = [0i16; 16];
    mm256_storeu_si256_i16(&mut output, v.elements);

    output
}

#[inline(always)]
#[hax_lib::fstar::verification_status(panic_free)]
#[hax_lib::ensures(|result| fstar!(r#"repr ${result} == ${array}"#))]
fn vec_from_i16_array(array: &[i16]) -> SIMD256Vector {
    SIMD256Vector {
        elements: mm256_loadu_si256_i16(array),
    }
}

#[inline(always)]
#[hax_lib::fstar::verification_status(lax)]
#[hax_lib::requires(fstar!(r#"Spec.Utils.is_i16b_array (pow2 12 - 1) (repr $vector)"#))]
#[hax_lib::ensures(|out| fstar!(r#"repr out == Spec.Utils.map_array (fun x -> if x >=. (mk_i16 3329) then x -! (mk_i16 3329) else x) (repr $vector)"#))]
fn cond_subtract_3329(vector: SIMD256Vector) -> SIMD256Vector {
    SIMD256Vector {
        elements: arithmetic::cond_subtract_3329(vector.elements),
    }
}

#[inline(always)]
#[hax_lib::fstar::verification_status(lax)]
#[hax_lib::requires(fstar!(r#"forall (i:nat). i < 16 ==> v (Seq.index (repr $vector) i) >= 0 /\
    v (Seq.index (repr $vector) i) < 3329"#))]
#[hax_lib::ensures(|out| fstar!(r#"forall (i:nat). i < 16 ==> bounded (Seq.index (repr $out) i) 1"#))]
fn compress_1(vector: SIMD256Vector) -> SIMD256Vector {
    SIMD256Vector {
        elements: compress::compress_message_coefficient(vector.elements),
    }
}

#[inline(always)]
#[hax_lib::fstar::verification_status(lax)]
#[hax_lib::requires(fstar!(r#"(v $COEFFICIENT_BITS == 4 \/
    v $COEFFICIENT_BITS == 5 \/
    v $COEFFICIENT_BITS == 10 \/
    v $COEFFICIENT_BITS == 11) /\
    (forall (i:nat). i < 16 ==> v (Seq.index (repr $vector) i) >= 0 /\
    v (Seq.index (repr $vector) i) < 3329)"#))]
#[hax_lib::ensures(|out| fstar!(r#"(v $COEFFICIENT_BITS == 4 \/
    v $COEFFICIENT_BITS == 5 \/
    v $COEFFICIENT_BITS == 10 \/
    v $COEFFICIENT_BITS == 11) ==>
        (forall (i:nat). i < 16 ==> bounded (Seq.index (repr $out) i) (v $COEFFICIENT_BITS))"#))]
fn compress<const COEFFICIENT_BITS: i32>(vector: SIMD256Vector) -> SIMD256Vector {
    SIMD256Vector {
        elements: compress::compress_ciphertext_coefficient::<COEFFICIENT_BITS>(vector.elements),
    }
}

#[inline(always)]
#[hax_lib::fstar::verification_status(lax)]
#[hax_lib::requires(fstar!(r#"Spec.Utils.is_i16b 1664 zeta0 /\ Spec.Utils.is_i16b 1664 zeta1 /\ 
                    Spec.Utils.is_i16b 1664 zeta2 /\ Spec.Utils.is_i16b 1664 zeta3 /\
                    Spec.Utils.is_i16b_array (11207+5*3328) (repr ${vector})"#))]
#[hax_lib::ensures(|out| fstar!(r#"Spec.Utils.is_i16b_array (11207+6*3328) (repr $out)"#))]
fn ntt_layer_1_step(
    vector: SIMD256Vector,
    zeta0: i16,
    zeta1: i16,
    zeta2: i16,
    zeta3: i16,
) -> SIMD256Vector {
    SIMD256Vector {
        elements: ntt::ntt_layer_1_step(vector.elements, zeta0, zeta1, zeta2, zeta3),
    }
}

#[inline(always)]
#[hax_lib::fstar::verification_status(lax)]
#[hax_lib::requires(fstar!(r#"Spec.Utils.is_i16b 1664 zeta0 /\ Spec.Utils.is_i16b 1664 zeta1 /\
                    Spec.Utils.is_i16b_array (11207+4*3328) (repr ${vector})"#))]
#[hax_lib::ensures(|out| fstar!(r#"Spec.Utils.is_i16b_array (11207+5*3328) (repr $out)"#))]
fn ntt_layer_2_step(vector: SIMD256Vector, zeta0: i16, zeta1: i16) -> SIMD256Vector {
    SIMD256Vector {
        elements: ntt::ntt_layer_2_step(vector.elements, zeta0, zeta1),
    }
}

#[inline(always)]
#[hax_lib::fstar::verification_status(lax)]
#[hax_lib::requires(fstar!(r#"Spec.Utils.is_i16b 1664 zeta /\
                    Spec.Utils.is_i16b_array (11207+3*3328) (repr ${vector})"#))]
#[hax_lib::ensures(|out| fstar!(r#"Spec.Utils.is_i16b_array (11207+4*3328) (repr $out)"#))]
fn ntt_layer_3_step(vector: SIMD256Vector, zeta: i16) -> SIMD256Vector {
    SIMD256Vector {
        elements: ntt::ntt_layer_3_step(vector.elements, zeta),
    }
}

#[inline(always)]
#[hax_lib::fstar::verification_status(lax)]
#[hax_lib::requires(fstar!(r#"Spec.Utils.is_i16b 1664 zeta0 /\ Spec.Utils.is_i16b 1664 zeta1 /\ 
                    Spec.Utils.is_i16b 1664 zeta2 /\ Spec.Utils.is_i16b 1664 zeta3  /\
                    Spec.Utils.is_i16b_array (4*3328) (repr ${vector})"#))]
#[hax_lib::ensures(|out| fstar!(r#"Spec.Utils.is_i16b_array 3328 (repr $out)"#))]
fn inv_ntt_layer_1_step(
    vector: SIMD256Vector,
    zeta0: i16,
    zeta1: i16,
    zeta2: i16,
    zeta3: i16,
) -> SIMD256Vector {
    SIMD256Vector {
        elements: ntt::inv_ntt_layer_1_step(vector.elements, zeta0, zeta1, zeta2, zeta3),
    }
}

#[inline(always)]
#[hax_lib::fstar::verification_status(lax)]
#[hax_lib::requires(fstar!(r#"Spec.Utils.is_i16b 1664 zeta0 /\ Spec.Utils.is_i16b 1664 zeta1 /\
                    Spec.Utils.is_i16b_array 3328 (repr ${vector})"#))]
#[hax_lib::ensures(|out| fstar!(r#"Spec.Utils.is_i16b_array 3328 (repr $out)"#))]
fn inv_ntt_layer_2_step(vector: SIMD256Vector, zeta0: i16, zeta1: i16) -> SIMD256Vector {
    SIMD256Vector {
        elements: ntt::inv_ntt_layer_2_step(vector.elements, zeta0, zeta1),
    }
}

#[inline(always)]
#[hax_lib::fstar::verification_status(lax)]
#[hax_lib::requires(fstar!(r#"Spec.Utils.is_i16b 1664 zeta /\
                    Spec.Utils.is_i16b_array 3328 (repr ${vector})"#))]
#[hax_lib::ensures(|out| fstar!(r#"Spec.Utils.is_i16b_array 3328 (repr $out)"#))]
fn inv_ntt_layer_3_step(vector: SIMD256Vector, zeta: i16) -> SIMD256Vector {
    SIMD256Vector {
        elements: ntt::inv_ntt_layer_3_step(vector.elements, zeta),
    }
}

#[inline(always)]
#[hax_lib::fstar::verification_status(lax)]
#[hax_lib::requires(fstar!(r#"Spec.Utils.is_i16b 1664 zeta0 /\ Spec.Utils.is_i16b 1664 zeta1 /\
                    Spec.Utils.is_i16b 1664 zeta2 /\ Spec.Utils.is_i16b 1664 zeta3 /\
                    Spec.Utils.is_i16b_array 3328 (repr ${lhs}) /\
                    Spec.Utils.is_i16b_array 3328 (repr ${rhs})"#))]
#[hax_lib::ensures(|out| fstar!(r#"Spec.Utils.is_i16b_array 3328 (repr $out)"#))]
fn ntt_multiply(
    lhs: &SIMD256Vector,
    rhs: &SIMD256Vector,
    zeta0: i16,
    zeta1: i16,
    zeta2: i16,
    zeta3: i16,
) -> SIMD256Vector {
    SIMD256Vector {
        elements: ntt::ntt_multiply(lhs.elements, rhs.elements, zeta0, zeta1, zeta2, zeta3),
    }
}

#[inline(always)]
#[hax_lib::fstar::verification_status(lax)]
#[hax_lib::requires(fstar!(r#"Spec.MLKEM.serialize_pre 1 (repr $vector)"#))]
#[hax_lib::ensures(|out| fstar!(r#"Spec.MLKEM.serialize_pre 1 (repr $vector) ==> Spec.MLKEM.serialize_post 1 (repr $vector) $out"#))]
fn serialize_1(vector: SIMD256Vector) -> [u8; 2] {
    serialize::serialize_1(vector.elements)
}

#[inline(always)]
#[hax_lib::fstar::verification_status(lax)]
#[hax_lib::requires(bytes.len() == 2)]
#[hax_lib::ensures(|out| fstar!(r#"sz (Seq.length $bytes) =. sz 2 ==> Spec.MLKEM.deserialize_post 1 $bytes (repr $out)"#))]
fn deserialize_1(bytes: &[u8]) -> SIMD256Vector {
    SIMD256Vector {
        elements: serialize::deserialize_1(bytes),
    }
}

#[inline(always)]
#[hax_lib::fstar::verification_status(lax)]
#[hax_lib::requires(fstar!(r#"Spec.MLKEM.serialize_pre 4 (repr $vector)"#))]
#[hax_lib::ensures(|out| fstar!(r#"Spec.MLKEM.serialize_pre 4 (repr $vector) ==> Spec.MLKEM.serialize_post 4 (repr $vector) $out"#))]
fn serialize_4(vector: SIMD256Vector) -> [u8; 8] {
    serialize::serialize_4(vector.elements)
}

#[inline(always)]
#[hax_lib::fstar::verification_status(lax)]
#[hax_lib::requires(bytes.len() == 8)]
#[hax_lib::ensures(|out| fstar!(r#"sz (Seq.length $bytes) =. sz 8 ==> Spec.MLKEM.deserialize_post 4 $bytes (repr $out)"#))]
fn deserialize_4(bytes: &[u8]) -> SIMD256Vector {
    SIMD256Vector {
        elements: serialize::deserialize_4(bytes),
    }
}

#[inline(always)]
#[hax_lib::fstar::verification_status(lax)]
#[hax_lib::requires(fstar!(r#"Spec.MLKEM.serialize_pre 10 (repr $vector)"#))]
#[hax_lib::ensures(|out| fstar!(r#"Spec.MLKEM.serialize_pre 10 (repr $vector) ==> Spec.MLKEM.serialize_post 10 (repr $vector) $out"#))]
fn serialize_10(vector: SIMD256Vector) -> [u8; 20] {
    serialize::serialize_10(vector.elements)
}

#[inline(always)]
#[hax_lib::fstar::verification_status(lax)]
#[hax_lib::requires(bytes.len() == 20)]
#[hax_lib::ensures(|out| fstar!(r#"sz (Seq.length $bytes) =. sz 20 ==> Spec.MLKEM.deserialize_post 10 $bytes (repr $out)"#))]
fn deserialize_10(bytes: &[u8]) -> SIMD256Vector {
    SIMD256Vector {
        elements: serialize::deserialize_10(bytes),
    }
}

#[inline(always)]
#[hax_lib::fstar::verification_status(lax)]
#[hax_lib::requires(fstar!(r#"Spec.MLKEM.serialize_pre 12 (repr $vector)"#))]
#[hax_lib::ensures(|out| fstar!(r#"Spec.MLKEM.serialize_pre 12 (repr $vector) ==> Spec.MLKEM.serialize_post 12 (repr $vector) $out"#))]
fn serialize_12(vector: SIMD256Vector) -> [u8; 24] {
    serialize::serialize_12(vector.elements)
}

#[inline(always)]
#[hax_lib::fstar::verification_status(lax)]
#[hax_lib::requires(bytes.len() == 24)]
#[hax_lib::ensures(|out| fstar!(r#"sz (Seq.length $bytes) =. sz 24 ==> Spec.MLKEM.deserialize_post 12 $bytes (repr $out)"#))]
fn deserialize_12(bytes: &[u8]) -> SIMD256Vector {
    SIMD256Vector {
        elements: serialize::deserialize_12(bytes),
    }
}

#[cfg(hax)]
impl crate::vector::traits::Repr for SIMD256Vector {
    fn repr(&self) -> [i16; 16] {
        vec_to_i16_array(self.clone())
    }
}

#[cfg(any(eurydice, not(hax)))]
impl crate::vector::traits::Repr for SIMD256Vector {}

#[inline(always)]
#[hax_lib::requires(array.len() >= 32)]
pub(super) fn from_bytes(array: &[u8]) -> SIMD256Vector {
    SIMD256Vector {
        elements: mm256_loadu_si256_u8(&array[0..32]),
    }
}

#[inline(always)]
#[hax_lib::fstar::verification_status(lax)]
#[hax_lib::requires(bytes.len() >= 32)]
#[hax_lib::ensures(|_| future(bytes).len() == bytes.len())]
pub(super) fn to_bytes(x: SIMD256Vector, bytes: &mut [u8]) {
    mm256_storeu_si256_u8(&mut bytes[0..32], x.elements)
}

#[hax_lib::attributes]
impl Operations for SIMD256Vector {
    #[inline(always)]
    #[ensures(|out| fstar!(r#"impl.f_repr out == Seq.create 16 (mk_i16 0)"#))]
    fn ZERO() -> Self {
        vec_zero()
    }

    #[requires(array.len() == 16)]
    #[ensures(|out| fstar!(r#"impl.f_repr out == $array"#))]
    #[inline(always)]
    fn from_i16_array(array: &[i16]) -> Self {
        vec_from_i16_array(array)
    }

    #[ensures(|out| fstar!(r#"out == impl.f_repr $x"#))]
    #[inline(always)]
    fn to_i16_array(x: Self) -> [i16; 16] {
        vec_to_i16_array(x)
    }

    #[requires(array.len() >= 32)]
    #[inline(always)]
    fn from_bytes(array: &[u8]) -> Self {
        from_bytes(array)
    }

    #[requires(bytes.len() >= 32)]
    #[inline(always)]
    #[ensures(|_| future(bytes).len() == bytes.len())]
    fn to_bytes(x: Self, bytes: &mut [u8]) {
        to_bytes(x, bytes)
    }

    #[requires(fstar!(r#"forall i. i < 16 ==> 
        Spec.Utils.is_intb (pow2 15 - 1) (v (Seq.index (impl.f_repr ${lhs}) i) + v (Seq.index (impl.f_repr ${rhs}) i))"#))]
    #[ensures(|result| fstar!(r#"forall i. i < 16 ==> 
        (v (Seq.index (impl.f_repr ${result}) i) == 
         v (Seq.index (impl.f_repr ${lhs}) i) + v (Seq.index (impl.f_repr ${rhs}) i))"#))]
    #[inline(always)]
    fn add(lhs: Self, rhs: &Self) -> Self {
        Self {
            elements: arithmetic::add(lhs.elements, rhs.elements),
        }
    }

    #[requires(fstar!(r#"forall i. i < 16 ==> 
        Spec.Utils.is_intb (pow2 15 - 1) (v (Seq.index (impl.f_repr ${lhs}) i) - v (Seq.index (impl.f_repr ${rhs}) i))"#))]
    #[ensures(|result| fstar!(r#"forall i. i < 16 ==> 
        (v (Seq.index (impl.f_repr ${result}) i) == 
         v (Seq.index (impl.f_repr ${lhs}) i) - v (Seq.index (impl.f_repr ${rhs}) i))"#))]
    #[inline(always)]
    fn sub(lhs: Self, rhs: &Self) -> Self {
        Self {
            elements: arithmetic::sub(lhs.elements, rhs.elements),
        }
    }

    #[requires(fstar!(r#"forall i. i < 16 ==> 
        Spec.Utils.is_intb (pow2 15 - 1) (v (Seq.index (impl.f_repr ${vec}) i) * v c)"#))]
    #[ensures(|result| fstar!(r#"forall i. i < 16 ==> 
        (v (Seq.index (impl.f_repr ${result}) i) == 
         v (Seq.index (impl.f_repr ${vec}) i) * v c)"#))]
    #[inline(always)]
    fn multiply_by_constant(vec: Self, c: i16) -> Self {
        Self {
            elements: arithmetic::multiply_by_constant(vec.elements, c),
        }
    }

    #[requires(fstar!(r#"Spec.Utils.is_i16b_array (pow2 12 - 1) (impl.f_repr $vector)"#))]
    #[ensures(|out| fstar!(r#"impl.f_repr out == Spec.Utils.map_array (fun x -> if x >=. (mk_i16 3329) then x -! (mk_i16 3329) else x) (impl.f_repr $vector)"#))]
    #[inline(always)]
    fn cond_subtract_3329(vector: Self) -> Self {
        cond_subtract_3329(vector)
    }

    #[requires(fstar!(r#"Spec.Utils.is_i16b_array 28296 (impl.f_repr ${vector})"#))]
    #[ensures(|result| fstar!(r#"Spec.Utils.is_i16b_array 3328 (impl.f_repr ${result}) /\
                (forall i. (v (Seq.index (impl.f_repr ${result}) i) % 3329) == 
                           (v (Seq.index (impl.f_repr ${vector})i) % 3329))"#))]
    #[inline(always)]
    fn barrett_reduce(vector: Self) -> Self {
        Self {
            elements: arithmetic::barrett_reduce(vector.elements),
        }
    }

    #[inline(always)]
    #[requires(fstar!(r#"Spec.Utils.is_i16b 1664 $constant"#))]
    #[ensures(|result| fstar!(r#"Spec.Utils.is_i16b_array 3328 (impl.f_repr ${result}) /\
                (forall i. i < 16 ==> ((v (Seq.index (impl.f_repr ${result}) i) % 3329)==
                                       (v (Seq.index (impl.f_repr ${vector}) i) * v ${constant} * 169) % 3329))"#))]
    fn montgomery_multiply_by_constant(vector: Self, constant: i16) -> Self {
        Self {
            elements: arithmetic::montgomery_multiply_by_constant(vector.elements, constant),
        }
    }

    #[requires(fstar!(r#"Spec.Utils.is_i16b_array 3328 (impl.f_repr $a)"#))]
    #[ensures(|result| fstar!(r#"forall (i:nat). i < 16 ==>
                                (let x = Seq.index (impl.f_repr ${a}) i in
                                 let y = Seq.index (impl.f_repr ${result}) i in
                                 (v y >= 0 /\ v y <= 3328 /\ (v y % 3329 == v x % 3329)))"#))]
    fn to_unsigned_representative(a: Self) -> Self {
        Self {
            elements: arithmetic::to_unsigned_representative(a.elements),
        }
    }

    #[requires(fstar!(r#"forall (i:nat). i < 16 ==> v (Seq.index (impl.f_repr $vector) i) >= 0 /\
        v (Seq.index (impl.f_repr $vector) i) < 3329"#))]
    #[ensures(|out| fstar!(r#"forall (i:nat). i < 16 ==> bounded (Seq.index (impl.f_repr $out) i) 1"#))]
    #[inline(always)]
    fn compress_1(vector: Self) -> Self {
        compress_1(vector)
    }

    #[requires(fstar!(r#"(v $COEFFICIENT_BITS == 4 \/
            v $COEFFICIENT_BITS == 5 \/
            v $COEFFICIENT_BITS == 10 \/
            v $COEFFICIENT_BITS == 11) /\
        (forall (i:nat). i < 16 ==> v (Seq.index (impl.f_repr $vector) i) >= 0 /\
            v (Seq.index (impl.f_repr $vector) i) < 3329)"#))]
    #[ensures(|out| fstar!(r#"(v $COEFFICIENT_BITS == 4 \/
            v $COEFFICIENT_BITS == 5 \/
            v $COEFFICIENT_BITS == 10 \/
            v $COEFFICIENT_BITS == 11) ==>
                (forall (i:nat). i < 16 ==> bounded (Seq.index (impl.f_repr $out) i) (v $COEFFICIENT_BITS))"#))]
    #[inline(always)]
    fn compress<const COEFFICIENT_BITS: i32>(vector: Self) -> Self {
        compress::<COEFFICIENT_BITS>(vector)
    }

    #[requires(fstar!(r#"forall (i:nat). i < 16 ==> 
                                    (let x = Seq.index (impl.f_repr $a) i in 
                                     (x == mk_i16 0 \/ x == mk_i16 1))"#))]
    fn decompress_1(a: Self) -> Self {
        Self {
            elements: compress::decompress_1(a.elements),
        }
    }

    #[requires(fstar!(r#"(v $COEFFICIENT_BITS == 4 \/
        v $COEFFICIENT_BITS == 5 \/
        v $COEFFICIENT_BITS == 10 \/
        v $COEFFICIENT_BITS == 11) /\
    (forall (i:nat). i < 16 ==> v (Seq.index (impl.f_repr $vector) i) >= 0 /\
        v (Seq.index (impl.f_repr $vector) i) < pow2 (v $COEFFICIENT_BITS))"#))]
    #[inline(always)]
    fn decompress_ciphertext_coefficient<const COEFFICIENT_BITS: i32>(vector: Self) -> Self {
        Self {
            elements: compress::decompress_ciphertext_coefficient::<COEFFICIENT_BITS>(
                vector.elements,
            ),
        }
    }

    #[requires(fstar!(r#"Spec.Utils.is_i16b 1664 zeta0 /\ Spec.Utils.is_i16b 1664 zeta1 /\ 
                       Spec.Utils.is_i16b 1664 zeta2 /\ Spec.Utils.is_i16b 1664 zeta3 /\
                       Spec.Utils.is_i16b_array (11207+5*3328) (impl.f_repr ${vector})"#))]
    #[ensures(|out| fstar!(r#"Spec.Utils.is_i16b_array (11207+6*3328) (impl.f_repr $out)"#))]
    #[inline(always)]
    fn ntt_layer_1_step(vector: Self, zeta0: i16, zeta1: i16, zeta2: i16, zeta3: i16) -> Self {
        ntt_layer_1_step(vector, zeta0, zeta1, zeta2, zeta3)
    }

    #[requires(fstar!(r#"Spec.Utils.is_i16b 1664 zeta0 /\ Spec.Utils.is_i16b 1664 zeta1 /\
                       Spec.Utils.is_i16b_array (11207+4*3328) (impl.f_repr ${vector})"#))]
    #[ensures(|out| fstar!(r#"Spec.Utils.is_i16b_array (11207+5*3328) (impl.f_repr $out)"#))]
    #[inline(always)]
    fn ntt_layer_2_step(vector: Self, zeta0: i16, zeta1: i16) -> Self {
        ntt_layer_2_step(vector, zeta0, zeta1)
    }

    #[requires(fstar!(r#"Spec.Utils.is_i16b 1664 zeta /\
                       Spec.Utils.is_i16b_array (11207+3*3328) (impl.f_repr ${vector})"#))]
    #[ensures(|out| fstar!(r#"Spec.Utils.is_i16b_array (11207+4*3328) (impl.f_repr $out)"#))]
    #[inline(always)]
    fn ntt_layer_3_step(vector: Self, zeta: i16) -> Self {
        ntt_layer_3_step(vector, zeta)
    }

    #[requires(fstar!(r#"Spec.Utils.is_i16b 1664 zeta0 /\ Spec.Utils.is_i16b 1664 zeta1 /\ 
                       Spec.Utils.is_i16b 1664 zeta2 /\ Spec.Utils.is_i16b 1664 zeta3  /\
                       Spec.Utils.is_i16b_array (4*3328) (impl.f_repr ${vector})"#))]
    #[ensures(|out| fstar!(r#"Spec.Utils.is_i16b_array 3328 (impl.f_repr $out)"#))]
    #[inline(always)]
    fn inv_ntt_layer_1_step(vector: Self, zeta0: i16, zeta1: i16, zeta2: i16, zeta3: i16) -> Self {
        inv_ntt_layer_1_step(vector, zeta0, zeta1, zeta2, zeta3)
    }

    #[requires(fstar!(r#"Spec.Utils.is_i16b 1664 zeta0 /\ Spec.Utils.is_i16b 1664 zeta1 /\
                       Spec.Utils.is_i16b_array 3328 (impl.f_repr ${vector})"#))]
    #[ensures(|out| fstar!(r#"Spec.Utils.is_i16b_array 3328 (impl.f_repr $out)"#))]
    #[inline(always)]
    fn inv_ntt_layer_2_step(vector: Self, zeta0: i16, zeta1: i16) -> Self {
        inv_ntt_layer_2_step(vector, zeta0, zeta1)
    }

    #[requires(fstar!(r#"Spec.Utils.is_i16b 1664 zeta /\
                       Spec.Utils.is_i16b_array 3328 (impl.f_repr ${vector})"#))]
    #[ensures(|out| fstar!(r#"Spec.Utils.is_i16b_array 3328 (impl.f_repr $out)"#))]
    #[inline(always)]
    fn inv_ntt_layer_3_step(vector: Self, zeta: i16) -> Self {
        inv_ntt_layer_3_step(vector, zeta)
    }

    #[requires(fstar!(r#"Spec.Utils.is_i16b 1664 zeta0 /\ Spec.Utils.is_i16b 1664 zeta1 /\
                       Spec.Utils.is_i16b 1664 zeta2 /\ Spec.Utils.is_i16b 1664 zeta3 /\
                       Spec.Utils.is_i16b_array 3328 (impl.f_repr ${lhs}) /\
                       Spec.Utils.is_i16b_array 3328 (impl.f_repr ${rhs})"#))]
    #[ensures(|out| fstar!(r#"Spec.Utils.is_i16b_array 3328 (impl.f_repr $out)"#))]
    #[inline(always)]
    fn ntt_multiply(
        lhs: &Self,
        rhs: &Self,
        zeta0: i16,
        zeta1: i16,
        zeta2: i16,
        zeta3: i16,
    ) -> Self {
        ntt_multiply(lhs, rhs, zeta0, zeta1, zeta2, zeta3)
    }

    #[requires(fstar!(r#"Spec.MLKEM.serialize_pre 1 (impl.f_repr $vector)"#))]
    #[ensures(|out| fstar!(r#"Spec.MLKEM.serialize_pre 1 (impl.f_repr $vector) ==> Spec.MLKEM.serialize_post 1 (impl.f_repr $vector) $out"#))]
    #[inline(always)]
    fn serialize_1(vector: Self) -> [u8; 2] {
        serialize_1(vector)
    }

    #[requires(bytes.len() == 2)]
    #[ensures(|out| fstar!(r#"sz (Seq.length $bytes) =. sz 2 ==> Spec.MLKEM.deserialize_post 1 $bytes (impl.f_repr $out)"#))]
    #[inline(always)]
    fn deserialize_1(bytes: &[u8]) -> Self {
        deserialize_1(bytes)
    }

    #[requires(fstar!(r#"Spec.MLKEM.serialize_pre 4 (impl.f_repr $vector)"#))]
    #[ensures(|out| fstar!(r#"Spec.MLKEM.serialize_pre 4 (impl.f_repr $vector) ==> Spec.MLKEM.serialize_post 4 (impl.f_repr $vector) $out"#))]
    #[inline(always)]
    fn serialize_4(vector: Self) -> [u8; 8] {
        serialize_4(vector)
    }

    #[requires(bytes.len() == 8)]
    #[ensures(|out| fstar!(r#"sz (Seq.length $bytes) =. sz 8 ==> Spec.MLKEM.deserialize_post 4 $bytes (impl.f_repr $out)"#))]
    #[inline(always)]
    fn deserialize_4(bytes: &[u8]) -> Self {
        deserialize_4(bytes)
    }

    #[inline(always)]
    fn serialize_5(vector: Self) -> [u8; 10] {
        serialize::serialize_5(vector.elements)
    }

    #[requires(bytes.len() == 10)]
    #[inline(always)]
    fn deserialize_5(bytes: &[u8]) -> Self {
        hax_lib::fstar!(r#"assert (v (Core.Slice.impl__len $bytes) == Seq.length $bytes)"#);
        Self {
            elements: serialize::deserialize_5(bytes),
        }
    }

    #[requires(fstar!(r#"Spec.MLKEM.serialize_pre 10 (impl.f_repr $vector)"#))]
    #[ensures(|out| fstar!(r#"Spec.MLKEM.serialize_pre 10 (impl.f_repr $vector) ==> Spec.MLKEM.serialize_post 10 (impl.f_repr $vector) $out"#))]
    #[inline(always)]
    fn serialize_10(vector: Self) -> [u8; 20] {
        serialize_10(vector)
    }

    #[requires(bytes.len() == 20)]
    #[ensures(|out| fstar!(r#"sz (Seq.length $bytes) =. sz 20 ==> Spec.MLKEM.deserialize_post 10 $bytes (impl.f_repr $out)"#))]
    #[inline(always)]
    fn deserialize_10(bytes: &[u8]) -> Self {
        deserialize_10(bytes)
    }

    #[inline(always)]
    fn serialize_11(vector: Self) -> [u8; 22] {
        serialize::serialize_11(vector.elements)
    }

    #[requires(bytes.len() == 22)]
    #[inline(always)]
    fn deserialize_11(bytes: &[u8]) -> Self {
        Self {
            elements: serialize::deserialize_11(bytes),
        }
    }

    #[requires(fstar!(r#"Spec.MLKEM.serialize_pre 12 (impl.f_repr $vector)"#))]
    #[ensures(|out| fstar!(r#"Spec.MLKEM.serialize_pre 12 (impl.f_repr $vector) ==> Spec.MLKEM.serialize_post 12 (impl.f_repr $vector) $out"#))]
    #[inline(always)]
    fn serialize_12(vector: Self) -> [u8; 24] {
        serialize_12(vector)
    }

    #[requires(bytes.len() == 24)]
    #[ensures(|out| fstar!(r#"sz (Seq.length $bytes) =. sz 24 ==> Spec.MLKEM.deserialize_post 12 $bytes (impl.f_repr $out)"#))]
    #[inline(always)]
    fn deserialize_12(bytes: &[u8]) -> Self {
        deserialize_12(bytes)
    }

    #[requires(input.len() == 24 && output.len() == 16)]
    #[ensures(|result|
        fstar!(r#"Seq.length $output_future == Seq.length $output /\ v $result <= 16"#)
    )]
    #[inline(always)]
    fn rej_sample(input: &[u8], output: &mut [i16]) -> usize {
        sampling::rejection_sample(input, output)
    }
}<|MERGE_RESOLUTION|>--- conflicted
+++ resolved
@@ -7,13 +7,9 @@
 mod sampling;
 mod serialize;
 
-<<<<<<< HEAD
-#[derive(Clone, Copy, Debug)]
-=======
 #[derive(Clone, Copy)]
 #[hax_lib::fstar::before(interface, "noeq")]
 #[hax_lib::fstar::after(interface,"let repr (x:t_SIMD256Vector) : t_Array i16 (sz 16) = Libcrux_intrinsics.Avx2_extract.vec256_as_i16x16 x.f_elements")]
->>>>>>> e45ffe47
 pub struct SIMD256Vector {
     elements: Vec256,
 }
