//! # ECDH
//!
//! ## x25519
//! For x25519 the portable HACL implementation is used.
//!
//! ## P256
//! For P256 the portable HACL implementation is used.
#![no_std]

extern crate alloc;

use alloc::{string::String, vec::Vec};

mod hacl;

#[derive(Debug, PartialEq, Eq)]
pub enum LowLevelError {
    Jasmin(String),
    Hacl(hacl::Error),
}

#[derive(Debug, PartialEq, Eq)]
pub enum Error {
    InvalidPoint,
    InvalidScalar,
    UnknownAlgorithm,
    KeyGenError,
    Custom(String),
    Wrap(LowLevelError),
}

impl From<hacl::p256::Error> for Error {
    fn from(value: hacl::p256::Error) -> Self {
        Error::Wrap(LowLevelError::Hacl(hacl::Error::P256(value)))
    }
}

/// ECDH algorithm.
#[derive(Debug, PartialEq, Eq, Clone, Copy)]
pub enum Algorithm {
    X25519,
    X448,
    P256,
    P384,
    P521,
}

<<<<<<< HEAD
pub(crate) mod x25519_internal {
    use alloc::format;
    use rand::{CryptoRng, Rng};

    use super::Error;

    pub struct PrivateKey(pub [u8; 32]);

    #[derive(Debug)]
    pub struct PublicKey(pub [u8; 32]);

    /// Output of a scalar multiplication between a public key and a secret key.
    ///
    /// This value is NOT (!) safe for use as a key and needs to be processed in a round of key
    /// derivation, to ensure both that the output is uniformly random and that unkown key share
    /// attacks can not happen.
    pub struct SharedSecret(pub [u8; 32]);

    impl From<&[u8; 32]> for PublicKey {
        fn from(value: &[u8; 32]) -> Self {
            Self(*value)
        }
    }

    impl TryFrom<&[u8]> for PublicKey {
        type Error = Error;

        fn try_from(value: &[u8]) -> Result<Self, Self::Error> {
            Ok(Self(value.try_into().map_err(|_| Error::InvalidPoint)?))
        }
    }

    impl From<&[u8; 32]> for PrivateKey {
        fn from(value: &[u8; 32]) -> Self {
            Self(*value)
        }
    }

    impl TryFrom<&[u8]> for PrivateKey {
        type Error = Error;

        fn try_from(value: &[u8]) -> Result<Self, Self::Error> {
            Ok(Self(value.try_into().map_err(|_| Error::InvalidScalar)?))
        }
    }

    impl From<&[u8; 32]> for SharedSecret {
        fn from(value: &[u8; 32]) -> Self {
            Self(*value)
        }
    }

    impl TryFrom<&[u8]> for SharedSecret {
        type Error = Error;

        fn try_from(value: &[u8]) -> Result<Self, Self::Error> {
            Ok(Self(value.try_into().map_err(|_| Error::InvalidScalar)?))
        }
    }

    impl AsRef<[u8]> for PrivateKey {
        fn as_ref(&self) -> &[u8] {
            &self.0
        }
    }

    impl AsRef<[u8]> for PublicKey {
        fn as_ref(&self) -> &[u8] {
            &self.0
        }
    }

    impl AsRef<[u8]> for SharedSecret {
        fn as_ref(&self) -> &[u8] {
            &self.0
        }
    }

    impl AsRef<[u8; 32]> for PrivateKey {
        fn as_ref(&self) -> &[u8; 32] {
            &self.0
        }
    }

    impl AsRef<[u8; 32]> for PublicKey {
        fn as_ref(&self) -> &[u8; 32] {
            &self.0
        }
    }

    impl AsRef<[u8; 32]> for SharedSecret {
        fn as_ref(&self) -> &[u8; 32] {
            &self.0
        }
    }

    #[cfg(all(bmi2, adx, target_arch = "x86_64"))]
    pub fn derive(p: &PublicKey, s: &PrivateKey) -> Result<SharedSecret, Error> {
        use crate::hacl::curve25519;
        use libcrux_platform::x25519_support;
        // On x64 we use vale if available or hacl as fallback.
        // Jasmin exists but is not verified yet.

        if x25519_support() {
            curve25519::vale::ecdh(s, p)
                .map_err(|e| Error::Custom(format!("HACL Error {:?}", e)))
                .map(SharedSecret)
            // XXX: not verified yet
            // crate::jasmin::x25519::mulx::derive(s, p)
            //     .map_err(|e| Error::Custom(format!("Libjade Error {:?}", e)))
        } else {
            curve25519::ecdh(s, p)
                .map_err(|e| Error::Custom(format!("HACL Error {:?}", e)))
                .map(SharedSecret)
            // XXX: not verified yet
            // crate::jasmin::x25519::derive(s, p)
            //     .map_err(|e| Error::Custom(format!("Libjade Error {:?}", e)))
        }
    }

    #[cfg(any(
        all(target_arch = "x86_64", any(not(bmi2), not(adx))),
        target_arch = "x86"
    ))]
    pub fn derive(p: &PublicKey, s: &PrivateKey) -> Result<SharedSecret, Error> {
        use crate::hacl::curve25519;
        // On x64 we use vale if available or hacl as fallback.
        // Jasmin exists but is not verified yet.

        curve25519::ecdh(s, p)
            .map_err(|e| Error::Custom(format!("HACL Error {:?}", e)))
            .map(SharedSecret)
        // XXX: not verified yet
        // crate::jasmin::x25519::derive(s, p)
        //     .map_err(|e| Error::Custom(format!("Libjade Error {:?}", e)))
    }

    #[cfg(not(any(target_arch = "x86", target_arch = "x86_64")))]
    pub fn derive(p: &PublicKey, s: &PrivateKey) -> Result<SharedSecret, Error> {
        // On any other platform we use the portable HACL implementation.
        use crate::hacl::curve25519;

        curve25519::ecdh(s, p)
            .map_err(|e| Error::Custom(format!("HACL Error {:?}", e)))
            .map(SharedSecret)
    }

    // XXX: libjade's secret to public is broken on Windows (overflows the stack).
    // #[cfg(any(target_arch = "x86", target_arch = "x86_64"))]
    // pub(super) fn secret_to_public(p: &PrivateKey) -> Result<[u8; 32], Error> {
    //     crate::jasmin::x25519::secret_to_public(s).map_err(|e| Error::Custom(format!("Libjade Error {:?}", e)))
    // }

    // #[cfg(not(any(target_arch = "x86", target_arch = "x86_64")))]
    pub(crate) fn secret_to_public(s: &PrivateKey) -> Result<PublicKey, Error> {
        // On any other platform we use the portable HACL implementation.
        use crate::hacl::curve25519;

        Ok(PublicKey(curve25519::secret_to_public(s)))
    }

    /// Generate a new x25519 secret.
    pub fn generate_secret(rng: &mut (impl CryptoRng + Rng)) -> Result<PrivateKey, Error> {
        const LIMIT: usize = 100;
        for _ in 0..LIMIT {
            let mut out = [0u8; 32];
            rng.fill_bytes(&mut out);

            // We don't want a 0 key.
            if out.iter().all(|&b| b == 0) {
                continue;
            }

            // We clamp the key already to make sure it can't be misused.
            out[0] &= 248u8;
            out[31] &= 127u8;
            out[31] |= 64u8;

            return Ok(PrivateKey(out));
        }

        Err(Error::KeyGenError)
    }

    /// Generate a new P256 key pair
    pub fn key_gen(rng: &mut (impl CryptoRng + Rng)) -> Result<(PrivateKey, PublicKey), Error> {
        let sk = generate_secret(rng)?;
        let pk = secret_to_public(&sk)?;
        Ok((sk, pk))
    }
}

pub use x25519_internal::derive as x25519_derive;
pub use x25519_internal::generate_secret as x25519_generate_secret;
pub use x25519_internal::key_gen as x25519_key_gen;
pub use x25519_internal::PrivateKey as X25519PrivateKey;
pub use x25519_internal::PublicKey as X25519PublicKey;
pub use x25519_internal::SharedSecret as X25519SharedSecret;
=======
/// The internal x25519 module
pub(crate) mod x25519;
pub use x25519::{
    derive as x25519_derive, generate_secret as x25519_generate_secret, key_gen as x25519_key_gen,
    PrivateKey as X25519PrivateKey, PublicKey as X25519PublicKey,
    SharedSecret as X25519SharedSecret,
};
>>>>>>> ff3696f4

pub mod curve25519 {
    use super::hacl;
    pub use hacl::curve25519::Error;
}

<<<<<<< HEAD
pub(crate) mod p256_internal {
    use alloc::format;
    use rand::{CryptoRng, Rng};

    // P256 we only have in HACL
    use crate::hacl::p256;

    use super::Error;

    pub struct PrivateKey(pub [u8; 32]);

    #[derive(Debug)]
    pub struct PublicKey(pub [u8; 64]);

    /// Output of a scalar multiplication between a public key and a secret key.
    ///
    /// This value is NOT (!) safe for use as a key and needs to be processed in a round of key
    /// derivation, to ensure both that the output is uniformly random and that unkown key share
    /// attacks can not happen.
    pub struct SharedSecret(pub [u8; 64]);

    impl From<&[u8; 64]> for PublicKey {
        fn from(value: &[u8; 64]) -> Self {
            Self(*value)
        }
    }

    impl TryFrom<&[u8]> for PublicKey {
        type Error = Error;

        fn try_from(value: &[u8]) -> Result<Self, Self::Error> {
            Ok(Self(value.try_into().map_err(|_| Error::InvalidPoint)?))
        }
    }

    impl From<&[u8; 32]> for PrivateKey {
        fn from(value: &[u8; 32]) -> Self {
            Self(*value)
        }
    }

    impl TryFrom<&[u8]> for PrivateKey {
        type Error = Error;

        fn try_from(value: &[u8]) -> Result<Self, Self::Error> {
            Ok(Self(value.try_into().map_err(|_| Error::InvalidScalar)?))
        }
    }

    impl From<&[u8; 64]> for SharedSecret {
        fn from(value: &[u8; 64]) -> Self {
            Self(*value)
        }
    }

    impl TryFrom<&[u8]> for SharedSecret {
        type Error = Error;

        fn try_from(value: &[u8]) -> Result<Self, Self::Error> {
            Ok(Self(value.try_into().map_err(|_| Error::InvalidScalar)?))
        }
    }

    impl AsRef<[u8]> for PrivateKey {
        fn as_ref(&self) -> &[u8] {
            &self.0
        }
    }

    impl AsRef<[u8]> for PublicKey {
        fn as_ref(&self) -> &[u8] {
            &self.0
        }
    }

    impl AsRef<[u8]> for SharedSecret {
        fn as_ref(&self) -> &[u8] {
            &self.0
        }
    }

    impl AsRef<[u8; 32]> for PrivateKey {
        fn as_ref(&self) -> &[u8; 32] {
            &self.0
        }
    }

    impl AsRef<[u8; 64]> for PublicKey {
        fn as_ref(&self) -> &[u8; 64] {
            &self.0
        }
    }

    impl AsRef<[u8; 64]> for SharedSecret {
        fn as_ref(&self) -> &[u8; 64] {
            &self.0
        }
    }

    pub(super) fn derive(p: &PublicKey, s: &PrivateKey) -> Result<SharedSecret, Error> {
        // We assume that the private key has been validated.
        p256::ecdh(s, p)
            .map_err(|e| Error::Custom(format!("HACL Error {:?}", e)))
            .map(SharedSecret)
    }

    pub(super) fn secret_to_public(s: &PrivateKey) -> Result<PublicKey, Error> {
        p256::validate_scalar(s).map_err(|e| Error::Custom(format!("HACL Error {:?}", e)))?;
        p256::secret_to_public(s)
            .map_err(|e| Error::Custom(format!("HACL Error {:?}", e)))
            .map(PublicKey)
    }

    pub fn validate_scalar(s: &PrivateKey) -> Result<(), Error> {
        p256::validate_scalar(s).map_err(|e| e.into())
    }

    #[allow(unused)]
    pub fn validate_point(p: &PublicKey) -> Result<(), Error> {
        p256::validate_point(p).map_err(|e| e.into())
    }

    pub(crate) fn prepare_public_key(public_key: &[u8]) -> Result<PublicKey, Error> {
        if public_key.is_empty() {
            return Err(Error::InvalidPoint);
        }

        // Parse the public key.
        let pk = if let Ok(pk) = p256::uncompressed_to_coordinates(public_key) {
            pk
        } else {
            // Might be uncompressed
            if public_key.len() == 33 {
                p256::compressed_to_coordinates(public_key).map_err(|_| Error::InvalidPoint)?
            } else {
                // Might be a simple concatenation
                public_key.try_into().map_err(|_| Error::InvalidPoint)?
            }
        };
        let pk = PublicKey(pk);

        p256::validate_point(&pk)
            .map(|()| pk)
            .map_err(|_| Error::InvalidPoint)
    }

    /// Generate a new p256 secret (scalar)
    pub fn generate_secret(rng: &mut (impl CryptoRng + Rng)) -> Result<PrivateKey, Error> {
        const LIMIT: usize = 100;
        for _ in 0..LIMIT {
            let mut out = [0u8; 32];
            rng.fill_bytes(&mut out);

            let out = PrivateKey(out);
            if validate_scalar(&out).is_ok() {
                return Ok(out);
            }
        }
        Err(Error::KeyGenError)
    }

    /// Generate a new P256 key pair
    pub fn key_gen(rng: &mut (impl CryptoRng + Rng)) -> Result<(PrivateKey, PublicKey), Error> {
        let sk = generate_secret(rng)?;
        let pk = secret_to_public(&sk)?;
        Ok((sk, pk))
    }
}
=======
/// The internal p256 module
pub(crate) mod p256_internal;
>>>>>>> ff3696f4

pub mod p256 {
    use super::hacl;
    pub use hacl::p256::{
        compressed_to_coordinates, uncompressed_to_coordinates, validate_point,
        validate_scalar_slice, Error,
    };
}

pub use p256_internal::{
    generate_secret as p256_generate_secret, key_gen as p256_key_gen,
    validate_scalar as p256_validate_scalar, PrivateKey as P256PrivateKey,
    PublicKey as P256PublicKey, SharedSecret as P256SharedSecret,
};

/// Derive the ECDH shared secret.
/// Returns `Ok(point * scalar)` on the provided curve [`Algorithm`] or an error.
pub fn derive(
    alg: Algorithm,
    point: impl AsRef<[u8]>,
    scalar: impl AsRef<[u8]>,
) -> Result<Vec<u8>, Error> {
    match alg {
        Algorithm::X25519 => {
            x25519::derive(&point.as_ref().try_into()?, &scalar.as_ref().try_into()?)
                .map(|r| r.0.into())
        }
        Algorithm::P256 => {
            let point = p256_internal::prepare_public_key(point.as_ref())?;
            let scalar = hacl::p256::validate_scalar_slice(scalar.as_ref())
                .map_err(|_| Error::InvalidScalar)?;

            p256_internal::derive(&point, &scalar).map(|r| r.0.into())
        }
        _ => Err(Error::UnknownAlgorithm),
    }
}

pub fn p256_derive(
    point: &p256_internal::PublicKey,
    scalar: &p256_internal::PrivateKey,
) -> Result<p256_internal::SharedSecret, Error> {
    p256_internal::validate_point(point)?;
    p256_internal::validate_scalar(scalar)?;

    p256_internal::derive(point, scalar)
}

/// Derive the public key for the provided secret key `scalar`.
pub fn secret_to_public(alg: Algorithm, scalar: impl AsRef<[u8]>) -> Result<Vec<u8>, Error> {
    match alg {
        Algorithm::X25519 => {
            x25519::secret_to_public(&scalar.as_ref().try_into()?).map(|r| r.0.into())
        }
        Algorithm::P256 => {
            p256_internal::secret_to_public(&scalar.as_ref().try_into()?).map(|r| r.0.into())
        }
        _ => Err(Error::UnknownAlgorithm),
    }
}

/// Validate a secret key.
pub fn validate_scalar(alg: Algorithm, s: impl AsRef<[u8]>) -> Result<(), Error> {
    match alg {
        Algorithm::X25519 => {
            if s.as_ref().iter().all(|&b| b == 0) {
                Err(Error::InvalidScalar)
            } else {
                Ok(())
            }
        }
        Algorithm::P256 => p256_internal::validate_scalar(&s.as_ref().try_into()?),
        _ => Err(Error::UnknownAlgorithm),
    }
}

use rand::{CryptoRng, Rng};

/// Generate a new private key scalar.
///
/// The function returns the new scalar or an [`Error::KeyGenError`] if it was unable to
/// generate a new key. If this happens, the provided `rng` is probably faulty.
pub fn generate_secret(alg: Algorithm, rng: &mut (impl CryptoRng + Rng)) -> Result<Vec<u8>, Error> {
    match alg {
        Algorithm::X25519 => x25519::generate_secret(rng).map(|k| k.0.to_vec()),
        Algorithm::P256 => p256_internal::generate_secret(rng).map(|k| k.0.to_vec()),
        _ => Err(Error::UnknownAlgorithm),
    }
}

/// Generate a fresh key pair.
///
/// The function returns the (secret key, public key) tuple, or an [`Error`].
pub fn key_gen(
    alg: Algorithm,
    rng: &mut (impl CryptoRng + Rng),
) -> Result<(Vec<u8>, Vec<u8>), Error> {
    let sk = generate_secret(alg, rng)?;
    let pk = secret_to_public(alg, &sk)?;
    Ok((sk, pk))
}<|MERGE_RESOLUTION|>--- conflicted
+++ resolved
@@ -45,206 +45,6 @@
     P521,
 }
 
-<<<<<<< HEAD
-pub(crate) mod x25519_internal {
-    use alloc::format;
-    use rand::{CryptoRng, Rng};
-
-    use super::Error;
-
-    pub struct PrivateKey(pub [u8; 32]);
-
-    #[derive(Debug)]
-    pub struct PublicKey(pub [u8; 32]);
-
-    /// Output of a scalar multiplication between a public key and a secret key.
-    ///
-    /// This value is NOT (!) safe for use as a key and needs to be processed in a round of key
-    /// derivation, to ensure both that the output is uniformly random and that unkown key share
-    /// attacks can not happen.
-    pub struct SharedSecret(pub [u8; 32]);
-
-    impl From<&[u8; 32]> for PublicKey {
-        fn from(value: &[u8; 32]) -> Self {
-            Self(*value)
-        }
-    }
-
-    impl TryFrom<&[u8]> for PublicKey {
-        type Error = Error;
-
-        fn try_from(value: &[u8]) -> Result<Self, Self::Error> {
-            Ok(Self(value.try_into().map_err(|_| Error::InvalidPoint)?))
-        }
-    }
-
-    impl From<&[u8; 32]> for PrivateKey {
-        fn from(value: &[u8; 32]) -> Self {
-            Self(*value)
-        }
-    }
-
-    impl TryFrom<&[u8]> for PrivateKey {
-        type Error = Error;
-
-        fn try_from(value: &[u8]) -> Result<Self, Self::Error> {
-            Ok(Self(value.try_into().map_err(|_| Error::InvalidScalar)?))
-        }
-    }
-
-    impl From<&[u8; 32]> for SharedSecret {
-        fn from(value: &[u8; 32]) -> Self {
-            Self(*value)
-        }
-    }
-
-    impl TryFrom<&[u8]> for SharedSecret {
-        type Error = Error;
-
-        fn try_from(value: &[u8]) -> Result<Self, Self::Error> {
-            Ok(Self(value.try_into().map_err(|_| Error::InvalidScalar)?))
-        }
-    }
-
-    impl AsRef<[u8]> for PrivateKey {
-        fn as_ref(&self) -> &[u8] {
-            &self.0
-        }
-    }
-
-    impl AsRef<[u8]> for PublicKey {
-        fn as_ref(&self) -> &[u8] {
-            &self.0
-        }
-    }
-
-    impl AsRef<[u8]> for SharedSecret {
-        fn as_ref(&self) -> &[u8] {
-            &self.0
-        }
-    }
-
-    impl AsRef<[u8; 32]> for PrivateKey {
-        fn as_ref(&self) -> &[u8; 32] {
-            &self.0
-        }
-    }
-
-    impl AsRef<[u8; 32]> for PublicKey {
-        fn as_ref(&self) -> &[u8; 32] {
-            &self.0
-        }
-    }
-
-    impl AsRef<[u8; 32]> for SharedSecret {
-        fn as_ref(&self) -> &[u8; 32] {
-            &self.0
-        }
-    }
-
-    #[cfg(all(bmi2, adx, target_arch = "x86_64"))]
-    pub fn derive(p: &PublicKey, s: &PrivateKey) -> Result<SharedSecret, Error> {
-        use crate::hacl::curve25519;
-        use libcrux_platform::x25519_support;
-        // On x64 we use vale if available or hacl as fallback.
-        // Jasmin exists but is not verified yet.
-
-        if x25519_support() {
-            curve25519::vale::ecdh(s, p)
-                .map_err(|e| Error::Custom(format!("HACL Error {:?}", e)))
-                .map(SharedSecret)
-            // XXX: not verified yet
-            // crate::jasmin::x25519::mulx::derive(s, p)
-            //     .map_err(|e| Error::Custom(format!("Libjade Error {:?}", e)))
-        } else {
-            curve25519::ecdh(s, p)
-                .map_err(|e| Error::Custom(format!("HACL Error {:?}", e)))
-                .map(SharedSecret)
-            // XXX: not verified yet
-            // crate::jasmin::x25519::derive(s, p)
-            //     .map_err(|e| Error::Custom(format!("Libjade Error {:?}", e)))
-        }
-    }
-
-    #[cfg(any(
-        all(target_arch = "x86_64", any(not(bmi2), not(adx))),
-        target_arch = "x86"
-    ))]
-    pub fn derive(p: &PublicKey, s: &PrivateKey) -> Result<SharedSecret, Error> {
-        use crate::hacl::curve25519;
-        // On x64 we use vale if available or hacl as fallback.
-        // Jasmin exists but is not verified yet.
-
-        curve25519::ecdh(s, p)
-            .map_err(|e| Error::Custom(format!("HACL Error {:?}", e)))
-            .map(SharedSecret)
-        // XXX: not verified yet
-        // crate::jasmin::x25519::derive(s, p)
-        //     .map_err(|e| Error::Custom(format!("Libjade Error {:?}", e)))
-    }
-
-    #[cfg(not(any(target_arch = "x86", target_arch = "x86_64")))]
-    pub fn derive(p: &PublicKey, s: &PrivateKey) -> Result<SharedSecret, Error> {
-        // On any other platform we use the portable HACL implementation.
-        use crate::hacl::curve25519;
-
-        curve25519::ecdh(s, p)
-            .map_err(|e| Error::Custom(format!("HACL Error {:?}", e)))
-            .map(SharedSecret)
-    }
-
-    // XXX: libjade's secret to public is broken on Windows (overflows the stack).
-    // #[cfg(any(target_arch = "x86", target_arch = "x86_64"))]
-    // pub(super) fn secret_to_public(p: &PrivateKey) -> Result<[u8; 32], Error> {
-    //     crate::jasmin::x25519::secret_to_public(s).map_err(|e| Error::Custom(format!("Libjade Error {:?}", e)))
-    // }
-
-    // #[cfg(not(any(target_arch = "x86", target_arch = "x86_64")))]
-    pub(crate) fn secret_to_public(s: &PrivateKey) -> Result<PublicKey, Error> {
-        // On any other platform we use the portable HACL implementation.
-        use crate::hacl::curve25519;
-
-        Ok(PublicKey(curve25519::secret_to_public(s)))
-    }
-
-    /// Generate a new x25519 secret.
-    pub fn generate_secret(rng: &mut (impl CryptoRng + Rng)) -> Result<PrivateKey, Error> {
-        const LIMIT: usize = 100;
-        for _ in 0..LIMIT {
-            let mut out = [0u8; 32];
-            rng.fill_bytes(&mut out);
-
-            // We don't want a 0 key.
-            if out.iter().all(|&b| b == 0) {
-                continue;
-            }
-
-            // We clamp the key already to make sure it can't be misused.
-            out[0] &= 248u8;
-            out[31] &= 127u8;
-            out[31] |= 64u8;
-
-            return Ok(PrivateKey(out));
-        }
-
-        Err(Error::KeyGenError)
-    }
-
-    /// Generate a new P256 key pair
-    pub fn key_gen(rng: &mut (impl CryptoRng + Rng)) -> Result<(PrivateKey, PublicKey), Error> {
-        let sk = generate_secret(rng)?;
-        let pk = secret_to_public(&sk)?;
-        Ok((sk, pk))
-    }
-}
-
-pub use x25519_internal::derive as x25519_derive;
-pub use x25519_internal::generate_secret as x25519_generate_secret;
-pub use x25519_internal::key_gen as x25519_key_gen;
-pub use x25519_internal::PrivateKey as X25519PrivateKey;
-pub use x25519_internal::PublicKey as X25519PublicKey;
-pub use x25519_internal::SharedSecret as X25519SharedSecret;
-=======
 /// The internal x25519 module
 pub(crate) mod x25519;
 pub use x25519::{
@@ -252,186 +52,14 @@
     PrivateKey as X25519PrivateKey, PublicKey as X25519PublicKey,
     SharedSecret as X25519SharedSecret,
 };
->>>>>>> ff3696f4
 
 pub mod curve25519 {
     use super::hacl;
     pub use hacl::curve25519::Error;
 }
 
-<<<<<<< HEAD
-pub(crate) mod p256_internal {
-    use alloc::format;
-    use rand::{CryptoRng, Rng};
-
-    // P256 we only have in HACL
-    use crate::hacl::p256;
-
-    use super::Error;
-
-    pub struct PrivateKey(pub [u8; 32]);
-
-    #[derive(Debug)]
-    pub struct PublicKey(pub [u8; 64]);
-
-    /// Output of a scalar multiplication between a public key and a secret key.
-    ///
-    /// This value is NOT (!) safe for use as a key and needs to be processed in a round of key
-    /// derivation, to ensure both that the output is uniformly random and that unkown key share
-    /// attacks can not happen.
-    pub struct SharedSecret(pub [u8; 64]);
-
-    impl From<&[u8; 64]> for PublicKey {
-        fn from(value: &[u8; 64]) -> Self {
-            Self(*value)
-        }
-    }
-
-    impl TryFrom<&[u8]> for PublicKey {
-        type Error = Error;
-
-        fn try_from(value: &[u8]) -> Result<Self, Self::Error> {
-            Ok(Self(value.try_into().map_err(|_| Error::InvalidPoint)?))
-        }
-    }
-
-    impl From<&[u8; 32]> for PrivateKey {
-        fn from(value: &[u8; 32]) -> Self {
-            Self(*value)
-        }
-    }
-
-    impl TryFrom<&[u8]> for PrivateKey {
-        type Error = Error;
-
-        fn try_from(value: &[u8]) -> Result<Self, Self::Error> {
-            Ok(Self(value.try_into().map_err(|_| Error::InvalidScalar)?))
-        }
-    }
-
-    impl From<&[u8; 64]> for SharedSecret {
-        fn from(value: &[u8; 64]) -> Self {
-            Self(*value)
-        }
-    }
-
-    impl TryFrom<&[u8]> for SharedSecret {
-        type Error = Error;
-
-        fn try_from(value: &[u8]) -> Result<Self, Self::Error> {
-            Ok(Self(value.try_into().map_err(|_| Error::InvalidScalar)?))
-        }
-    }
-
-    impl AsRef<[u8]> for PrivateKey {
-        fn as_ref(&self) -> &[u8] {
-            &self.0
-        }
-    }
-
-    impl AsRef<[u8]> for PublicKey {
-        fn as_ref(&self) -> &[u8] {
-            &self.0
-        }
-    }
-
-    impl AsRef<[u8]> for SharedSecret {
-        fn as_ref(&self) -> &[u8] {
-            &self.0
-        }
-    }
-
-    impl AsRef<[u8; 32]> for PrivateKey {
-        fn as_ref(&self) -> &[u8; 32] {
-            &self.0
-        }
-    }
-
-    impl AsRef<[u8; 64]> for PublicKey {
-        fn as_ref(&self) -> &[u8; 64] {
-            &self.0
-        }
-    }
-
-    impl AsRef<[u8; 64]> for SharedSecret {
-        fn as_ref(&self) -> &[u8; 64] {
-            &self.0
-        }
-    }
-
-    pub(super) fn derive(p: &PublicKey, s: &PrivateKey) -> Result<SharedSecret, Error> {
-        // We assume that the private key has been validated.
-        p256::ecdh(s, p)
-            .map_err(|e| Error::Custom(format!("HACL Error {:?}", e)))
-            .map(SharedSecret)
-    }
-
-    pub(super) fn secret_to_public(s: &PrivateKey) -> Result<PublicKey, Error> {
-        p256::validate_scalar(s).map_err(|e| Error::Custom(format!("HACL Error {:?}", e)))?;
-        p256::secret_to_public(s)
-            .map_err(|e| Error::Custom(format!("HACL Error {:?}", e)))
-            .map(PublicKey)
-    }
-
-    pub fn validate_scalar(s: &PrivateKey) -> Result<(), Error> {
-        p256::validate_scalar(s).map_err(|e| e.into())
-    }
-
-    #[allow(unused)]
-    pub fn validate_point(p: &PublicKey) -> Result<(), Error> {
-        p256::validate_point(p).map_err(|e| e.into())
-    }
-
-    pub(crate) fn prepare_public_key(public_key: &[u8]) -> Result<PublicKey, Error> {
-        if public_key.is_empty() {
-            return Err(Error::InvalidPoint);
-        }
-
-        // Parse the public key.
-        let pk = if let Ok(pk) = p256::uncompressed_to_coordinates(public_key) {
-            pk
-        } else {
-            // Might be uncompressed
-            if public_key.len() == 33 {
-                p256::compressed_to_coordinates(public_key).map_err(|_| Error::InvalidPoint)?
-            } else {
-                // Might be a simple concatenation
-                public_key.try_into().map_err(|_| Error::InvalidPoint)?
-            }
-        };
-        let pk = PublicKey(pk);
-
-        p256::validate_point(&pk)
-            .map(|()| pk)
-            .map_err(|_| Error::InvalidPoint)
-    }
-
-    /// Generate a new p256 secret (scalar)
-    pub fn generate_secret(rng: &mut (impl CryptoRng + Rng)) -> Result<PrivateKey, Error> {
-        const LIMIT: usize = 100;
-        for _ in 0..LIMIT {
-            let mut out = [0u8; 32];
-            rng.fill_bytes(&mut out);
-
-            let out = PrivateKey(out);
-            if validate_scalar(&out).is_ok() {
-                return Ok(out);
-            }
-        }
-        Err(Error::KeyGenError)
-    }
-
-    /// Generate a new P256 key pair
-    pub fn key_gen(rng: &mut (impl CryptoRng + Rng)) -> Result<(PrivateKey, PublicKey), Error> {
-        let sk = generate_secret(rng)?;
-        let pk = secret_to_public(&sk)?;
-        Ok((sk, pk))
-    }
-}
-=======
 /// The internal p256 module
 pub(crate) mod p256_internal;
->>>>>>> ff3696f4
 
 pub mod p256 {
     use super::hacl;
