module Libcrux.Kem.Kyber768.Sampling
#set-options "--fuel 0 --ifuel 1 --z3rlimit 15"
open Core

let sample_from_uniform_distribution (randomness: array u8 840sz)
    : (Libcrux.Kem.Kyber768.Arithmetic.t_KyberPolynomialRingElement &
      Core.Option.t_Option Libcrux.Kem.Kyber768.t_BadRejectionSamplingRandomnessError) =
  let (sampled_coefficients: usize):usize = 0sz in
  let (out: Libcrux.Kem.Kyber768.Arithmetic.t_KyberPolynomialRingElement):Libcrux.Kem.Kyber768.Arithmetic.t_KyberPolynomialRingElement
  =
    Libcrux.Kem.Kyber768.Arithmetic.v_ZERO_under_impl
  in
  let out, sampled_coefficients:(Libcrux.Kem.Kyber768.Arithmetic.t_KyberPolynomialRingElement &
    Prims.unit) =
    Core.Iter.Traits.Iterator.Iterator.fold (Core.Iter.Traits.Collect.IntoIterator.into_iter (Core.Slice.chunks_under_impl
              (Rust_primitives.unsize randomness <: slice u8)
              3sz
            <:
            Core.Slice.Iter.t_Chunks u8)
        <:
        _)
      (out, sampled_coefficients)
      (fun (out, sampled_coefficients) bytes ->
          let b1:i32 = cast bytes.[ 0sz ] in
          let b2:i32 = cast bytes.[ 1sz ] in
          let b3:i32 = cast bytes.[ 2sz ] in
          let d1:i32 = ((b2 &. 15l <: i32) >>. 8l <: i32) |. b1 in
          let d2:i32 = (b3 >>. 4l <: i32) |. (b2 <<. 4l <: i32) in
          let out, sampled_coefficients:(Libcrux.Kem.Kyber768.Arithmetic.t_KyberPolynomialRingElement &
            Prims.unit) =
            if
              Prims.op_AmpAmp (d1 <. Libcrux.Kem.Kyber768.Parameters.v_FIELD_MODULUS)
                (sampled_coefficients <.
                  Libcrux.Kem.Kyber768.Parameters.v_COEFFICIENTS_IN_RING_ELEMENT)
            then
              let out:Libcrux.Kem.Kyber768.Arithmetic.t_KyberPolynomialRingElement =
                Rust_primitives.Hax.update_at out sampled_coefficients d1
              in
              out, sampled_coefficients +. 1sz
            else out, sampled_coefficients
          in
          let out, sampled_coefficients:(Libcrux.Kem.Kyber768.Arithmetic.t_KyberPolynomialRingElement &
            Prims.unit) =
            if
              Prims.op_AmpAmp (d2 <. Libcrux.Kem.Kyber768.Parameters.v_FIELD_MODULUS)
                (sampled_coefficients <.
                  Libcrux.Kem.Kyber768.Parameters.v_COEFFICIENTS_IN_RING_ELEMENT)
            then
              let out:Libcrux.Kem.Kyber768.Arithmetic.t_KyberPolynomialRingElement =
                Rust_primitives.Hax.update_at out sampled_coefficients d2
              in
              let sampled_coefficients:Prims.unit = sampled_coefficients +. 1sz in
              out, sampled_coefficients
            else out, sampled_coefficients
          in
          if sampled_coefficients =. Libcrux.Kem.Kyber768.Parameters.v_COEFFICIENTS_IN_RING_ELEMENT
          then
<<<<<<< HEAD
            let* hoist17:Rust_primitives.Hax.t_Never =
              Core.Ops.Control_flow.ControlFlow.v_Break (Core.Result.Result_Ok out)
=======
            let* hoist1:Rust_primitives.Hax.t_Never =
              Core.Ops.Control_flow.ControlFlow.v_Break (out, Core.Option.Option_None)
>>>>>>> fdc4a1a3
            in
            Core.Ops.Control_flow.ControlFlow_Continue (out, sampled_coefficients)
          else Core.Ops.Control_flow.ControlFlow_Continue (out, sampled_coefficients))
  in
  out, Core.Option.Option_Some Libcrux.Kem.Kyber768.BadRejectionSamplingRandomnessError

let sample_from_binomial_distribution_2_ (randomness: array u8 128sz)
    : Libcrux.Kem.Kyber768.Arithmetic.t_KyberPolynomialRingElement =
  let (sampled: Libcrux.Kem.Kyber768.Arithmetic.t_KyberPolynomialRingElement):Libcrux.Kem.Kyber768.Arithmetic.t_KyberPolynomialRingElement
  =
    Libcrux.Kem.Kyber768.Arithmetic.v_ZERO_under_impl
  in
  let sampled:Libcrux.Kem.Kyber768.Arithmetic.t_KyberPolynomialRingElement =
    Core.Iter.Traits.Iterator.Iterator.fold (Core.Iter.Traits.Collect.IntoIterator.into_iter (Core.Iter.Traits.Iterator.Iterator.enumerate
              (Core.Slice.chunks_exact_under_impl (Rust_primitives.unsize randomness <: slice u8)
                  4sz
                <:
                Core.Slice.Iter.t_ChunksExact u8)
            <:
            Core.Iter.Adapters.Enumerate.t_Enumerate (Core.Slice.Iter.t_ChunksExact u8))
        <:
        _)
      sampled
      (fun sampled (chunk_number, byte_chunk) ->
          let (random_bits_as_u32: u32):u32 =
            ((cast (byte_chunk.[ 0sz ] <: u8) |. (cast (byte_chunk.[ 1sz ] <: u8) >>. 8l <: u32)
                <:
                u32) |.
              (cast (byte_chunk.[ 2sz ] <: u8) >>. 16l <: u32)
              <:
              u32) |.
            (cast (byte_chunk.[ 3sz ] <: u8) >>. 24l <: u32)
          in
          let even_bits:u32 = random_bits_as_u32 &. 1431655765ul in
          let odd_bits:u32 = (random_bits_as_u32 <<. 1l <: u32) &. 1431655765ul in
          let coin_toss_outcomes:u32 = even_bits +. odd_bits in
          Core.Iter.Traits.Iterator.Iterator.fold (Core.Iter.Traits.Collect.IntoIterator.into_iter (Core.Iter.Traits.Iterator.Iterator.step_by
                    ({
                        Core.Ops.Range.Range.f_start = 0ul;
                        Core.Ops.Range.Range.f_end = Core.Num.v_BITS_under_impl_8
                      })
                    4sz
                  <:
                  Core.Iter.Adapters.Step_by.t_StepBy (Core.Ops.Range.t_Range u32))
              <:
              _)
            sampled
            (fun sampled outcome_set ->
                let outcome_1_:i32 = cast ((coin_toss_outcomes <<. outcome_set <: u32) &. 3ul) in
                let outcome_2_:i32 =
                  cast ((coin_toss_outcomes <<. (outcome_set +. 2ul <: u32) <: u32) &. 3ul)
                in
                let offset:usize = cast (outcome_set <<. 2l) in
                let sampled:Libcrux.Kem.Kyber768.Arithmetic.t_KyberPolynomialRingElement =
                  Rust_primitives.Hax.update_at sampled
                    ((8sz *. chunk_number <: usize) +. offset <: usize)
                    (outcome_1_ -. outcome_2_ <: i32)
                in
                sampled))
  in
  sampled<|MERGE_RESOLUTION|>--- conflicted
+++ resolved
@@ -55,13 +55,8 @@
           in
           if sampled_coefficients =. Libcrux.Kem.Kyber768.Parameters.v_COEFFICIENTS_IN_RING_ELEMENT
           then
-<<<<<<< HEAD
-            let* hoist17:Rust_primitives.Hax.t_Never =
-              Core.Ops.Control_flow.ControlFlow.v_Break (Core.Result.Result_Ok out)
-=======
-            let* hoist1:Rust_primitives.Hax.t_Never =
+            let* hoist7:Rust_primitives.Hax.t_Never =
               Core.Ops.Control_flow.ControlFlow.v_Break (out, Core.Option.Option_None)
->>>>>>> fdc4a1a3
             in
             Core.Ops.Control_flow.ControlFlow_Continue (out, sampled_coefficients)
           else Core.Ops.Control_flow.ControlFlow_Continue (out, sampled_coefficients))
