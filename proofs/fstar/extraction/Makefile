# This is a generically useful Makefile for F* that is self-contained
#
# It is tempting to factor this out into multiple Makefiles but that
# makes it less portable, so resist temptation, or move to a more
# sophisticated build system.
#
# We expect FSTAR_HOME to be set to your FSTAR repo/install directory
# We expect HACL_HOME to be set to your HACL* repo location
# We expect HAX_LIBS_HOME to be set to the folder containing core, rust_primitives etc.
#
# ROOTS contains all the top-level F* files you wish to verify
# The default target `verify` verified ROOTS and its dependencies
# To lax-check instead, set `OTHERFLAGS="--lax"` on the command-line
#
#
# To make F* emacs mode use the settings in this file, you need to
# add the following lines to your .emacs
#
# (setq-default fstar-executable "<YOUR_FSTAR_HOME>/bin/fstar.exe")
# (setq-default fstar-smt-executable "<YOUR_Z3_HOME>/bin/z3")
#
# (defun my-fstar-compute-prover-args-using-make ()
#   "Construct arguments to pass to F* by calling make."
#   (with-demoted-errors "Error when constructing arg string: %S"
#     (let* ((fname (file-name-nondirectory buffer-file-name))
# 	   (target (concat fname "-in"))
# 	   (argstr (car (process-lines "make" "--quiet" target))))
#       (split-string argstr))))
# (setq fstar-subp-prover-args #'my-fstar-compute-prover-args-using-make)
#

WORKSPACE_ROOT ?= $(shell git rev-parse --show-toplevel)/..

HAX_HOME ?= $(WORKSPACE_ROOT)/hax
HAX_PROOF_LIBS_HOME ?= $(HAX_HOME)/proof-libs/fstar
HAX_LIBS_HOME ?= $(HAX_HOME)/hax-lib/proofs/fstar/extraction
FSTAR_HOME    ?= $(WORKSPACE_ROOT)/FStar
HACL_HOME     ?= $(WORKSPACE_ROOT)/hacl-star
FSTAR_BIN     ?= $(shell command -v fstar.exe 1>&2 2> /dev/null && echo "fstar.exe" || echo "$(FSTAR_HOME)/bin/fstar.exe")

CACHE_DIR     ?= .cache
HINT_DIR      ?= .hints

.PHONY: all verify verify-lax clean

all:
	rm -f .depend && $(MAKE) .depend
	$(MAKE) verify


VERIFIED = \
<<<<<<< HEAD
=======
	Libcrux_platform.fsti \
>>>>>>> cb5785e2
	Libcrux.Kem.fst \
	Libcrux.Kem.Kyber.Constants.fst \
	Libcrux.Digest.fsti \
	Libcrux.Kem.Kyber.Hash_functions.fst \
	Libcrux.Kem.Kyber.Kyber768.fst \
	Libcrux.Kem.Kyber.Kyber1024.fst \
	Libcrux.Kem.Kyber.Kyber512.fst


UNVERIFIED = \
	Libcrux.Kem.Kyber.Types.fst \
	Libcrux.Kem.Kyber.fst \
	Libcrux.Kem.Kyber.Ind_cpa.fst \
	Libcrux.Kem.Kyber.Arithmetic.fst \
	Libcrux.Kem.Kyber.Compress.fst \
	Libcrux.Kem.Kyber.Constant_time_ops.fst \
	Libcrux.Kem.Kyber.Matrix.fst \
	Libcrux.Kem.Kyber.Ntt.fst \
	Libcrux.Kem.Kyber.Sampling.fst \
	Libcrux.Kem.Kyber.Serialize.fst

VERIFIED_CHECKED = $(addsuffix .checked, $(addprefix $(CACHE_DIR)/,$(VERIFIED)))
UNVERIFIED_CHECKED = $(addsuffix .checked, $(addprefix $(CACHE_DIR)/,$(UNVERIFIED)))

# By default, we process all the files in the current directory. Here, we
# *extend* the set of relevant files with the tests.
ROOTS = $(UNVERIFIED) $(VERIFIED)

FSTAR_INCLUDE_DIRS = $(HACL_HOME)/lib $(HAX_PROOF_LIBS_HOME)/rust_primitives $(HAX_PROOF_LIBS_HOME)/core $(HAX_LIBS_HOME)

FSTAR_FLAGS = --cmi \
  --warn_error -331 \
  --cache_checked_modules --cache_dir $(CACHE_DIR) \
  --already_cached "+Prims+FStar+LowStar+C+Spec.Loops+TestLib" \
  $(addprefix --include ,$(FSTAR_INCLUDE_DIRS))

FSTAR = $(FSTAR_BIN) $(FSTAR_FLAGS)


.depend: $(HINT_DIR) $(CACHE_DIR) $(ROOTS)
	$(info $(ROOTS))
	$(FSTAR) --cmi --dep full $(ROOTS) --extract '* -Prims -LowStar -FStar' > $@

include .depend

$(HINT_DIR):
	mkdir -p $@

$(CACHE_DIR):
	mkdir -p $@

$(UNVERIFIED_CHECKED): OTHERFLAGS=--admit_smt_queries true
$(CACHE_DIR)/%.checked: | .depend $(HINT_DIR) $(CACHE_DIR)
	$(FSTAR) $(OTHERFLAGS) $< $(ENABLE_HINTS) --hint_file $(HINT_DIR)/$(notdir $*).hints

verify: $(UNVERIFIED_CHECKED) $(VERIFIED_CHECKED)

# Targets for interactive mode

%.fst-in:
	$(info $(FSTAR_FLAGS) \
	  $(ENABLE_HINTS) --hint_file $(HINT_DIR)/$(basename $@).fst.hints)

%.fsti-in:
	$(info $(FSTAR_FLAGS) \
	  $(ENABLE_HINTS) --hint_file $(HINT_DIR)/$(basename $@).fsti.hints)


# Clean targets

SHELL=/usr/bin/env bash

clean:
	rm -rf $(CACHE_DIR)/*
	rm *.fst<|MERGE_RESOLUTION|>--- conflicted
+++ resolved
@@ -49,10 +49,7 @@
 
 
 VERIFIED = \
-<<<<<<< HEAD
-=======
 	Libcrux_platform.fsti \
->>>>>>> cb5785e2
 	Libcrux.Kem.fst \
 	Libcrux.Kem.Kyber.Constants.fst \
 	Libcrux.Digest.fsti \
