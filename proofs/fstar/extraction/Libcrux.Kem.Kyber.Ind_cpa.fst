module Libcrux.Kem.Kyber.Ind_cpa
#set-options "--fuel 0 --ifuel 1 --z3rlimit 15"
open Core
open FStar.Mul

let into_padded_array (v_LEN: usize) (slice: t_Slice u8) : t_Array u8 v_LEN =
  let _:Prims.unit =
    if true
    then
      let _:Prims.unit =
        if ~.((Core.Slice.impl__len slice <: usize) <=. v_LEN <: bool)
        then
          Rust_primitives.Hax.never_to_any (Core.Panicking.panic "assertion failed: slice.len() <= LEN"

              <:
              Rust_primitives.Hax.t_Never)
      in
      ()
  in
  let out:t_Array u8 v_LEN = Rust_primitives.Hax.repeat 0uy v_LEN in
  let out:t_Array u8 v_LEN =
    Rust_primitives.Hax.Monomorphized_update_at.update_at_range out
      ({ Core.Ops.Range.f_start = sz 0; Core.Ops.Range.f_end = Core.Slice.impl__len slice <: usize }
        <:
        Core.Ops.Range.t_Range usize)
      (Core.Slice.impl__copy_from_slice (out.[ {
                Core.Ops.Range.f_start = sz 0;
                Core.Ops.Range.f_end = Core.Slice.impl__len slice <: usize
              }
              <:
              Core.Ops.Range.t_Range usize ]
            <:
            t_Slice u8)
          slice
        <:
        t_Slice u8)
  in
  out

let sample_ring_element_cbd
      (v_K v_ETA2_RANDOMNESS_SIZE v_ETA2: usize)
      (prf_input: t_Array u8 (sz 33))
      (domain_separator: u8)
    : (t_Array u8 (sz 33) & u8 & t_Array Libcrux.Kem.Kyber.Arithmetic.t_PolynomialRingElement v_K) =
  let error_1_:t_Array Libcrux.Kem.Kyber.Arithmetic.t_PolynomialRingElement v_K =
    Rust_primitives.Hax.repeat Libcrux.Kem.Kyber.Arithmetic.impl__PolynomialRingElement__ZERO v_K
  in
  let domain_separator, error_1_, prf_input:(u8 &
    t_Array Libcrux.Kem.Kyber.Arithmetic.t_PolynomialRingElement v_K &
    t_Array u8 (sz 33)) =
    Core.Iter.Traits.Iterator.f_fold (Core.Iter.Traits.Collect.f_into_iter ({
              Core.Ops.Range.f_start = sz 0;
              Core.Ops.Range.f_end = v_K
            }
            <:
            Core.Ops.Range.t_Range usize)
        <:
        Core.Ops.Range.t_Range usize)
      (domain_separator, error_1_, prf_input
        <:
        (u8 & t_Array Libcrux.Kem.Kyber.Arithmetic.t_PolynomialRingElement v_K & t_Array u8 (sz 33))
      )
      (fun temp_0_ i ->
          let domain_separator, error_1_, prf_input:(u8 &
            t_Array Libcrux.Kem.Kyber.Arithmetic.t_PolynomialRingElement v_K &
            t_Array u8 (sz 33)) =
            temp_0_
          in
          let i:usize = i in
          let prf_input:t_Array u8 (sz 33) =
            Rust_primitives.Hax.Monomorphized_update_at.update_at_usize prf_input
              (sz 32)
              domain_separator
          in
          let domain_separator:u8 = domain_separator +! 1uy in
          let (prf_output: t_Array u8 v_ETA2_RANDOMNESS_SIZE):t_Array u8 v_ETA2_RANDOMNESS_SIZE =
            Libcrux.Kem.Kyber.Hash_functions.v_PRF v_ETA2_RANDOMNESS_SIZE
              (Rust_primitives.unsize prf_input <: t_Slice u8)
          in
          let error_1_:t_Array Libcrux.Kem.Kyber.Arithmetic.t_PolynomialRingElement v_K =
            Rust_primitives.Hax.Monomorphized_update_at.update_at_usize error_1_
              i
              (Libcrux.Kem.Kyber.Sampling.sample_from_binomial_distribution v_ETA2
                  (Rust_primitives.unsize prf_output <: t_Slice u8)
                <:
                Libcrux.Kem.Kyber.Arithmetic.t_PolynomialRingElement)
          in
          domain_separator, error_1_, prf_input
          <:
          (u8 & t_Array Libcrux.Kem.Kyber.Arithmetic.t_PolynomialRingElement v_K &
            t_Array u8 (sz 33)))
  in
  let hax_temp_output:t_Array Libcrux.Kem.Kyber.Arithmetic.t_PolynomialRingElement v_K = error_1_ in
  prf_input, domain_separator, hax_temp_output
  <:
  (t_Array u8 (sz 33) & u8 & t_Array Libcrux.Kem.Kyber.Arithmetic.t_PolynomialRingElement v_K)

let sample_vector_cbd_then_ntt
      (v_K v_ETA v_ETA_RANDOMNESS_SIZE: usize)
      (prf_input: t_Array u8 (sz 33))
      (domain_separator: u8)
    : (t_Array Libcrux.Kem.Kyber.Arithmetic.t_PolynomialRingElement v_K & u8) =
  let re_as_ntt:t_Array Libcrux.Kem.Kyber.Arithmetic.t_PolynomialRingElement v_K =
    Rust_primitives.Hax.repeat Libcrux.Kem.Kyber.Arithmetic.impl__PolynomialRingElement__ZERO v_K
  in
  let domain_separator, prf_input, re_as_ntt:(u8 & t_Array u8 (sz 33) &
    t_Array Libcrux.Kem.Kyber.Arithmetic.t_PolynomialRingElement v_K) =
    Core.Iter.Traits.Iterator.f_fold (Core.Iter.Traits.Collect.f_into_iter ({
              Core.Ops.Range.f_start = sz 0;
              Core.Ops.Range.f_end = v_K
            }
            <:
            Core.Ops.Range.t_Range usize)
        <:
        Core.Ops.Range.t_Range usize)
      (domain_separator, prf_input, re_as_ntt
        <:
        (u8 & t_Array u8 (sz 33) & t_Array Libcrux.Kem.Kyber.Arithmetic.t_PolynomialRingElement v_K)
      )
      (fun temp_0_ i ->
          let domain_separator, prf_input, re_as_ntt:(u8 & t_Array u8 (sz 33) &
            t_Array Libcrux.Kem.Kyber.Arithmetic.t_PolynomialRingElement v_K) =
            temp_0_
          in
          let i:usize = i in
          let prf_input:t_Array u8 (sz 33) =
            Rust_primitives.Hax.Monomorphized_update_at.update_at_usize prf_input
              (sz 32)
              domain_separator
          in
          let domain_separator:u8 = domain_separator +! 1uy in
          let (prf_output: t_Array u8 v_ETA_RANDOMNESS_SIZE):t_Array u8 v_ETA_RANDOMNESS_SIZE =
            Libcrux.Kem.Kyber.Hash_functions.v_PRF v_ETA_RANDOMNESS_SIZE
              (Rust_primitives.unsize prf_input <: t_Slice u8)
          in
          let r:Libcrux.Kem.Kyber.Arithmetic.t_PolynomialRingElement =
            Libcrux.Kem.Kyber.Sampling.sample_from_binomial_distribution v_ETA
              (Rust_primitives.unsize prf_output <: t_Slice u8)
          in
          let re_as_ntt:t_Array Libcrux.Kem.Kyber.Arithmetic.t_PolynomialRingElement v_K =
            Rust_primitives.Hax.Monomorphized_update_at.update_at_usize re_as_ntt
              i
              (Libcrux.Kem.Kyber.Ntt.ntt_binomially_sampled_ring_element r
                <:
                Libcrux.Kem.Kyber.Arithmetic.t_PolynomialRingElement)
          in
          domain_separator, prf_input, re_as_ntt
          <:
          (u8 & t_Array u8 (sz 33) &
            t_Array Libcrux.Kem.Kyber.Arithmetic.t_PolynomialRingElement v_K))
  in
  re_as_ntt, domain_separator
  <:
  (t_Array Libcrux.Kem.Kyber.Arithmetic.t_PolynomialRingElement v_K & u8)

<<<<<<< HEAD
let sample_matrix_A (v_K: usize) (seed: t_Array u8 (sz 34)) (transpose: bool)
    : (t_Array (t_Array Libcrux.Kem.Kyber.Arithmetic.t_PolynomialRingElement v_K) v_K &
      Core.Option.t_Option Libcrux.Kem.Kyber.Types.t_Error) =
  let v_A_transpose:t_Array (t_Array Libcrux.Kem.Kyber.Arithmetic.t_PolynomialRingElement v_K) v_K =
    Rust_primitives.Hax.repeat (Rust_primitives.Hax.repeat Libcrux.Kem.Kyber.Arithmetic.impl__PolynomialRingElement__ZERO
          v_K
        <:
        t_Array Libcrux.Kem.Kyber.Arithmetic.t_PolynomialRingElement v_K)
      v_K
  in
  let sampling_A_error:Core.Option.t_Option Libcrux.Kem.Kyber.Types.t_Error =
    Core.Option.Option_None <: Core.Option.t_Option Libcrux.Kem.Kyber.Types.t_Error
  in
  let v_A_transpose, sampling_A_error:(t_Array
      (t_Array Libcrux.Kem.Kyber.Arithmetic.t_PolynomialRingElement v_K) v_K &
    Core.Option.t_Option Libcrux.Kem.Kyber.Types.t_Error) =
    Core.Iter.Traits.Iterator.f_fold (Core.Iter.Traits.Collect.f_into_iter ({
              Core.Ops.Range.f_start = sz 0;
              Core.Ops.Range.f_end = v_K
            }
            <:
            Core.Ops.Range.t_Range usize)
        <:
        Core.Ops.Range.t_Range usize)
      (v_A_transpose, sampling_A_error
        <:
        (t_Array (t_Array Libcrux.Kem.Kyber.Arithmetic.t_PolynomialRingElement v_K) v_K &
          Core.Option.t_Option Libcrux.Kem.Kyber.Types.t_Error))
      (fun temp_0_ i ->
          let v_A_transpose, sampling_A_error:(t_Array
              (t_Array Libcrux.Kem.Kyber.Arithmetic.t_PolynomialRingElement v_K) v_K &
            Core.Option.t_Option Libcrux.Kem.Kyber.Types.t_Error) =
            temp_0_
          in
          let i:usize = i in
          let seeds:t_Array (t_Array u8 (sz 34)) v_K = Rust_primitives.Hax.repeat seed v_K in
          let seeds:t_Array (t_Array u8 (sz 34)) v_K =
            Core.Iter.Traits.Iterator.f_fold (Core.Iter.Traits.Collect.f_into_iter ({
                      Core.Ops.Range.f_start = sz 0;
                      Core.Ops.Range.f_end = v_K
                    }
                    <:
                    Core.Ops.Range.t_Range usize)
                <:
                Core.Ops.Range.t_Range usize)
              seeds
              (fun seeds j ->
                  let seeds:t_Array (t_Array u8 (sz 34)) v_K = seeds in
                  let j:usize = j in
                  let seeds:t_Array (t_Array u8 (sz 34)) v_K =
                    Rust_primitives.Hax.Monomorphized_update_at.update_at_usize seeds
                      j
                      (Rust_primitives.Hax.Monomorphized_update_at.update_at_usize (seeds.[ j ]
                            <:
                            t_Array u8 (sz 34))
                          (sz 32)
                          (cast (i <: usize) <: u8)
                        <:
                        t_Array u8 (sz 34))
                  in
                  let seeds:t_Array (t_Array u8 (sz 34)) v_K =
                    Rust_primitives.Hax.Monomorphized_update_at.update_at_usize seeds
                      j
                      (Rust_primitives.Hax.Monomorphized_update_at.update_at_usize (seeds.[ j ]
                            <:
                            t_Array u8 (sz 34))
                          (sz 33)
                          (cast (j <: usize) <: u8)
                        <:
                        t_Array u8 (sz 34))
                  in
                  seeds)
          in
          let xof_bytes:t_Array (t_Array u8 (sz 840)) v_K =
            Libcrux.Kem.Kyber.Hash_functions.v_XOFx4 v_K seeds
          in
          Core.Iter.Traits.Iterator.f_fold (Core.Iter.Traits.Collect.f_into_iter ({
                    Core.Ops.Range.f_start = sz 0;
                    Core.Ops.Range.f_end = v_K
                  }
                  <:
                  Core.Ops.Range.t_Range usize)
              <:
              Core.Ops.Range.t_Range usize)
            (v_A_transpose, sampling_A_error
              <:
              (t_Array (t_Array Libcrux.Kem.Kyber.Arithmetic.t_PolynomialRingElement v_K) v_K &
                Core.Option.t_Option Libcrux.Kem.Kyber.Types.t_Error))
            (fun temp_0_ j ->
                let v_A_transpose, sampling_A_error:(t_Array
                    (t_Array Libcrux.Kem.Kyber.Arithmetic.t_PolynomialRingElement v_K) v_K &
                  Core.Option.t_Option Libcrux.Kem.Kyber.Types.t_Error) =
                  temp_0_
                in
                let j:usize = j in
                let sampled, error:(Libcrux.Kem.Kyber.Arithmetic.t_PolynomialRingElement &
                  Core.Option.t_Option Libcrux.Kem.Kyber.Types.t_Error) =
                  Libcrux.Kem.Kyber.Sampling.sample_from_uniform_distribution (sz 840)
                    (xof_bytes.[ j ] <: t_Array u8 (sz 840))
                in
                let sampling_A_error:Core.Option.t_Option Libcrux.Kem.Kyber.Types.t_Error =
                  if Core.Option.impl__is_some error
                  then
                    let sampling_A_error:Core.Option.t_Option Libcrux.Kem.Kyber.Types.t_Error =
                      error
                    in
                    sampling_A_error
                  else sampling_A_error
                in
                if transpose
                then
                  let v_A_transpose:t_Array
                    (t_Array Libcrux.Kem.Kyber.Arithmetic.t_PolynomialRingElement v_K) v_K =
                    Rust_primitives.Hax.Monomorphized_update_at.update_at_usize v_A_transpose
                      j
                      (Rust_primitives.Hax.Monomorphized_update_at.update_at_usize (v_A_transpose.[ j
                            ]
                            <:
                            t_Array Libcrux.Kem.Kyber.Arithmetic.t_PolynomialRingElement v_K)
                          i
                          sampled
                        <:
                        t_Array Libcrux.Kem.Kyber.Arithmetic.t_PolynomialRingElement v_K)
                  in
                  v_A_transpose, sampling_A_error
                  <:
                  (t_Array (t_Array Libcrux.Kem.Kyber.Arithmetic.t_PolynomialRingElement v_K) v_K &
                    Core.Option.t_Option Libcrux.Kem.Kyber.Types.t_Error)
                else
                  let v_A_transpose:t_Array
                    (t_Array Libcrux.Kem.Kyber.Arithmetic.t_PolynomialRingElement v_K) v_K =
                    Rust_primitives.Hax.Monomorphized_update_at.update_at_usize v_A_transpose
                      i
                      (Rust_primitives.Hax.Monomorphized_update_at.update_at_usize (v_A_transpose.[ i
                            ]
                            <:
                            t_Array Libcrux.Kem.Kyber.Arithmetic.t_PolynomialRingElement v_K)
                          j
                          sampled
                        <:
                        t_Array Libcrux.Kem.Kyber.Arithmetic.t_PolynomialRingElement v_K)
                  in
                  v_A_transpose, sampling_A_error
                  <:
                  (t_Array (t_Array Libcrux.Kem.Kyber.Arithmetic.t_PolynomialRingElement v_K) v_K &
                    Core.Option.t_Option Libcrux.Kem.Kyber.Types.t_Error)))
  in
  v_A_transpose, sampling_A_error
  <:
  (t_Array (t_Array Libcrux.Kem.Kyber.Arithmetic.t_PolynomialRingElement v_K) v_K &
    Core.Option.t_Option Libcrux.Kem.Kyber.Types.t_Error)

let compress_then_encode_u
=======
let compress_then_serialize_u
>>>>>>> 945f16e9
      (v_K v_OUT_LEN v_COMPRESSION_FACTOR v_BLOCK_LEN: usize)
      (input: t_Array Libcrux.Kem.Kyber.Arithmetic.t_PolynomialRingElement v_K)
    : t_Array u8 v_OUT_LEN =
  let out:t_Array u8 v_OUT_LEN = Rust_primitives.Hax.repeat 0uy v_OUT_LEN in
  let out:t_Array u8 v_OUT_LEN =
    Core.Iter.Traits.Iterator.f_fold (Core.Iter.Traits.Collect.f_into_iter (Core.Iter.Traits.Iterator.f_enumerate
              (Core.Iter.Traits.Collect.f_into_iter input
                <:
                Core.Array.Iter.t_IntoIter Libcrux.Kem.Kyber.Arithmetic.t_PolynomialRingElement v_K)
            <:
            Core.Iter.Adapters.Enumerate.t_Enumerate
            (Core.Array.Iter.t_IntoIter Libcrux.Kem.Kyber.Arithmetic.t_PolynomialRingElement v_K))
        <:
        Core.Iter.Adapters.Enumerate.t_Enumerate
        (Core.Array.Iter.t_IntoIter Libcrux.Kem.Kyber.Arithmetic.t_PolynomialRingElement v_K))
      out
      (fun out temp_1_ ->
          let out:t_Array u8 v_OUT_LEN = out in
          let i, re:(usize & Libcrux.Kem.Kyber.Arithmetic.t_PolynomialRingElement) = temp_1_ in
          Rust_primitives.Hax.Monomorphized_update_at.update_at_range out
            ({
                Core.Ops.Range.f_start = i *! (v_OUT_LEN /! v_K <: usize) <: usize;
                Core.Ops.Range.f_end = (i +! sz 1 <: usize) *! (v_OUT_LEN /! v_K <: usize) <: usize
              }
              <:
              Core.Ops.Range.t_Range usize)
            (Core.Slice.impl__copy_from_slice (out.[ {
                      Core.Ops.Range.f_start = i *! (v_OUT_LEN /! v_K <: usize) <: usize;
                      Core.Ops.Range.f_end
                      =
                      (i +! sz 1 <: usize) *! (v_OUT_LEN /! v_K <: usize) <: usize
                    }
                    <:
                    Core.Ops.Range.t_Range usize ]
                  <:
                  t_Slice u8)
                (Rust_primitives.unsize (Libcrux.Kem.Kyber.Serialize.compress_then_serialize_ring_element_u
                        v_COMPRESSION_FACTOR
                        v_BLOCK_LEN
                        re
                      <:
                      t_Array u8 v_BLOCK_LEN)
                  <:
                  t_Slice u8)
              <:
              t_Slice u8)
          <:
          t_Array u8 v_OUT_LEN)
  in
  out

let deserialize_then_decompress_u
      (v_K v_CIPHERTEXT_SIZE v_VECTOR_U_ENCODED_SIZE v_U_COMPRESSION_FACTOR: usize)
      (ciphertext: t_Array u8 v_CIPHERTEXT_SIZE)
    : t_Array Libcrux.Kem.Kyber.Arithmetic.t_PolynomialRingElement v_K =
  let u_as_ntt:t_Array Libcrux.Kem.Kyber.Arithmetic.t_PolynomialRingElement v_K =
    Rust_primitives.Hax.repeat Libcrux.Kem.Kyber.Arithmetic.impl__PolynomialRingElement__ZERO v_K
  in
  let u_as_ntt:t_Array Libcrux.Kem.Kyber.Arithmetic.t_PolynomialRingElement v_K =
    Core.Iter.Traits.Iterator.f_fold (Core.Iter.Traits.Collect.f_into_iter (Core.Iter.Traits.Iterator.f_enumerate
              (Core.Slice.impl__chunks_exact (ciphertext.[ {
                        Core.Ops.Range.f_end = v_VECTOR_U_ENCODED_SIZE
                      }
                      <:
                      Core.Ops.Range.t_RangeTo usize ]
                    <:
                    t_Slice u8)
                  ((Libcrux.Kem.Kyber.Constants.v_COEFFICIENTS_IN_RING_ELEMENT *!
                      v_U_COMPRESSION_FACTOR
                      <:
                      usize) /!
                    sz 8
                    <:
                    usize)
                <:
                Core.Slice.Iter.t_ChunksExact u8)
            <:
            Core.Iter.Adapters.Enumerate.t_Enumerate (Core.Slice.Iter.t_ChunksExact u8))
        <:
        Core.Iter.Adapters.Enumerate.t_Enumerate (Core.Slice.Iter.t_ChunksExact u8))
      u_as_ntt
      (fun u_as_ntt temp_1_ ->
          let u_as_ntt:t_Array Libcrux.Kem.Kyber.Arithmetic.t_PolynomialRingElement v_K =
            u_as_ntt
          in
          let i, u_bytes:(usize & t_Slice u8) = temp_1_ in
          let u:Libcrux.Kem.Kyber.Arithmetic.t_PolynomialRingElement =
            Libcrux.Kem.Kyber.Serialize.deserialize_then_decompress_ring_element_u v_U_COMPRESSION_FACTOR
              u_bytes
          in
          let u_as_ntt:t_Array Libcrux.Kem.Kyber.Arithmetic.t_PolynomialRingElement v_K =
            Rust_primitives.Hax.Monomorphized_update_at.update_at_usize u_as_ntt
              i
              (Libcrux.Kem.Kyber.Ntt.ntt_vector_u v_U_COMPRESSION_FACTOR u
                <:
                Libcrux.Kem.Kyber.Arithmetic.t_PolynomialRingElement)
          in
          u_as_ntt)
  in
  u_as_ntt

let deserialize_public_key (v_K v_T_AS_NTT_ENCODED_SIZE: usize) (public_key: t_Slice u8)
    : t_Array Libcrux.Kem.Kyber.Arithmetic.t_PolynomialRingElement v_K =
  let tt_as_ntt:t_Array Libcrux.Kem.Kyber.Arithmetic.t_PolynomialRingElement v_K =
    Rust_primitives.Hax.repeat Libcrux.Kem.Kyber.Arithmetic.impl__PolynomialRingElement__ZERO v_K
  in
  let tt_as_ntt:t_Array Libcrux.Kem.Kyber.Arithmetic.t_PolynomialRingElement v_K =
    Core.Iter.Traits.Iterator.f_fold (Core.Iter.Traits.Collect.f_into_iter (Core.Iter.Traits.Iterator.f_enumerate
              (Core.Slice.impl__chunks_exact (public_key.[ {
                        Core.Ops.Range.f_end = v_T_AS_NTT_ENCODED_SIZE
                      }
                      <:
                      Core.Ops.Range.t_RangeTo usize ]
                    <:
                    t_Slice u8)
                  Libcrux.Kem.Kyber.Constants.v_BYTES_PER_RING_ELEMENT
                <:
                Core.Slice.Iter.t_ChunksExact u8)
            <:
            Core.Iter.Adapters.Enumerate.t_Enumerate (Core.Slice.Iter.t_ChunksExact u8))
        <:
        Core.Iter.Adapters.Enumerate.t_Enumerate (Core.Slice.Iter.t_ChunksExact u8))
      tt_as_ntt
      (fun tt_as_ntt temp_1_ ->
          let tt_as_ntt:t_Array Libcrux.Kem.Kyber.Arithmetic.t_PolynomialRingElement v_K =
            tt_as_ntt
          in
          let i, tt_as_ntt_bytes:(usize & t_Slice u8) = temp_1_ in
          Rust_primitives.Hax.Monomorphized_update_at.update_at_usize tt_as_ntt
            i
            (Libcrux.Kem.Kyber.Serialize.deserialize_to_uncompressed_ring_element tt_as_ntt_bytes
              <:
              Libcrux.Kem.Kyber.Arithmetic.t_PolynomialRingElement)
          <:
          t_Array Libcrux.Kem.Kyber.Arithmetic.t_PolynomialRingElement v_K)
  in
  tt_as_ntt

let deserialize_secret_key (v_K: usize) (secret_key: t_Slice u8)
    : t_Array Libcrux.Kem.Kyber.Arithmetic.t_PolynomialRingElement v_K =
  let secret_as_ntt:t_Array Libcrux.Kem.Kyber.Arithmetic.t_PolynomialRingElement v_K =
    Rust_primitives.Hax.repeat Libcrux.Kem.Kyber.Arithmetic.impl__PolynomialRingElement__ZERO v_K
  in
  let secret_as_ntt:t_Array Libcrux.Kem.Kyber.Arithmetic.t_PolynomialRingElement v_K =
    Core.Iter.Traits.Iterator.f_fold (Core.Iter.Traits.Collect.f_into_iter (Core.Iter.Traits.Iterator.f_enumerate
              (Core.Slice.impl__chunks_exact secret_key
                  Libcrux.Kem.Kyber.Constants.v_BYTES_PER_RING_ELEMENT
                <:
                Core.Slice.Iter.t_ChunksExact u8)
            <:
            Core.Iter.Adapters.Enumerate.t_Enumerate (Core.Slice.Iter.t_ChunksExact u8))
        <:
        Core.Iter.Adapters.Enumerate.t_Enumerate (Core.Slice.Iter.t_ChunksExact u8))
      secret_as_ntt
      (fun secret_as_ntt temp_1_ ->
          let secret_as_ntt:t_Array Libcrux.Kem.Kyber.Arithmetic.t_PolynomialRingElement v_K =
            secret_as_ntt
          in
          let i, secret_bytes:(usize & t_Slice u8) = temp_1_ in
          Rust_primitives.Hax.Monomorphized_update_at.update_at_usize secret_as_ntt
            i
            (Libcrux.Kem.Kyber.Serialize.deserialize_to_uncompressed_ring_element secret_bytes
              <:
              Libcrux.Kem.Kyber.Arithmetic.t_PolynomialRingElement)
          <:
          t_Array Libcrux.Kem.Kyber.Arithmetic.t_PolynomialRingElement v_K)
  in
  secret_as_ntt

let decrypt
      (v_K v_CIPHERTEXT_SIZE v_VECTOR_U_ENCODED_SIZE v_U_COMPRESSION_FACTOR v_V_COMPRESSION_FACTOR:
          usize)
      (secret_key: t_Slice u8)
      (ciphertext: t_Array u8 v_CIPHERTEXT_SIZE)
    : t_Array u8 (sz 32) =
  let u_as_ntt:t_Array Libcrux.Kem.Kyber.Arithmetic.t_PolynomialRingElement v_K =
    deserialize_then_decompress_u v_K
      v_CIPHERTEXT_SIZE
      v_VECTOR_U_ENCODED_SIZE
      v_U_COMPRESSION_FACTOR
      ciphertext
  in
  let v:Libcrux.Kem.Kyber.Arithmetic.t_PolynomialRingElement =
    Libcrux.Kem.Kyber.Serialize.deserialize_then_decompress_ring_element_v v_V_COMPRESSION_FACTOR
      (ciphertext.[ { Core.Ops.Range.f_start = v_VECTOR_U_ENCODED_SIZE }
          <:
          Core.Ops.Range.t_RangeFrom usize ]
        <:
        t_Slice u8)
  in
  let secret_as_ntt:t_Array Libcrux.Kem.Kyber.Arithmetic.t_PolynomialRingElement v_K =
    deserialize_secret_key v_K secret_key
  in
  let message:Libcrux.Kem.Kyber.Arithmetic.t_PolynomialRingElement =
    Libcrux.Kem.Kyber.Matrix.compute_message v_K v secret_as_ntt u_as_ntt
  in
  Libcrux.Kem.Kyber.Serialize.compress_then_serialize_message message

let encrypt
      (v_K v_CIPHERTEXT_SIZE v_T_AS_NTT_ENCODED_SIZE v_C1_LEN v_C2_LEN v_U_COMPRESSION_FACTOR v_V_COMPRESSION_FACTOR v_BLOCK_LEN v_ETA1 v_ETA1_RANDOMNESS_SIZE v_ETA2 v_ETA2_RANDOMNESS_SIZE:
          usize)
      (public_key: t_Slice u8)
      (message: t_Array u8 (sz 32))
      (randomness: t_Slice u8)
    : (t_Array u8 v_CIPHERTEXT_SIZE & Core.Option.t_Option Libcrux.Kem.Kyber.Types.t_Error) =
  let tt_as_ntt:t_Array Libcrux.Kem.Kyber.Arithmetic.t_PolynomialRingElement v_K =
    deserialize_public_key v_K v_T_AS_NTT_ENCODED_SIZE public_key
  in
  let seed:t_Slice u8 =
    public_key.[ { Core.Ops.Range.f_start = v_T_AS_NTT_ENCODED_SIZE }
      <:
      Core.Ops.Range.t_RangeFrom usize ]
  in
  let v_A_transpose, sampling_A_error:(t_Array
      (t_Array Libcrux.Kem.Kyber.Arithmetic.t_PolynomialRingElement v_K) v_K &
    Core.Option.t_Option Libcrux.Kem.Kyber.Types.t_Error) =
    Libcrux.Kem.Kyber.Matrix.sample_matrix_A v_K
      (into_padded_array (sz 34) seed <: t_Array u8 (sz 34))
      false
  in
  let (prf_input: t_Array u8 (sz 33)):t_Array u8 (sz 33) = into_padded_array (sz 33) randomness in
  let r_as_ntt, domain_separator:(t_Array Libcrux.Kem.Kyber.Arithmetic.t_PolynomialRingElement v_K &
    u8) =
    sample_vector_cbd_then_ntt v_K v_ETA1 v_ETA1_RANDOMNESS_SIZE prf_input 0uy
  in
  let tmp0, tmp1, out:(t_Array u8 (sz 33) & u8 &
    t_Array Libcrux.Kem.Kyber.Arithmetic.t_PolynomialRingElement v_K) =
    sample_ring_element_cbd v_K v_ETA2_RANDOMNESS_SIZE v_ETA2 prf_input domain_separator
  in
  let prf_input:t_Array u8 (sz 33) = tmp0 in
  let domain_separator:u8 = tmp1 in
  let error_1_:t_Array Libcrux.Kem.Kyber.Arithmetic.t_PolynomialRingElement v_K = out in
  let prf_input:t_Array u8 (sz 33) =
    Rust_primitives.Hax.Monomorphized_update_at.update_at_usize prf_input (sz 32) domain_separator
  in
  let (prf_output: t_Array u8 v_ETA2_RANDOMNESS_SIZE):t_Array u8 v_ETA2_RANDOMNESS_SIZE =
    Libcrux.Kem.Kyber.Hash_functions.v_PRF v_ETA2_RANDOMNESS_SIZE
      (Rust_primitives.unsize prf_input <: t_Slice u8)
  in
  let error_2_:Libcrux.Kem.Kyber.Arithmetic.t_PolynomialRingElement =
    Libcrux.Kem.Kyber.Sampling.sample_from_binomial_distribution v_ETA2
      (Rust_primitives.unsize prf_output <: t_Slice u8)
  in
  let u:t_Array Libcrux.Kem.Kyber.Arithmetic.t_PolynomialRingElement v_K =
    Libcrux.Kem.Kyber.Matrix.compute_vector_u v_K v_A_transpose r_as_ntt error_1_
  in
  let message_as_ring_element:Libcrux.Kem.Kyber.Arithmetic.t_PolynomialRingElement =
    Libcrux.Kem.Kyber.Serialize.deserialize_then_decompress_message message
  in
  let v:Libcrux.Kem.Kyber.Arithmetic.t_PolynomialRingElement =
    Libcrux.Kem.Kyber.Matrix.compute_ring_element_v v_K
      tt_as_ntt
      r_as_ntt
      error_2_
      message_as_ring_element
  in
  let c1:t_Array u8 v_C1_LEN =
    compress_then_serialize_u v_K v_C1_LEN v_U_COMPRESSION_FACTOR v_BLOCK_LEN u
  in
  let c2:t_Array u8 v_C2_LEN =
    Libcrux.Kem.Kyber.Serialize.compress_then_serialize_ring_element_v v_V_COMPRESSION_FACTOR
      v_C2_LEN
      v
  in
  let (ciphertext: t_Array u8 v_CIPHERTEXT_SIZE):t_Array u8 v_CIPHERTEXT_SIZE =
    into_padded_array v_CIPHERTEXT_SIZE (Rust_primitives.unsize c1 <: t_Slice u8)
  in
  let ciphertext:t_Array u8 v_CIPHERTEXT_SIZE =
    Rust_primitives.Hax.Monomorphized_update_at.update_at_range_from ciphertext
      ({ Core.Ops.Range.f_start = v_C1_LEN } <: Core.Ops.Range.t_RangeFrom usize)
      (Core.Slice.impl__copy_from_slice (ciphertext.[ { Core.Ops.Range.f_start = v_C1_LEN }
              <:
              Core.Ops.Range.t_RangeFrom usize ]
            <:
            t_Slice u8)
          (Core.Array.impl_23__as_slice v_C2_LEN c2 <: t_Slice u8)
        <:
        t_Slice u8)
  in
  ciphertext, sampling_A_error
  <:
  (t_Array u8 v_CIPHERTEXT_SIZE & Core.Option.t_Option Libcrux.Kem.Kyber.Types.t_Error)

let serialize_secret_key
      (v_K v_OUT_LEN: usize)
      (key: t_Array Libcrux.Kem.Kyber.Arithmetic.t_PolynomialRingElement v_K)
    : t_Array u8 v_OUT_LEN =
  let out:t_Array u8 v_OUT_LEN = Rust_primitives.Hax.repeat 0uy v_OUT_LEN in
  let out:t_Array u8 v_OUT_LEN =
    Core.Iter.Traits.Iterator.f_fold (Core.Iter.Traits.Collect.f_into_iter (Core.Iter.Traits.Iterator.f_enumerate
              (Core.Iter.Traits.Collect.f_into_iter key
                <:
                Core.Array.Iter.t_IntoIter Libcrux.Kem.Kyber.Arithmetic.t_PolynomialRingElement v_K)
            <:
            Core.Iter.Adapters.Enumerate.t_Enumerate
            (Core.Array.Iter.t_IntoIter Libcrux.Kem.Kyber.Arithmetic.t_PolynomialRingElement v_K))
        <:
        Core.Iter.Adapters.Enumerate.t_Enumerate
        (Core.Array.Iter.t_IntoIter Libcrux.Kem.Kyber.Arithmetic.t_PolynomialRingElement v_K))
      out
      (fun out temp_1_ ->
          let out:t_Array u8 v_OUT_LEN = out in
          let i, re:(usize & Libcrux.Kem.Kyber.Arithmetic.t_PolynomialRingElement) = temp_1_ in
          Rust_primitives.Hax.Monomorphized_update_at.update_at_range out
            ({
                Core.Ops.Range.f_start
                =
                i *! Libcrux.Kem.Kyber.Constants.v_BYTES_PER_RING_ELEMENT <: usize;
                Core.Ops.Range.f_end
                =
                (i +! sz 1 <: usize) *! Libcrux.Kem.Kyber.Constants.v_BYTES_PER_RING_ELEMENT
                <:
                usize
              }
              <:
              Core.Ops.Range.t_Range usize)
            (Core.Slice.impl__copy_from_slice (out.[ {
                      Core.Ops.Range.f_start
                      =
                      i *! Libcrux.Kem.Kyber.Constants.v_BYTES_PER_RING_ELEMENT <: usize;
                      Core.Ops.Range.f_end
                      =
                      (i +! sz 1 <: usize) *! Libcrux.Kem.Kyber.Constants.v_BYTES_PER_RING_ELEMENT
                      <:
                      usize
                    }
                    <:
                    Core.Ops.Range.t_Range usize ]
                  <:
                  t_Slice u8)
                (Rust_primitives.unsize (Libcrux.Kem.Kyber.Serialize.serialize_uncompressed_ring_element
                        re
                      <:
                      t_Array u8 (sz 384))
                  <:
                  t_Slice u8)
              <:
              t_Slice u8)
          <:
          t_Array u8 v_OUT_LEN)
  in
  out

let serialize_public_key
      (v_K v_RANKED_BYTES_PER_RING_ELEMENT v_PUBLIC_KEY_SIZE: usize)
      (tt_as_ntt: t_Array Libcrux.Kem.Kyber.Arithmetic.t_PolynomialRingElement v_K)
      (seed_for_a: t_Slice u8)
    : t_Array u8 v_PUBLIC_KEY_SIZE =
  let public_key_serialized:t_Array u8 v_PUBLIC_KEY_SIZE =
    Rust_primitives.Hax.repeat 0uy v_PUBLIC_KEY_SIZE
  in
  let public_key_serialized:t_Array u8 v_PUBLIC_KEY_SIZE =
    Rust_primitives.Hax.Monomorphized_update_at.update_at_range public_key_serialized
      ({ Core.Ops.Range.f_start = sz 0; Core.Ops.Range.f_end = v_RANKED_BYTES_PER_RING_ELEMENT }
        <:
        Core.Ops.Range.t_Range usize)
      (Core.Slice.impl__copy_from_slice (public_key_serialized.[ {
                Core.Ops.Range.f_start = sz 0;
                Core.Ops.Range.f_end = v_RANKED_BYTES_PER_RING_ELEMENT
              }
              <:
              Core.Ops.Range.t_Range usize ]
            <:
            t_Slice u8)
          (Rust_primitives.unsize (serialize_secret_key v_K
                  v_RANKED_BYTES_PER_RING_ELEMENT
                  tt_as_ntt
                <:
                t_Array u8 v_RANKED_BYTES_PER_RING_ELEMENT)
            <:
            t_Slice u8)
        <:
        t_Slice u8)
  in
  let public_key_serialized:t_Array u8 v_PUBLIC_KEY_SIZE =
    Rust_primitives.Hax.Monomorphized_update_at.update_at_range_from public_key_serialized
      ({ Core.Ops.Range.f_start = v_RANKED_BYTES_PER_RING_ELEMENT }
        <:
        Core.Ops.Range.t_RangeFrom usize)
      (Core.Slice.impl__copy_from_slice (public_key_serialized.[ {
                Core.Ops.Range.f_start = v_RANKED_BYTES_PER_RING_ELEMENT
              }
              <:
              Core.Ops.Range.t_RangeFrom usize ]
            <:
            t_Slice u8)
          seed_for_a
        <:
        t_Slice u8)
  in
  public_key_serialized

let generate_keypair
      (v_K v_PRIVATE_KEY_SIZE v_PUBLIC_KEY_SIZE v_RANKED_BYTES_PER_RING_ELEMENT v_ETA1 v_ETA1_RANDOMNESS_SIZE:
          usize)
      (key_generation_seed: t_Slice u8)
    : ((t_Array u8 v_PRIVATE_KEY_SIZE & t_Array u8 v_PUBLIC_KEY_SIZE) &
      Core.Option.t_Option Libcrux.Kem.Kyber.Types.t_Error) =
  let hashed:t_Array u8 (sz 64) = Libcrux.Kem.Kyber.Hash_functions.v_G key_generation_seed in
  let seed_for_A, seed_for_secret_and_error:(t_Slice u8 & t_Slice u8) =
    Core.Slice.impl__split_at (Rust_primitives.unsize hashed <: t_Slice u8) (sz 32)
  in
  let v_A_transpose, sampling_A_error:(t_Array
      (t_Array Libcrux.Kem.Kyber.Arithmetic.t_PolynomialRingElement v_K) v_K &
    Core.Option.t_Option Libcrux.Kem.Kyber.Types.t_Error) =
    Libcrux.Kem.Kyber.Matrix.sample_matrix_A v_K
      (into_padded_array (sz 34) seed_for_A <: t_Array u8 (sz 34))
      true
  in
  let (prf_input: t_Array u8 (sz 33)):t_Array u8 (sz 33) =
    into_padded_array (sz 33) seed_for_secret_and_error
  in
  let secret_as_ntt, domain_separator:(t_Array Libcrux.Kem.Kyber.Arithmetic.t_PolynomialRingElement
      v_K &
    u8) =
    sample_vector_cbd_then_ntt v_K v_ETA1 v_ETA1_RANDOMNESS_SIZE prf_input 0uy
  in
  let error_as_ntt, _:(t_Array Libcrux.Kem.Kyber.Arithmetic.t_PolynomialRingElement v_K & u8) =
    sample_vector_cbd_then_ntt v_K v_ETA1 v_ETA1_RANDOMNESS_SIZE prf_input domain_separator
  in
  let tt_as_ntt:t_Array Libcrux.Kem.Kyber.Arithmetic.t_PolynomialRingElement v_K =
    Libcrux.Kem.Kyber.Matrix.compute_As_plus_e v_K v_A_transpose secret_as_ntt error_as_ntt
  in
  let public_key_serialized:t_Array u8 v_PUBLIC_KEY_SIZE =
    serialize_public_key v_K v_RANKED_BYTES_PER_RING_ELEMENT v_PUBLIC_KEY_SIZE tt_as_ntt seed_for_A
  in
  let secret_key_serialized:t_Array u8 v_PRIVATE_KEY_SIZE =
    serialize_secret_key v_K v_PRIVATE_KEY_SIZE secret_as_ntt
  in
  (secret_key_serialized, public_key_serialized
    <:
    (t_Array u8 v_PRIVATE_KEY_SIZE & t_Array u8 v_PUBLIC_KEY_SIZE)),
  sampling_A_error
  <:
  ((t_Array u8 v_PRIVATE_KEY_SIZE & t_Array u8 v_PUBLIC_KEY_SIZE) &
    Core.Option.t_Option Libcrux.Kem.Kyber.Types.t_Error)<|MERGE_RESOLUTION|>--- conflicted
+++ resolved
@@ -153,163 +153,7 @@
   <:
   (t_Array Libcrux.Kem.Kyber.Arithmetic.t_PolynomialRingElement v_K & u8)
 
-<<<<<<< HEAD
-let sample_matrix_A (v_K: usize) (seed: t_Array u8 (sz 34)) (transpose: bool)
-    : (t_Array (t_Array Libcrux.Kem.Kyber.Arithmetic.t_PolynomialRingElement v_K) v_K &
-      Core.Option.t_Option Libcrux.Kem.Kyber.Types.t_Error) =
-  let v_A_transpose:t_Array (t_Array Libcrux.Kem.Kyber.Arithmetic.t_PolynomialRingElement v_K) v_K =
-    Rust_primitives.Hax.repeat (Rust_primitives.Hax.repeat Libcrux.Kem.Kyber.Arithmetic.impl__PolynomialRingElement__ZERO
-          v_K
-        <:
-        t_Array Libcrux.Kem.Kyber.Arithmetic.t_PolynomialRingElement v_K)
-      v_K
-  in
-  let sampling_A_error:Core.Option.t_Option Libcrux.Kem.Kyber.Types.t_Error =
-    Core.Option.Option_None <: Core.Option.t_Option Libcrux.Kem.Kyber.Types.t_Error
-  in
-  let v_A_transpose, sampling_A_error:(t_Array
-      (t_Array Libcrux.Kem.Kyber.Arithmetic.t_PolynomialRingElement v_K) v_K &
-    Core.Option.t_Option Libcrux.Kem.Kyber.Types.t_Error) =
-    Core.Iter.Traits.Iterator.f_fold (Core.Iter.Traits.Collect.f_into_iter ({
-              Core.Ops.Range.f_start = sz 0;
-              Core.Ops.Range.f_end = v_K
-            }
-            <:
-            Core.Ops.Range.t_Range usize)
-        <:
-        Core.Ops.Range.t_Range usize)
-      (v_A_transpose, sampling_A_error
-        <:
-        (t_Array (t_Array Libcrux.Kem.Kyber.Arithmetic.t_PolynomialRingElement v_K) v_K &
-          Core.Option.t_Option Libcrux.Kem.Kyber.Types.t_Error))
-      (fun temp_0_ i ->
-          let v_A_transpose, sampling_A_error:(t_Array
-              (t_Array Libcrux.Kem.Kyber.Arithmetic.t_PolynomialRingElement v_K) v_K &
-            Core.Option.t_Option Libcrux.Kem.Kyber.Types.t_Error) =
-            temp_0_
-          in
-          let i:usize = i in
-          let seeds:t_Array (t_Array u8 (sz 34)) v_K = Rust_primitives.Hax.repeat seed v_K in
-          let seeds:t_Array (t_Array u8 (sz 34)) v_K =
-            Core.Iter.Traits.Iterator.f_fold (Core.Iter.Traits.Collect.f_into_iter ({
-                      Core.Ops.Range.f_start = sz 0;
-                      Core.Ops.Range.f_end = v_K
-                    }
-                    <:
-                    Core.Ops.Range.t_Range usize)
-                <:
-                Core.Ops.Range.t_Range usize)
-              seeds
-              (fun seeds j ->
-                  let seeds:t_Array (t_Array u8 (sz 34)) v_K = seeds in
-                  let j:usize = j in
-                  let seeds:t_Array (t_Array u8 (sz 34)) v_K =
-                    Rust_primitives.Hax.Monomorphized_update_at.update_at_usize seeds
-                      j
-                      (Rust_primitives.Hax.Monomorphized_update_at.update_at_usize (seeds.[ j ]
-                            <:
-                            t_Array u8 (sz 34))
-                          (sz 32)
-                          (cast (i <: usize) <: u8)
-                        <:
-                        t_Array u8 (sz 34))
-                  in
-                  let seeds:t_Array (t_Array u8 (sz 34)) v_K =
-                    Rust_primitives.Hax.Monomorphized_update_at.update_at_usize seeds
-                      j
-                      (Rust_primitives.Hax.Monomorphized_update_at.update_at_usize (seeds.[ j ]
-                            <:
-                            t_Array u8 (sz 34))
-                          (sz 33)
-                          (cast (j <: usize) <: u8)
-                        <:
-                        t_Array u8 (sz 34))
-                  in
-                  seeds)
-          in
-          let xof_bytes:t_Array (t_Array u8 (sz 840)) v_K =
-            Libcrux.Kem.Kyber.Hash_functions.v_XOFx4 v_K seeds
-          in
-          Core.Iter.Traits.Iterator.f_fold (Core.Iter.Traits.Collect.f_into_iter ({
-                    Core.Ops.Range.f_start = sz 0;
-                    Core.Ops.Range.f_end = v_K
-                  }
-                  <:
-                  Core.Ops.Range.t_Range usize)
-              <:
-              Core.Ops.Range.t_Range usize)
-            (v_A_transpose, sampling_A_error
-              <:
-              (t_Array (t_Array Libcrux.Kem.Kyber.Arithmetic.t_PolynomialRingElement v_K) v_K &
-                Core.Option.t_Option Libcrux.Kem.Kyber.Types.t_Error))
-            (fun temp_0_ j ->
-                let v_A_transpose, sampling_A_error:(t_Array
-                    (t_Array Libcrux.Kem.Kyber.Arithmetic.t_PolynomialRingElement v_K) v_K &
-                  Core.Option.t_Option Libcrux.Kem.Kyber.Types.t_Error) =
-                  temp_0_
-                in
-                let j:usize = j in
-                let sampled, error:(Libcrux.Kem.Kyber.Arithmetic.t_PolynomialRingElement &
-                  Core.Option.t_Option Libcrux.Kem.Kyber.Types.t_Error) =
-                  Libcrux.Kem.Kyber.Sampling.sample_from_uniform_distribution (sz 840)
-                    (xof_bytes.[ j ] <: t_Array u8 (sz 840))
-                in
-                let sampling_A_error:Core.Option.t_Option Libcrux.Kem.Kyber.Types.t_Error =
-                  if Core.Option.impl__is_some error
-                  then
-                    let sampling_A_error:Core.Option.t_Option Libcrux.Kem.Kyber.Types.t_Error =
-                      error
-                    in
-                    sampling_A_error
-                  else sampling_A_error
-                in
-                if transpose
-                then
-                  let v_A_transpose:t_Array
-                    (t_Array Libcrux.Kem.Kyber.Arithmetic.t_PolynomialRingElement v_K) v_K =
-                    Rust_primitives.Hax.Monomorphized_update_at.update_at_usize v_A_transpose
-                      j
-                      (Rust_primitives.Hax.Monomorphized_update_at.update_at_usize (v_A_transpose.[ j
-                            ]
-                            <:
-                            t_Array Libcrux.Kem.Kyber.Arithmetic.t_PolynomialRingElement v_K)
-                          i
-                          sampled
-                        <:
-                        t_Array Libcrux.Kem.Kyber.Arithmetic.t_PolynomialRingElement v_K)
-                  in
-                  v_A_transpose, sampling_A_error
-                  <:
-                  (t_Array (t_Array Libcrux.Kem.Kyber.Arithmetic.t_PolynomialRingElement v_K) v_K &
-                    Core.Option.t_Option Libcrux.Kem.Kyber.Types.t_Error)
-                else
-                  let v_A_transpose:t_Array
-                    (t_Array Libcrux.Kem.Kyber.Arithmetic.t_PolynomialRingElement v_K) v_K =
-                    Rust_primitives.Hax.Monomorphized_update_at.update_at_usize v_A_transpose
-                      i
-                      (Rust_primitives.Hax.Monomorphized_update_at.update_at_usize (v_A_transpose.[ i
-                            ]
-                            <:
-                            t_Array Libcrux.Kem.Kyber.Arithmetic.t_PolynomialRingElement v_K)
-                          j
-                          sampled
-                        <:
-                        t_Array Libcrux.Kem.Kyber.Arithmetic.t_PolynomialRingElement v_K)
-                  in
-                  v_A_transpose, sampling_A_error
-                  <:
-                  (t_Array (t_Array Libcrux.Kem.Kyber.Arithmetic.t_PolynomialRingElement v_K) v_K &
-                    Core.Option.t_Option Libcrux.Kem.Kyber.Types.t_Error)))
-  in
-  v_A_transpose, sampling_A_error
-  <:
-  (t_Array (t_Array Libcrux.Kem.Kyber.Arithmetic.t_PolynomialRingElement v_K) v_K &
-    Core.Option.t_Option Libcrux.Kem.Kyber.Types.t_Error)
-
-let compress_then_encode_u
-=======
 let compress_then_serialize_u
->>>>>>> 945f16e9
       (v_K v_OUT_LEN v_COMPRESSION_FACTOR v_BLOCK_LEN: usize)
       (input: t_Array Libcrux.Kem.Kyber.Arithmetic.t_PolynomialRingElement v_K)
     : t_Array u8 v_OUT_LEN =
