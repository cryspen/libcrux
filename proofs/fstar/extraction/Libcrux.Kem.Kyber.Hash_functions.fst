module Libcrux.Kem.Kyber.Hash_functions
#set-options "--fuel 0 --ifuel 1 --z3rlimit 15"
open Core

let v_G (input: t_Slice u8) : t_Array u8 (sz 64) = Libcrux.Digest.sha3_512_ input

let v_H (input: t_Slice u8) : t_Array u8 (sz 32) = Libcrux.Digest.sha3_256_ input

let v_PRF (#v_LEN: usize) (input: t_Slice u8) : t_Array u8 v_LEN = Libcrux.Digest.shake256 input

let v_XOFx4 (#v_LEN #v_K: usize) (input: t_Array (t_Array u8 (sz 34)) v_K)
    : t_Array (t_Array u8 v_LEN) v_K =
  let out:t_Array (t_Array u8 v_LEN) v_K =
    Rust_primitives.Hax.repeat (Rust_primitives.Hax.repeat 0uy v_LEN <: t_Array u8 v_LEN) v_K
  in
  let out:t_Array (t_Array u8 v_LEN) v_K =
    Core.Iter.Traits.Iterator.f_fold (Core.Iter.Traits.Collect.f_into_iter ({
              Core.Ops.Range.f_start = sz 0;
              Core.Ops.Range.f_end = v_K
            })
        <:
        Core.Ops.Range.t_Range usize)
      out
      (fun out i ->
          Rust_primitives.Hax.update_at out
            i
            (Libcrux.Digest.shake128 (Rust_primitives.unsize (input.[ i ] <: t_Array u8 (sz 34))
                  <:
                  t_Slice u8)
              <:
              t_Array u8 v_LEN)
          <:
          t_Array (t_Array u8 v_LEN) v_K)
  in
<<<<<<< HEAD
  out

let v_KDF (#v_LEN: usize) (input: t_Slice u8) : t_Array u8 v_LEN = Libcrux.Digest.shake256 input
=======
  out
>>>>>>> 4ec50300
<|MERGE_RESOLUTION|>--- conflicted
+++ resolved
@@ -32,10 +32,4 @@
           <:
           t_Array (t_Array u8 v_LEN) v_K)
   in
-<<<<<<< HEAD
-  out
-
-let v_KDF (#v_LEN: usize) (input: t_Slice u8) : t_Array u8 v_LEN = Libcrux.Digest.shake256 input
-=======
-  out
->>>>>>> 4ec50300
+  out