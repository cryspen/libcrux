--- conflicted
+++ resolved
@@ -21,10 +21,9 @@
 [features]
 tests = [] # Expose functions for testing.
 kyber = ["libcrux-ml-kem/kyber"]
-<<<<<<< HEAD
 pre-verification = ["libcrux-ml-kem/pre-verification"]
-=======
->>>>>>> 9018f21f
+
+
 
 [dev-dependencies]
 libcrux-kem = { version = "0.0.2-pre.2", path = "./", features = ["tests"] }
