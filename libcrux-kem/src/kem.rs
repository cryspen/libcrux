--- conflicted
+++ resolved
@@ -821,11 +821,27 @@
             Algorithm::XWingKyberDraft02 => {
                 let key: [u8; MlKem768Ciphertext::len() + 32] =
                     bytes.try_into().map_err(|_| Error::InvalidCiphertext)?;
-<<<<<<< HEAD
                 let (ct_m, ct_x) = key.split_at(MlKem768Ciphertext::size());
-=======
+                Ok(Self::XWingKyberDraft02(
+                    ct_m.try_into().map_err(|_| Error::InvalidCiphertext)?,
+                    ct_x.try_into().map_err(|_| Error::InvalidCiphertext)?,
+                ))
+            }
+            #[cfg(feature = "kyber")]
+            Algorithm::X25519Kyber768Draft00 => {
+                let key: [u8; MlKem768Ciphertext::len() + 32] =
+                    bytes.try_into().map_err(|_| Error::InvalidCiphertext)?;
+                let (xct, kct) = key.split_at(32);
+                Ok(Self::X25519Kyber768Draft00(
+                    kct.try_into().map_err(|_| Error::InvalidCiphertext)?,
+                    xct.try_into().map_err(|_| Error::InvalidCiphertext)?,
+                ))
+            }
+            #[cfg(feature = "kyber")]
+            Algorithm::XWingKyberDraft02 => {
+                let key: [u8; MlKem768Ciphertext::len() + 32] =
+                    bytes.try_into().map_err(|_| Error::InvalidCiphertext)?;
                 let (ct_m, ct_x) = key.split_at(MlKem768Ciphertext::len());
->>>>>>> 9018f21f
                 Ok(Self::XWingKyberDraft02(
                     ct_m.try_into().map_err(|_| Error::InvalidCiphertext)?,
                     ct_x.try_into().map_err(|_| Error::InvalidCiphertext)?,
