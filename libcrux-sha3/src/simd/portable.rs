//! A portable SHA3 implementation using the generic implementation.

#[cfg(hax)]
use hax_lib::int::*;

#[cfg(hax)]
use crate::proof_utils::valid_rate;

use crate::{generic_keccak::KeccakState, traits::*};

#[inline(always)]
#[hax_lib::requires(
    LEFT.to_int() + RIGHT.to_int() == 64.to_int() &&
    RIGHT > 0
)]
fn rotate_left<const LEFT: i32, const RIGHT: i32>(x: u64) -> u64 {
    #[cfg(not(eurydice))]
    debug_assert!(LEFT + RIGHT == 64);
    x.rotate_left(LEFT as u32)
}

#[inline(always)]
fn _veor5q_u64(a: u64, b: u64, c: u64, d: u64, e: u64) -> u64 {
    a ^ b ^ c ^ d ^ e
}

#[inline(always)]
fn _vrax1q_u64(a: u64, b: u64) -> u64 {
    a ^ rotate_left::<1, 63>(b)
}

#[inline(always)]
#[hax_lib::requires(
    LEFT.to_int() + RIGHT.to_int() == 64.to_int() &&
    RIGHT > 0
)]
fn _vxarq_u64<const LEFT: i32, const RIGHT: i32>(a: u64, b: u64) -> u64 {
    rotate_left::<LEFT, RIGHT>(a ^ b)
}

#[inline(always)]
fn _vbcaxq_u64(a: u64, b: u64, c: u64) -> u64 {
    a ^ (b & !c)
}

#[inline(always)]
fn _veorq_n_u64(a: u64, c: u64) -> u64 {
    a ^ c
}

#[inline(always)]
#[hax_lib::requires(
    valid_rate(RATE) &&
    start.to_int() + RATE.to_int() <= blocks.len().to_int()
)]
pub(crate) fn load_block<const RATE: usize>(state: &mut [u64; 25], blocks: &[u8], start: usize) {
<<<<<<< HEAD
    debug_assert!(start + RATE <= blocks.len());
    debug_assert!(RATE % 8 == 0);
=======
    #[cfg(not(eurydice))]
    debug_assert!(start + RATE <= blocks.len() && RATE % 8 == 0);
>>>>>>> bc54e432

    // First load the block, then xor it with the state
    // Note: combining the two loops below reduces performance for large inputs,
    //       so we knowingly use two loops: one for loading, one for xor
    let mut state_flat = [0u64; 25];

    #[allow(clippy::needless_range_loop)]
    for i in 0..RATE / 8 {
        let offset = start + 8 * i;
        state_flat[i] = u64::from_le_bytes(blocks[offset..offset + 8].try_into().unwrap());
    }

    #[allow(clippy::needless_range_loop)]
    for i in 0..RATE / 8 {
        set_ij(
            state,
            i / 5,
            i % 5,
            *get_ij(state, i / 5, i % 5) ^ state_flat[i],
        );
    }
}

#[inline(always)]
#[hax_lib::requires(
    valid_rate(RATE) &&
    len < RATE &&
    start.to_int() + len.to_int() <= blocks.len().to_int()
)]
pub(crate) fn load_last<const RATE: usize, const DELIMITER: u8>(
    state: &mut [u64; 25],
    blocks: &[u8],
    start: usize,
    len: usize,
) {
    #[cfg(not(eurydice))]
    debug_assert!(start + len <= blocks.len());

    let mut buffer = [0u8; RATE];
    buffer[0..len].copy_from_slice(&blocks[start..start + len]);
    buffer[len] = DELIMITER;
    buffer[RATE - 1] |= 0x80;

    load_block::<RATE>(state, &buffer, 0);
}

#[inline(always)]
#[hax_lib::requires(
    valid_rate(RATE) &&
    len <= RATE &&
    start.to_int() + len.to_int() <= out.len().to_int()
)]
#[hax_lib::ensures(|_| future(out).len() == out.len())]
pub(crate) fn store_block<const RATE: usize>(
    s: &[u64; 25],
    out: &mut [u8],
    start: usize,
    len: usize,
) {
    let octets = len / 8;

    #[cfg(hax)]
    let out_len = out.len(); // ghost variable

    for i in 0..octets {
        hax_lib::loop_invariant!(|i: usize| out.len() == out_len);

        let bytes = get_ij(s, i / 5, i % 5).to_le_bytes();
        let out_pos = start + 8 * i;
        out[out_pos..out_pos + 8].copy_from_slice(&bytes);
    }

    let remaining = len % 8;
    if remaining > 0 {
        let bytes = get_ij(s, octets / 5, octets % 5).to_le_bytes();
        let out_pos = start + len - remaining;
        out[out_pos..out_pos + remaining].copy_from_slice(&bytes[..remaining]);
    }
}

#[hax_lib::attributes]
impl KeccakItem<1> for u64 {
    #[inline(always)]
    fn zero() -> Self {
        0
    }
    #[inline(always)]
    fn xor5(a: Self, b: Self, c: Self, d: Self, e: Self) -> Self {
        _veor5q_u64(a, b, c, d, e)
    }
    #[inline(always)]
    fn rotate_left1_and_xor(a: Self, b: Self) -> Self {
        _vrax1q_u64(a, b)
    }
    #[inline(always)]
    #[hax_lib::requires(
        LEFT.to_int() + RIGHT.to_int() == 64.to_int() &&
        RIGHT > 0
    )]
    fn xor_and_rotate<const LEFT: i32, const RIGHT: i32>(a: Self, b: Self) -> Self {
        _vxarq_u64::<LEFT, RIGHT>(a, b)
    }
    #[inline(always)]
    fn and_not_xor(a: Self, b: Self, c: Self) -> Self {
        _vbcaxq_u64(a, b, c)
    }
    #[inline(always)]
    fn xor_constant(a: Self, c: u64) -> Self {
        _veorq_n_u64(a, c)
    }
    #[inline(always)]
    fn xor(a: Self, b: Self) -> Self {
        a ^ b
    }
}

#[hax_lib::attributes]
impl Absorb<1> for KeccakState<1, u64> {
    #[hax_lib::requires(
        valid_rate(RATE) &&
        start.to_int() + RATE.to_int() <= input[0].len().to_int()
    )]
    fn load_block<const RATE: usize>(&mut self, input: &[&[u8]; 1], start: usize) {
        load_block::<RATE>(&mut self.st, input[0], start);
    }

    #[hax_lib::requires(
        valid_rate(RATE) &&
        len < RATE &&
        start.to_int() + len.to_int() <= input[0].len().to_int()
    )]
    fn load_last<const RATE: usize, const DELIMITER: u8>(
        &mut self,
        input: &[&[u8]; 1],
        start: usize,
        len: usize,
    ) {
        load_last::<RATE, DELIMITER>(&mut self.st, input[0], start, len);
    }
}

#[hax_lib::attributes]
impl Squeeze<u64> for KeccakState<1, u64> {
    #[hax_lib::requires(
        valid_rate(RATE) &&
        len <= RATE &&
        start.to_int() + len.to_int() <= out.len().to_int()
    )]
    #[hax_lib::ensures(|_| future(out).len() == out.len())]
    fn squeeze<const RATE: usize>(&self, out: &mut [u8], start: usize, len: usize) {
        store_block::<RATE>(&self.st, out, start, len);
    }
}<|MERGE_RESOLUTION|>--- conflicted
+++ resolved
@@ -54,13 +54,8 @@
     start.to_int() + RATE.to_int() <= blocks.len().to_int()
 )]
 pub(crate) fn load_block<const RATE: usize>(state: &mut [u64; 25], blocks: &[u8], start: usize) {
-<<<<<<< HEAD
     debug_assert!(start + RATE <= blocks.len());
     debug_assert!(RATE % 8 == 0);
-=======
-    #[cfg(not(eurydice))]
-    debug_assert!(start + RATE <= blocks.len() && RATE % 8 == 0);
->>>>>>> bc54e432
 
     // First load the block, then xor it with the state
     // Note: combining the two loops below reduces performance for large inputs,
