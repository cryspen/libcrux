--- conflicted
+++ resolved
@@ -126,24 +126,16 @@
 }
 
 #[inline(always)]
-<<<<<<< HEAD
-fn parse_a<const K: usize>(
-    mut seed: [u8; 34],
-    transpose: bool,
-) -> Result<[[KyberPolynomialRingElement; K]; K], BadRejectionSamplingRandomnessError> {
-    let mut a_transpose = [[KyberPolynomialRingElement::ZERO; K]; K];
-=======
 #[allow(non_snake_case)]
-fn sample_matrix_A(
+fn sample_matrix_A<const K: usize>(
     mut seed: [u8; 34],
     transpose: bool,
 ) -> (
-    [[KyberPolynomialRingElement; RANK]; RANK],
+    [[KyberPolynomialRingElement; K]; K],
     Option<BadRejectionSamplingRandomnessError>,
 ) {
-    let mut A_transpose = [[KyberPolynomialRingElement::ZERO; RANK]; RANK];
+    let mut A_transpose = [[KyberPolynomialRingElement::ZERO; K]; K];
     let mut sampling_A_error = None;
->>>>>>> fdc4a1a3
 
     for i in 0..K {
         for j in 0..K {
@@ -207,14 +199,10 @@
     const BYTES_PER_RING_ELEMENT: usize,
 >(
     key_generation_seed: &[u8],
-<<<<<<< HEAD
-) -> Result<
+) -> (
     (PrivateKey<PRIVATE_KEY_SIZE>, PublicKey<PUBLIC_KEY_SIZE>),
-    BadRejectionSamplingRandomnessError,
-> {
-=======
-) -> (KeyPair, Option<BadRejectionSamplingRandomnessError>) {
->>>>>>> fdc4a1a3
+    Option<BadRejectionSamplingRandomnessError>,
+) {
     let mut prf_input: [u8; 33] = [0; 33];
 
     let mut secret_as_ntt = [KyberPolynomialRingElement::ZERO; K];
@@ -276,10 +264,12 @@
         public_key_serialized.push(&encode_12::<K, BYTES_PER_RING_ELEMENT>(t_as_ntt));
     let public_key_serialized = public_key_serialized.push(seed_for_A).array();
     let secret_key_serialized = encode_12(secret_as_ntt);
-    Ok((secret_key_serialized.into(), public_key_serialized.into()))
-}
-
-<<<<<<< HEAD
+    (
+        (secret_key_serialized.into(), public_key_serialized.into()),
+        sampling_A_error,
+    )
+}
+
 pub fn serialize_secret_key<const SERIALIZED_KEY_LEN: usize>(
     private_key: &[u8],
     public_key: &[u8],
@@ -291,12 +281,6 @@
         .push(&H(public_key))
         .push(implicit_rejection_value)
         .array()
-=======
-    (
-        KeyPair::new(secret_key_serialized, public_key_serialized),
-        sampling_A_error,
-    )
->>>>>>> fdc4a1a3
 }
 
 fn compress_then_encode_u<const K: usize, const OUT_LEN: usize, const COMPRESSION_FACTOR: usize>(
@@ -323,11 +307,10 @@
     public_key: &[u8],
     message: [u8; CPA_PKE_MESSAGE_SIZE],
     randomness: &[u8],
-<<<<<<< HEAD
-) -> Result<super::KyberCiphertext<CIPHERTEXT_SIZE>, BadRejectionSamplingRandomnessError> {
-=======
-) -> (CiphertextCpa, Option<BadRejectionSamplingRandomnessError>) {
->>>>>>> fdc4a1a3
+) -> (
+    super::KyberCiphertext<CIPHERTEXT_SIZE>,
+    Option<BadRejectionSamplingRandomnessError>,
+) {
     // tˆ := Decode_12(pk)
     let mut t_as_ntt = [KyberPolynomialRingElement::ZERO; K];
     for (i, t_as_ntt_bytes) in public_key[..T_AS_NTT_ENCODED_SIZE_768]
@@ -343,13 +326,8 @@
     //         AˆT[i][j] := Parse(XOF(ρ, i, j))
     //     end for
     // end for
-<<<<<<< HEAD
     let seed = &public_key[T_AS_NTT_ENCODED_SIZE_768..];
-    let A_transpose = parse_a(into_padded_array(seed), false)?;
-=======
-    let seed = &public_key[T_AS_NTT_ENCODED_SIZE..];
     let (A_transpose, sampling_A_error) = sample_matrix_A(into_padded_array(seed), false);
->>>>>>> fdc4a1a3
 
     // for i from 0 to k−1 do
     //     r[i] := CBD{η1}(PRF(r, N))
@@ -391,7 +369,6 @@
         + error_2
         + decompress(message_as_ring_element, 1);
 
-<<<<<<< HEAD
     match K {
         RANK_512 => {
             // c_1 := Encode_{du}(Compress_q(u,d_u))
@@ -406,7 +383,7 @@
 
             let mut ciphertext: [u8; CIPHERTEXT_SIZE] = into_padded_array(&c1);
             ciphertext[VECTOR_U_ENCODED_SIZE_512..].copy_from_slice(c2.as_slice());
-            Ok(ciphertext.into())
+            (ciphertext.into(), sampling_A_error)
         }
         RANK_768 => {
             let c1 = compress_then_encode_u::<
@@ -420,7 +397,7 @@
 
             let mut ciphertext: [u8; CIPHERTEXT_SIZE] = into_padded_array(&c1);
             ciphertext[VECTOR_U_ENCODED_SIZE_768..].copy_from_slice(c2.as_slice());
-            Ok(ciphertext.into())
+            (ciphertext.into(), sampling_A_error)
         }
         RANK_1024 => {
             let c1 = compress_then_encode_u::<
@@ -434,22 +411,13 @@
 
             let mut ciphertext: [u8; CIPHERTEXT_SIZE] = into_padded_array(&c1);
             ciphertext[VECTOR_U_ENCODED_SIZE_1024..].copy_from_slice(c2.as_slice());
-            Ok(ciphertext.into())
-        }
-        _ => Err(BadRejectionSamplingRandomnessError),
-    }
-=======
-    // c_1 := Encode_{du}(Compress_q(u,d_u))
-    let c1 = compress_then_encode_u(u);
-
-    // c_2 := Encode_{dv}(Compress_q(v,d_v))
-    let c2 = serialize_little_endian_4(compress(v, VECTOR_V_COMPRESSION_FACTOR));
-
-    let mut ciphertext: CiphertextCpa = into_padded_array(&c1);
-    ciphertext[VECTOR_U_ENCODED_SIZE..].copy_from_slice(c2.as_slice());
-
-    (ciphertext, sampling_A_error)
->>>>>>> fdc4a1a3
+            (ciphertext.into(), sampling_A_error)
+        }
+        _ => (
+            [0u8; CIPHERTEXT_SIZE].into(),
+            Some(BadRejectionSamplingRandomnessError),
+        ),
+    }
 }
 
 #[allow(non_snake_case)]
