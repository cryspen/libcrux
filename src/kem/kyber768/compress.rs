--- conflicted
+++ resolved
@@ -1,27 +1,15 @@
 use crate::kem::kyber768::{
     arithmetic::{KyberFieldElement, KyberPolynomialRingElement},
-<<<<<<< HEAD
-=======
     conversions::to_unsigned_representative,
->>>>>>> a5f014e3
     parameters::{BITS_PER_COEFFICIENT, FIELD_MODULUS},
 };
 
 pub fn compress<const COEFFICIENT_BITS: usize>(
     mut re: KyberPolynomialRingElement,
 ) -> KyberPolynomialRingElement {
-<<<<<<< HEAD
     re.coefficients = re
         .coefficients
-        .map(|coefficient| compress_q::<COEFFICIENT_BITS>(coefficient));
-=======
-    re.coefficients = re.coefficients.map(|coefficient| {
-        compress_q(
-            to_unsigned_representative(coefficient),
-            bits_per_compressed_coefficient,
-        )
-    });
->>>>>>> a5f014e3
+        .map(|coefficient| compress_q::<COEFFICIENT_BITS>(to_unsigned_representative(coefficient)));
     re
 }
 
@@ -35,25 +23,12 @@
     re
 }
 
-<<<<<<< HEAD
-fn compress_q<const COEFFICIENT_BITS: usize>(fe: KyberFieldElement) -> KyberFieldElement {
+fn compress_q<const COEFFICIENT_BITS: usize>(fe: u16) -> KyberFieldElement {
     debug_assert!(COEFFICIENT_BITS <= BITS_PER_COEFFICIENT);
-=======
-fn compress_q(fe: u16, to_bit_size: usize) -> KyberFieldElement {
-    debug_assert!(to_bit_size <= BITS_PER_COEFFICIENT);
->>>>>>> a5f014e3
 
     let two_pow_bit_size = 1u32 << COEFFICIENT_BITS;
 
-<<<<<<< HEAD
-    // Convert from canonical signed representative to canonical unsigned
-    // representative.
-    let fe_unsigned = fe + ((fe >> 15) & FIELD_MODULUS);
-
-    let mut compressed = (fe_unsigned as u32) * (two_pow_bit_size << 1);
-=======
     let mut compressed = (fe as u32) * (two_pow_bit_size << 1);
->>>>>>> a5f014e3
     compressed += FIELD_MODULUS as u32;
     compressed /= (FIELD_MODULUS << 1) as u32;
 
