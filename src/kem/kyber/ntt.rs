use crate::hax_utils::hax_debug_assert;

use super::{
    arithmetic::{
        barrett_reduce, montgomery_multiply_fe_by_fer, montgomery_reduce, FieldElement,
        FieldElementTimesMontgomeryR, MontgomeryFieldElement, PolynomialRingElement,
    },
    constants::{COEFFICIENTS_IN_RING_ELEMENT, FIELD_MODULUS},
};

const ZETAS_TIMES_MONTGOMERY_R: [FieldElementTimesMontgomeryR; 128] = [
    -1044, -758, -359, -1517, 1493, 1422, 287, 202, -171, 622, 1577, 182, 962, -1202, -1474, 1468,
    573, -1325, 264, 383, -829, 1458, -1602, -130, -681, 1017, 732, 608, -1542, 411, -205, -1571,
    1223, 652, -552, 1015, -1293, 1491, -282, -1544, 516, -8, -320, -666, -1618, -1162, 126, 1469,
    -853, -90, -271, 830, 107, -1421, -247, -951, -398, 961, -1508, -725, 448, -1065, 677, -1275,
    -1103, 430, 555, 843, -1251, 871, 1550, 105, 422, 587, 177, -235, -291, -460, 1574, 1653, -246,
    778, 1159, -147, -777, 1483, -602, 1119, -1590, 644, -872, 349, 418, 329, -156, -75, 817, 1097,
    603, 610, 1322, -1285, -1465, 384, -1215, -136, 1218, -1335, -874, 220, -1187, -1659, -1185,
    -1530, -1278, 794, -1510, -854, -870, 478, -108, -308, 996, 991, 958, -1460, 1522, 1628,
];

/// Represents an intermediate polynomial splitting step in the NTT. All
/// resulting coefficients are in the normal domain since the zetas have been
/// multiplied by MONTGOMERY_R.
#[inline(always)]
fn ntt_at_layer(
    zeta_i: &mut usize,
    mut re: PolynomialRingElement,
    layer: usize,
    _initial_coefficient_bound: usize,
) -> PolynomialRingElement {
    let step = 1 << layer;

    for round in 0..(128 >> layer) {
        *zeta_i += 1;

        let offset = round * step * 2;

        for j in offset..offset + step {
            let t = montgomery_multiply_fe_by_fer(
                re.coefficients[j + step],
                ZETAS_TIMES_MONTGOMERY_R[*zeta_i],
            );
            re.coefficients[j + step] = re.coefficients[j] - t;
            re.coefficients[j] = re.coefficients[j] + t;
        }
    }

    hax_debug_assert!(re.coefficients.into_iter().all(|coefficient| {
        coefficient.abs()
            < _initial_coefficient_bound as i32 + ((8 - layer as i32) * ((3 * FIELD_MODULUS) / 2))
    }));

    re
}

/// See [`ntt_at_layer`].
#[inline(always)]
fn ntt_at_layer_3(
    zeta_i: &mut usize,
    re: PolynomialRingElement,
    layer: usize,
) -> PolynomialRingElement {
    ntt_at_layer(zeta_i, re, layer, 3)
}

/// See [`ntt_at_layer`].
#[inline(always)]
fn ntt_at_layer_3328(
    zeta_i: &mut usize,
    re: PolynomialRingElement,
    layer: usize,
) -> PolynomialRingElement {
    ntt_at_layer(zeta_i, re, layer, 3328)
}

/// Use the Cooley–Tukey butterfly to compute an in-place NTT representation
/// of a `KyberPolynomialRingElement`.
///
/// This function operates only on those which were produced by binomial
/// sampling, and thus those which have small coefficients. The small
/// coefficients let us skip the first round of Montgomery reductions.
#[cfg_attr(hax, hax_lib_macros::requires(
    hax_lib::forall(|i:usize|
        hax_lib::implies(i < re.coefficients.len(), || re.coefficients[i].abs() <= 3
))))]
#[cfg_attr(hax, hax_lib_macros::ensures(|result|
    hax_lib::forall(|i:usize|
        hax_lib::implies(i < result.coefficients.len(), ||
            result.coefficients[i].abs() < FIELD_MODULUS
))))]
#[inline(always)]
pub(in crate::kem::kyber) fn ntt_binomially_sampled_ring_element(
    mut re: PolynomialRingElement,
) -> PolynomialRingElement {
    hax_debug_assert!(re
        .coefficients
        .into_iter()
        .all(|coefficient| coefficient.abs() <= 3));

    // Due to the small coefficient bound, we can skip the first round of
    // Montgomery reductions.
    let mut zeta_i = 1;

    for j in 0..128 {
        // Multiply by the appropriate zeta in the normal domain.
        let t = re.coefficients[j + 128] * -1600;

        re.coefficients[j + 128] = re.coefficients[j] - t;
        re.coefficients[j] = re.coefficients[j] + t;
    }

    hax_debug_assert!(re
        .coefficients
        .into_iter()
        .all(|coefficient| { coefficient.abs() < 3 + ((3 * FIELD_MODULUS) / 2) }));

    re = ntt_at_layer_3(&mut zeta_i, re, 6);
    re = ntt_at_layer_3(&mut zeta_i, re, 5);
    re = ntt_at_layer_3(&mut zeta_i, re, 4);
    re = ntt_at_layer_3(&mut zeta_i, re, 3);
    re = ntt_at_layer_3(&mut zeta_i, re, 2);
    re = ntt_at_layer_3(&mut zeta_i, re, 1);

    for i in 0..COEFFICIENTS_IN_RING_ELEMENT {
        re.coefficients[i] = barrett_reduce(re.coefficients[i]);
    }

    re
}

/// Use the Cooley–Tukey butterfly to compute an in-place NTT representation
/// of a `KyberPolynomialRingElement`.
///
/// This function operates on the ring element that partly constitutes
/// the ciphertext.
#[cfg_attr(hax, hax_lib_macros::requires(
    hax_lib::forall(|i:usize|
        hax_lib::implies(i < re.coefficients.len(), || re.coefficients[i].abs() <= 3328
))))]
#[cfg_attr(hax, hax_lib_macros::ensures(|result|
    hax_lib::forall(|i:usize|
        hax_lib::implies(i < result.coefficients.len(), ||
            result.coefficients[i].abs() < FIELD_MODULUS
))))]
#[inline(always)]
pub(in crate::kem::kyber) fn ntt_vector_u<const VECTOR_U_COMPRESSION_FACTOR: usize>(
    mut re: PolynomialRingElement,
) -> PolynomialRingElement {
    hax_debug_assert!(re
        .coefficients
        .into_iter()
        .all(|coefficient| coefficient.abs() <= 3328));

    let mut zeta_i = 0;

    re = ntt_at_layer_3328(&mut zeta_i, re, 7);
    re = ntt_at_layer_3328(&mut zeta_i, re, 6);
    re = ntt_at_layer_3328(&mut zeta_i, re, 5);
    re = ntt_at_layer_3328(&mut zeta_i, re, 4);
    re = ntt_at_layer_3328(&mut zeta_i, re, 3);
    re = ntt_at_layer_3328(&mut zeta_i, re, 2);
    re = ntt_at_layer_3328(&mut zeta_i, re, 1);

    for i in 0..COEFFICIENTS_IN_RING_ELEMENT {
        re.coefficients[i] = barrett_reduce(re.coefficients[i]);
    }

    re
}

#[inline(always)]
fn invert_ntt_at_layer(
    zeta_i: &mut usize,
    mut re: PolynomialRingElement,
    layer: usize,
) -> PolynomialRingElement {
    let step = 1 << layer;

    for round in 0..(128 >> layer) {
        *zeta_i -= 1;

        let offset = round * step * 2;

        for j in offset..offset + step {
            let a_minus_b = re.coefficients[j + step] - re.coefficients[j];

            // Instead of dividing by 2 here, we just divide by
            // 2^7 in one go in the end.
            re.coefficients[j] = re.coefficients[j] + re.coefficients[j + step];
            re.coefficients[j + step] =
                montgomery_reduce(a_minus_b * ZETAS_TIMES_MONTGOMERY_R[*zeta_i]);
        }
    }

    re
}

/// Use the Gentleman-Sande butterfly to invert, in-place, the NTT representation
/// of a `KyberPolynomialRingElement`. The coefficients of the output
/// ring element are in the Montgomery domain.
#[inline(always)]
pub(crate) fn invert_ntt_montgomery<const K: usize>(
    mut re: PolynomialRingElement,
) -> PolynomialRingElement {
    // We only ever call this function after matrix/vector multiplication
    hax_debug_assert!(re
        .coefficients
        .into_iter()
        .all(|coefficient| coefficient.abs() < (K as i32) * FIELD_MODULUS));

    let mut zeta_i = COEFFICIENTS_IN_RING_ELEMENT / 2;

    re = invert_ntt_at_layer(&mut zeta_i, re, 1);
    re = invert_ntt_at_layer(&mut zeta_i, re, 2);
    re = invert_ntt_at_layer(&mut zeta_i, re, 3);
    re = invert_ntt_at_layer(&mut zeta_i, re, 4);
    re = invert_ntt_at_layer(&mut zeta_i, re, 5);
    re = invert_ntt_at_layer(&mut zeta_i, re, 6);
    re = invert_ntt_at_layer(&mut zeta_i, re, 7);

    hax_debug_assert!(
        re.coefficients[0].abs() < 128 * (K as i32) * FIELD_MODULUS
            && re.coefficients[1].abs() < 128 * (K as i32) * FIELD_MODULUS
    );
    hax_debug_assert!(re
        .coefficients
        .into_iter()
        .enumerate()
        .skip(2)
        .all(|(i, coefficient)| coefficient.abs() < (128 / (1 << i.ilog2())) * FIELD_MODULUS));

    for i in 0..2 {
        re.coefficients[i] = barrett_reduce(re.coefficients[i]);
    }
    re
}

/// Compute the product of two Kyber binomials with respect to the
/// modulus `X² - zeta`.
///
/// This function almost implements <strong>Algorithm 11</strong> of the
/// NIST FIPS 203 standard, which is reproduced below:
///
/// ```plaintext
/// Input:  a₀, a₁, b₀, b₁ ∈ ℤq.
/// Input: γ ∈ ℤq.
/// Output: c₀, c₁ ∈ ℤq.
///
/// c₀ ← a₀·b₀ + a₁·b₁·γ
/// c₁ ← a₀·b₁ + a₁·b₀
/// return c₀, c₁
/// ```
/// We say "almost" because the coefficients output by this function are in
/// the Montgomery domain (unlike in the specification).
///
/// The NIST FIPS 203 standard can be found at
/// <https://csrc.nist.gov/pubs/fips/203/ipd>.
#[inline(always)]
fn ntt_multiply_binomials(
    (a0, a1): (FieldElement, FieldElement),
    (b0, b1): (FieldElement, FieldElement),
    zeta: FieldElementTimesMontgomeryR,
) -> (MontgomeryFieldElement, MontgomeryFieldElement) {
    (
        montgomery_reduce(a0 * b0 + montgomery_reduce(a1 * b1) * zeta),
        montgomery_reduce(a0 * b1 + a1 * b0),
    )
}

/// Given two `KyberPolynomialRingElement`s in their NTT representations,
/// compute their product. Given two polynomials in the NTT domain `f^` and `ĵ`,
/// the `iᵗʰ` coefficient of the product `k̂` is determined by the calculation:
///
/// ```plaintext
/// ĥ[2·i] + ĥ[2·i + 1]X = (f^[2·i] + f^[2·i + 1]X)·(ĝ[2·i] + ĝ[2·i + 1]X) mod (X² - ζ^(2·BitRev₇(i) + 1))
/// ```
///
/// This function almost implements <strong>Algorithm 10</strong> of the
/// NIST FIPS 203 standard, which is reproduced below:
///
/// ```plaintext
/// Input: Two arrays fˆ ∈ ℤ₂₅₆ and ĝ ∈ ℤ₂₅₆.
/// Output: An array ĥ ∈ ℤq.
///
/// for(i ← 0; i < 128; i++)
///     (ĥ[2i], ĥ[2i+1]) ← BaseCaseMultiply(fˆ[2i], fˆ[2i+1], ĝ[2i], ĝ[2i+1], ζ^(2·BitRev₇(i) + 1))
/// end for
/// return ĥ
/// ```
/// We say "almost" because the coefficients of the ring element output by
/// this function are in the Montgomery domain.
///
/// The NIST FIPS 203 standard can be found at
/// <https://csrc.nist.gov/pubs/fips/203/ipd>.
#[cfg_attr(hax, hax_lib_macros::requires(
    hax_lib::forall(|i:usize|
        hax_lib::implies(i < COEFFICIENTS_IN_RING_ELEMENT, ||
            (lhs.coefficients[i] >= 0 && lhs.coefficients[i] < 4096) &&
            (rhs.coefficients[i].abs() <= FIELD_MODULUS)

))))]
#[cfg_attr(hax, hax_lib_macros::ensures(|result|
    hax_lib::forall(|i:usize|
        hax_lib::implies(i < result.coefficients.len(), ||
                result.coefficients[i].abs() <= FIELD_MODULUS
))))]
#[inline(always)]
pub(crate) fn ntt_multiply(
    lhs: &PolynomialRingElement,
    rhs: &PolynomialRingElement,
) -> PolynomialRingElement {
    hax_debug_assert!(lhs
        .coefficients
        .into_iter()
        .all(|coefficient| coefficient >= 0 && coefficient < 4096));
<<<<<<< HEAD
    /*hax_debug_assert!(rhs
    .coefficients
    .into_iter()
    .all(|coefficient| coefficient.abs() <= FIELD_MODULUS));*/
=======
>>>>>>> 7f1c98aa

    let mut out = PolynomialRingElement::ZERO;

    for i in 0..(COEFFICIENTS_IN_RING_ELEMENT / 4) {
        let product = ntt_multiply_binomials(
            (lhs.coefficients[4 * i], lhs.coefficients[4 * i + 1]),
            (rhs.coefficients[4 * i], rhs.coefficients[4 * i + 1]),
            ZETAS_TIMES_MONTGOMERY_R[64 + i],
        );
        out.coefficients[4 * i] = product.0;
        out.coefficients[4 * i + 1] = product.1;

        let product = ntt_multiply_binomials(
            (lhs.coefficients[4 * i + 2], lhs.coefficients[4 * i + 3]),
            (rhs.coefficients[4 * i + 2], rhs.coefficients[4 * i + 3]),
            -ZETAS_TIMES_MONTGOMERY_R[64 + i],
        );
        out.coefficients[4 * i + 2] = product.0;
        out.coefficients[4 * i + 3] = product.1;
    }

<<<<<<< HEAD
    /*hax_debug_assert!(out
    .coefficients
    .into_iter()
    .all(|coefficient| coefficient.abs() <= FIELD_MODULUS));*/

=======
>>>>>>> 7f1c98aa
    out
}<|MERGE_RESOLUTION|>--- conflicted
+++ resolved
@@ -314,13 +314,6 @@
         .coefficients
         .into_iter()
         .all(|coefficient| coefficient >= 0 && coefficient < 4096));
-<<<<<<< HEAD
-    /*hax_debug_assert!(rhs
-    .coefficients
-    .into_iter()
-    .all(|coefficient| coefficient.abs() <= FIELD_MODULUS));*/
-=======
->>>>>>> 7f1c98aa
 
     let mut out = PolynomialRingElement::ZERO;
 
@@ -342,13 +335,5 @@
         out.coefficients[4 * i + 3] = product.1;
     }
 
-<<<<<<< HEAD
-    /*hax_debug_assert!(out
-    .coefficients
-    .into_iter()
-    .all(|coefficient| coefficient.abs() <= FIELD_MODULUS));*/
-
-=======
->>>>>>> 7f1c98aa
     out
 }