--- conflicted
+++ resolved
@@ -13,11 +13,6 @@
 };
 use rand::{CryptoRng, Rng, RngCore};
 
-<<<<<<< HEAD
-use crate::ecdh;
-
-=======
->>>>>>> 21a26b71
 use self::rsa_pss::RsaPssSignature;
 
 /// Signature Errors
