//! # Key Encapsulation Mechanism
//!
//! A KEM interface.
<<<<<<< HEAD
use alloc::vec::Vec;
=======
//!
//! For ECDH structs, check the [`ecdh`] module.
//!
//! Available algorithms:
//! * [`Algorithm::X25519`]\: x25519 ECDH KEM. Also see [`ecdh#x25519`].
//! * [`Algorithm::Secp256r1`]\: NIST P256 ECDH KEM. Also see [`ecdh#P256`].
//! * [`Algorithm::MlKem512`]\: ML-KEM 512 from [FIPS 203].
//! * [`Algorithm::MlKem768`]\: ML-KEM 768 from [FIPS 203].
//! * [`Algorithm::MlKem1024`]\: ML-KEM 1024 from [FIPS 203].
//! * [`Algorithm::X25519MlKem768Draft00`]\: Hybrid x25519 - ML-KEM 768 [draft kem for hpke](https://www.ietf.org/archive/id/draft-westerbaan-cfrg-hpke-xyber768d00-00.html).
//!
//! ```
//! use libcrux::{kem::*, drbg::Drbg, digest::Algorithm::Sha256};
//!
//! let mut rng = Drbg::new(Sha256).unwrap();
//! let (sk_a, pk_a) = key_gen(Algorithm::MlKem768, &mut rng).unwrap();
//! let received_pk = pk_a.encode();
//!
//! let pk = PublicKey::decode(Algorithm::MlKem768, &received_pk).unwrap();
//! let (ss_b, ct_b) = pk.encapsulate(&mut rng).unwrap();
//! let received_ct = ct_b.encode();
//!
//! let ct_a = Ct::decode(Algorithm::MlKem768, &received_ct).unwrap();
//! let ss_a = ct_a.decapsulate(&sk_a).unwrap();
//! assert_eq!(ss_b.encode(), ss_a.encode());
//! ```
//!
//! [FIPS 203]: https://nvlpubs.nist.gov/nistpubs/FIPS/NIST.FIPS.203.ipd.pdf
>>>>>>> 554ead61

use rand::{CryptoRng, Rng};

use crate::ecdh::{self, p256, p256_derive, x25519};

// hacspec code: don't let clippy touch it.
#[allow(clippy::all)]
pub(crate) mod kyber;

// TODO: These functions are currently exposed simply in order to make NIST KAT
// testing possible without an implementation of the NIST AES-CTR DRBG. Remove them
// (and change the visibility of the exported functions to pub(crate)) the
// moment we have an implementation of one. This is tracked by:
// https://github.com/cryspen/libcrux/issues/36
#[cfg(feature = "tests")]
pub mod deterministic {
    pub use super::kyber::kyber1024::decapsulate as kyber1024_decapsulate_derand;
    pub use super::kyber::kyber1024::encapsulate as kyber1024_encapsulate_derand;
    pub use super::kyber::kyber1024::generate_key_pair as kyber1024_generate_keypair_derand;
    pub use super::kyber::kyber512::decapsulate as kyber512_decapsulate_derand;
    pub use super::kyber::kyber512::encapsulate as kyber512_encapsulate_derand;
    pub use super::kyber::kyber512::generate_key_pair as kyber512_generate_keypair_derand;
    pub use super::kyber::kyber768::decapsulate as kyber768_decapsulate_derand;
    pub use super::kyber::kyber768::encapsulate as kyber768_encapsulate_derand;
    pub use super::kyber::kyber768::generate_key_pair as kyber768_generate_keypair_derand;
}

use self::kyber::{kyber1024, kyber512, kyber768};
use self::kyber::{
    kyber1024::{MlKem1024Ciphertext, MlKem1024PrivateKey, MlKem1024PublicKey},
    kyber512::{MlKem512Ciphertext, MlKem512PrivateKey, MlKem512PublicKey},
    kyber768::{MlKem768Ciphertext, MlKem768PrivateKey, MlKem768PublicKey},
    MlKemSharedSecret,
};
pub use kyber::{MlKemCiphertext, MlKemKeyPair};

#[cfg(feature = "tests")]
pub use kyber::{
    kyber1024::validate_public_key as ml_kem1024_validate_public_key,
    kyber512::validate_public_key as ml_kem512_validate_public_key,
    kyber768::validate_public_key as ml_kem768_validate_public_key,
};

/// KEM Algorithms
///
/// This includes named elliptic curves or dedicated KEM algorithms like Kyber.
#[derive(Clone, Copy, PartialEq, Debug)]
pub enum Algorithm {
    X25519,
    X448,
    Secp256r1,
    Secp384r1,
    Secp521r1,
    MlKem512,
    MlKem768,
    X25519MlKem768Draft00,
    MlKem1024,
}

#[derive(Debug, PartialEq, Eq)]
pub enum Error {
    EcDhError(ecdh::Error),
    KeyGen,
    Encapsulate,
    Decapsulate,
    UnsupportedAlgorithm,
    InvalidPrivateKey,
    InvalidPublicKey,
    InvalidCiphertext,
}

impl TryFrom<Algorithm> for ecdh::Algorithm {
    type Error = &'static str;

    fn try_from(value: Algorithm) -> Result<Self, Self::Error> {
        match value {
            Algorithm::X25519 => Ok(ecdh::Algorithm::X25519),
            Algorithm::X448 => Ok(ecdh::Algorithm::X448),
            Algorithm::Secp256r1 => Ok(ecdh::Algorithm::P256),
            Algorithm::Secp384r1 => Ok(ecdh::Algorithm::P384),
            Algorithm::Secp521r1 => Ok(ecdh::Algorithm::P521),
            Algorithm::X25519MlKem768Draft00 => Ok(ecdh::Algorithm::X25519),
            _ => Err("provided algorithm is not an ECDH algorithm"),
        }
    }
}

impl From<ecdh::Error> for Error {
    fn from(value: ecdh::Error) -> Self {
        Error::EcDhError(value)
    }
}

/// An ML-KEM768-x25519 private key.
pub struct X25519MlKem768Draft00PrivateKey {
    pub mlkem: MlKem768PrivateKey,
    pub x25519: x25519::PrivateKey,
}

impl X25519MlKem768Draft00PrivateKey {
    pub fn decode(bytes: &[u8]) -> Result<Self, Error> {
        Ok(Self {
            mlkem: bytes[32..]
                .try_into()
                .map_err(|_| Error::InvalidPrivateKey)?,
            x25519: bytes[..32]
                .try_into()
                .map_err(|_| Error::InvalidPrivateKey)?,
        })
    }

    pub fn encode(&self) -> Vec<u8> {
        let mut out = self.x25519.0.to_vec();
        out.extend_from_slice(self.mlkem.as_ref());
        out
    }
}

/// A KEM private key.
pub enum PrivateKey {
    X25519(x25519::PrivateKey),
    P256(p256::PrivateKey),
    MlKem512(MlKem512PrivateKey),
    MlKem768(MlKem768PrivateKey),
    X25519MlKem768Draft00(X25519MlKem768Draft00PrivateKey),
    MlKem1024(MlKem1024PrivateKey),
}

/// An ML-KEM768-x25519 public key.
pub struct X25519MlKem768Draft00PublicKey {
    pub mlkem: MlKem768PublicKey,
    pub x25519: x25519::PublicKey,
}

impl X25519MlKem768Draft00PublicKey {
    pub fn decode(bytes: &[u8]) -> Result<Self, Error> {
        Ok(Self {
            mlkem: MlKem768PublicKey::try_from(&bytes[32..])
                .ok()
                .and_then(kyber768::validate_public_key)
                .ok_or(Error::InvalidPublicKey)?,
            x25519: bytes[0..32]
                .try_into()
                .map_err(|_| Error::InvalidPublicKey)?,
        })
    }

    pub fn encode(&self) -> Vec<u8> {
        let mut out = self.x25519.0.to_vec();
        out.extend_from_slice(self.mlkem.as_ref());
        out
    }
}

/// A KEM public key.
pub enum PublicKey {
    X25519(x25519::PublicKey),
    P256(p256::PublicKey),
    MlKem512(MlKem512PublicKey),
    MlKem768(MlKem768PublicKey),
    X25519MlKem768Draft00(X25519MlKem768Draft00PublicKey),
    MlKem1024(MlKem1024PublicKey),
}

/// A KEM ciphertext
pub enum Ct {
    X25519(x25519::PublicKey),
    P256(p256::PublicKey),
    MlKem512(MlKem512Ciphertext),
    MlKem768(MlKem768Ciphertext),
    X25519MlKem768Draft00(MlKem768Ciphertext, x25519::PublicKey),
    MlKem1024(MlKem1024Ciphertext),
}

impl Ct {
    /// Decapsulate the shared secret in `ct` using the private key `sk`.
    pub fn decapsulate(&self, sk: &PrivateKey) -> Result<Ss, Error> {
        match self {
            Ct::X25519(ct) => {
                let sk = if let PrivateKey::X25519(k) = sk {
                    k
                } else {
                    return Err(Error::InvalidPrivateKey);
                };
                x25519::derive(ct, sk).map_err(|e| e.into()).map(Ss::X25519)
            }
            Ct::P256(ct) => {
                let sk = if let PrivateKey::P256(k) = sk {
                    k
                } else {
                    return Err(Error::InvalidPrivateKey);
                };
                p256_derive(ct, sk).map_err(|e| e.into()).map(Ss::P256)
            }
            Ct::MlKem512(ct) => {
                let sk = if let PrivateKey::MlKem512(k) = sk {
                    k
                } else {
                    return Err(Error::InvalidPrivateKey);
                };
                let ss = kyber::kyber512::decapsulate(sk, ct);

                Ok(Ss::MlKem768(ss))
            }
            Ct::MlKem768(ct) => {
                let sk = if let PrivateKey::MlKem768(k) = sk {
                    k
                } else {
                    return Err(Error::InvalidPrivateKey);
                };
                let ss = kyber768::decapsulate(sk, ct);

                Ok(Ss::MlKem768(ss))
            }
            Ct::X25519MlKem768Draft00(kct, xct) => {
                let (ksk, xsk) =
                    if let PrivateKey::X25519MlKem768Draft00(X25519MlKem768Draft00PrivateKey {
                        mlkem: kk,
                        x25519: xk,
                    }) = sk
                    {
                        (kk, xk)
                    } else {
                        return Err(Error::InvalidPrivateKey);
                    };
                let kss = kyber768::decapsulate(ksk, kct);
                let xss = x25519::derive(xct, xsk)?;

                Ok(Ss::X25519MlKem768Draft00(kss, xss))
            }

            Ct::MlKem1024(ct) => {
                let sk = if let PrivateKey::MlKem1024(k) = sk {
                    k
                } else {
                    return Err(Error::InvalidPrivateKey);
                };
                let ss = kyber::kyber1024::decapsulate(sk, ct);

                Ok(Ss::MlKem1024(ss))
            }
        }
    }
}

/// A KEM shared secret
pub enum Ss {
    X25519(x25519::PublicKey),
    P256(p256::PublicKey),
    MlKem512(MlKemSharedSecret),
    MlKem768(MlKemSharedSecret),
    X25519MlKem768Draft00(MlKemSharedSecret, x25519::PublicKey),
    MlKem1024(MlKemSharedSecret),
}

impl PrivateKey {
    /// Encode a private key.
    pub fn encode(&self) -> Vec<u8> {
        match self {
            PrivateKey::X25519(k) => k.0.to_vec(),
            PrivateKey::P256(k) => k.0.to_vec(),
            PrivateKey::MlKem512(k) => k.as_slice().to_vec(),
            PrivateKey::MlKem768(k) => k.as_slice().to_vec(),
            PrivateKey::X25519MlKem768Draft00(k) => k.encode(),
            PrivateKey::MlKem1024(k) => k.as_slice().to_vec(),
        }
    }

    /// Decode a private key.
    pub fn decode(alg: Algorithm, bytes: &[u8]) -> Result<Self, Error> {
        match alg {
            Algorithm::X25519 => bytes
                .try_into()
                .map_err(|_| Error::InvalidPrivateKey)
                .map(Self::X25519),
            Algorithm::Secp256r1 => bytes
                .try_into()
                .map_err(|_| Error::InvalidPrivateKey)
                .map(Self::P256),
            Algorithm::MlKem512 => bytes
                .try_into()
                .map_err(|_| Error::InvalidPrivateKey)
                .map(Self::MlKem512),
            Algorithm::MlKem768 => bytes
                .try_into()
                .map_err(|_| Error::InvalidPrivateKey)
                .map(Self::MlKem768),
            Algorithm::X25519MlKem768Draft00 => {
                let key: [u8; kyber768::SECRET_KEY_SIZE_768 + 32] =
                    bytes.try_into().map_err(|_| Error::InvalidPrivateKey)?;
                let (ksk, xsk) = key.split_at(kyber768::SECRET_KEY_SIZE_768);
                Ok(Self::X25519MlKem768Draft00(
                    X25519MlKem768Draft00PrivateKey {
                        mlkem: ksk.try_into().map_err(|_| Error::InvalidPrivateKey)?,
                        x25519: xsk.try_into().map_err(|_| Error::InvalidPrivateKey)?,
                    },
                ))
            }
            Algorithm::MlKem1024 => bytes
                .try_into()
                .map_err(|_| Error::InvalidPrivateKey)
                .map(Self::MlKem1024),
            _ => Err(Error::UnsupportedAlgorithm),
        }
    }
}

impl PublicKey {
    /// Encapsulate a shared secret to the provided `pk` and return the `(Key, Enc)` tuple.
    pub fn encapsulate(&self, rng: &mut (impl CryptoRng + Rng)) -> Result<(Ss, Ct), Error> {
        match self {
            PublicKey::X25519(pk) => {
                let (new_sk, new_pk) = ecdh::x25519_key_gen(rng)?;
                let gxy = x25519::derive(pk, &new_sk)?;
                Ok((Ss::X25519(gxy), Ct::X25519(new_pk)))
            }
            PublicKey::P256(pk) => {
                let (new_sk, new_pk) = ecdh::p256_key_gen(rng)?;
                let gxy = p256_derive(pk, &new_sk)?;
                Ok((Ss::P256(gxy), Ct::P256(new_pk)))
            }

            PublicKey::MlKem512(pk) => {
                let seed = kyber_rand(rng)?;
                let (ct, ss) = kyber::kyber512::encapsulate(pk, seed);
                Ok((Ss::MlKem512(ss), Ct::MlKem512(ct)))
            }

            PublicKey::MlKem768(pk) => {
                let seed = kyber_rand(rng)?;
                let (ct, ss) = kyber768::encapsulate(pk, seed);
                Ok((Ss::MlKem768(ss), Ct::MlKem768(ct)))
            }

            PublicKey::MlKem1024(pk) => {
                let seed = kyber_rand(rng)?;
                let (ct, ss) = kyber1024::encapsulate(pk, seed);
                Ok((Ss::MlKem1024(ss), Ct::MlKem1024(ct)))
            }

            PublicKey::X25519MlKem768Draft00(X25519MlKem768Draft00PublicKey {
                mlkem: kpk,
                x25519: xpk,
            }) => {
                let seed = kyber_rand(rng)?;
                let (kyber_ct, kyber_ss) = kyber768::encapsulate(kpk, seed);
                let (x_sk, x_pk) = ecdh::x25519_key_gen(rng)?;
                let x_ss = x25519::derive(xpk, &x_sk)?;

                Ok((
                    Ss::X25519MlKem768Draft00(kyber_ss, x_ss),
                    Ct::X25519MlKem768Draft00(kyber_ct, x_pk),
                ))
            }
        }
    }

    /// Encode public key.
    pub fn encode(&self) -> Vec<u8> {
        match self {
            PublicKey::X25519(k) => k.0.to_vec(),
            PublicKey::P256(k) => k.0.to_vec(),
            PublicKey::MlKem512(k) => k.as_ref().to_vec(),
            PublicKey::MlKem768(k) => k.as_ref().to_vec(),
            PublicKey::X25519MlKem768Draft00(k) => k.encode(),
            PublicKey::MlKem1024(k) => k.as_ref().to_vec(),
        }
    }

    /// Decode a public key.
    pub fn decode(alg: Algorithm, bytes: &[u8]) -> Result<Self, Error> {
        match alg {
            Algorithm::X25519 => bytes
                .try_into()
                .map(Self::X25519)
                .map_err(|_| Error::InvalidPublicKey),
            Algorithm::Secp256r1 => bytes
                .try_into()
                .map(Self::P256)
                .map_err(|_| Error::InvalidPublicKey),
            Algorithm::MlKem512 => MlKem512PublicKey::try_from(bytes)
                .ok()
                .and_then(kyber512::validate_public_key)
                .map(Self::MlKem512)
                .ok_or(Error::InvalidPublicKey),
            Algorithm::MlKem768 => MlKem768PublicKey::try_from(bytes)
                .ok()
                .and_then(kyber768::validate_public_key)
                .map(Self::MlKem768)
                .ok_or(Error::InvalidPublicKey),
            Algorithm::X25519MlKem768Draft00 => {
                X25519MlKem768Draft00PublicKey::decode(bytes).map(Self::X25519MlKem768Draft00)
            }
            Algorithm::MlKem1024 => MlKem1024PublicKey::try_from(bytes)
                .ok()
                .and_then(kyber1024::validate_public_key)
                .map(Self::MlKem1024)
                .ok_or(Error::InvalidPublicKey),
            _ => Err(Error::UnsupportedAlgorithm),
        }
    }
}

impl Ss {
    /// Encode a shared secret.
    pub fn encode(&self) -> Vec<u8> {
        match self {
            Ss::X25519(k) => k.0.to_vec(),
            Ss::P256(k) => k.0.to_vec(),
            Ss::MlKem512(k) => k.as_ref().to_vec(),
            Ss::MlKem768(k) => k.as_ref().to_vec(),
            Ss::X25519MlKem768Draft00(kk, xk) => {
                let mut out = xk.0.to_vec();
                out.extend_from_slice(kk.as_ref());
                out
            }
            Ss::MlKem1024(k) => k.as_ref().to_vec(),
        }
    }
}

impl Ct {
    /// Encode a ciphertext.
    pub fn encode(&self) -> Vec<u8> {
        match self {
            Ct::X25519(k) => k.0.to_vec(),
            Ct::P256(k) => k.0.to_vec(),
            Ct::MlKem512(k) => k.as_ref().to_vec(),
            Ct::MlKem768(k) => k.as_ref().to_vec(),
            Ct::X25519MlKem768Draft00(kk, xk) => {
                let mut out = xk.0.to_vec();
                out.extend_from_slice(kk.as_ref());
                out
            }
            Ct::MlKem1024(k) => k.as_ref().to_vec(),
        }
    }

    /// Decode a ciphertext.
    pub fn decode(alg: Algorithm, bytes: &[u8]) -> Result<Self, Error> {
        match alg {
            Algorithm::X25519 => bytes
                .try_into()
                .map_err(|_| Error::InvalidCiphertext)
                .map(Self::X25519),
            Algorithm::Secp256r1 => bytes
                .try_into()
                .map_err(|_| Error::InvalidCiphertext)
                .map(Self::P256),
            Algorithm::MlKem512 => bytes
                .try_into()
                .map_err(|_| Error::InvalidCiphertext)
                .map(Self::MlKem512),
            Algorithm::MlKem768 => bytes
                .try_into()
                .map_err(|_| Error::InvalidCiphertext)
                .map(Self::MlKem768),
            Algorithm::X25519MlKem768Draft00 => {
                let key: [u8; kyber768::CPA_PKE_CIPHERTEXT_SIZE_768 + 32] =
                    bytes.try_into().map_err(|_| Error::InvalidCiphertext)?;
                let (kct, xct) = key.split_at(kyber768::CPA_PKE_CIPHERTEXT_SIZE_768);
                Ok(Self::X25519MlKem768Draft00(
                    kct.try_into().map_err(|_| Error::InvalidCiphertext)?,
                    xct.try_into().map_err(|_| Error::InvalidCiphertext)?,
                ))
            }
            Algorithm::MlKem1024 => bytes
                .try_into()
                .map_err(|_| Error::InvalidCiphertext)
                .map(Self::MlKem1024),
            _ => Err(Error::UnsupportedAlgorithm),
        }
    }
}

/// Compute the public key for a private key of the given [`Algorithm`].
/// Applicable only to X25519 and secp256r1.
pub fn secret_to_public(alg: Algorithm, sk: impl AsRef<[u8]>) -> Result<Vec<u8>, Error> {
    match alg {
        Algorithm::X25519 | Algorithm::Secp256r1 => {
            ecdh::secret_to_public(alg.try_into().unwrap(), sk.as_ref()).map_err(|e| e.into())
        }
        _ => Err(Error::UnsupportedAlgorithm),
    }
}

fn gen_kyber768(
    rng: &mut (impl CryptoRng + Rng),
) -> Result<(MlKem768PrivateKey, MlKem768PublicKey), Error> {
    let MlKemKeyPair { sk, pk } = kyber768::generate_key_pair(random_array(rng)?);
    Ok((sk, pk))
}

fn random_array<const L: usize>(rng: &mut (impl CryptoRng + Rng)) -> Result<[u8; L], Error> {
    let mut seed = [0; L];
    rng.try_fill_bytes(&mut seed).map_err(|_| Error::KeyGen)?;
    Ok(seed)
}

/// Generate a key pair for the [`Algorithm`] using the provided rng.
///
/// The function returns a fresh key or a [`Error::KeyGen`] error if
/// * not enough entropy was available
/// * it was not possible to generate a valid key within a reasonable amount of iterations.
pub fn key_gen(
    alg: Algorithm,
    rng: &mut (impl CryptoRng + Rng),
) -> Result<(PrivateKey, PublicKey), Error> {
    match alg {
        Algorithm::X25519 => ecdh::x25519_key_gen(rng)
            .map_err(|e| e.into())
            .map(|(private, public)| (PrivateKey::X25519(private), PublicKey::X25519(public))),
        Algorithm::Secp256r1 => ecdh::p256_key_gen(rng)
            .map_err(|e| e.into())
            .map(|(private, public)| (PrivateKey::P256(private), PublicKey::P256(public))),
        Algorithm::MlKem512 => {
            let MlKemKeyPair { sk, pk } = kyber512::generate_key_pair(random_array(rng)?);
            Ok((PrivateKey::MlKem512(sk), PublicKey::MlKem512(pk)))
        }
        Algorithm::MlKem768 => {
            let MlKemKeyPair { sk, pk } = kyber768::generate_key_pair(random_array(rng)?);
            Ok((PrivateKey::MlKem768(sk), PublicKey::MlKem768(pk)))
        }
        Algorithm::MlKem1024 => {
            let MlKemKeyPair { sk, pk } = kyber1024::generate_key_pair(random_array(rng)?);
            Ok((PrivateKey::MlKem1024(sk), PublicKey::MlKem1024(pk)))
        }
        Algorithm::X25519MlKem768Draft00 => {
            let (kyber_private, kyber_public) = gen_kyber768(rng)?;
            let (x25519_private, x25519_public) = ecdh::x25519_key_gen(rng)?;
            Ok((
                PrivateKey::X25519MlKem768Draft00(X25519MlKem768Draft00PrivateKey {
                    mlkem: kyber_private,
                    x25519: x25519_private,
                }),
                PublicKey::X25519MlKem768Draft00(X25519MlKem768Draft00PublicKey {
                    mlkem: kyber_public,
                    x25519: x25519_public,
                }),
            ))
        }
        _ => Err(Error::UnsupportedAlgorithm),
    }
}

fn kyber_rand(
    rng: &mut (impl CryptoRng + Rng),
) -> Result<[u8; kyber::constants::SHARED_SECRET_SIZE], Error> {
    let mut seed = [0; kyber::constants::SHARED_SECRET_SIZE];
    rng.try_fill_bytes(&mut seed).map_err(|_| Error::KeyGen)?;
    Ok(seed)
}<|MERGE_RESOLUTION|>--- conflicted
+++ resolved
@@ -1,9 +1,6 @@
 //! # Key Encapsulation Mechanism
 //!
 //! A KEM interface.
-<<<<<<< HEAD
-use alloc::vec::Vec;
-=======
 //!
 //! For ECDH structs, check the [`ecdh`] module.
 //!
@@ -32,8 +29,8 @@
 //! ```
 //!
 //! [FIPS 203]: https://nvlpubs.nist.gov/nistpubs/FIPS/NIST.FIPS.203.ipd.pdf
->>>>>>> 554ead61
-
+
+use alloc::vec::Vec;
 use rand::{CryptoRng, Rng};
 
 use crate::ecdh::{self, p256, p256_derive, x25519};
