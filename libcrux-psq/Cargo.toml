[package]
name = "libcrux-psq"
description = "Libcrux Pre-Shared post-Quantum key establishement protocol"
version = "0.0.5"
readme = "README.md"

authors.workspace = true
license.workspace = true
homepage.workspace = true
edition.workspace = true
repository.workspace = true
publish = true

[lib]
bench = false # so libtest doesn't eat the arguments to criterion

[dependencies]
libcrux-traits = { version = "0.0.4", path = "../traits" }
libcrux-kem = { version = "=0.0.4", path = "../libcrux-kem", features = [
    "codec",
] }
libcrux-chacha20poly1305 = { version = "0.0.4", path = "../crates/algorithms/chacha20poly1305" }
libcrux-hkdf = { version = "=0.0.4", path = "../crates/algorithms/hkdf" }
libcrux-hmac = { version = "=0.0.4", path = "../crates/algorithms/hmac" }
libcrux-sha2 = { version = "=0.0.4", path = "../crates/algorithms/sha2" }
classic-mceliece-rust = { version = "3.1.0", features = [
    "mceliece460896f",
    "zeroize",
], optional = true }
rand = { version = "0.9" }
rand_old = { version = "0.8", package = "rand", optional = true }
libcrux-ecdh = { version = "0.0.4", path = "../libcrux-ecdh" }
libcrux-ml-kem = { version = "0.0.4", path = "../libcrux-ml-kem", features = [
    "codec",
    "rand",
] }
<<<<<<< HEAD
libcrux-ed25519 = { version = "0.0.4", path = "../ed25519", features = ["rand", "codec", "tls_codec"] }
=======
libcrux-ed25519 = { version = "0.0.4", path = "../crates/algorithms/ed25519", features = [
    "rand",
    "codec",
] }
>>>>>>> c8af8aaf
tls_codec = { version = "0.4.2", features = ["derive"] }
libcrux-ml-dsa = { version = "0.0.4", path = "../libcrux-ml-dsa", features = ["codec"] }
libcrux-aesgcm = { version = "0.0.4", path = "../crates/algorithms/aesgcm"}

[dev-dependencies]
libcrux-psq = { path = ".", features = ["test-utils"] }
clap = { version = "4.5.30", features = ["derive"] }
criterion = "0.7"
log = "0.4.26"
pretty_env_logger = "0.5.0"

[features]
v1 = []
classic-mceliece = ["dep:classic-mceliece-rust", "rand_old"]
# DO NOT USE: This feature enables implementations backed
# by non-post-quantum KEMs and should only be used for
# testing purposes and benchmark baselines.
test-utils = ["v1"]

[[bench]]
name = "psq"
harness = false
required-features = ["v1", "classic-mceliece", "test-utils"]

[[bench]]
name = "psq_v2"
harness = false

[[example]]
name = "psq"
required-features = ["v1"]<|MERGE_RESOLUTION|>--- conflicted
+++ resolved
@@ -34,14 +34,10 @@
     "codec",
     "rand",
 ] }
-<<<<<<< HEAD
-libcrux-ed25519 = { version = "0.0.4", path = "../ed25519", features = ["rand", "codec", "tls_codec"] }
-=======
 libcrux-ed25519 = { version = "0.0.4", path = "../crates/algorithms/ed25519", features = [
     "rand",
     "codec",
 ] }
->>>>>>> c8af8aaf
 tls_codec = { version = "0.4.2", features = ["derive"] }
 libcrux-ml-dsa = { version = "0.0.4", path = "../libcrux-ml-dsa", features = ["codec"] }
 libcrux-aesgcm = { version = "0.0.4", path = "../crates/algorithms/aesgcm"}
