[package]
name = "libcrux-psq"
version.workspace = true
authors.workspace = true
license.workspace = true
homepage.workspace = true
edition.workspace = true
repository.workspace = true
readme.workspace = true
description = "Libcrux Pre-Shared post-Quantum key establishement protocol"
publish = false

[lib]
bench = false # so libtest doesn't eat the arguments to criterion

[dependencies]
libcrux-traits = { version = "0.0.2-beta.2", path = "../traits" }
libcrux-kem = { version = "0.0.2-beta.2", path = "../libcrux-kem" }
libcrux-hkdf = { version = "=0.0.2-beta.2", path = "../libcrux-hkdf" }
libcrux-hmac = { version = "=0.0.2-beta.2", path = "../libcrux-hmac" }
classic-mceliece-rust = { version = "2.0.0", features = [
    "mceliece460896f",
    "zeroize",
<<<<<<< HEAD
] }
rand = { version = "0.9" }
rand_old = { version = "0.8", package = "rand" }
=======
], optional = true }
rand = { version = "0.8" }
>>>>>>> ff3696f4
libcrux-ecdh = { version = "0.0.2-beta.2", path = "../libcrux-ecdh" }
libcrux = { version = "0.0.2-beta.2", path = ".." }

[dev-dependencies]
criterion = "0.5"

[features]
classic-mceliece = ["dep:classic-mceliece-rust"]
test-utils = [] # DO NOT USE: This feature enables implementations backed
                # by non-post-quantum KEMs and should only be used for
                # testing purposes and benchmark baselines.

[[bench]]
name = "psq"
harness = false<|MERGE_RESOLUTION|>--- conflicted
+++ resolved
@@ -21,14 +21,9 @@
 classic-mceliece-rust = { version = "2.0.0", features = [
     "mceliece460896f",
     "zeroize",
-<<<<<<< HEAD
-] }
+], optional = true }
 rand = { version = "0.9" }
 rand_old = { version = "0.8", package = "rand" }
-=======
-], optional = true }
-rand = { version = "0.8" }
->>>>>>> ff3696f4
 libcrux-ecdh = { version = "0.0.2-beta.2", path = "../libcrux-ecdh" }
 libcrux = { version = "0.0.2-beta.2", path = ".." }
 
