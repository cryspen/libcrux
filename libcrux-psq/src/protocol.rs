//! The PSQ registration protocol
#![allow(missing_docs)]

use ecdh::PublicKey;
<<<<<<< HEAD
use libcrux_ml_kem::mlkem768::MlKem768Ciphertext;
use tls_codec::{TlsDeserializeBytes, TlsSerializeBytes, TlsSize};
=======
use tls_codec::{TlsDeserializeBytes, TlsSerialize, TlsSerializeBytes, TlsSize};
>>>>>>> c4095102

pub mod ecdh;
pub mod initiator;
mod keys;
pub mod responder;
pub mod session;
mod transcript;

<<<<<<< HEAD
const TTL_THRESHOLD: std::time::Duration = std::time::Duration::from_secs(2);

#[derive(Copy, Clone)]
pub struct InitiatorAppContext<'context> {
    pub context: &'context [u8],
    pub aad_inner: Option<&'context [u8]>,
    pub aad_outer: Option<&'context [u8]>,
}

pub struct ResponderAppContext<'context> {
    pub context: &'context [u8],
    pub aad: Option<&'context [u8]>,
}
=======
pub mod api;
>>>>>>> c4095102

#[derive(TlsSerializeBytes, TlsDeserializeBytes, TlsSize)]
pub struct Message {
    pk: PublicKey,
    ciphertext: Vec<u8>,
    pq_encaps: Option<MlKem768Ciphertext>,
    aad: Option<Vec<u8>>,
}

pub struct TransportMessage {
    ciphertext: Vec<u8>,
    aad: Vec<u8>,
}

<<<<<<< HEAD
#[cfg(test)]
mod tests {
    use std::{collections::HashMap, time::Duration};

    use tls_codec::{DeserializeBytes, SerializeBytes};

    use crate::protocol::{
        initiator::{InitiatorOuterPayload, ResponderKeyPackage},
        responder::{Responder, ResponderQueryPayload},
    };

    use super::{
        ecdh::KEMKeyPair,
        initiator::{QueryInitiator, RegistrationInitiatorPre},
        responder::ResponderRegistrationPayload,
        *,
    };

    #[test]
    fn query() {
        let mut rng = rand::rng();
        let context = b"Test Context".as_slice();
        let aad_initiator = b"Test Data I".as_slice();
        let aad_responder = b"Test Data R".as_slice();
        let query = b"Application Query".as_slice();
        let response = b"Application Response".as_slice();

        let mut eph_keys: HashMap<PublicKey, Duration> = HashMap::new();

        let responder_keys = KEMKeyPair::new(&mut rng);

        let responder_key_package = ResponderKeyPackage {
            kem_pk: &responder_keys.pk,
            pq_pk: None,
        };

        let initiator_context = InitiatorAppContext {
            context,
            aad_outer: Some(aad_initiator),
            aad_inner: None,
        };

        let responder_context = ResponderAppContext {
            context,
            aad: Some(aad_responder),
        };

        let (initiator_pre, initiator_msg) =
            QueryInitiator::query(&responder_key_package, &initiator_context, query, &mut rng)
                .expect("Failed to build initiator query message");

        let initiator_msg_wire = initiator_msg
            .tls_serialize()
            .expect("Failed to serialize initiator message");
        let initiator_msg_deserialized = Message::tls_deserialize_exact_bytes(&initiator_msg_wire)
            .expect("Failed to deserialize initiator message");

        let (initiator_outer_payload, tx0, k0, initiator_eph_pk) = Responder::decrypt_outer(
            &mut eph_keys,
            &responder_keys,
            &responder_context,
            initiator_msg_deserialized,
        )
        .expect("Failed to read query");

        let Some(received_query) = initiator_outer_payload.as_query_msg() else {
            panic!("Wrong message type from initiator")
        };

        assert_eq!(received_query, query);

        let responder_message = Responder::respond_query(
            &responder_keys,
            &responder_context,
            &initiator_eph_pk,
            &tx0,
            &k0,
            &ResponderQueryPayload(response.to_vec()),
            &mut rng,
        )
        .expect("Failed to build responder query response");

        let responder_message_serialized = responder_message
            .tls_serialize()
            .expect("Failed to serialize responder message");

        let responder_message_deserialized =
            Message::tls_deserialize_exact_bytes(&responder_message_serialized)
                .expect("Failed to deserialize responder message");

        let received_response = initiator_pre
            .read_response(responder_message_deserialized)
            .expect("Failed to read query response");

        assert_eq!(received_response.as_ref(), response)
    }

    #[test]
    fn registration_pq() {
        registration(true)
    }

    #[test]
    fn registration_classical() {
        registration(false)
    }

    fn registration(pq: bool) {
        let mut rng = rand::rng();
        let context = b"Test Context".as_slice();
        let aad_initiator_outer = b"Test Data I outer".as_slice();
        let aad_initiator_inner = b"Test Data I inner".as_slice();
        let aad_responder = b"Test Data R".as_slice();
        let registration_payload = b"Application Payload".as_slice();
        let response = b"Application Response".as_slice();

        let mut eph_keys: HashMap<PublicKey, Duration> = HashMap::new();

        let responder_keys = KEMKeyPair::new(&mut rng);
        let initiator_keys = KEMKeyPair::new(&mut rng);
        let responder_pq_keys = libcrux_ml_kem::mlkem768::rand::generate_key_pair(&mut rng);

        let initiator_context = InitiatorAppContext {
            context,
            aad_outer: Some(aad_initiator_outer),
            aad_inner: Some(aad_initiator_inner),
        };

        let responder_context = ResponderAppContext {
            context,
            aad: Some(aad_responder),
        };

        let responder_key_package = ResponderKeyPackage {
            kem_pk: &responder_keys.pk,
            pq_pk: pq.then_some(responder_pq_keys.public_key()),
        };

        let (initiator_pre, initiator_msg) = RegistrationInitiatorPre::registration_message(
            &initiator_keys,
            &responder_key_package,
            &initiator_context,
            registration_payload,
            &mut rng,
        )
        .expect("Failed to build initiator registration message");

        let initiator_msg_wire = initiator_msg
            .tls_serialize()
            .expect("Failed to serialize initiator message");
        let initiator_msg_deserialized = Message::tls_deserialize_exact_bytes(&initiator_msg_wire)
            .expect("Failed to deserialize initiator message");

        let (initiator_outer_payload, tx0, k0, initiator_eph_pk) = Responder::decrypt_outer(
            &mut eph_keys,
            &responder_keys,
            &responder_context,
            initiator_msg_deserialized,
        )
        .expect("Failed to read registration message");

        let Some(registration_msg) = initiator_outer_payload.as_registration_msg() else {
            panic!("Wrong message type from initiator");
        };

        let (inner_payload, state) = Responder::decrypt_inner(
            &responder_keys,
            &responder_pq_keys,
            &tx0,
            &k0,
            registration_msg,
            &initiator_eph_pk,
        )
        .expect("Failed to read registration_payload");

        assert_eq!(inner_payload.0, registration_payload);

        let response_payload = ResponderRegistrationPayload(response.to_vec());
        // pretend we did some validation of the inner_payload here
        let (session_state_responder, responder_message) = Responder::respond_registration(
            &responder_keys,
            &responder_pq_keys,
            &responder_context,
            &state,
            &response_payload,
            &mut rng,
        )
        .expect("Failed to build responder registration message");

        let responder_message_serialized = responder_message
            .tls_serialize()
            .expect("Failed to serialize responder message");

        let responder_message_deserialized =
            Message::tls_deserialize_exact_bytes(&responder_message_serialized)
                .expect("Failed to deserialize responder message");

        let session_state_initiator = initiator_pre
            .complete_registration(&responder_message_deserialized)
            .expect("Failed to read registration response");

        assert_eq!(
            session_state_initiator.initiator_longterm_ecdh_pk.as_ref(),
            session_state_responder.initiator_longterm_ecdh_pk.as_ref()
        );
        assert_eq!(
            session_state_initiator.responder_longterm_ecdh_pk.as_ref(),
            session_state_responder.responder_longterm_ecdh_pk.as_ref()
        );
        match (
            session_state_initiator.responder_pq_pk,
            session_state_responder.responder_pq_pk,
        ) {
            (Some(pk_at_i), Some(pk_at_r)) => {
                assert_eq!(pk_at_i.as_ref(), pk_at_r.as_ref())
            }
            (None, None) => (),
            _ => panic!("Incongruent session state: responder PQ public key"),
        }

        assert_eq!(
            session_state_initiator.session_key.identifier,
            session_state_responder.session_key.identifier
        );
        assert_eq!(
            session_state_initiator.session_key.key.as_ref(),
            session_state_responder.session_key.key.as_ref()
        );
    }
}
=======
// #[cfg(test)]
// mod tests {
//     use tls_codec::{DeserializeBytes, SerializeBytes};

//     use crate::protocol::{
//         initiator::InitiatorOuterPayload,
//         responder::{Responder, ResponderQueryPayload},
//     };

//     use super::{
//         ecdh::PrivateKey,
//         initiator::{QueryInitiator, RegistrationInitiatorPre},
//         responder::ResponderRegistrationPayload,
//         *,
//     };

//     #[test]
//     fn query_mode() {
//         let mut rng = rand::rng();
//         let ctx = b"Test Context";
//         let aad_initiator = b"Test Data I";
//         let aad_responder = b"Test Data R";

//         let responder_ecdh_sk = PrivateKey::new(&mut rng);
//         let responder_ecdh_pk = PublicKey::from(&responder_ecdh_sk);

//         let (initiator_pre, initiator_msg) = QueryInitiator::query(
//             &responder_ecdh_pk,
//             ctx.as_slice(),
//             aad_initiator.as_slice(),
//             &mut rng,
//         );

//         let initiator_msg_wire = initiator_msg
//             .tls_serialize()
//             .expect("Failed to serialize initiator message");
//         let initiator_msg_deserialized = Message::tls_deserialize_exact_bytes(&initiator_msg_wire)
//             .expect("Failed to deserialize initiator message");

//         match Responder::decrypt_outer(
//             &responder_ecdh_sk,
//             &responder_ecdh_pk,
//             &initiator_msg_deserialized,
//             ctx.as_slice(),
//         ) {
//             (InitiatorOuterPayload::Query, tx0, k0) => {
//                 let responder_message = Responder::respond_query(
//                     &responder_ecdh_sk,
//                     &tx0,
//                     &k0,
//                     &initiator_msg_deserialized,
//                     &ResponderQueryPayload {},
//                     aad_responder.as_slice(),
//                     &mut rng,
//                 );

//                 let responder_message_serialized = responder_message
//                     .tls_serialize()
//                     .expect("Failed to serialize responder message");

//                 let responder_message_deserialized =
//                     Message::tls_deserialize_exact_bytes(&responder_message_serialized)
//                         .expect("Failed to deserialize responder message");

//                 let _received_response =
//                     initiator_pre.read_response(&responder_message_deserialized);
//             }

//             _ => panic!("Wrong message from query initiator"),
//         }
//     }

//     #[test]
//     fn registration_mode_pq() {
//         let mut rng = rand::rng();
//         let ctx = b"Test Context".as_slice();
//         let aad_initiator_outer = b"Test Data I outer".as_slice();
//         let aad_initiator_inner = b"Test Data I inner".as_slice();
//         let aad_responder = b"Test Data R".as_slice();

//         let responder_longterm_ecdh_sk = PrivateKey::new(&mut rng);
//         let responder_longterm_ecdh_pk = PublicKey::from(&responder_longterm_ecdh_sk);

//         let initiator_longterm_ecdh_sk = PrivateKey::new(&mut rng);
//         let initiator_longterm_ecdh_pk = PublicKey::from(&initiator_longterm_ecdh_sk);

//         let responder_pq_keys = libcrux_ml_kem::mlkem768::rand::generate_key_pair(&mut rng);
//         let responder_pq_pk = responder_pq_keys.public_key();
//         let responder_pq_sk = responder_pq_keys.private_key();
//         let (initiator_pre, initiator_msg) = RegistrationInitiatorPre::registration_message(
//             &initiator_longterm_ecdh_pk,
//             &initiator_longterm_ecdh_sk,
//             Some(responder_pq_pk),
//             &responder_longterm_ecdh_pk,
//             ctx,
//             aad_initiator_outer,
//             aad_initiator_inner,
//             &mut rng,
//         );

//         let initiator_msg_wire = initiator_msg
//             .tls_serialize()
//             .expect("Failed to serialize initiator message");
//         let initiator_msg_deserialized = Message::tls_deserialize_exact_bytes(&initiator_msg_wire)
//             .expect("Failed to deserialize initiator message");

//         match Responder::decrypt_outer(
//             &responder_longterm_ecdh_sk,
//             &responder_longterm_ecdh_pk,
//             &initiator_msg_deserialized,
//             ctx,
//         ) {
//             (
//                 InitiatorOuterPayload::Registration {
//                     initiator_longterm_ecdh_pk,
//                     pq_encaps,
//                     ciphertext,
//                     aad,
//                 },
//                 tx0,
//                 k0,
//             ) => {
//                 let (_inner_payload, state) = Responder::decrypt_inner(
//                     &responder_longterm_ecdh_sk,
//                     responder_pq_sk,
//                     responder_pq_pk,
//                     &tx0,
//                     &k0,
//                     &initiator_longterm_ecdh_pk,
//                     pq_encaps.as_ref(),
//                     &ciphertext,
//                     &aad,
//                 );

//                 // pretend we did some validation of the inner_payload here
//                 let (session_state_responder, responder_message) = Responder::respond_registration(
//                     &responder_longterm_ecdh_pk,
//                     responder_pq_pk,
//                     &state,
//                     &initiator_longterm_ecdh_pk,
//                     &initiator_msg_deserialized,
//                     &ResponderRegistrationPayload {},
//                     aad_responder,
//                     &mut rng,
//                 );

//                 let responder_message_serialized = responder_message
//                     .tls_serialize()
//                     .expect("Failed to serialize responder message");

//                 let responder_message_deserialized =
//                     Message::tls_deserialize_exact_bytes(&responder_message_serialized)
//                         .expect("Failed to deserialize responder message");

//                 let session_state_initiator =
//                     initiator_pre.complete_registration(&responder_message_deserialized);

//                 assert_eq!(
//                     session_state_initiator.initiator_longterm_ecdh_pk.as_ref(),
//                     session_state_responder.initiator_longterm_ecdh_pk.as_ref()
//                 );
//                 assert_eq!(
//                     session_state_initiator.responder_longterm_ecdh_pk.as_ref(),
//                     session_state_responder.responder_longterm_ecdh_pk.as_ref()
//                 );
//                 match (
//                     session_state_initiator.responder_pq_pk,
//                     session_state_responder.responder_pq_pk,
//                 ) {
//                     (Some(pk_at_i), Some(pk_at_r)) => {
//                         assert_eq!(pk_at_i.as_ref(), pk_at_r.as_ref())
//                     }
//                     (None, None) => (),
//                     _ => panic!("Incongruent session state: responder PQ public key"),
//                 }

//                 assert_eq!(
//                     session_state_initiator.session_key.identifier,
//                     session_state_responder.session_key.identifier
//                 );
//                 assert_eq!(
//                     session_state_initiator.session_key.key.as_ref(),
//                     session_state_responder.session_key.key.as_ref()
//                 );
//             }

//             _ => panic!("Wrong message from query initiator"),
//         }
//     }

//     #[test]
//     fn registration_mode_classical() {
//         let mut rng = rand::rng();
//         let ctx = b"Test Context".as_slice();
//         let aad_initiator_outer = b"Test Data I outer".as_slice();
//         let aad_initiator_inner = b"Test Data I inner".as_slice();
//         let aad_responder = b"Test Data R".as_slice();

//         let responder_longterm_ecdh_sk = PrivateKey::new(&mut rng);
//         let responder_longterm_ecdh_pk = PublicKey::from(&responder_longterm_ecdh_sk);

//         let initiator_longterm_ecdh_sk = PrivateKey::new(&mut rng);
//         let initiator_longterm_ecdh_pk = PublicKey::from(&initiator_longterm_ecdh_sk);

//         let responder_pq_keys = libcrux_ml_kem::mlkem768::rand::generate_key_pair(&mut rng);
//         let responder_pq_pk = responder_pq_keys.public_key();
//         let responder_pq_sk = responder_pq_keys.private_key();
//         let (initiator_pre, initiator_msg) = RegistrationInitiatorPre::registration_message(
//             &initiator_longterm_ecdh_pk,
//             &initiator_longterm_ecdh_sk,
//             None,
//             &responder_longterm_ecdh_pk,
//             ctx,
//             aad_initiator_outer,
//             aad_initiator_inner,
//             &mut rng,
//         );

//         let initiator_msg_wire = initiator_msg
//             .tls_serialize()
//             .expect("Failed to serialize initiator message");
//         let initiator_msg_deserialized = Message::tls_deserialize_exact_bytes(&initiator_msg_wire)
//             .expect("Failed to deserialize initiator message");

//         match Responder::decrypt_outer(
//             &responder_longterm_ecdh_sk,
//             &responder_longterm_ecdh_pk,
//             &initiator_msg_deserialized,
//             ctx,
//         ) {
//             (
//                 InitiatorOuterPayload::Registration {
//                     initiator_longterm_ecdh_pk,
//                     pq_encaps,
//                     ciphertext,
//                     aad,
//                 },
//                 tx0,
//                 k0,
//             ) => {
//                 let (_inner_payload, state) = Responder::decrypt_inner(
//                     &responder_longterm_ecdh_sk,
//                     responder_pq_sk,
//                     responder_pq_pk,
//                     &tx0,
//                     &k0,
//                     &initiator_longterm_ecdh_pk,
//                     pq_encaps.as_ref(),
//                     &ciphertext,
//                     &aad,
//                 );

//                 // pretend we did some validation of the inner_payload here
//                 let (session_state_responder, responder_message) = Responder::respond_registration(
//                     &responder_longterm_ecdh_pk,
//                     responder_pq_pk,
//                     &state,
//                     &initiator_longterm_ecdh_pk,
//                     &initiator_msg_deserialized,
//                     &ResponderRegistrationPayload {},
//                     aad_responder,
//                     &mut rng,
//                 );

//                 let responder_message_serialized = responder_message
//                     .tls_serialize()
//                     .expect("Failed to serialize responder message");

//                 let responder_message_deserialized =
//                     Message::tls_deserialize_exact_bytes(&responder_message_serialized)
//                         .expect("Failed to deserialize responder message");

//                 let session_state_initiator =
//                     initiator_pre.complete_registration(&responder_message_deserialized);

//                 assert_eq!(
//                     session_state_initiator.initiator_longterm_ecdh_pk.as_ref(),
//                     session_state_responder.initiator_longterm_ecdh_pk.as_ref()
//                 );
//                 assert_eq!(
//                     session_state_initiator.responder_longterm_ecdh_pk.as_ref(),
//                     session_state_responder.responder_longterm_ecdh_pk.as_ref()
//                 );
//                 match (
//                     session_state_initiator.responder_pq_pk,
//                     session_state_responder.responder_pq_pk,
//                 ) {
//                     (Some(pk_at_i), Some(pk_at_r)) => {
//                         assert_eq!(pk_at_i.as_ref(), pk_at_r.as_ref())
//                     }
//                     (None, None) => (),
//                     _ => panic!("Incongruent session state: responder PQ public key"),
//                 }

//                 assert_eq!(
//                     session_state_initiator.session_key.identifier,
//                     session_state_responder.session_key.identifier
//                 );
//                 assert_eq!(
//                     session_state_initiator.session_key.key.as_ref(),
//                     session_state_responder.session_key.key.as_ref()
//                 );
//             }

//             _ => panic!("Wrong message from query initiator"),
//         }
//     }
// }
>>>>>>> c4095102
<|MERGE_RESOLUTION|>--- conflicted
+++ resolved
@@ -2,12 +2,8 @@
 #![allow(missing_docs)]
 
 use ecdh::PublicKey;
-<<<<<<< HEAD
 use libcrux_ml_kem::mlkem768::MlKem768Ciphertext;
-use tls_codec::{TlsDeserializeBytes, TlsSerializeBytes, TlsSize};
-=======
 use tls_codec::{TlsDeserializeBytes, TlsSerialize, TlsSerializeBytes, TlsSize};
->>>>>>> c4095102
 
 pub mod ecdh;
 pub mod initiator;
@@ -16,23 +12,8 @@
 pub mod session;
 mod transcript;
 
-<<<<<<< HEAD
 const TTL_THRESHOLD: std::time::Duration = std::time::Duration::from_secs(2);
-
-#[derive(Copy, Clone)]
-pub struct InitiatorAppContext<'context> {
-    pub context: &'context [u8],
-    pub aad_inner: Option<&'context [u8]>,
-    pub aad_outer: Option<&'context [u8]>,
-}
-
-pub struct ResponderAppContext<'context> {
-    pub context: &'context [u8],
-    pub aad: Option<&'context [u8]>,
-}
-=======
 pub mod api;
->>>>>>> c4095102
 
 #[derive(TlsSerializeBytes, TlsDeserializeBytes, TlsSize)]
 pub struct Message {
@@ -47,238 +28,6 @@
     aad: Vec<u8>,
 }
 
-<<<<<<< HEAD
-#[cfg(test)]
-mod tests {
-    use std::{collections::HashMap, time::Duration};
-
-    use tls_codec::{DeserializeBytes, SerializeBytes};
-
-    use crate::protocol::{
-        initiator::{InitiatorOuterPayload, ResponderKeyPackage},
-        responder::{Responder, ResponderQueryPayload},
-    };
-
-    use super::{
-        ecdh::KEMKeyPair,
-        initiator::{QueryInitiator, RegistrationInitiatorPre},
-        responder::ResponderRegistrationPayload,
-        *,
-    };
-
-    #[test]
-    fn query() {
-        let mut rng = rand::rng();
-        let context = b"Test Context".as_slice();
-        let aad_initiator = b"Test Data I".as_slice();
-        let aad_responder = b"Test Data R".as_slice();
-        let query = b"Application Query".as_slice();
-        let response = b"Application Response".as_slice();
-
-        let mut eph_keys: HashMap<PublicKey, Duration> = HashMap::new();
-
-        let responder_keys = KEMKeyPair::new(&mut rng);
-
-        let responder_key_package = ResponderKeyPackage {
-            kem_pk: &responder_keys.pk,
-            pq_pk: None,
-        };
-
-        let initiator_context = InitiatorAppContext {
-            context,
-            aad_outer: Some(aad_initiator),
-            aad_inner: None,
-        };
-
-        let responder_context = ResponderAppContext {
-            context,
-            aad: Some(aad_responder),
-        };
-
-        let (initiator_pre, initiator_msg) =
-            QueryInitiator::query(&responder_key_package, &initiator_context, query, &mut rng)
-                .expect("Failed to build initiator query message");
-
-        let initiator_msg_wire = initiator_msg
-            .tls_serialize()
-            .expect("Failed to serialize initiator message");
-        let initiator_msg_deserialized = Message::tls_deserialize_exact_bytes(&initiator_msg_wire)
-            .expect("Failed to deserialize initiator message");
-
-        let (initiator_outer_payload, tx0, k0, initiator_eph_pk) = Responder::decrypt_outer(
-            &mut eph_keys,
-            &responder_keys,
-            &responder_context,
-            initiator_msg_deserialized,
-        )
-        .expect("Failed to read query");
-
-        let Some(received_query) = initiator_outer_payload.as_query_msg() else {
-            panic!("Wrong message type from initiator")
-        };
-
-        assert_eq!(received_query, query);
-
-        let responder_message = Responder::respond_query(
-            &responder_keys,
-            &responder_context,
-            &initiator_eph_pk,
-            &tx0,
-            &k0,
-            &ResponderQueryPayload(response.to_vec()),
-            &mut rng,
-        )
-        .expect("Failed to build responder query response");
-
-        let responder_message_serialized = responder_message
-            .tls_serialize()
-            .expect("Failed to serialize responder message");
-
-        let responder_message_deserialized =
-            Message::tls_deserialize_exact_bytes(&responder_message_serialized)
-                .expect("Failed to deserialize responder message");
-
-        let received_response = initiator_pre
-            .read_response(responder_message_deserialized)
-            .expect("Failed to read query response");
-
-        assert_eq!(received_response.as_ref(), response)
-    }
-
-    #[test]
-    fn registration_pq() {
-        registration(true)
-    }
-
-    #[test]
-    fn registration_classical() {
-        registration(false)
-    }
-
-    fn registration(pq: bool) {
-        let mut rng = rand::rng();
-        let context = b"Test Context".as_slice();
-        let aad_initiator_outer = b"Test Data I outer".as_slice();
-        let aad_initiator_inner = b"Test Data I inner".as_slice();
-        let aad_responder = b"Test Data R".as_slice();
-        let registration_payload = b"Application Payload".as_slice();
-        let response = b"Application Response".as_slice();
-
-        let mut eph_keys: HashMap<PublicKey, Duration> = HashMap::new();
-
-        let responder_keys = KEMKeyPair::new(&mut rng);
-        let initiator_keys = KEMKeyPair::new(&mut rng);
-        let responder_pq_keys = libcrux_ml_kem::mlkem768::rand::generate_key_pair(&mut rng);
-
-        let initiator_context = InitiatorAppContext {
-            context,
-            aad_outer: Some(aad_initiator_outer),
-            aad_inner: Some(aad_initiator_inner),
-        };
-
-        let responder_context = ResponderAppContext {
-            context,
-            aad: Some(aad_responder),
-        };
-
-        let responder_key_package = ResponderKeyPackage {
-            kem_pk: &responder_keys.pk,
-            pq_pk: pq.then_some(responder_pq_keys.public_key()),
-        };
-
-        let (initiator_pre, initiator_msg) = RegistrationInitiatorPre::registration_message(
-            &initiator_keys,
-            &responder_key_package,
-            &initiator_context,
-            registration_payload,
-            &mut rng,
-        )
-        .expect("Failed to build initiator registration message");
-
-        let initiator_msg_wire = initiator_msg
-            .tls_serialize()
-            .expect("Failed to serialize initiator message");
-        let initiator_msg_deserialized = Message::tls_deserialize_exact_bytes(&initiator_msg_wire)
-            .expect("Failed to deserialize initiator message");
-
-        let (initiator_outer_payload, tx0, k0, initiator_eph_pk) = Responder::decrypt_outer(
-            &mut eph_keys,
-            &responder_keys,
-            &responder_context,
-            initiator_msg_deserialized,
-        )
-        .expect("Failed to read registration message");
-
-        let Some(registration_msg) = initiator_outer_payload.as_registration_msg() else {
-            panic!("Wrong message type from initiator");
-        };
-
-        let (inner_payload, state) = Responder::decrypt_inner(
-            &responder_keys,
-            &responder_pq_keys,
-            &tx0,
-            &k0,
-            registration_msg,
-            &initiator_eph_pk,
-        )
-        .expect("Failed to read registration_payload");
-
-        assert_eq!(inner_payload.0, registration_payload);
-
-        let response_payload = ResponderRegistrationPayload(response.to_vec());
-        // pretend we did some validation of the inner_payload here
-        let (session_state_responder, responder_message) = Responder::respond_registration(
-            &responder_keys,
-            &responder_pq_keys,
-            &responder_context,
-            &state,
-            &response_payload,
-            &mut rng,
-        )
-        .expect("Failed to build responder registration message");
-
-        let responder_message_serialized = responder_message
-            .tls_serialize()
-            .expect("Failed to serialize responder message");
-
-        let responder_message_deserialized =
-            Message::tls_deserialize_exact_bytes(&responder_message_serialized)
-                .expect("Failed to deserialize responder message");
-
-        let session_state_initiator = initiator_pre
-            .complete_registration(&responder_message_deserialized)
-            .expect("Failed to read registration response");
-
-        assert_eq!(
-            session_state_initiator.initiator_longterm_ecdh_pk.as_ref(),
-            session_state_responder.initiator_longterm_ecdh_pk.as_ref()
-        );
-        assert_eq!(
-            session_state_initiator.responder_longterm_ecdh_pk.as_ref(),
-            session_state_responder.responder_longterm_ecdh_pk.as_ref()
-        );
-        match (
-            session_state_initiator.responder_pq_pk,
-            session_state_responder.responder_pq_pk,
-        ) {
-            (Some(pk_at_i), Some(pk_at_r)) => {
-                assert_eq!(pk_at_i.as_ref(), pk_at_r.as_ref())
-            }
-            (None, None) => (),
-            _ => panic!("Incongruent session state: responder PQ public key"),
-        }
-
-        assert_eq!(
-            session_state_initiator.session_key.identifier,
-            session_state_responder.session_key.identifier
-        );
-        assert_eq!(
-            session_state_initiator.session_key.key.as_ref(),
-            session_state_responder.session_key.key.as_ref()
-        );
-    }
-}
-=======
 // #[cfg(test)]
 // mod tests {
 //     use tls_codec::{DeserializeBytes, SerializeBytes};
@@ -586,5 +335,4 @@
 //             _ => panic!("Wrong message from query initiator"),
 //         }
 //     }
-// }
->>>>>>> c4095102
+// }