--- conflicted
+++ resolved
@@ -275,14 +275,9 @@
 
     #[test]
     fn simple() {
-<<<<<<< HEAD
         let mut rng = rand::rng();
-        let (receiver_pqsk, receiver_pqpk) =
-            crate::psq::generate_key_pair(crate::psq::Algorithm::MlKem768, &mut rng).unwrap();
-=======
-        let mut rng = rand::thread_rng();
         let (receiver_pqsk, receiver_pqpk) = MlKem768::generate_key_pair(&mut rng).unwrap();
->>>>>>> ff3696f4
+        
         let sctx = b"test context";
         let psk_handle = b"test handle";
         let (initiator, initiator_msg) = Initiator::send_initial_message::<NoAuth, MlKem768>(
