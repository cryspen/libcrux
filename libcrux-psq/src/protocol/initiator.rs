<<<<<<< HEAD
use crate::Error;
=======
use std::io::Write;

use crate::protocol::api::{Error, HandshakeState};
>>>>>>> c4095102

use super::{
    ecdh::{KEMKeyPair, PublicKey},
    keys::{
        derive_k0, derive_k1, derive_k2_query_initiator, derive_k2_registration_initiator, AEADKey,
    },
    responder::ResponderQueryPayload,
    session::SessionState,
    transcript::{tx1, tx2, Transcript},
    InitiatorAppContext, Message,
};
use libcrux_ml_kem::mlkem768::MlKem768PublicKey;
use rand::CryptoRng;
<<<<<<< HEAD
use tls_codec::{Size, TlsDeserializeBytes, TlsSerializeBytes, TlsSize};

pub struct QueryInitiator<'keys> {
    responder_keys: ResponderKeyPackage<'keys>,
    initiator_eph_keys: KEMKeyPair,
=======
use tls_codec::{
    DeserializeBytes, SerializeBytes, TlsDeserializeBytes, TlsSerializeBytes, TlsSize,
};

pub struct QueryInitiator<'a> {
    responder_longterm_ecdh_pk: &'a PublicKey,
    initiator_ephemeral_ecdh_sk: PrivateKey,
    initiator_ephemeral_ecdh_pk: PublicKey,
>>>>>>> c4095102
    tx0: Transcript,
    k0: AEADKey,
    aad: &'a [u8],
}

#[derive(Copy, Clone)]
pub struct ResponderKeyPackage<'keys> {
    pub kem_pk: &'keys PublicKey,
    pub pq_pk: Option<&'keys MlKem768PublicKey>,
}

pub struct RegistrationInitiatorPre<'keys> {
    responder_keys: ResponderKeyPackage<'keys>,
    initiator_keys: &'keys KEMKeyPair,
    initiator_eph_keys: KEMKeyPair,
    tx1: Transcript,
    k1: AEADKey,
}

#[derive(TlsSerializeBytes, TlsDeserializeBytes, TlsSize)]
#[repr(u8)]
pub enum InitiatorOuterPayload {
<<<<<<< HEAD
    Query(Vec<u8>),
    Registration(Box<Message>),
}

impl InitiatorOuterPayload {
    pub fn as_query_msg(self) -> Option<Vec<u8>> {
        if let InitiatorOuterPayload::Query(query) = self {
            Some(query)
        } else {
            None
        }
    }

    pub fn as_registration_msg(self) -> Option<Message> {
        if let InitiatorOuterPayload::Registration(msg) = self {
            Some(*msg)
        } else {
            None
        }
    }
=======
    Reserved,
    Query,
    Registration {
        initiator_longterm_ecdh_pk: PublicKey,
        pq_encaps: Option<MlKem768Ciphertext>,
        ciphertext: Vec<u8>,
        aad: Vec<u8>,
    },
>>>>>>> c4095102
}

#[derive(TlsSerializeBytes, TlsDeserializeBytes, TlsSize)]
pub struct InitiatorInnerPayload(pub Vec<u8>);

<<<<<<< HEAD
impl<'keys> QueryInitiator<'keys> {
    pub fn query(
        responder_keys: &ResponderKeyPackage<'keys>,
        initiator_context: &InitiatorAppContext,
        query_payload: &[u8],
=======
impl<'a> QueryInitiator<'a> {
    pub fn new(
        responder_longterm_ecdh_pk: &'a PublicKey,
        ctx: &[u8],
        aad: &'a [u8],
        rng: &mut impl CryptoRng,
    ) -> Self {
        let initiator_ephemeral_ecdh_sk = PrivateKey::new(rng);
        let initiator_ephemeral_ecdh_pk = PublicKey::from(&initiator_ephemeral_ecdh_sk);

        let (tx0, k0) = derive_k0(
            responder_longterm_ecdh_pk,
            &initiator_ephemeral_ecdh_pk,
            &initiator_ephemeral_ecdh_sk,
            ctx,
            false,
        );

        Self {
            responder_longterm_ecdh_pk,
            initiator_ephemeral_ecdh_sk,
            initiator_ephemeral_ecdh_pk,
            tx0,
            k0,
            aad,
        }
    }

    pub fn query(
        responder_longterm_ecdh_pk: &'a PublicKey,
        ctx: &[u8],
        aad: &'a [u8],
>>>>>>> c4095102
        rng: &mut impl CryptoRng,
    ) -> Result<(Self, Message), Error> {
        let initiator_eph_keys = KEMKeyPair::new(rng);

        let (tx0, k0) = derive_k0(
            responder_keys.kem_pk,
            &initiator_eph_keys,
            initiator_context.context,
            false,
        )?;

        let outer_payload = InitiatorOuterPayload::Query(query_payload.to_vec());
        let mut ciphertext = vec![0u8; outer_payload.tls_serialized_len() + 16];

        k0.serialize_encrypt(&outer_payload, initiator_context.aad_outer, &mut ciphertext)?;

        Ok((
            Self {
<<<<<<< HEAD
                responder_keys: *responder_keys,
                initiator_eph_keys: initiator_eph_keys.clone(),
=======
                responder_longterm_ecdh_pk,
                initiator_ephemeral_ecdh_sk,
                initiator_ephemeral_ecdh_pk: initiator_ephemeral_ecdh_pk.clone(),
>>>>>>> c4095102
                tx0,
                k0,
                aad,
            },
            Message {
                pk: initiator_eph_keys.pk,
                ciphertext,
                aad: initiator_context.aad_outer.map(|aad| aad.to_vec()),
                pq_encaps: None,
            },
        ))
    }

<<<<<<< HEAD
    pub fn read_response(self, responder_msg: Message) -> Result<ResponderQueryPayload, Error> {
        let tx2 = tx2(&self.tx0, &responder_msg.pk);
=======
    pub fn read_response(&self, responder_msg: &Message) -> ResponderQueryPayload {
        let Self {
            responder_longterm_ecdh_pk,
            initiator_ephemeral_ecdh_sk,
            initiator_ephemeral_ecdh_pk: _,
            tx0,
            k0,
            aad: _,
        } = self;
        let tx2 = tx2(&tx0, &responder_msg.ephemeral_ecdh_pk);
>>>>>>> c4095102

        let k2 = derive_k2_query_initiator(
            &self.k0,
            &responder_msg.pk,
            &self.initiator_eph_keys.sk,
            self.responder_keys.kem_pk,
            &tx2,
        )?;

        Ok(k2.decrypt_deserialize(&responder_msg.ciphertext, responder_msg.aad.as_ref()))
    }
}

impl<'keys, 'context> RegistrationInitiatorPre<'keys> {
    pub fn registration_message(
        initiator_keys: &'keys KEMKeyPair,
        responder_keys: &ResponderKeyPackage<'keys>,
        initiator_context: &InitiatorAppContext<'context>,
        registration_payload: &[u8],
        rng: &mut impl CryptoRng,
    ) -> Result<(Self, Message), Error> {
        let initiator_eph_keys = KEMKeyPair::new(rng);

        let (tx0, k0) = derive_k0(
            responder_keys.kem_pk,
            &initiator_eph_keys,
            initiator_context.context,
            false,
        )?;

        let (outer_payload, tx1, k1) = build_registration_payload(
            initiator_keys,
            responder_keys,
            initiator_context,
            registration_payload,
            &tx0,
            &k0,
            rng,
        )?;

        let mut outer_ciphertext = vec![0u8; outer_payload.tls_serialized_len() + 16];
        k0.serialize_encrypt(
            &outer_payload,
            initiator_context.aad_outer,
            &mut outer_ciphertext,
        )?;

        Ok((
            Self {
                responder_keys: *responder_keys,
                initiator_keys,
                initiator_eph_keys: initiator_eph_keys.clone(),
                tx1,
                k1,
            },
            Message {
                pk: initiator_eph_keys.pk,
                ciphertext: outer_ciphertext,
                aad: initiator_context.aad_outer.map(|aad| aad.to_vec()),
                pq_encaps: None,
            },
        ))
    }

    pub fn complete_registration(
        self,
        responder_msg: &'keys Message,
    ) -> Result<SessionState<'keys>, Error> {
        let tx2 = tx2(&self.tx1, &responder_msg.pk);
        let k2 = derive_k2_registration_initiator(
            &self.k1,
            &tx2,
            &self.initiator_keys.sk,
            &self.initiator_eph_keys.sk,
            &responder_msg.pk,
        )?;

        let payload2 =
            k2.decrypt_deserialize(&responder_msg.ciphertext, responder_msg.aad.as_ref());
        Ok(SessionState::new(
            true,
            &payload2,
            self.responder_keys.kem_pk,
            &self.initiator_keys.pk,
            self.responder_keys.pq_pk,
            &k2,
            &tx2,
        ))
    }
}

fn build_registration_payload<'context>(
    initiator_keys: &KEMKeyPair,
    responder_keys: &ResponderKeyPackage<'_>,
    initiator_context: &InitiatorAppContext<'context>,
    registration_payload: &[u8],
    tx0: &Transcript,
    k0: &AEADKey,
    rng: &mut impl CryptoRng,
) -> Result<(InitiatorOuterPayload, Transcript, AEADKey), Error> {
    let pq_encaps_pair = responder_keys.pq_pk.map(|pk| {
        let mut randomness = [0u8; libcrux_ml_kem::ENCAPS_SEED_SIZE];
        rng.fill_bytes(&mut randomness);
        libcrux_ml_kem::mlkem768::encapsulate(pk, randomness)
    });

    let (pq_encaps, pq_shared_secret) = if let Some((pq_encaps, pq_shared_secret)) = pq_encaps_pair
    {
        (Some(pq_encaps), Some(pq_shared_secret))
    } else {
        (None, None)
    };

    let tx1 = tx1(
        tx0,
        &initiator_keys.pk,
        responder_keys.pq_pk,
        pq_encaps.as_ref(),
    );
    let k1 = derive_k1(
        k0,
        &initiator_keys.sk,
        responder_keys.kem_pk,
        &pq_shared_secret,
        &tx1,
    )?;

    let inner_payload = InitiatorInnerPayload(registration_payload.to_vec());
    let mut ciphertext = vec![0u8; inner_payload.tls_serialized_len() + 16];

    k1.serialize_encrypt(&inner_payload, initiator_context.aad_inner, &mut ciphertext)?;

    let payload = InitiatorOuterPayload::Registration(Box::new(Message {
        pq_encaps,
        aad: initiator_context.aad_inner.map(|aad| aad.to_vec()),
        ciphertext,
        pk: initiator_keys.pk.clone(),
    }));

<<<<<<< HEAD
    Ok((payload, tx1, k1))
=======
    let ciphertext = k1.serialize_encrypt(&InitiatorInnerPayload {}, &aad);
    (pq_encaps, tx1, k1, ciphertext)
}

impl<'keys> HandshakeState for QueryInitiator<'keys> {
    fn write_message(&mut self, payload: &[u8], out: &mut [u8]) -> Result<usize, Error> {
        let ciphertext = self
            .k0
            .serialize_encrypt(&InitiatorOuterPayload::Query, self.aad);
        _ = payload;

        let msg = Message {
            // XXX: Message should not own this.
            ephemeral_ecdh_pk: self.initiator_ephemeral_ecdh_pk.clone(),
            ciphertext,
            aad: self.aad.to_vec(), // XXX: Message should not own this.
        };

        // XXX: This should write directly into `out`
        let serialized_msg = msg.tls_serialize().map_err(|e| Error::Serialize(e))?;
        let out_len = serialized_msg.len();
        out[0..out_len].copy_from_slice(&serialized_msg);
        Ok(out_len)
    }

    fn read_message(&mut self, message: &[u8], payload: &mut [u8]) -> Result<usize, Error> {
        let (msg, _remainder) =
            Message::tls_deserialize_bytes(message).map_err(|e| Error::Deserialize(e))?;
        let result = self.read_response(&msg);
        payload[0..result.0.len()].copy_from_slice(&result.0);

        Ok(message.len() - _remainder.len())
    }
>>>>>>> c4095102
}<|MERGE_RESOLUTION|>--- conflicted
+++ resolved
@@ -1,10 +1,6 @@
-<<<<<<< HEAD
+use crate::protocol::api::{Error, HandshakeState};
 use crate::Error;
-=======
 use std::io::Write;
-
-use crate::protocol::api::{Error, HandshakeState};
->>>>>>> c4095102
 
 use super::{
     ecdh::{KEMKeyPair, PublicKey},
@@ -18,13 +14,6 @@
 };
 use libcrux_ml_kem::mlkem768::MlKem768PublicKey;
 use rand::CryptoRng;
-<<<<<<< HEAD
-use tls_codec::{Size, TlsDeserializeBytes, TlsSerializeBytes, TlsSize};
-
-pub struct QueryInitiator<'keys> {
-    responder_keys: ResponderKeyPackage<'keys>,
-    initiator_eph_keys: KEMKeyPair,
-=======
 use tls_codec::{
     DeserializeBytes, SerializeBytes, TlsDeserializeBytes, TlsSerializeBytes, TlsSize,
 };
@@ -33,7 +22,6 @@
     responder_longterm_ecdh_pk: &'a PublicKey,
     initiator_ephemeral_ecdh_sk: PrivateKey,
     initiator_ephemeral_ecdh_pk: PublicKey,
->>>>>>> c4095102
     tx0: Transcript,
     k0: AEADKey,
     aad: &'a [u8],
@@ -56,28 +44,6 @@
 #[derive(TlsSerializeBytes, TlsDeserializeBytes, TlsSize)]
 #[repr(u8)]
 pub enum InitiatorOuterPayload {
-<<<<<<< HEAD
-    Query(Vec<u8>),
-    Registration(Box<Message>),
-}
-
-impl InitiatorOuterPayload {
-    pub fn as_query_msg(self) -> Option<Vec<u8>> {
-        if let InitiatorOuterPayload::Query(query) = self {
-            Some(query)
-        } else {
-            None
-        }
-    }
-
-    pub fn as_registration_msg(self) -> Option<Message> {
-        if let InitiatorOuterPayload::Registration(msg) = self {
-            Some(*msg)
-        } else {
-            None
-        }
-    }
-=======
     Reserved,
     Query,
     Registration {
@@ -86,19 +52,11 @@
         ciphertext: Vec<u8>,
         aad: Vec<u8>,
     },
->>>>>>> c4095102
 }
 
 #[derive(TlsSerializeBytes, TlsDeserializeBytes, TlsSize)]
 pub struct InitiatorInnerPayload(pub Vec<u8>);
 
-<<<<<<< HEAD
-impl<'keys> QueryInitiator<'keys> {
-    pub fn query(
-        responder_keys: &ResponderKeyPackage<'keys>,
-        initiator_context: &InitiatorAppContext,
-        query_payload: &[u8],
-=======
 impl<'a> QueryInitiator<'a> {
     pub fn new(
         responder_longterm_ecdh_pk: &'a PublicKey,
@@ -131,7 +89,6 @@
         responder_longterm_ecdh_pk: &'a PublicKey,
         ctx: &[u8],
         aad: &'a [u8],
->>>>>>> c4095102
         rng: &mut impl CryptoRng,
     ) -> Result<(Self, Message), Error> {
         let initiator_eph_keys = KEMKeyPair::new(rng);
@@ -150,14 +107,9 @@
 
         Ok((
             Self {
-<<<<<<< HEAD
-                responder_keys: *responder_keys,
-                initiator_eph_keys: initiator_eph_keys.clone(),
-=======
                 responder_longterm_ecdh_pk,
                 initiator_ephemeral_ecdh_sk,
                 initiator_ephemeral_ecdh_pk: initiator_ephemeral_ecdh_pk.clone(),
->>>>>>> c4095102
                 tx0,
                 k0,
                 aad,
@@ -171,10 +123,6 @@
         ))
     }
 
-<<<<<<< HEAD
-    pub fn read_response(self, responder_msg: Message) -> Result<ResponderQueryPayload, Error> {
-        let tx2 = tx2(&self.tx0, &responder_msg.pk);
-=======
     pub fn read_response(&self, responder_msg: &Message) -> ResponderQueryPayload {
         let Self {
             responder_longterm_ecdh_pk,
@@ -185,7 +133,6 @@
             aad: _,
         } = self;
         let tx2 = tx2(&tx0, &responder_msg.ephemeral_ecdh_pk);
->>>>>>> c4095102
 
         let k2 = derive_k2_query_initiator(
             &self.k0,
@@ -325,11 +272,7 @@
         pk: initiator_keys.pk.clone(),
     }));
 
-<<<<<<< HEAD
     Ok((payload, tx1, k1))
-=======
-    let ciphertext = k1.serialize_encrypt(&InitiatorInnerPayload {}, &aad);
-    (pq_encaps, tx1, k1, ciphertext)
 }
 
 impl<'keys> HandshakeState for QueryInitiator<'keys> {
@@ -361,5 +304,4 @@
 
         Ok(message.len() - _remainder.len())
     }
->>>>>>> c4095102
 }