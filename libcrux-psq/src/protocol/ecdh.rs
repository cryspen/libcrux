//! KEM type wrappers
//!
//! This module provides wrappers around KEM types, assuming a DH-KEM
//! style API (for now). In the future this module should become
//! obsolete, since we can use libcrux KEM trait implementers
//! directly. (cf. https://github.com/cryspen/libcrux/issues/1035)
use libcrux_ecdh::{secret_to_public, Algorithm};
use rand::CryptoRng;
use tls_codec::{TlsDeserializeBytes, TlsSerialize, TlsSerializeBytes, TlsSize};

use crate::Error;

#[derive(TlsSerializeBytes, TlsSize)]
/// A wrapper around a KEM shared secret.
///
/// We don't directly expose this.
pub(crate) struct SharedSecret(Vec<u8>);

impl AsRef<[u8]> for SharedSecret {
    fn as_ref(&self) -> &[u8] {
        self.0.as_slice()
    }
}

#[derive(Eq, Hash, PartialEq, Clone, TlsDeserializeBytes, TlsSerializeBytes, TlsSize)]
/// A wrapper around a KEM public key.
pub struct PublicKey(Vec<u8>);

impl AsRef<[u8]> for PublicKey {
    fn as_ref(&self) -> &[u8] {
        self.0.as_slice()
    }
}

#[derive(Clone)]
/// A wrapper around a KEM private key.
pub struct PrivateKey(Vec<u8>);

impl AsRef<[u8]> for PrivateKey {
    fn as_ref(&self) -> &[u8] {
        self.0.as_slice()
    }
}

impl SharedSecret {
    /// Derive a shared secret, DH-KEM style.
    pub(crate) fn derive(sk: &PrivateKey, pk: &PublicKey) -> Result<SharedSecret, Error> {
        Ok(SharedSecret(
            libcrux_ecdh::derive(Algorithm::X25519, &pk.0, &sk.0)
                .map_err(|_| Error::CryptoError)?,
        ))
    }
}

impl PrivateKey {
<<<<<<< HEAD
    /// Creates a new KEM private key.
=======
>>>>>>> c4095102
    pub fn new(rng: &mut impl CryptoRng) -> Self {
        Self(
            libcrux_ecdh::generate_secret(libcrux_ecdh::Algorithm::X25519, rng)
                .expect("Insufficient Randomness"),
        )
    }

    /// Compute the KEM public key from the KEM private key.
    pub fn to_public(&self) -> PublicKey {
        PublicKey(secret_to_public(libcrux_ecdh::Algorithm::X25519, &self.0).unwrap())
    }
}

#[derive(Clone)]
pub struct KEMKeyPair {
    pub(crate) sk: PrivateKey,
    pub(crate) pk: PublicKey,
}

impl KEMKeyPair {
    pub fn new(rng: &mut impl CryptoRng) -> Self {
        let sk = PrivateKey::new(rng);
        let pk = sk.to_public();
        Self { sk, pk }
    }
}<|MERGE_RESOLUTION|>--- conflicted
+++ resolved
@@ -53,10 +53,7 @@
 }
 
 impl PrivateKey {
-<<<<<<< HEAD
     /// Creates a new KEM private key.
-=======
->>>>>>> c4095102
     pub fn new(rng: &mut impl CryptoRng) -> Self {
         Self(
             libcrux_ecdh::generate_secret(libcrux_ecdh::Algorithm::X25519, rng)
