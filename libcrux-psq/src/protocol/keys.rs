use libcrux_chacha20poly1305::{decrypt, encrypt, KEY_LEN, NONCE_LEN};
use tls_codec::{DeserializeBytes, SerializeBytes, TlsSerializeBytes, TlsSize};

use crate::Error;

use super::{
    ecdh::{KEMKeyPair, PrivateKey, PublicKey, SharedSecret},
    session::{SessionKey, SESSION_ID_LENGTH},
    transcript::{self, Transcript},
};

<<<<<<< HEAD
#[derive(TlsSerializeBytes, TlsSize)]
pub struct AEADKey([u8; KEY_LEN]);
=======
#[derive(Default, TlsSerializeBytes, TlsSize)]
pub struct AEADKey(pub [u8; KEY_LEN]);
>>>>>>> c4095102

impl AEADKey {
    fn new(ikm: &impl SerializeBytes, info: &impl SerializeBytes) -> AEADKey {
        let prk = libcrux_hkdf::extract(
            libcrux_hkdf::Algorithm::Sha256,
            [],
            ikm.tls_serialize().unwrap(),
        )
        .unwrap();
        AEADKey(
            libcrux_hkdf::expand(
                libcrux_hkdf::Algorithm::Sha256,
                prk,
                info.tls_serialize().unwrap(),
                KEY_LEN,
            )
            .unwrap()
            .try_into()
            .unwrap(),
        )
    }

    pub(crate) fn serialize_encrypt(
        &self,
        payload: &impl SerializeBytes,
        aad: Option<&[u8]>,
        ciphertext: &mut [u8],
    ) -> Result<(), crate::Error> {
        debug_assert!(ciphertext.len() == payload.tls_serialized_len() + 16);
        let payload_serialized = payload
            .tls_serialize()
            .map_err(|_| crate::Error::Serialization)?;

        let aad_actual = aad.unwrap_or(&[]);

        let _ = encrypt(
            self.as_ref(),
            &payload_serialized,
            ciphertext,
            aad_actual,
            &[0; NONCE_LEN],
        )
        .expect("Encryption Error");

        Ok(())
    }

    pub(crate) fn decrypt_deserialize<T: DeserializeBytes>(
        &self,
        msg: &[u8],
        aad: Option<&Vec<u8>>,
    ) -> T {
        let mut payload_serialized = vec![0u8; msg.len() - 16];
        let aad_actual = aad.map(|aad| aad.as_slice()).unwrap_or(&[]);
        let _ = decrypt(
            self.as_ref(),
            &mut payload_serialized,
            msg,
            aad_actual,
            &[0; NONCE_LEN],
        )
        .unwrap();

        T::tls_deserialize_exact_bytes(&payload_serialized).unwrap()
    }
}
impl AsRef<[u8; KEY_LEN]> for AEADKey {
    fn as_ref(&self) -> &[u8; KEY_LEN] {
        &self.0
    }
}

#[derive(TlsSerializeBytes, TlsSize)]
struct K0Ikm<'a> {
    g_xs: &'a SharedSecret,
}

const SESSION_KEY_INFO: &[u8] = b"shared key id";

// id_skCS = KDF(skCS, "shared key id")
fn session_key_id(key: &AEADKey) -> [u8; SESSION_ID_LENGTH] {
    let prk = libcrux_hkdf::extract(
        libcrux_hkdf::Algorithm::Sha256,
        [],
        key.tls_serialize().unwrap(),
    )
    .unwrap();

    libcrux_hkdf::expand(
        libcrux_hkdf::Algorithm::Sha256,
        prk,
        SESSION_KEY_INFO,
        SESSION_ID_LENGTH,
    )
    .unwrap()
    .try_into()
    .unwrap()
}

// skCS = KDF(K2, "shared secret" | tx2)
pub(super) fn derive_session_key(k2: &AEADKey, tx2: &Transcript) -> SessionKey {
    #[derive(TlsSerializeBytes, TlsSize)]
    struct SessionKeyInfo<'a> {
        domain_separator: &'static [u8],
        tx2: &'a Transcript,
    }

    let key = AEADKey::new(
        k2,
        &SessionKeyInfo {
            domain_separator: b"shared key",
            tx2,
        },
    );
    let identifier = session_key_id(&key);
    SessionKey { key, identifier }
}

// K0 = KDF(g^xs, tx0)
pub(super) fn derive_k0(
    peer_pk: &PublicKey,
    own_keys: &KEMKeyPair,
    ctx: &[u8],
    is_responder: bool,
) -> Result<(Transcript, AEADKey), Error> {
    let tx0 = if is_responder {
        transcript::tx0(ctx, &own_keys.pk, peer_pk)
    } else {
        transcript::tx0(ctx, peer_pk, &own_keys.pk)
    };
    let ikm = K0Ikm {
        g_xs: &SharedSecret::derive(&own_keys.sk, peer_pk)?,
    };

    Ok((tx0, AEADKey::new(&ikm, &tx0)))
}

// K1 = KDF(K0 | g^cs | SS, tx1)
pub(super) fn derive_k1(
    k0: &AEADKey,
    own_longterm_key: &PrivateKey,
    peer_longterm_pk: &PublicKey,
    pq_shared_secret: &Option<[u8; 32]>,
    tx1: &Transcript,
) -> Result<AEADKey, Error> {
    #[derive(TlsSerializeBytes, TlsSize)]
    struct K1Ikm<'a, 'b, 'c> {
        k0: &'a AEADKey,
        ecdh_shared_secret: &'b SharedSecret,
        pq_shared_secret: &'c Option<[u8; 32]>,
    }

    let ecdh_shared_secret = SharedSecret::derive(own_longterm_key, peer_longterm_pk)?;

    Ok(AEADKey::new(
        &K1Ikm {
            k0,
            ecdh_shared_secret: &ecdh_shared_secret,
            pq_shared_secret,
        },
        &tx1,
    ))
}

#[derive(TlsSerializeBytes, TlsSize)]
struct K2IkmQuery<'a> {
    k0: &'a AEADKey,
    g_xs: &'a SharedSecret,
    g_xy: &'a SharedSecret,
}

#[derive(TlsSerializeBytes, TlsSize)]
struct K2IkmRegistration<'a, 'b> {
    k1: &'a AEADKey,
    g_cy: &'b SharedSecret,
    g_xy: &'b SharedSecret,
}

// K2 = KDF(K1 | g^cy | g^xy, tx2)
pub(super) fn derive_k2_registration_responder(
    k1: &AEADKey,
    tx2: &Transcript,
    initiator_longterm_pk: &PublicKey,
    initiator_ephemeral_pk: &PublicKey,
    responder_ephemeral_sk: &PrivateKey,
) -> Result<AEADKey, Error> {
    let responder_ikm = K2IkmRegistration {
        k1,
        g_cy: &SharedSecret::derive(responder_ephemeral_sk, initiator_longterm_pk)?,
        g_xy: &SharedSecret::derive(responder_ephemeral_sk, initiator_ephemeral_pk)?,
    };

    Ok(AEADKey::new(&responder_ikm, tx2))
}

// K2 = KDF(K1 | g^cy | g^xy, tx2)
pub(super) fn derive_k2_registration_initiator(
    k1: &AEADKey,
    tx2: &Transcript,
    initiator_longterm_sk: &PrivateKey,
    initiator_ephemeral_sk: &PrivateKey,
    responder_ephemeral_pk: &PublicKey,
) -> Result<AEADKey, Error> {
    let responder_ikm = K2IkmRegistration {
        k1,
        g_cy: &SharedSecret::derive(initiator_longterm_sk, responder_ephemeral_pk)?,
        g_xy: &SharedSecret::derive(initiator_ephemeral_sk, responder_ephemeral_pk)?,
    };

    Ok(AEADKey::new(&responder_ikm, tx2))
}

// K2 = KDF(K0 | g^xs | g^xy, tx2)
pub(super) fn derive_k2_query_responder(
    k0: &AEADKey,
    initiator_ephemeral_ecdh_pk: &PublicKey,
    responder_ephemeral_ecdh_sk: &PrivateKey,
    responder_longterm_ecdh_sk: &PrivateKey,
    tx2: &Transcript,
) -> Result<AEADKey, Error> {
    let responder_ikm = K2IkmQuery {
        k0,
        g_xs: &SharedSecret::derive(responder_longterm_ecdh_sk, initiator_ephemeral_ecdh_pk)?,
        g_xy: &SharedSecret::derive(responder_ephemeral_ecdh_sk, initiator_ephemeral_ecdh_pk)?,
    };

    Ok(AEADKey::new(&responder_ikm, tx2))
}

// K2 = KDF(K0 | g^xs | g^xy, tx2)
pub(super) fn derive_k2_query_initiator(
    k0: &AEADKey,
    responder_ephemeral_ecdh_pk: &PublicKey,
    initiator_ephemeral_ecdh_sk: &PrivateKey,
    responder_longterm_ecdh_pk: &PublicKey,
    tx2: &Transcript,
) -> Result<AEADKey, Error> {
    let initiator_ikm = K2IkmQuery {
        k0,
        g_xs: &SharedSecret::derive(initiator_ephemeral_ecdh_sk, responder_longterm_ecdh_pk)?,
        g_xy: &SharedSecret::derive(initiator_ephemeral_ecdh_sk, responder_ephemeral_ecdh_pk)?,
    };

    Ok(AEADKey::new(&initiator_ikm, tx2))
}<|MERGE_RESOLUTION|>--- conflicted
+++ resolved
@@ -9,13 +9,8 @@
     transcript::{self, Transcript},
 };
 
-<<<<<<< HEAD
-#[derive(TlsSerializeBytes, TlsSize)]
+#[derive(Default, TlsSerializeBytes, TlsSize)]
 pub struct AEADKey([u8; KEY_LEN]);
-=======
-#[derive(Default, TlsSerializeBytes, TlsSize)]
-pub struct AEADKey(pub [u8; KEY_LEN]);
->>>>>>> c4095102
 
 impl AEADKey {
     fn new(ikm: &impl SerializeBytes, info: &impl SerializeBytes) -> AEADKey {
